<?xml version="1.0" encoding="utf-8"?>
<Project>

  <!--
<<<<<<< HEAD
    Due to the mono-repo setup in this repo, we should ensure that all the projects
    are pointing to the same place for react-native and react-native-windows.
    -->

=======
    Projects external to the `react-native-windows` package will resolve RNW to
    `<root>/node_nodules/react-native-windows`, which is inconsistent from the
    `<root>/vnext/react-native-windows` $(MSBuildThisFileDirectory) resolves to
    inside of the package (only when in our repository). Ensure the same name
    is used by external projects to avoid MSBuild from seeing multiple projects.
  -->
>>>>>>> 36f28816
  <PropertyGroup>
    <ReactNativeWindowsDir>$(MSBuildThisFileDirectory)vnext\</ReactNativeWindowsDir>
  </PropertyGroup>

  <PropertyGroup Label="NuGet">
    <MSBuildProjectExtensionsPath>$(RootIntDir)\ProjectExtensions\$(MSBuildProjectName)\</MSBuildProjectExtensionsPath>
  </PropertyGroup>

  <PropertyGroup Label="NuGet" Condition="'$(MSBuildProjectExtension)' == '.vcxproj'">

    <!-- https://github.com/NuGet/Home/issues/10511#issuecomment-778400668 -->
    <AssetTargetFallback>$(AssetTargetFallback);native</AssetTargetFallback>

    <!--
      Avoid Visual Studio error message:
      "The project '$(MSBuildProjectName)' ran into a problem during the last operation: The value of the
      'TargetFrameworkMoniker' and 'NuGetTargetMoniker' properties in the '$(Configuration)|$(Platform)' configuration are both
      empty. This configuration will not contribute to NuGet restore, which may result in restore and build errors. You may
      need to reload the solution after fixing the problem."
    -->
    <TargetFrameworkMoniker>native,Version=v0.0</TargetFrameworkMoniker>
    <!-- TODO: Keep? -->
    <!-- <RuntimeIdentifiers Condition="'$(RuntimeIdentifiers)' == ''">win;win-x64;win-x86;win-arm64</RuntimeIdentifiers> -->
  </PropertyGroup>

  <ItemGroup Label="NuGet" Condition="'$(MSBuildProjectExtension)' == '.vcxproj'">
    <ProjectCapability Include="PackageReferences" />
  </ItemGroup>

</Project><|MERGE_RESOLUTION|>--- conflicted
+++ resolved
@@ -2,19 +2,12 @@
 <Project>
 
   <!--
-<<<<<<< HEAD
-    Due to the mono-repo setup in this repo, we should ensure that all the projects
-    are pointing to the same place for react-native and react-native-windows.
-    -->
-
-=======
     Projects external to the `react-native-windows` package will resolve RNW to
     `<root>/node_nodules/react-native-windows`, which is inconsistent from the
     `<root>/vnext/react-native-windows` $(MSBuildThisFileDirectory) resolves to
     inside of the package (only when in our repository). Ensure the same name
     is used by external projects to avoid MSBuild from seeing multiple projects.
   -->
->>>>>>> 36f28816
   <PropertyGroup>
     <ReactNativeWindowsDir>$(MSBuildThisFileDirectory)vnext\</ReactNativeWindowsDir>
   </PropertyGroup>
