// Copyright (c) Microsoft Corporation. All rights reserved.
// Licensed under the MIT License.
// Copyright (c) Microsoft Corporation. All rights reserved.
// Licensed under the MIT License.
// TODO: VerifyElseCrash instead of nyi()?

#pragma once

#include <glog/logging.h>
#include <sstream>

static inline void nyi() {
  int *a = nullptr;
  *a = 0;
}

namespace double_conversion {

class StringBuilder {
 public:
  StringBuilder(char *buffer, size_t) : m_buffer(buffer) {}

  size_t position() {
    return m_ss.str().length();
  }

  void Finalize() {
    std::string str = m_ss.str();
    memcpy(m_buffer, str.c_str(), str.length());
  }

  char *m_buffer;
  std::stringstream m_ss;
};

class DoubleToStringConverter {
 public:
  enum DtoaMode {
    // Produce the shortest correct representation.
    // For example the output of 0.299999999999999988897 is (the less accurate
    // but correct) 0.3.
    SHORTEST,
    // Same as SHORTEST, but for single-precision floats.
    SHORTEST_SINGLE,
    // Produce a fixed number of digits after the decimal point.
    // For instance fixed(0.1, 4) becomes 0.1000
    // If the input number is big, the output will be big.
    FIXED,
    // Fixed number of digits (independent of the decimal point).
    PRECISION
  };

  // When calling ToFixed with a double > 10^kMaxFixedDigitsBeforePoint
  // or a requested_digits parameter > kMaxFixedDigitsAfterPoint then the
  // function returns false.
  static const int kMaxFixedDigitsBeforePoint = 60;
  static const int kMaxFixedDigitsAfterPoint = 60;

  // When calling ToExponential with a requested_digits
  // parameter > kMaxExponentialDigits then the function returns false.
  static const int kMaxExponentialDigits = 120;

  // When calling ToPrecision with a requested_digits
  // parameter < kMinPrecisionDigits or requested_digits > kMaxPrecisionDigits
  // then the function returns false.
  static const int kMinPrecisionDigits = 1;
  static const int kMaxPrecisionDigits = 120;

  static const int kBase10MaximalLength = 17;

  enum Flags {
    NO_FLAGS = 0,
    EMIT_POSITIVE_EXPONENT_SIGN = 1,
    EMIT_TRAILING_DECIMAL_POINT = 2,
    EMIT_TRAILING_ZERO_AFTER_POINT = 4,
    UNIQUE_ZERO = 8
  };

  DoubleToStringConverter(int, const char *, const char *, char, int, int, int, int) {
    // nyi();
  }

  bool ToShortest(double d, StringBuilder *s) {
    s->m_ss << d;
    if (s->m_ss.fail()) {
      s->m_ss.clear();
      return false;
    }
    return true;
  }

  void ToShortestSingle(float value, StringBuilder *s) {
    s->m_ss << value;
  }

  bool ToFixed(double d, unsigned int, StringBuilder *s) {
    s->m_ss << d;
    if (s->m_ss.fail()) {
      s->m_ss.clear();
      return false;
    }
    return true;
  }

  void ToPrecision(double d, unsigned int, StringBuilder *s) {
    s->m_ss << d;
  }

<<<<<<< HEAD
  bool ToExponential(double value, int /*requested_digits*/, StringBuilder *s)
      const {
=======
  bool ToExponential(double value, int requested_digits, StringBuilder *s) const {
>>>>>>> bfbc0178
    s->m_ss << value;
    if (s->m_ss.fail()) {
      s->m_ss.clear();
      return false;
    }
    return true;
  }
};

class StringToDoubleConverter {
 public:
  enum AtodMode {
    ALLOW_TRAILING_JUNK,
    ALLOW_LEADING_SPACES,
  };

  StringToDoubleConverter(int, double, double, void *, void *) {
    // nyi();
  }

  double StringToDouble(const char *s, int l, int *consumed) {
    size_t idx = 0;
    std::string str(s, l);
    double d = std::stod(str.c_str(), &idx);
    *consumed = static_cast<int>(idx);
    return d;
  }
};

} // namespace double_conversion<|MERGE_RESOLUTION|>--- conflicted
+++ resolved
@@ -106,12 +106,8 @@
     s->m_ss << d;
   }
 
-<<<<<<< HEAD
   bool ToExponential(double value, int /*requested_digits*/, StringBuilder *s)
       const {
-=======
-  bool ToExponential(double value, int requested_digits, StringBuilder *s) const {
->>>>>>> bfbc0178
     s->m_ss << value;
     if (s->m_ss.fail()) {
       s->m_ss.clear();
