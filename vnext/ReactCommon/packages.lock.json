--- conflicted
+++ resolved
@@ -15,11 +15,7 @@
         "type": "Project",
         "dependencies": {
           "Fmt": "[1.0.0, )",
-<<<<<<< HEAD
-          "boost": "[1.76.0, )"
-=======
           "boost": "[1.83.0, )"
->>>>>>> 495dbadb
         }
       }
     },
