﻿<?xml version="1.0" encoding="utf-8"?>
<Project ToolsVersion="15.0" xmlns="http://schemas.microsoft.com/developer/msbuild/2003">
  <ItemGroup>
    <Filter Include="stubs">
      <UniqueIdentifier>{7f5b0b9a-6a9b-4927-b92e-b796d8722357}</UniqueIdentifier>
    </Filter>
    <Filter Include="stubs\sys">
      <UniqueIdentifier>{6f281c77-c556-413f-ab0e-e1da95aa47d2}</UniqueIdentifier>
    </Filter>
    <Filter Include="cxxreact">
      <UniqueIdentifier>{9e2dd06f-00fd-47bc-87cd-856bf393c504}</UniqueIdentifier>
    </Filter>
    <Filter Include="yoga">
      <UniqueIdentifier>{3db635c1-ad38-4099-b79d-872a6ef4319f}</UniqueIdentifier>
    </Filter>
    <Filter Include="jsi">
      <UniqueIdentifier>{c8c4a850-2ee5-4211-9c65-3dd074209b47}</UniqueIdentifier>
    </Filter>
    <Filter Include="jsiexecutor">
      <UniqueIdentifier>{eae1b827-8949-49dd-9740-501033bcd441}</UniqueIdentifier>
    </Filter>
    <Filter Include="jsiexecutor\jsireact">
      <UniqueIdentifier>{1072517c-f7e8-419d-a43a-b037bf46e691}</UniqueIdentifier>
    </Filter>
    <Filter Include="privatedata">
      <UniqueIdentifier>{20b1bda7-06e8-4ce8-8733-fc404e0afc13}</UniqueIdentifier>
    </Filter>
    <Filter Include="jsi\jsi">
      <UniqueIdentifier>{9c8e7a7a-c77d-479d-8611-1ece3cdacad7}</UniqueIdentifier>
    </Filter>
  </ItemGroup>
  <ItemGroup>
    <ClCompile Include="$(ReactNativeDir)\ReactCommon\cxxreact\CxxNativeModule.cpp">
      <Filter>cxxreact</Filter>
    </ClCompile>
    <ClCompile Include="$(ReactNativeDir)\ReactCommon\cxxreact\Instance.cpp">
      <Filter>cxxreact</Filter>
    </ClCompile>
    <ClCompile Include="$(ReactNativeDir)\ReactCommon\cxxreact\JSBundleType.cpp">
      <Filter>cxxreact</Filter>
    </ClCompile>
    <ClCompile Include="$(ReactNativeDir)\ReactCommon\cxxreact\JSExecutor.cpp">
      <Filter>cxxreact</Filter>
    </ClCompile>
    <ClCompile Include="$(ReactNativeDir)\ReactCommon\cxxreact\JSIndexedRAMBundle.cpp">
      <Filter>cxxreact</Filter>
    </ClCompile>
    <ClCompile Include="$(ReactNativeDir)\ReactCommon\cxxreact\MethodCall.cpp">
      <Filter>cxxreact</Filter>
    </ClCompile>
    <ClCompile Include="$(ReactNativeDir)\ReactCommon\cxxreact\ModuleRegistry.cpp">
      <Filter>cxxreact</Filter>
    </ClCompile>
    <ClCompile Include="$(ReactNativeDir)\ReactCommon\cxxreact\NativeToJsBridge.cpp">
      <Filter>cxxreact</Filter>
    </ClCompile>
    <ClCompile Include="$(ReactNativeDir)\ReactCommon\cxxreact\Platform.cpp">
      <Filter>cxxreact</Filter>
    </ClCompile>
    <ClCompile Include="$(ReactNativeDir)\ReactCommon\cxxreact\RAMBundleRegistry.cpp">
      <Filter>cxxreact</Filter>
    </ClCompile>
    <ClCompile Include="$(ReactNativeDir)\ReactCommon\cxxreact\ReactMarker.cpp">
      <Filter>cxxreact</Filter>
    </ClCompile>
    <ClCompile Include="$(ReactNativeDir)\ReactCommon\jsiexecutor\jsireact\JSIExecutor.cpp">
      <Filter>jsiexecutor\jsireact</Filter>
    </ClCompile>
    <ClCompile Include="$(ReactNativeDir)\ReactCommon\jsiexecutor\jsireact\JSINativeModules.cpp">
      <Filter>jsiexecutor\jsireact</Filter>
    </ClCompile>
    <ClCompile Include="$(YogaDir)\yoga\Utils.cpp">
      <Filter>yoga</Filter>
    </ClCompile>
    <ClCompile Include="$(YogaDir)\yoga\YGEnums.cpp">
      <Filter>yoga</Filter>
    </ClCompile>
    <ClCompile Include="$(YogaDir)\yoga\YGLayout.cpp">
      <Filter>yoga</Filter>
    </ClCompile>
    <ClCompile Include="$(YogaDir)\yoga\YGNode.cpp">
      <Filter>yoga</Filter>
    </ClCompile>
    <ClCompile Include="$(YogaDir)\yoga\YGNodePrint.cpp">
      <Filter>yoga</Filter>
    </ClCompile>
    <ClCompile Include="$(YogaDir)\yoga\YGStyle.cpp">
      <Filter>yoga</Filter>
    </ClCompile>
    <ClCompile Include="$(YogaDir)\yoga\Yoga.cpp">
      <Filter>yoga</Filter>
    </ClCompile>
    <ClCompile Include="$(JSI_Source)\jsi\jsi.cpp">
      <Filter>jsi\jsi</Filter>
    </ClCompile>
    <ClCompile Include="$(JSI_Source)\jsi\JSIDynamic.cpp">
      <Filter>jsi\jsi</Filter>
    </ClCompile>
    <ClCompile Include="$(JSI_Source)\jsi\jsilib-windows.cpp">
      <Filter>jsi\jsi</Filter>
    </ClCompile>
    <ClCompile Include="$(ReactNativeDir)\ReactCommon\privatedata\PrivateDataBase.cpp">
      <Filter>privatedata</Filter>
    </ClCompile>
    <ClCompile Include="$(YogaDir)\yoga\YGConfig.cpp">
      <Filter>yoga</Filter>
    </ClCompile>
    <ClCompile Include="$(YogaDir)\yoga\YGValue.cpp">
      <Filter>yoga</Filter>
    </ClCompile>
    <ClCompile Include="$(YogaDir)\yoga\log.cpp">
      <Filter>yoga</Filter>
    </ClCompile>
  </ItemGroup>
  <ItemGroup>
    <ClInclude Include="..\stubs\sys\mman.h">
      <Filter>stubs\sys</Filter>
    </ClInclude>
    <ClInclude Include="..\stubs\sys\time.h">
      <Filter>stubs\sys</Filter>
    </ClInclude>
    <ClInclude Include="$(ReactNativeDir)\ReactCommon\cxxreact\CxxModule.h">
      <Filter>cxxreact</Filter>
    </ClInclude>
    <ClInclude Include="$(ReactNativeDir)\ReactCommon\cxxreact\CxxNativeModule.h">
      <Filter>cxxreact</Filter>
    </ClInclude>
    <ClInclude Include="$(ReactNativeDir)\ReactCommon\cxxreact\Executor.h">
      <Filter>cxxreact</Filter>
    </ClInclude>
    <ClInclude Include="$(ReactNativeDir)\ReactCommon\cxxreact\ExecutorToken.h">
      <Filter>cxxreact</Filter>
    </ClInclude>
    <ClInclude Include="$(ReactNativeDir)\ReactCommon\cxxreact\ExecutorTokenFactory.h">
      <Filter>cxxreact</Filter>
    </ClInclude>
    <ClInclude Include="$(ReactNativeDir)\ReactCommon\cxxreact\Instance.h">
      <Filter>cxxreact</Filter>
    </ClInclude>
    <ClInclude Include="$(ReactNativeDir)\ReactCommon\cxxreact\JsArgumentHelpers-inl.h">
      <Filter>cxxreact</Filter>
    </ClInclude>
    <ClInclude Include="$(ReactNativeDir)\ReactCommon\cxxreact\JsArgumentHelpers.h">
      <Filter>cxxreact</Filter>
    </ClInclude>
    <ClInclude Include="$(ReactNativeDir)\ReactCommon\cxxreact\JSBigString.h">
      <Filter>cxxreact</Filter>
    </ClInclude>
    <ClInclude Include="$(ReactNativeDir)\ReactCommon\cxxreact\JSBundleType.h">
      <Filter>cxxreact</Filter>
    </ClInclude>
    <ClInclude Include="$(ReactNativeDir)\ReactCommon\cxxreact\JSIndexedRAMBundle.h">
      <Filter>cxxreact</Filter>
    </ClInclude>
    <ClInclude Include="$(ReactNativeDir)\ReactCommon\cxxreact\JSModulesUnbundle.h">
      <Filter>cxxreact</Filter>
    </ClInclude>
    <ClInclude Include="$(ReactNativeDir)\ReactCommon\cxxreact\MessageQueueThread.h">
      <Filter>cxxreact</Filter>
    </ClInclude>
    <ClInclude Include="$(ReactNativeDir)\ReactCommon\cxxreact\MethodCall.h">
      <Filter>cxxreact</Filter>
    </ClInclude>
    <ClInclude Include="$(ReactNativeDir)\ReactCommon\cxxreact\ModuleRegistry.h">
      <Filter>cxxreact</Filter>
    </ClInclude>
    <ClInclude Include="$(ReactNativeDir)\ReactCommon\cxxreact\NativeModule.h">
      <Filter>cxxreact</Filter>
    </ClInclude>
    <ClInclude Include="$(ReactNativeDir)\ReactCommon\cxxreact\NativeModuleProvider.h">
      <Filter>cxxreact</Filter>
    </ClInclude>
    <ClInclude Include="$(ReactNativeDir)\ReactCommon\cxxreact\NativeToJsBridge.h">
      <Filter>cxxreact</Filter>
    </ClInclude>
    <ClInclude Include="$(ReactNativeDir)\ReactCommon\cxxreact\oss-compat-util.h">
      <Filter>cxxreact</Filter>
    </ClInclude>
    <ClInclude Include="$(ReactNativeDir)\ReactCommon\cxxreact\Platform.h">
      <Filter>cxxreact</Filter>
    </ClInclude>
    <ClInclude Include="$(ReactNativeDir)\ReactCommon\cxxreact\ReactMarker.h">
      <Filter>cxxreact</Filter>
    </ClInclude>
    <ClInclude Include="$(ReactNativeDir)\ReactCommon\cxxreact\RecoverableError.h">
      <Filter>cxxreact</Filter>
    </ClInclude>
    <ClInclude Include="$(ReactNativeDir)\ReactCommon\cxxreact\SystraceSection.h">
      <Filter>cxxreact</Filter>
    </ClInclude>
    <ClInclude Include="$(ReactNativeDir)\ReactCommon\jsiexecutor\jsireact\JSIExecutor.h">
      <Filter>jsiexecutor\jsireact</Filter>
    </ClInclude>
    <ClInclude Include="$(ReactNativeDir)\ReactCommon\jsiexecutor\jsireact\JSINativeModules.h">
      <Filter>jsiexecutor\jsireact</Filter>
    </ClInclude>
    <ClInclude Include="$(YogaDir)\yoga\YGEnums.h">
      <Filter>yoga</Filter>
    </ClInclude>
    <ClInclude Include="$(YogaDir)\yoga\YGMacros.h">
      <Filter>yoga</Filter>
    </ClInclude>
    <ClInclude Include="$(YogaDir)\yoga\YGNodeList.h">
      <Filter>yoga</Filter>
    </ClInclude>
    <ClInclude Include="$(YogaDir)\yoga\Yoga.h">
      <Filter>yoga</Filter>
    </ClInclude>
    <ClInclude Include="$(JSI_Source)\jsi\decorator.h">
      <Filter>jsi\jsi</Filter>
    </ClInclude>
    <ClInclude Include="$(JSI_Source)\jsi\instrumentation.h">
      <Filter>jsi\jsi</Filter>
    </ClInclude>
    <ClInclude Include="$(JSI_Source)\jsi\jsi.h">
      <Filter>jsi\jsi</Filter>
    </ClInclude>
    <ClInclude Include="$(JSI_Source)\jsi\JSIDynamic.h">
      <Filter>jsi\jsi</Filter>
    </ClInclude>
    <ClInclude Include="$(JSI_Source)\jsi\jsi-inl.h">
      <Filter>jsi\jsi</Filter>
    </ClInclude>
    <ClInclude Include="$(JSI_Source)\jsi\jsilib.h">
      <Filter>jsi\jsi</Filter>
    </ClInclude>
<<<<<<< HEAD
    <ClInclude Include="$(JSI_Source)\jsi\RuntimeHolder.h">
      <Filter>jsi\jsi</Filter>
    </ClInclude>
    <ClInclude Include="$(JSI_Source)\jsi\ScriptStore.h">
      <Filter>jsi\jsi</Filter>
    </ClInclude>
    <ClInclude Include="$(JSI_Source)\jsi\threadsafe.h">
=======
    <ClInclude Include="$(ReactNativeDir)\ReactCommon\jsi\jsi\threadsafe.h">
>>>>>>> 8b879886
      <Filter>jsi\jsi</Filter>
    </ClInclude>
    <ClInclude Include="$(ReactNativeDir)\ReactCommon\privatedata\PrivateDataBase.h">
      <Filter>privatedata</Filter>
    </ClInclude>
  </ItemGroup>
  <ItemGroup>
    <None Include="packages.config" />
  </ItemGroup>
</Project><|MERGE_RESOLUTION|>--- conflicted
+++ resolved
@@ -224,17 +224,7 @@
     <ClInclude Include="$(JSI_Source)\jsi\jsilib.h">
       <Filter>jsi\jsi</Filter>
     </ClInclude>
-<<<<<<< HEAD
-    <ClInclude Include="$(JSI_Source)\jsi\RuntimeHolder.h">
-      <Filter>jsi\jsi</Filter>
-    </ClInclude>
-    <ClInclude Include="$(JSI_Source)\jsi\ScriptStore.h">
-      <Filter>jsi\jsi</Filter>
-    </ClInclude>
     <ClInclude Include="$(JSI_Source)\jsi\threadsafe.h">
-=======
-    <ClInclude Include="$(ReactNativeDir)\ReactCommon\jsi\jsi\threadsafe.h">
->>>>>>> 8b879886
       <Filter>jsi\jsi</Filter>
     </ClInclude>
     <ClInclude Include="$(ReactNativeDir)\ReactCommon\privatedata\PrivateDataBase.h">
