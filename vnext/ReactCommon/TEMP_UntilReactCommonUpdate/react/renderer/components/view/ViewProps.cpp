/*
 * Copyright (c) Meta Platforms, Inc. and affiliates.
 *
 * This source code is licensed under the MIT license found in the
 * LICENSE file in the root directory of this source tree.
 */

#include "ViewProps.h"

#include <algorithm>

#include <react/renderer/components/view/conversions.h>
#include <react/renderer/components/view/propsConversions.h>
#include <react/renderer/core/CoreFeatures.h>
#include <react/renderer/core/propsConversions.h>
#include <react/renderer/debug/debugStringConvertibleUtils.h>
#include <react/renderer/graphics/conversions.h>

namespace facebook::react {

ViewProps::ViewProps(
    const PropsParserContext &context,
    ViewProps const &sourceProps,
    RawProps const &rawProps,
    bool shouldSetRawProps)
    : YogaStylableProps(context, sourceProps, rawProps, shouldSetRawProps),
      AccessibilityProps(context, sourceProps, rawProps),
      opacity(
          CoreFeatures::enablePropIteratorSetter ? sourceProps.opacity
                                                 : convertRawProp(
                                                       context,
                                                       rawProps,
                                                       "opacity",
                                                       sourceProps.opacity,
                                                       (Float)1.0)),
      foregroundColor(
          CoreFeatures::enablePropIteratorSetter
              ? sourceProps.foregroundColor
              : convertRawProp(
                    context,
                    rawProps,
                    "foregroundColor",
                    sourceProps.foregroundColor,
                    {})),
      backgroundColor(
          CoreFeatures::enablePropIteratorSetter
              ? sourceProps.backgroundColor
              : convertRawProp(
                    context,
                    rawProps,
                    "backgroundColor",
                    sourceProps.backgroundColor,
                    {})),
      borderRadii(
          CoreFeatures::enablePropIteratorSetter ? sourceProps.borderRadii
                                                 : convertRawProp(
                                                       context,
                                                       rawProps,
                                                       "border",
                                                       "Radius",
                                                       sourceProps.borderRadii,
                                                       {})),
      borderColors(
          CoreFeatures::enablePropIteratorSetter ? sourceProps.borderColors
                                                 : convertRawProp(
                                                       context,
                                                       rawProps,
                                                       "border",
                                                       "Color",
                                                       sourceProps.borderColors,
                                                       {})),
      borderCurves(
          CoreFeatures::enablePropIteratorSetter ? sourceProps.borderCurves
                                                 : convertRawProp(
                                                       context,
                                                       rawProps,
                                                       "border",
                                                       "Curve",
                                                       sourceProps.borderCurves,
                                                       {})),
      borderStyles(
          CoreFeatures::enablePropIteratorSetter ? sourceProps.borderStyles
                                                 : convertRawProp(
                                                       context,
                                                       rawProps,
                                                       "border",
                                                       "Style",
                                                       sourceProps.borderStyles,
                                                       {})),
      shadowColor(
          CoreFeatures::enablePropIteratorSetter ? sourceProps.shadowColor
                                                 : convertRawProp(
                                                       context,
                                                       rawProps,
                                                       "shadowColor",
                                                       sourceProps.shadowColor,
                                                       {})),
      shadowOffset(
          CoreFeatures::enablePropIteratorSetter ? sourceProps.shadowOffset
                                                 : convertRawProp(
                                                       context,
                                                       rawProps,
                                                       "shadowOffset",
                                                       sourceProps.shadowOffset,
                                                       {})),
      shadowOpacity(
          CoreFeatures::enablePropIteratorSetter
              ? sourceProps.shadowOpacity
              : convertRawProp(
                    context,
                    rawProps,
                    "shadowOpacity",
                    sourceProps.shadowOpacity,
                    {})),
      shadowRadius(
          CoreFeatures::enablePropIteratorSetter ? sourceProps.shadowRadius
                                                 : convertRawProp(
                                                       context,
                                                       rawProps,
                                                       "shadowRadius",
                                                       sourceProps.shadowRadius,
                                                       {})),
      transform(
          CoreFeatures::enablePropIteratorSetter ? sourceProps.transform
                                                 : convertRawProp(
                                                       context,
                                                       rawProps,
                                                       "transform",
                                                       sourceProps.transform,
                                                       {})),
      backfaceVisibility(
          CoreFeatures::enablePropIteratorSetter
              ? sourceProps.backfaceVisibility
              : convertRawProp(
                    context,
                    rawProps,
                    "backfaceVisibility",
                    sourceProps.backfaceVisibility,
                    {})),
      shouldRasterize(
          CoreFeatures::enablePropIteratorSetter
              ? sourceProps.shouldRasterize
              : convertRawProp(
                    context,
                    rawProps,
                    "shouldRasterize",
                    sourceProps.shouldRasterize,
                    {})),
      zIndex(
          CoreFeatures::enablePropIteratorSetter ? sourceProps.zIndex
                                                 : convertRawProp(
                                                       context,
                                                       rawProps,
                                                       "zIndex",
                                                       sourceProps.zIndex,
                                                       {})),
      pointerEvents(
          CoreFeatures::enablePropIteratorSetter
              ? sourceProps.pointerEvents
              : convertRawProp(
                    context,
                    rawProps,
                    "pointerEvents",
                    sourceProps.pointerEvents,
                    {})),
      hitSlop(
          CoreFeatures::enablePropIteratorSetter ? sourceProps.hitSlop
                                                 : convertRawProp(
                                                       context,
                                                       rawProps,
                                                       "hitSlop",
                                                       sourceProps.hitSlop,
                                                       {})),
      onLayout(
          CoreFeatures::enablePropIteratorSetter ? sourceProps.onLayout
                                                 : convertRawProp(
                                                       context,
                                                       rawProps,
                                                       "onLayout",
                                                       sourceProps.onLayout,
                                                       {})),
      events(
          CoreFeatures::enablePropIteratorSetter
              ? sourceProps.events
              : convertRawProp(context, rawProps, sourceProps.events, {})),
      collapsable(
          CoreFeatures::enablePropIteratorSetter ? sourceProps.collapsable
                                                 : convertRawProp(
                                                       context,
                                                       rawProps,
                                                       "collapsable",
                                                       sourceProps.collapsable,
                                                       true)),
      removeClippedSubviews(
          CoreFeatures::enablePropIteratorSetter
              ? sourceProps.removeClippedSubviews
              : convertRawProp(
                    context,
                    rawProps,
                    "removeClippedSubviews",
                    sourceProps.removeClippedSubviews,
                    false))
#ifdef ANDROID
      ,
      elevation(
          CoreFeatures::enablePropIteratorSetter ? sourceProps.elevation
                                                 : convertRawProp(
                                                       context,
                                                       rawProps,
                                                       "elevation",
                                                       sourceProps.elevation,
                                                       {})),
      nativeBackground(
          CoreFeatures::enablePropIteratorSetter
              ? sourceProps.nativeBackground
              : convertRawProp(
                    context,
                    rawProps,
                    "nativeBackgroundAndroid",
                    sourceProps.nativeBackground,
                    {})),
      nativeForeground(
          CoreFeatures::enablePropIteratorSetter
              ? sourceProps.nativeForeground
              : convertRawProp(
                    context,
                    rawProps,
                    "nativeForegroundAndroid",
                    sourceProps.nativeForeground,
                    {})),
#endif // [Windows]
      , // [Windows]
      focusable(
          CoreFeatures::enablePropIteratorSetter ? sourceProps.focusable
                                                 : convertRawProp(
                                                       context,
                                                       rawProps,
                                                       "focusable",
                                                       sourceProps.focusable,
                                                       {}))
#ifdef ANDROID // [Windows]
      hasTVPreferredFocus(
          CoreFeatures::enablePropIteratorSetter
              ? sourceProps.hasTVPreferredFocus
              : convertRawProp(
                    context,
                    rawProps,
                    "hasTVPreferredFocus",
                    sourceProps.hasTVPreferredFocus,
                    {})),
      needsOffscreenAlphaCompositing(
          CoreFeatures::enablePropIteratorSetter
              ? sourceProps.needsOffscreenAlphaCompositing
              : convertRawProp(
                    context,
                    rawProps,
                    "needsOffscreenAlphaCompositing",
                    sourceProps.needsOffscreenAlphaCompositing,
                    {})),
      renderToHardwareTextureAndroid(
          CoreFeatures::enablePropIteratorSetter
              ? sourceProps.renderToHardwareTextureAndroid
              : convertRawProp(
                    context,
                    rawProps,
                    "renderToHardwareTextureAndroid",
                    sourceProps.renderToHardwareTextureAndroid,
                    {}))

#endif
{
}

#define VIEW_EVENT_CASE(eventType)                      \
  case CONSTEXPR_RAW_PROPS_KEY_HASH("on" #eventType): { \
    const auto offset = ViewEvents::Offset::eventType;  \
    ViewEvents defaultViewEvents{};                     \
    bool res = defaultViewEvents[offset];               \
    if (value.hasValue()) {                             \
      fromRawValue(context, value, res);                \
    }                                                   \
    events[offset] = res;                               \
    return;                                             \
  }

void ViewProps::setProp(
    const PropsParserContext &context,
    RawPropsPropNameHash hash,
    const char *propName,
    RawValue const &value) {
  // All Props structs setProp methods must always, unconditionally,
  // call all super::setProp methods, since multiple structs may
  // reuse the same values.
  YogaStylableProps::setProp(context, hash, propName, value);
  AccessibilityProps::setProp(context, hash, propName, value);

  static auto defaults = ViewProps{};

  switch (hash) {
    RAW_SET_PROP_SWITCH_CASE_BASIC(opacity);
    RAW_SET_PROP_SWITCH_CASE_BASIC(foregroundColor);
    RAW_SET_PROP_SWITCH_CASE_BASIC(backgroundColor);
    RAW_SET_PROP_SWITCH_CASE_BASIC(shadowColor);
    RAW_SET_PROP_SWITCH_CASE_BASIC(shadowOffset);
    RAW_SET_PROP_SWITCH_CASE_BASIC(shadowOpacity);
    RAW_SET_PROP_SWITCH_CASE_BASIC(shadowRadius);
    RAW_SET_PROP_SWITCH_CASE_BASIC(transform);
    RAW_SET_PROP_SWITCH_CASE_BASIC(backfaceVisibility);
    RAW_SET_PROP_SWITCH_CASE_BASIC(shouldRasterize);
    RAW_SET_PROP_SWITCH_CASE_BASIC(zIndex);
    RAW_SET_PROP_SWITCH_CASE_BASIC(pointerEvents);
    RAW_SET_PROP_SWITCH_CASE_BASIC(hitSlop);
    RAW_SET_PROP_SWITCH_CASE_BASIC(onLayout);
    RAW_SET_PROP_SWITCH_CASE_BASIC(collapsable);
    RAW_SET_PROP_SWITCH_CASE_BASIC(removeClippedSubviews);
    // events field
    VIEW_EVENT_CASE(PointerEnter);
    VIEW_EVENT_CASE(PointerEnterCapture);
    VIEW_EVENT_CASE(PointerMove);
    VIEW_EVENT_CASE(PointerMoveCapture);
    VIEW_EVENT_CASE(PointerLeave);
    VIEW_EVENT_CASE(PointerLeaveCapture);
    VIEW_EVENT_CASE(PointerOver);
    VIEW_EVENT_CASE(PointerOut);
    VIEW_EVENT_CASE(MoveShouldSetResponder);
    VIEW_EVENT_CASE(MoveShouldSetResponderCapture);
    VIEW_EVENT_CASE(StartShouldSetResponder);
    VIEW_EVENT_CASE(StartShouldSetResponderCapture);
    VIEW_EVENT_CASE(ResponderGrant);
    VIEW_EVENT_CASE(ResponderReject);
    VIEW_EVENT_CASE(ResponderStart);
    VIEW_EVENT_CASE(ResponderEnd);
    VIEW_EVENT_CASE(ResponderRelease);
    VIEW_EVENT_CASE(ResponderMove);
    VIEW_EVENT_CASE(ResponderTerminate);
    VIEW_EVENT_CASE(ResponderTerminationRequest);
    VIEW_EVENT_CASE(ShouldBlockNativeResponder);
    VIEW_EVENT_CASE(TouchStart);
    VIEW_EVENT_CASE(TouchMove);
    VIEW_EVENT_CASE(TouchEnd);
    VIEW_EVENT_CASE(TouchCancel);
    VIEW_EVENT_CASE(MouseEnter); // [Windows]
    VIEW_EVENT_CASE(MouseLeave); // [Windows]

#ifdef ANDROID
<<<<<<< HEAD
    RAW_SET_PROP_SWITCH_CASE_BASIC(elevation);
    RAW_SET_PROP_SWITCH_CASE(nativeBackground, "nativeBackgroundAndroid");
    RAW_SET_PROP_SWITCH_CASE(nativeForeground, "nativeForegroundAndroid");
    RAW_SET_PROP_SWITCH_CASE_BASIC(focusable);
    RAW_SET_PROP_SWITCH_CASE_BASIC(hasTVPreferredFocus);
    RAW_SET_PROP_SWITCH_CASE_BASIC(needsOffscreenAlphaCompositing);
    RAW_SET_PROP_SWITCH_CASE_BASIC(renderToHardwareTextureAndroid);
=======
    RAW_SET_PROP_SWITCH_CASE_BASIC(elevation, {});
    RAW_SET_PROP_SWITCH_CASE(nativeBackground, "nativeBackgroundAndroid", {});
    RAW_SET_PROP_SWITCH_CASE(nativeForeground, "nativeForegroundAndroid", {});
#endif // [Windows]
    RAW_SET_PROP_SWITCH_CASE_BASIC(focusable, false);
#ifdef ANDROID // [Windows]
    RAW_SET_PROP_SWITCH_CASE_BASIC(hasTVPreferredFocus, false);
    RAW_SET_PROP_SWITCH_CASE_BASIC(needsOffscreenAlphaCompositing, false);
    RAW_SET_PROP_SWITCH_CASE_BASIC(renderToHardwareTextureAndroid, false);
>>>>>>> c7951ca1
#endif
    // BorderRadii
    SET_CASCADED_RECTANGLE_CORNERS(borderRadii, "border", "Radius", value);
    SET_CASCADED_RECTANGLE_EDGES(borderColors, "border", "Color", value);
    SET_CASCADED_RECTANGLE_EDGES(borderStyles, "border", "Style", value);
  }
}

#pragma mark - Convenience Methods

static BorderRadii ensureNoOverlap(BorderRadii const &radii, Size const &size) {
  // "Corner curves must not overlap: When the sum of any two adjacent border
  // radii exceeds the size of the border box, UAs must proportionally reduce
  // the used values of all border radii until none of them overlap."
  // Source: https://www.w3.org/TR/css-backgrounds-3/#corner-overlap

  auto insets = EdgeInsets{
      /* .left = */ radii.topLeft + radii.bottomLeft,
      /* .top = */ radii.topLeft + radii.topRight,
      /* .right = */ radii.topRight + radii.bottomRight,
      /* .bottom = */ radii.bottomLeft + radii.bottomRight,
  };

  auto insetsScale = EdgeInsets{
      /* .left = */
      insets.left > 0 ? std::min((Float)1.0, size.height / insets.left) : 0,
      /* .top = */
      insets.top > 0 ? std::min((Float)1.0, size.width / insets.top) : 0,
      /* .right = */
      insets.right > 0 ? std::min((Float)1.0, size.height / insets.right) : 0,
      /* .bottom = */
      insets.bottom > 0 ? std::min((Float)1.0, size.width / insets.bottom) : 0,
  };

  return BorderRadii{
      /* topLeft = */
      radii.topLeft * std::min(insetsScale.top, insetsScale.left),
      /* topRight = */
      radii.topRight * std::min(insetsScale.top, insetsScale.right),
      /* bottomLeft = */
      radii.bottomLeft * std::min(insetsScale.bottom, insetsScale.left),
      /* bottomRight = */
      radii.bottomRight * std::min(insetsScale.bottom, insetsScale.right),
  };
}

BorderMetrics ViewProps::resolveBorderMetrics(
    LayoutMetrics const &layoutMetrics) const {
  auto isRTL =
      bool{layoutMetrics.layoutDirection == LayoutDirection::RightToLeft};

  auto borderWidths = CascadedBorderWidths{
      /* .left = */ optionalFloatFromYogaValue(yogaStyle.border()[YGEdgeLeft]),
      /* .top = */ optionalFloatFromYogaValue(yogaStyle.border()[YGEdgeTop]),
      /* .right = */
      optionalFloatFromYogaValue(yogaStyle.border()[YGEdgeRight]),
      /* .bottom = */
      optionalFloatFromYogaValue(yogaStyle.border()[YGEdgeBottom]),
      /* .start = */
      optionalFloatFromYogaValue(yogaStyle.border()[YGEdgeStart]),
      /* .end = */ optionalFloatFromYogaValue(yogaStyle.border()[YGEdgeEnd]),
      /* .horizontal = */
      optionalFloatFromYogaValue(yogaStyle.border()[YGEdgeHorizontal]),
      /* .vertical = */
      optionalFloatFromYogaValue(yogaStyle.border()[YGEdgeVertical]),
      /* .all = */ optionalFloatFromYogaValue(yogaStyle.border()[YGEdgeAll]),
  };

  return {
      /* .borderColors = */ borderColors.resolve(isRTL, {}),
      /* .borderWidths = */ borderWidths.resolve(isRTL, 0),
      /* .borderRadii = */
      ensureNoOverlap(borderRadii.resolve(isRTL, 0), layoutMetrics.frame.size),
      /* .borderCurves = */ borderCurves.resolve(isRTL, BorderCurve::Circular),
      /* .borderStyles = */ borderStyles.resolve(isRTL, BorderStyle::Solid),
  };
}

bool ViewProps::getClipsContentToBounds() const {
  return yogaStyle.overflow() != YGOverflowVisible;
}

#ifdef ANDROID
bool ViewProps::getProbablyMoreHorizontalThanVertical_DEPRECATED() const {
  return yogaStyle.flexDirection() == YGFlexDirectionRow;
}
#endif

#pragma mark - DebugStringConvertible

#if RN_DEBUG_STRING_CONVERTIBLE
SharedDebugStringConvertibleList ViewProps::getDebugProps() const {
  const auto &defaultViewProps = ViewProps();

  return AccessibilityProps::getDebugProps() +
      YogaStylableProps::getDebugProps() +
      SharedDebugStringConvertibleList{
          debugStringConvertibleItem(
              "opacity", opacity, defaultViewProps.opacity),
          debugStringConvertibleItem(
              "foregroundColor",
              foregroundColor,
              defaultViewProps.foregroundColor),
          debugStringConvertibleItem(
              "backgroundColor",
              backgroundColor,
              defaultViewProps.backgroundColor),
          debugStringConvertibleItem(
              "zIndex", zIndex, defaultViewProps.zIndex.value_or(0)),
      };
}
#endif

} // namespace facebook::react<|MERGE_RESOLUTION|>--- conflicted
+++ resolved
@@ -343,25 +343,15 @@
     VIEW_EVENT_CASE(MouseLeave); // [Windows]
 
 #ifdef ANDROID
-<<<<<<< HEAD
     RAW_SET_PROP_SWITCH_CASE_BASIC(elevation);
     RAW_SET_PROP_SWITCH_CASE(nativeBackground, "nativeBackgroundAndroid");
     RAW_SET_PROP_SWITCH_CASE(nativeForeground, "nativeForegroundAndroid");
+#endif // [Windows]
     RAW_SET_PROP_SWITCH_CASE_BASIC(focusable);
+#ifdef ANDROID // [Windows]
     RAW_SET_PROP_SWITCH_CASE_BASIC(hasTVPreferredFocus);
     RAW_SET_PROP_SWITCH_CASE_BASIC(needsOffscreenAlphaCompositing);
     RAW_SET_PROP_SWITCH_CASE_BASIC(renderToHardwareTextureAndroid);
-=======
-    RAW_SET_PROP_SWITCH_CASE_BASIC(elevation, {});
-    RAW_SET_PROP_SWITCH_CASE(nativeBackground, "nativeBackgroundAndroid", {});
-    RAW_SET_PROP_SWITCH_CASE(nativeForeground, "nativeForegroundAndroid", {});
-#endif // [Windows]
-    RAW_SET_PROP_SWITCH_CASE_BASIC(focusable, false);
-#ifdef ANDROID // [Windows]
-    RAW_SET_PROP_SWITCH_CASE_BASIC(hasTVPreferredFocus, false);
-    RAW_SET_PROP_SWITCH_CASE_BASIC(needsOffscreenAlphaCompositing, false);
-    RAW_SET_PROP_SWITCH_CASE_BASIC(renderToHardwareTextureAndroid, false);
->>>>>>> c7951ca1
 #endif
     // BorderRadii
     SET_CASCADED_RECTANGLE_CORNERS(borderRadii, "border", "Radius", value);
