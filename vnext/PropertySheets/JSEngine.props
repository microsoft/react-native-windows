<?xml version="1.0" encoding="utf-8"?>
<Project xmlns="http://schemas.microsoft.com/developer/msbuild/2003">

  <Import Project="$(SolutionDir)\ExperimentalFeatures.props" Condition="Exists('$(SolutionDir)\ExperimentalFeatures.props')" />

  <PropertyGroup>
    <JsEnginePropsDefined>true</JsEnginePropsDefined>
    <!-- Enabling this will (1) Include hermes glues in the Microsoft.ReactNative binaries AND (2) Make hermes the default engine -->
    <UseHermes Condition="'$(UseHermes)' == ''">false</UseHermes>
    <!-- This will be true if (1) the client want to use hermes by setting UseHermes to true OR (2) We are building for UWP where dynamic switching is enabled -->
    <IncludeHermes Condition="'$(IncludeHermes)' == '' And ('$(UseHermes)' == 'true' Or '$(ApplicationType)' == 'Windows Store')">true</IncludeHermes>
<<<<<<< HEAD
    <HermesVersion Condition="'$(HermesVersion)' == ''">0.8.0-ms.0</HermesVersion>
=======
    <HermesVersion Condition="'$(HermesVersion)' == ''">0.8.1-ms.5</HermesVersion>
>>>>>>> 9d2a96cb
    <HermesPackage Condition="'$(HermesPackage)' == '' And Exists('$(PkgReactNative_Hermes_Windows)')">$(PkgReactNative_Hermes_Windows)</HermesPackage>
    <HermesPackage Condition="'$(HermesPackage)' == ''">$(NuGetPackageRoot)\ReactNative.Hermes.Windows\$(HermesVersion)</HermesPackage>
    <!-- TODO: Can we automatically distinguish between uwp and win32 here? -->
    <HermesArch Condition="'$(HermesArch)' == ''">uwp</HermesArch>
    <EnableHermesInspectorInReleaseFlavor Condition="'$(EnableHermesInspectorInReleaseFlavor)' == ''">false</EnableHermesInspectorInReleaseFlavor>
    <!-- Use Hermes bytecode bundles provided by metro hermes compiler when available -->
    <EnableDevServerHBCBundles Condition="'$(EnableDevServerHBCBundles)' == ''">false</EnableDevServerHBCBundles>

    <UseV8 Condition="'$(UseV8)' == ''">false</UseV8>
    <V8PackageName Condition="'$(V8Package)' == '' AND '$(V8AppPlatform)' == 'win32'">ReactNative.V8Jsi.Windows</V8PackageName>
    <V8PackageName Condition="'$(V8Package)' == '' AND '$(V8AppPlatform)' != 'win32'">ReactNative.V8Jsi.Windows.UWP</V8PackageName>
    <V8Version Condition="'$(V8Version)' == ''">0.64.17</V8Version>
    <V8Package Condition="'$(V8Package)' == ''">$(NuGetPackageRoot)\$(V8PackageName).$(V8Version)</V8Package>
  </PropertyGroup>

</Project><|MERGE_RESOLUTION|>--- conflicted
+++ resolved
@@ -9,11 +9,7 @@
     <UseHermes Condition="'$(UseHermes)' == ''">false</UseHermes>
     <!-- This will be true if (1) the client want to use hermes by setting UseHermes to true OR (2) We are building for UWP where dynamic switching is enabled -->
     <IncludeHermes Condition="'$(IncludeHermes)' == '' And ('$(UseHermes)' == 'true' Or '$(ApplicationType)' == 'Windows Store')">true</IncludeHermes>
-<<<<<<< HEAD
-    <HermesVersion Condition="'$(HermesVersion)' == ''">0.8.0-ms.0</HermesVersion>
-=======
     <HermesVersion Condition="'$(HermesVersion)' == ''">0.8.1-ms.5</HermesVersion>
->>>>>>> 9d2a96cb
     <HermesPackage Condition="'$(HermesPackage)' == '' And Exists('$(PkgReactNative_Hermes_Windows)')">$(PkgReactNative_Hermes_Windows)</HermesPackage>
     <HermesPackage Condition="'$(HermesPackage)' == ''">$(NuGetPackageRoot)\ReactNative.Hermes.Windows\$(HermesVersion)</HermesPackage>
     <!-- TODO: Can we automatically distinguish between uwp and win32 here? -->
