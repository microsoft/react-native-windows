<?xml version="1.0" encoding="utf-8"?>
<Project xmlns="http://schemas.microsoft.com/developer/msbuild/2003">

  <ImportGroup Label="Globals">
    <Import Project="$(MSBuildThisFileDirectory)External\Microsoft.ReactNative.WindowsSdk.Default.props" />
  </ImportGroup>

  <PropertyGroup Label="Globals">
    <DefaultLanguage>en-US</DefaultLanguage>
    <MinimumVisualStudioVersion>17.0</MinimumVisualStudioVersion>
  </PropertyGroup>

  <PropertyGroup Label="Configuration">
    <PlatformToolset>$(DefaultPlatformToolset)</PlatformToolset>
    <GenerateProjectSpecificOutputFolder>false</GenerateProjectSpecificOutputFolder>
    <CharacterSet>Unicode</CharacterSet>
    <EnableWinRtLeanAndMean Condition="'$(EnableWinRtLeanAndMean)' == ''">true</EnableWinRtLeanAndMean>
  </PropertyGroup>

  <Import Project="$(MSBuildThisFileDirectory)NuGet.Cpp.props" />

  <PropertyGroup Label="Desktop">
<<<<<<< HEAD
    <!-- See https://docs.microsoft.com/en-us/cpp/porting/modifying-winver-and-win32-winnt -->
    <WinVer>_WIN32_WINNT_WINBLUE</WinVer>
=======
    <!-- See https://learn.microsoft.com/en-us/cpp/porting/modifying-winver-and-win32-winnt -->
    <WinVer Condition="'$(WinVer)' == ''">_WIN32_WINNT_WIN10</WinVer>
    <EnableBeast Condition="'$(EnableBeast)' == ''">0</EnableBeast>
>>>>>>> 02a61613
  </PropertyGroup>

  <PropertyGroup>
    <!-- Enables React-Native-Windows ETW Provider : React-Native-Windows-Provider  -->
    <ENABLE_ETW_TRACING Condition="'$(ENABLE_ETW_TRACING)' == ''">true</ENABLE_ETW_TRACING>

    <!-- Enables routing Systrace events from JavaScript code to our ETW provider -->
    <ENABLE_JS_SYSTRACE_TO_ETW Condition="'$(ENABLE_JS_SYSTRACE_TO_ETW)' == ''">true</ENABLE_JS_SYSTRACE_TO_ETW>
  </PropertyGroup>

  <PropertyGroup Label="ExternalDependencies">
    <!-- Google Test Adapter -->
    <!-- Property sheets in the adapter's NuGet doesn't consider PlatformToolset=v143 -->
    <Force-Enable-Microsoft-googletest-v140-windesktop-msvcstl-static-rt-dyn>false</Force-Enable-Microsoft-googletest-v140-windesktop-msvcstl-static-rt-dyn>
  </PropertyGroup>

  <!--
    Tracing definitions may be checked in Facebook headers. Make sure they get
    defined for anything with the potential to include them.
  -->
  <ItemDefinitionGroup>
    <ClCompile>
      <PreprocessorDefinitions Condition="'$(ENABLE_ETW_TRACING)'=='true'">ENABLE_ETW_TRACING;%(PreprocessorDefinitions)</PreprocessorDefinitions>
      <PreprocessorDefinitions Condition="'$(ENABLE_JS_SYSTRACE_TO_ETW)'=='true'">ENABLE_JS_SYSTRACE_TO_ETW;WITH_FBSYSTRACE;%(PreprocessorDefinitions)</PreprocessorDefinitions>
    </ClCompile>
  </ItemDefinitionGroup>

  <Import Condition="'$(JsEnginePropsDefined)' == ''" Project="$(ReactNativeWindowsDir)PropertySheets\JSEngine.props" />
  <ItemDefinitionGroup>
    <ClCompile>
      <PreprocessorDefinitions Condition="'$(UseHermes)'=='true'">USE_HERMES;%(PreprocessorDefinitions)</PreprocessorDefinitions>
      <PreprocessorDefinitions Condition="'$(EnableDevServerHBCBundles)'=='true'">ENABLE_DEVSERVER_HBCBUNDLES;%(PreprocessorDefinitions)</PreprocessorDefinitions>
      <PreprocessorDefinitions Condition="'$(UseV8)'=='true'">USE_V8;%(PreprocessorDefinitions)</PreprocessorDefinitions>
      <PreprocessorDefinitions Condition="'$(UseFabric)'=='true'">USE_FABRIC;%(PreprocessorDefinitions)</PreprocessorDefinitions>
    </ClCompile>
  </ItemDefinitionGroup>

  <PropertyGroup>
    <!-- This disables copying the v8 DLL to outputs; it is re-enabled locally in win32 projects -->
    <V8JSI_NODLLCOPY>true</V8JSI_NODLLCOPY>
  </PropertyGroup>

  <ImportGroup Label="Defaults">
    <Import Project="$(Platform).props" />
    <Import Project="$(Configuration).props" />
  </ImportGroup>

  <ImportGroup Label="ConfigurationType">
    <Import Project="$(ConfigurationType)\$(Platform).props" />
    <Import Project="$(ConfigurationType)\$(Configuration).props" />
  </ImportGroup>

  <ImportGroup Label="Dependencies">
    <Import Project="$(MSBuildThisFileDirectory)External\Microsoft.ReactNative.Cpp.Dependencies.props" />
  </ImportGroup>

  <PropertyGroup>
    <CppStandard Condition="'$(CppStandard)'==''">stdcpp17</CppStandard>
  </PropertyGroup>

  <ItemDefinitionGroup>
    <ClCompile>
      <!--
        BOOST_ALL_NO_LIB              - Don't require prebuilt Boost DateTime LIB.
        BOOST_ERROR_CODE_HEADER_ONLY  - Compile Boost error_code members inline. Requires BOOST_SYSTEM_SOURCE.
        BOOST_NO_RTTI                 - Configure Boost not to use dynamic_cast
        BOOST_NO_TYPEID               - Configure boost not to check typeid (not to use RTTI)
        BOOST_SYSTEM_SOURCE           - Build boost::system symbols from sources (drop dependency on boost_system.lib).
        GTEST_HAS_RTTI                - Let GTest know not to use RTTI
        USE_EDGEMODE_JSRT               When using Chakra, enforce System Chakra instead of JS9.
        WIN32_LEAN_AND_MEAN           - Reduce the Windows API included surface.
        WINRT_LEAN_AND_MEAN           - Disable rarely used cppwinrt templates that impact compile-time/PCH size.
      -->
      <PreprocessorDefinitions>
        _SILENCE_ALL_CXX17_DEPRECATION_WARNINGS;
        BOOST_ALL_NO_LIB=1;
        BOOST_ERROR_CODE_HEADER_ONLY;
        BOOST_NO_RTTI;
        BOOST_NO_TYPEID;
        BOOST_SYSTEM_SOURCE;
        GTEST_HAS_RTTI=0;
        USE_EDGEMODE_JSRT;
        WIN32_LEAN_AND_MEAN;
        %(PreprocessorDefinitions)
      </PreprocessorDefinitions>
      <PreprocessorDefinitions Condition="'$(EnableWinRtLeanAndMean)' == 'true'">
        WINRT_LEAN_AND_MEAN;
        %(PreprocessorDefinitions)
      </PreprocessorDefinitions>
      <LanguageStandard>$(CppStandard)</LanguageStandard>
      <DebugInformationFormat>ProgramDatabase</DebugInformationFormat>
      <RuntimeTypeInfo>false</RuntimeTypeInfo>
      <ShowIncludes Condition="'$(ShowIncludes)'=='true'">true</ShowIncludes>
      <AdditionalOptions>/utf-8 %(AdditionalOptions)</AdditionalOptions>

      <!-- Add include directories expected by React Native C++ code and headers -->
      <AdditionalIncludeDirectories>
        $(FollyDir);
        $(FmtDir)include;
        $(ReactNativeDir)\ReactCommon;
        $(ReactNativeDir)\ReactCommon\callinvoker;
        $(ReactNativeDir)\ReactCommon\jsi;
        $(ReactNativeDir)\ReactCommon\jsiexecutor;
        $(ReactNativeDir)\ReactCommon\react\nativemodule\core;
        $(ReactNativeDir)\ReactCommon\react\nativemodule\samples;
        $(ReactNativeDir)\ReactCommon\react\bridging;
        $(ReactNativeDir)\ReactCommon\reactperflogger;
        $(ReactNativeDir)\ReactCommon\runtimeexecutor;
        %(AdditionalIncludeDirectories);
      </AdditionalIncludeDirectories>
    </ClCompile>
  </ItemDefinitionGroup>

  <ItemDefinitionGroup Condition="'$(ConfigurationType)' == 'Application' OR '$(ConfigurationType)' == 'DynamicLibrary'">
    <Link>
      <SubSystem>Console</SubSystem>
    </Link>
  </ItemDefinitionGroup>

</Project><|MERGE_RESOLUTION|>--- conflicted
+++ resolved
@@ -20,14 +20,8 @@
   <Import Project="$(MSBuildThisFileDirectory)NuGet.Cpp.props" />
 
   <PropertyGroup Label="Desktop">
-<<<<<<< HEAD
-    <!-- See https://docs.microsoft.com/en-us/cpp/porting/modifying-winver-and-win32-winnt -->
-    <WinVer>_WIN32_WINNT_WINBLUE</WinVer>
-=======
     <!-- See https://learn.microsoft.com/en-us/cpp/porting/modifying-winver-and-win32-winnt -->
     <WinVer Condition="'$(WinVer)' == ''">_WIN32_WINNT_WIN10</WinVer>
-    <EnableBeast Condition="'$(EnableBeast)' == ''">0</EnableBeast>
->>>>>>> 02a61613
   </PropertyGroup>
 
   <PropertyGroup>
