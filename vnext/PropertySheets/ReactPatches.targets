<?xml version="1.0" encoding="utf-8"?>
<!-- 
 Copyright (c) Microsoft Corporation. All rights reserved.
 Licensed under the MIT License.. 
-->
<Project xmlns="http://schemas.microsoft.com/developer/msbuild/2003">

  <!--
    Visual Studio has its own incremental build logic for simple cases that
    falls over for patching. Force use of MSBuild logic.
  -->
  <PropertyGroup>
    <DisableFastUpToDateCheck>True</DisableFastUpToDateCheck>
  </PropertyGroup>

  <PropertyGroup Condition="'$(PATCH_RN)'==''">
    <PATCH_RN>true</PATCH_RN>
  </PropertyGroup>

  <Target Name="EvaluateReactPatchInputs" BeforeTargets="CopyReactPatches">
    <PropertyGroup>
      <ReactCommonSrcPath>$(ReactNativePackageDir)\ReactCommon\</ReactCommonSrcPath>
      <ReactCommonDestPath>$(ReactNativeDir)\ReactCommon\</ReactCommonDestPath>
      <DeforkingPatchCommonPath>$(ReactNativeWindowsDir)\DeforkingPatches\ReactCommon\</DeforkingPatchCommonPath>
    </PropertyGroup>

    <ItemGroup>
      <DeforkingPatchCommonFiles Include="$(DeforkingPatchCommonPath)\**" Condition="'$(PATCH_RN)'=='true'"/>
      <ReactCommonSrcFiles Include="$(ReactCommonSrcPath)\**\*.cpp;$(ReactCommonSrcPath)\**\*.h" />
      <UnpatchedReactCommonSrcFiles Include="@(ReactCommonSrcFiles)" Condition="'$(PATCH_RN)'!='true' OR !Exists('$(DeforkingPatchCommonPath)\%(RecursiveDir)%(Filename)%(Extension)')" />

      <!-- Special case to recreate custom header exports in Facebook BUCK logic -->
      <JsiReactHeaderFiles Include="$(ReactNativePackageDir)\ReactCommon\turbomodule\core\*.h" />
    </ItemGroup>
  </Target>


  <Target Name="CopyReactPatches" BeforeTargets="PrepareForBuild">
    <Copy SourceFiles="@(UnpatchedReactCommonSrcFiles)"
          DestinationFiles="@(UnpatchedReactCommonSrcFiles->'$(ReactCommonDestPath)\%(RecursiveDir)%(Filename)%(Extension)')"
          SkipUnchangedFiles="true" />
    <Copy SourceFiles="@(DeforkingPatchCommonFiles)"
          DestinationFiles="@(DeforkingPatchCommonFiles->'$(ReactCommonDestPath)\%(RecursiveDir)%(Filename)%(Extension)')"
          SkipUnchangedFiles="true" />
    <Copy SourceFiles="@(JsiReactHeaderFiles)"
<<<<<<< HEAD
          DestinationFiles="@(JsiReactHeaderFiles->'$(ReactNativeDir)\ReactCommon\ReactCommon\%(Filename)%(Extension)')"
=======
          DestinationFiles="@(JsiReactHeaderFiles->'$(ReactCommonDestPath)\jsireact\%(Filename)%(Extension)')"
>>>>>>> a337af00
          SkipUnchangedFiles="true" />
  </Target>

</Project><|MERGE_RESOLUTION|>--- conflicted
+++ resolved
@@ -43,11 +43,7 @@
           DestinationFiles="@(DeforkingPatchCommonFiles->'$(ReactCommonDestPath)\%(RecursiveDir)%(Filename)%(Extension)')"
           SkipUnchangedFiles="true" />
     <Copy SourceFiles="@(JsiReactHeaderFiles)"
-<<<<<<< HEAD
-          DestinationFiles="@(JsiReactHeaderFiles->'$(ReactNativeDir)\ReactCommon\ReactCommon\%(Filename)%(Extension)')"
-=======
-          DestinationFiles="@(JsiReactHeaderFiles->'$(ReactCommonDestPath)\jsireact\%(Filename)%(Extension)')"
->>>>>>> a337af00
+          DestinationFiles="@(JsiReactHeaderFiles->'$(ReactCommonDestPath)\ReactCommon\%(Filename)%(Extension)')"
           SkipUnchangedFiles="true" />
   </Target>
 
