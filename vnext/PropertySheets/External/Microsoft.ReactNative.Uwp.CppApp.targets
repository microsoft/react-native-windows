<?xml version="1.0" encoding="utf-8"?>
<!-- 
  Copyright (c) Microsoft Corporation. All rights reserved.
  Licensed under the MIT License.
-->
<Project xmlns="http://schemas.microsoft.com/developer/msbuild/2003">
  <ImportGroup Label="Shared">
    <Import Project="$(ReactNativeWindowsDir)Microsoft.ReactNative.Cxx\Microsoft.ReactNative.Cxx.vcxitems" Label="Shared" />
  </ImportGroup>

  <ItemGroup Condition="'$(UseExperimentalNuget)' == 'false'">
    <ProjectReference Include="$(ReactNativeWindowsDir)Microsoft.ReactNative\Microsoft.ReactNative.vcxproj">
      <Project>{f7d32bd0-2749-483e-9a0d-1635ef7e3136}</Project>
    </ProjectReference>
  </ItemGroup>
<<<<<<< HEAD
  <Import Project="$(ReactNativeWindowsDir)\PropertySheets\Bundle.Cpp.targets"/>
  <Import Project="$(ReactNativeWindowsDir)\PropertySheets\Autolink.targets" />
  <Import Project="$(ProjectDir)\AutolinkedNativeModules.g.targets" Condition="Exists('$(ProjectDir)\AutolinkedNativeModules.g.targets')" />
=======
>>>>>>> 80d1a406

   <!-- The props file for bundeling is not set up to be jsut defaults, it assumes to be run at the end of the project. -->
  <Import Project="$(ReactNativeWindowsDir)PropertySheets\Bundle.props" />
  <Import Project="$(ReactNativeWindowsDir)PropertySheets\Bundle.Cpp.targets"/>

  <Import Project="$(ProjectDir)\AutolinkedNativeModules.g.targets"
          Condition="Exists('$(ProjectDir)AutolinkedNativeModules.g.targets')" />

  <Import Project="$(OutputPath)$(AssemblyName).Build.appxrecipe"  
          Condition="Exists('$(OutputPath)$(AssemblyName).Build.appxrecipe') And '$(DeployLayout)'=='true'" />

  <Target Name="Deploy" Condition="'$(DeployLayout)'=='true'">
    <Error Condition="!Exists('$(OutputPath)$(AssemblyName).Build.appxrecipe')" 
           Text="You must first build the project before deploying it" />
    <Copy SourceFiles="%(AppxPackagedFile.Identity)" 
          DestinationFiles="$(OutputPath)Appx\%(AppxPackagedFile.PackagePath)" />
    <Copy SourceFiles="%(AppXManifest.Identity)" 
          DestinationFiles="$(OutputPath)Appx\%(AppxManifest.PackagePath)" 
          Condition="'%(AppxManifest.SubType)'!='Designer'"/>
    <Exec Command="powershell -NonInteractive -NoProfile -Command Add-AppxPackage -Register $(OutputPath)Appx\AppxManifest.xml" 
          ContinueOnError="false" />
  </Target>
</Project><|MERGE_RESOLUTION|>--- conflicted
+++ resolved
@@ -2,30 +2,27 @@
 <!-- 
   Copyright (c) Microsoft Corporation. All rights reserved.
   Licensed under the MIT License.
+
+  This file will be consumed by ALL UWP C++ app projects (both inside
+  and outside of this repo) that build on top of Microsoft.ReactNative.
+  Do not make any changes here unless it applies to ALL such projects.
 -->
 <Project xmlns="http://schemas.microsoft.com/developer/msbuild/2003">
   <ImportGroup Label="Shared">
-    <Import Project="$(ReactNativeWindowsDir)Microsoft.ReactNative.Cxx\Microsoft.ReactNative.Cxx.vcxitems" Label="Shared" />
+    <Import Project="$(ReactNativeWindowsDir)\Microsoft.ReactNative.Cxx\Microsoft.ReactNative.Cxx.vcxitems" Label="Shared" />
   </ImportGroup>
-
   <ItemGroup Condition="'$(UseExperimentalNuget)' == 'false'">
-    <ProjectReference Include="$(ReactNativeWindowsDir)Microsoft.ReactNative\Microsoft.ReactNative.vcxproj">
+    <ProjectReference Include="$(ReactNativeWindowsDir)\Microsoft.ReactNative\Microsoft.ReactNative.vcxproj">
       <Project>{f7d32bd0-2749-483e-9a0d-1635ef7e3136}</Project>
     </ProjectReference>
   </ItemGroup>
-<<<<<<< HEAD
+
+   <!-- The props file for bundling is not set up to be just defaults, it assumes to be run at the end of the project. -->
+  <Import Project="$(ReactNativeWindowsDir)\PropertySheets\Bundle.props" />
   <Import Project="$(ReactNativeWindowsDir)\PropertySheets\Bundle.Cpp.targets"/>
+
   <Import Project="$(ReactNativeWindowsDir)\PropertySheets\Autolink.targets" />
   <Import Project="$(ProjectDir)\AutolinkedNativeModules.g.targets" Condition="Exists('$(ProjectDir)\AutolinkedNativeModules.g.targets')" />
-=======
->>>>>>> 80d1a406
-
-   <!-- The props file for bundeling is not set up to be jsut defaults, it assumes to be run at the end of the project. -->
-  <Import Project="$(ReactNativeWindowsDir)PropertySheets\Bundle.props" />
-  <Import Project="$(ReactNativeWindowsDir)PropertySheets\Bundle.Cpp.targets"/>
-
-  <Import Project="$(ProjectDir)\AutolinkedNativeModules.g.targets"
-          Condition="Exists('$(ProjectDir)AutolinkedNativeModules.g.targets')" />
 
   <Import Project="$(OutputPath)$(AssemblyName).Build.appxrecipe"  
           Condition="Exists('$(OutputPath)$(AssemblyName).Build.appxrecipe') And '$(DeployLayout)'=='true'" />
