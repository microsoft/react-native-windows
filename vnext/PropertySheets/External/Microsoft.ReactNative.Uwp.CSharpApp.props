<?xml version="1.0" encoding="utf-8"?>
<!-- 
  Copyright (c) Microsoft Corporation. All rights reserved.
  Licensed under the MIT License.
-->
<Project xmlns="http://schemas.microsoft.com/developer/msbuild/2003">
<<<<<<< HEAD
  <PropertyGroup>
    <ReactNativeWindowsDir Condition="'$(ReactNativeWindowsDir)' == ''">$([MSBuild]::NormalizePath('$(MSBuildThisFileDirectory)\..\..'))\</ReactNativeWindowsDir>
  </PropertyGroup>
  <Import Project="$(ReactNativeWindowsDir)\PropertySheets\Bundle.props" />
  <Import Project="$(ReactNativeWindowsDir)\PropertySheets\Autolink.props" />
=======
  <Import Project="$(MSBuildThisFileDirectory)Microsoft.ReactNative.Common.props" />
>>>>>>> 80d1a406
</Project><|MERGE_RESOLUTION|>--- conflicted
+++ resolved
@@ -2,15 +2,12 @@
 <!-- 
   Copyright (c) Microsoft Corporation. All rights reserved.
   Licensed under the MIT License.
+
+  This file will be consumed by ALL UWP C# app projects (both inside
+  and outside of this repo) that build on top of Microsoft.ReactNative.
+  Do not make any changes here unless it applies to ALL such projects.
 -->
 <Project xmlns="http://schemas.microsoft.com/developer/msbuild/2003">
-<<<<<<< HEAD
-  <PropertyGroup>
-    <ReactNativeWindowsDir Condition="'$(ReactNativeWindowsDir)' == ''">$([MSBuild]::NormalizePath('$(MSBuildThisFileDirectory)\..\..'))\</ReactNativeWindowsDir>
-  </PropertyGroup>
-  <Import Project="$(ReactNativeWindowsDir)\PropertySheets\Bundle.props" />
+  <Import Project="$(MSBuildThisFileDirectory)Microsoft.ReactNative.Uwp.Common.props" />
   <Import Project="$(ReactNativeWindowsDir)\PropertySheets\Autolink.props" />
-=======
-  <Import Project="$(MSBuildThisFileDirectory)Microsoft.ReactNative.Common.props" />
->>>>>>> 80d1a406
 </Project>