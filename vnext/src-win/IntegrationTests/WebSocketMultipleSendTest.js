/**
 * TODO: update copyright?
 * Copyright (c) Meta Platforms, Inc. and affiliates.
 *
 * This source code is licensed under the MIT license found in the
 * LICENSE file in the root directory of this source tree.
 *
 * @format
 * @flow
 */

/*
Sample client code (i.e. Node)
The server should successfully receive all messsges in order.

var id = Math.floor(Math.random() * 1000000);
var ws = new WebSocket(`ws://localhost:5555/rnw/rntester/websocketmultiplesendtest/send/${id}`);
ws.onmessage = (e) => console.log(e.data);
Array.from('abcdef').forEach( e => { ws.send(e.repeat(1025)) });
*/

'use strict';

const React = require('react');
const ReactNative = require('react-native');
const {AppRegistry, View} = ReactNative;
const {TestModule} = ReactNative.NativeModules;

// eslint-disable-next-line @microsoft/sdl/no-insecure-url
const URL_BASE = 'ws://localhost:5555/rnw/rntester/websocketmultiplesendtest';

const WS_EVENTS = ['open', 'message', 'close', 'error'];

const MESSAGE_SIZE = 16; //TODO: Bump?

const EXPECTED = 'abcdef';

const ID = Math.floor(Math.random() * 1000000);

type State = {
  sendUrl: string,
  receiveUrl: string,
  sendSocket: ?WebSocket,
  receiveSocket: ?WebSocket,
  result: ?string,
};

class WebSocketMultipleSendTest extends React.Component<{}, State> {
  state: State = {
    sendUrl: `${URL_BASE}/send/${ID}`,
    receiveUrl: `${URL_BASE}/receive/${ID}`,
    sendSocket: null,
    receiveSocket: null,
    result: '',
  };

  _waitFor = (condition: any, timeout: any, callback: any) => {
    let remaining = timeout;
    const timeoutFunction = function () {
      if (condition()) {
        callback(true);
        return;
      }
      remaining--;
      if (remaining === 0) {
        callback(false);
      } else {
        setTimeout(timeoutFunction, 1000);
      }
    };
    setTimeout(timeoutFunction, 1000);
  };

  _socketsAreConnected = (): boolean => {
    return (
<<<<<<< HEAD
      this.state.sendSocketState === 1 && this.state.receiveSocketState === 1
=======
      this.state.sendSocket &&
      this.state.sendSocket.readyState === 1 &&
      this.state.receiveSocket &&
      this.state.receiveSocket.readyState === 1
>>>>>>> cd97b20b
    ); // OPEN
  };

  _socketsAreDisconnected = (): boolean => {
    return (
<<<<<<< HEAD
      this.state.sendSocketState === 3 && this.state.receiveSocketState === 3
=======
      this.state.sendSocket &&
      this.state.sendSocket.readyState === 3 &&
      this.state.receiveSocket &&
      this.state.receiveSocket.readyState === 3
>>>>>>> cd97b20b
    ); // CLOSED
  };

  _resultIsComplete = (): boolean => {
    return this.state.result === EXPECTED;
  };

  _disconnect = () => {
    if (this.state.receiveSocket) {
      this.state.receiveSocket.close();
    }
  };

  testDisconnect: () => void = () => {
    this._disconnect();
    this._waitFor(this._socketsAreDisconnected, 5, disconnectSucceeded => {
      TestModule.markTestPassed(disconnectSucceeded);
    });
  };

  testSendMultipleAndClose: () => void = () => {
    if (!this.state.sendSocket || !this.state.receiveSocket) {
      return;
    }
    this.state.sendSocket.send('a'.repeat(MESSAGE_SIZE));
    this.state.sendSocket.send('b'.repeat(MESSAGE_SIZE));
    this.state.sendSocket.send('c'.repeat(MESSAGE_SIZE));
    this.state.sendSocket.send('d'.repeat(MESSAGE_SIZE));
    this.state.sendSocket.send('e'.repeat(MESSAGE_SIZE));
    this.state.sendSocket.send('f'.repeat(MESSAGE_SIZE));
    this.state.sendSocket.close();

    this._waitFor(this._resultIsComplete, 5, resultComplete => {
      if (!resultComplete) {
        TestModule.markTestPassed(false);
        return;
      }
      this.testDisconnect();
    });
  };

  _onSocketEvent = (event: any) => {
    if (event.type === 'message') {
      var message = this.state.result + event.data[0];
      this.setState({
        result: message,
      });
    }
  };

  _connect = () => {
    const sendSocket = new WebSocket(this.state.sendUrl);
    const receiveSocket = new WebSocket(this.state.receiveUrl);
    WS_EVENTS.forEach(ev =>
      receiveSocket.addEventListener(ev, this._onSocketEvent),
    );
    this.setState({
      sendSocket,
      receiveSocket,
    });
  };

  componentDidMount() {
    this._connect();
    this._waitFor(this._socketsAreConnected, 5, connectSucceeded => {
      if (!connectSucceeded) {
        TestModule.markTestPassed(false);
        return;
      }
      this.testSendMultipleAndClose();
    });
  }

  render(): React.Node {
    return <View />;
  }
} // class WebSocketMultipleSendTest

WebSocketMultipleSendTest.displayName = 'WebSocketMultipleSendTest';

AppRegistry.registerComponent(
  'WebSocketMultipleSendTest',
  () => WebSocketMultipleSendTest,
);

module.exports = WebSocketMultipleSendTest;<|MERGE_RESOLUTION|>--- conflicted
+++ resolved
@@ -73,27 +73,13 @@
 
   _socketsAreConnected = (): boolean => {
     return (
-<<<<<<< HEAD
       this.state.sendSocketState === 1 && this.state.receiveSocketState === 1
-=======
-      this.state.sendSocket &&
-      this.state.sendSocket.readyState === 1 &&
-      this.state.receiveSocket &&
-      this.state.receiveSocket.readyState === 1
->>>>>>> cd97b20b
     ); // OPEN
   };
 
   _socketsAreDisconnected = (): boolean => {
     return (
-<<<<<<< HEAD
       this.state.sendSocketState === 3 && this.state.receiveSocketState === 3
-=======
-      this.state.sendSocket &&
-      this.state.sendSocket.readyState === 3 &&
-      this.state.receiveSocket &&
-      this.state.receiveSocket.readyState === 3
->>>>>>> cd97b20b
     ); // CLOSED
   };
 
