--- conflicted
+++ resolved
@@ -75,12 +75,9 @@
   'aria-disabled'?: ?boolean,
   'aria-expanded'?: ?boolean,
   'aria-selected'?: ?boolean,
-<<<<<<< HEAD
   'aria-readonly'?: ?boolean, // Windows
-=======
   'aria-multiselectable'?: ?boolean, // Windows
   'aria-required'?: ?boolean, // Windows
->>>>>>> d669d784
   /**
    * A value indicating whether the accessibility elements contained within
    * this accessibility element are hidden.
@@ -268,12 +265,9 @@
     'aria-expanded': ariaExpanded,
     'aria-label': ariaLabel,
     'aria-selected': ariaSelected,
-<<<<<<< HEAD
     'aria-readonly': ariaReadOnly,
-=======
     'aria-multiselectable': ariaMultiselectable, // Windows
     'aria-required': ariaRequired, // Windows
->>>>>>> d669d784
     cancelable,
     children,
     delayHoverIn,
@@ -317,12 +311,9 @@
     disabled: ariaDisabled ?? accessibilityState?.disabled,
     expanded: ariaExpanded ?? accessibilityState?.expanded,
     selected: ariaSelected ?? accessibilityState?.selected,
-<<<<<<< HEAD
     readOnly: ariaReadOnly ?? accessibilityState?.readOnly,
-=======
     multiselectable: ariaMultiselectable ?? accessibilityState?.multiselectable, // Windows
     required: ariaRequired ?? accessibilityState?.required, // Windows
->>>>>>> d669d784
   };
 
   _accessibilityState =
