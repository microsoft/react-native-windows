/**
 * Copyright (c) Meta Platforms, Inc. and affiliates.
 *
 * This source code is licensed under the MIT license found in the
 * LICENSE file in the root directory of this source tree.
 *
 * @flow strict-local
 * @format
 */

import type {HostInstance} from '../../Renderer/shims/ReactNativeTypes';
import type {EventSubscription} from '../../vendor/emitter/EventEmitter';

import RCTDeviceEventEmitter from '../../EventEmitter/RCTDeviceEventEmitter';
import {sendAccessibilityEvent} from '../../ReactNative/RendererProxy';
import Platform from '../../Utilities/Platform';
import legacySendAccessibilityEvent from './legacySendAccessibilityEvent';
import NativeAccessibilityInfo from './NativeAccessibilityInfo';
import NativeAccessibilityManagerIOS from './NativeAccessibilityManager';

// Events that are only supported on Android.
type AccessibilityEventDefinitionsAndroid = {
  accessibilityServiceChanged: [boolean],
  highTextContrastChanged: [boolean],
};

// Events that are only supported on iOS.
type AccessibilityEventDefinitionsIOS = {
  announcementFinished: [{announcement: string, success: boolean}],
  boldTextChanged: [boolean],
  grayscaleChanged: [boolean],
  invertColorsChanged: [boolean],
  reduceTransparencyChanged: [boolean],
  darkerSystemColorsChanged: [boolean],
};

type AccessibilityEventDefinitions = {
  ...AccessibilityEventDefinitionsAndroid,
  ...AccessibilityEventDefinitionsIOS,
  change: [boolean], // screenReaderChanged
  reduceMotionChanged: [boolean],
  screenReaderChanged: [boolean],
};

type AccessibilityEventTypes = 'click' | 'focus' | 'viewHoverEnter';

// Mapping of public event names to platform-specific event names.
const EventNames: Map<
  $Keys<AccessibilityEventDefinitions>,
  string,
> = Platform.OS === 'android'
  ? new Map([
      ['change', 'touchExplorationDidChange'],
      ['reduceMotionChanged', 'reduceMotionDidChange'],
      ['highTextContrastChanged', 'highTextContrastDidChange'],
      ['screenReaderChanged', 'touchExplorationDidChange'],
      ['accessibilityServiceChanged', 'accessibilityServiceDidChange'],
    ])
  : Platform.OS === 'windows'
<<<<<<< HEAD
  ? new Map([
      ['change', 'TOUCH_EXPLORATION_EVENT'],
      ['reduceMotionChanged', 'REDUCE_MOTION_EVENT'],
      ['screenReaderChanged', 'TOUCH_EXPLORATION_EVENT'],
    ])
  : new Map([
      ['announcementFinished', 'announcementFinished'],
      ['boldTextChanged', 'boldTextChanged'],
      ['change', 'screenReaderChanged'],
      ['grayscaleChanged', 'grayscaleChanged'],
      ['invertColorsChanged', 'invertColorsChanged'],
      ['reduceMotionChanged', 'reduceMotionChanged'],
      ['reduceTransparencyChanged', 'reduceTransparencyChanged'],
      ['screenReaderChanged', 'screenReaderChanged'],
      ['darkerSystemColorsChanged', 'darkerSystemColorsChanged'],
    ]);
=======
    ? new Map([
        ['change', 'TOUCH_EXPLORATION_EVENT'],
        ['reduceMotionChanged', 'REDUCE_MOTION_EVENT'],
        ['screenReaderChanged', 'TOUCH_EXPLORATION_EVENT'],
      ])
    : new Map([
        ['announcementFinished', 'announcementFinished'],
        ['boldTextChanged', 'boldTextChanged'],
        ['change', 'screenReaderChanged'],
        ['grayscaleChanged', 'grayscaleChanged'],
        ['invertColorsChanged', 'invertColorsChanged'],
        ['reduceMotionChanged', 'reduceMotionChanged'],
        ['reduceTransparencyChanged', 'reduceTransparencyChanged'],
        ['screenReaderChanged', 'screenReaderChanged'],
      ]);
>>>>>>> 96f969e3

/**
 * Sometimes it's useful to know whether or not the device has a screen reader
 * that is currently active. The `AccessibilityInfo` API is designed for this
 * purpose. You can use it to query the current state of the screen reader as
 * well as to register to be notified when the state of the screen reader
 * changes.
 *
 * See https://reactnative.dev/docs/accessibilityinfo
 */
const AccessibilityInfo = {
  /**
   * Query whether bold text is currently enabled.
   *
   * Returns a promise which resolves to a boolean.
   * The result is `true` when bold text is enabled and `false` otherwise.
   *
   * See https://reactnative.dev/docs/accessibilityinfo#isBoldTextEnabled
   */
  isBoldTextEnabled(): Promise<boolean> {
    if (Platform.OS === 'android' || Platform.OS === 'windows') {
      return Promise.resolve(false);
    } else {
      return new Promise((resolve, reject) => {
        if (NativeAccessibilityManagerIOS != null) {
          NativeAccessibilityManagerIOS.getCurrentBoldTextState(
            resolve,
            reject,
          );
        } else {
          reject(null);
        }
      });
    }
  },

  /**
   * Query whether grayscale is currently enabled.
   *
   * Returns a promise which resolves to a boolean.
   * The result is `true` when grayscale is enabled and `false` otherwise.
   *
   * See https://reactnative.dev/docs/accessibilityinfo#isGrayscaleEnabled
   */
  isGrayscaleEnabled(): Promise<boolean> {
    if (Platform.OS === 'android' || Platform.OS === 'windows') {
      return Promise.resolve(false);
    } else {
      return new Promise((resolve, reject) => {
        if (NativeAccessibilityManagerIOS != null) {
          NativeAccessibilityManagerIOS.getCurrentGrayscaleState(
            resolve,
            reject,
          );
        } else {
          reject(null);
        }
      });
    }
  },

  /**
   * Query whether inverted colors are currently enabled.
   *
   * Returns a promise which resolves to a boolean.
   * The result is `true` when invert color is enabled and `false` otherwise.
   *
   * See https://reactnative.dev/docs/accessibilityinfo#isInvertColorsEnabled
   */
  isInvertColorsEnabled(): Promise<boolean> {
    if (Platform.OS === 'android' || Platform.OS === 'windows') {
      return Promise.resolve(false);
    } else {
      return new Promise((resolve, reject) => {
        if (NativeAccessibilityManagerIOS != null) {
          NativeAccessibilityManagerIOS.getCurrentInvertColorsState(
            resolve,
            reject,
          );
        } else {
          reject(null);
        }
      });
    }
  },

  /**
   * Query whether reduced motion is currently enabled.
   *
   * Returns a promise which resolves to a boolean.
   * The result is `true` when a reduce motion is enabled and `false` otherwise.
   *
   * See https://reactnative.dev/docs/accessibilityinfo#isReduceMotionEnabled
   */
  isReduceMotionEnabled(): Promise<boolean> {
    return new Promise((resolve, reject) => {
      if (Platform.OS === 'android' || Platform.OS === 'windows') {
        if (NativeAccessibilityInfo != null) {
          NativeAccessibilityInfo.isReduceMotionEnabled(resolve);
        } else {
          reject(null);
        }
      } else {
        if (NativeAccessibilityManagerIOS != null) {
          NativeAccessibilityManagerIOS.getCurrentReduceMotionState(
            resolve,
            reject,
          );
        } else {
          reject(null);
        }
      }
    });
  },

  /**
   * Query whether high text contrast is currently enabled. Android only.
   *
   * Returns a promise which resolves to a boolean.
   * The result is `true` when high text contrast is enabled and `false` otherwise.
   */
  isHighTextContrastEnabled(): Promise<boolean> {
    return new Promise((resolve, reject) => {
      if (Platform.OS === 'android') {
        if (NativeAccessibilityInfoAndroid?.isHighTextContrastEnabled != null) {
          NativeAccessibilityInfoAndroid.isHighTextContrastEnabled(resolve);
        } else {
          reject(null);
        }
      } else {
        return Promise.resolve(false);
      }
    });
  },

  /**
   * Query whether dark system colors is currently enabled. iOS only.
   *
   * Returns a promise which resolves to a boolean.
   * The result is `true` when dark system colors is enabled and `false` otherwise.
   */
  isDarkerSystemColorsEnabled(): Promise<boolean> {
    return new Promise((resolve, reject) => {
      if (Platform.OS === 'android') {
        return Promise.resolve(false);
      } else {
        if (
          NativeAccessibilityManagerIOS?.getCurrentDarkerSystemColorsState !=
          null
        ) {
          NativeAccessibilityManagerIOS.getCurrentDarkerSystemColorsState(
            resolve,
            reject,
          );
        } else {
          reject(null);
        }
      }
    });
  },

  /**
   * Query whether reduce motion and prefer cross-fade transitions settings are currently enabled.
   *
   * Returns a promise which resolves to a boolean.
   * The result is `true` when  prefer cross-fade transitions is enabled and `false` otherwise.
   *
   * See https://reactnative.dev/docs/accessibilityinfo#prefersCrossFadeTransitions
   */
  prefersCrossFadeTransitions(): Promise<boolean> {
    return new Promise((resolve, reject) => {
      if (Platform.OS === 'android') {
        return Promise.resolve(false);
      } else {
        if (
          NativeAccessibilityManagerIOS?.getCurrentPrefersCrossFadeTransitionsState !=
          null
        ) {
          NativeAccessibilityManagerIOS.getCurrentPrefersCrossFadeTransitionsState(
            resolve,
            reject,
          );
        } else {
          reject(null);
        }
      }
    });
  },

  /**
   * Query whether reduced transparency is currently enabled.
   *
   * Returns a promise which resolves to a boolean.
   * The result is `true` when a reduce transparency is enabled and `false` otherwise.
   *
   * See https://reactnative.dev/docs/accessibilityinfo#isReduceTransparencyEnabled
   */
  isReduceTransparencyEnabled(): Promise<boolean> {
    if (Platform.OS === 'android' || Platform.OS === 'windows') {
      return Promise.resolve(false);
    } else {
      return new Promise((resolve, reject) => {
        if (NativeAccessibilityManagerIOS != null) {
          NativeAccessibilityManagerIOS.getCurrentReduceTransparencyState(
            resolve,
            reject,
          );
        } else {
          reject(null);
        }
      });
    }
  },

  /**
   * Query whether a screen reader is currently enabled.
   *
   * Returns a promise which resolves to a boolean.
   * The result is `true` when a screen reader is enabled and `false` otherwise.
   *
   * See https://reactnative.dev/docs/accessibilityinfo#isScreenReaderEnabled
   */
  isScreenReaderEnabled(): Promise<boolean> {
    return new Promise((resolve, reject) => {
      if (Platform.OS === 'android' || Platform.OS === 'windows') {
        if (NativeAccessibilityInfo != null) {
          NativeAccessibilityInfo.isTouchExplorationEnabled(resolve);
        } else {
          reject(null);
        }
      } else {
        if (NativeAccessibilityManagerIOS != null) {
          NativeAccessibilityManagerIOS.getCurrentVoiceOverState(
            resolve,
            reject,
          );
        } else {
          reject(null);
        }
      }
    });
  },

  /**
   * Query whether Accessibility Service is currently enabled.
   *
   * Returns a promise which resolves to a boolean.
   * The result is `true` when any service is enabled and `false` otherwise.
   *
   * @platform android
   *
   * See https://reactnative.dev/docs/accessibilityinfo/#isaccessibilityserviceenabled-android
   */
  isAccessibilityServiceEnabled(): Promise<boolean> {
    return new Promise((resolve, reject) => {
      if (Platform.OS === 'android') {
        if (
          NativeAccessibilityInfo != null &&
          NativeAccessibilityInfo.isAccessibilityServiceEnabled != null
        ) {
          NativeAccessibilityInfo.isAccessibilityServiceEnabled(resolve);
        } else {
          reject(null);
        }
      } else {
        reject(null);
      }
    });
  },

  /**
   * Add an event handler. Supported events:
   *
   * - `reduceMotionChanged`: Fires when the state of the reduce motion toggle changes.
   *   The argument to the event handler is a boolean. The boolean is `true` when a reduce
   *   motion is enabled (or when "Transition Animation Scale" in "Developer options" is
   *   "Animation off") and `false` otherwise.
   * - `screenReaderChanged`: Fires when the state of the screen reader changes. The argument
   *   to the event handler is a boolean. The boolean is `true` when a screen
   *   reader is enabled and `false` otherwise.
   *
   * These events are only supported on iOS:
   *
   * - `boldTextChanged`: iOS-only event. Fires when the state of the bold text toggle changes.
   *   The argument to the event handler is a boolean. The boolean is `true` when a bold text
   *   is enabled and `false` otherwise.
   * - `grayscaleChanged`: iOS-only event. Fires when the state of the gray scale toggle changes.
   *   The argument to the event handler is a boolean. The boolean is `true` when a gray scale
   *   is enabled and `false` otherwise.
   * - `invertColorsChanged`: iOS-only event. Fires when the state of the invert colors toggle
   *   changes. The argument to the event handler is a boolean. The boolean is `true` when a invert
   *   colors is enabled and `false` otherwise.
   * - `reduceTransparencyChanged`: iOS-only event. Fires when the state of the reduce transparency
   *   toggle changes.  The argument to the event handler is a boolean. The boolean is `true`
   *   when a reduce transparency is enabled and `false` otherwise.
   * - `announcementFinished`: iOS-only event. Fires when the screen reader has
   *   finished making an announcement. The argument to the event handler is a
   *   dictionary with these keys:
   *     - `announcement`: The string announced by the screen reader.
   *     - `success`: A boolean indicating whether the announcement was
   *       successfully made.
   * - `darkerSystemColorsChanged`: iOS-only event. Fires when the state of the dark system colors
   *   toggle changes. The argument to the event handler is a boolean. The boolean is `true` when
   *   dark system colors is enabled and `false` otherwise.
   *
   * These events are only supported on Android:
   *
   * - `highTextContrastChanged`: Android-only event. Fires when the state of the high text contrast
   *   toggle changes. The argument to the event handler is a boolean. The boolean is `true` when
   *   high text contrast is enabled and `false` otherwise.
   *
   * See https://reactnative.dev/docs/accessibilityinfo#addeventlistener
   */
  addEventListener<K: $Keys<AccessibilityEventDefinitions>>(
    eventName: K,
    // $FlowIssue[incompatible-type] - Flow bug with unions and generics (T128099423)
    handler: (...$ElementType<AccessibilityEventDefinitions, K>) => void,
  ): EventSubscription {
    const deviceEventName = EventNames.get(eventName);
    return deviceEventName == null
      ? {remove(): void {}}
      : // $FlowFixMe[incompatible-call]
        RCTDeviceEventEmitter.addListener(deviceEventName, handler);
  },

  /**
   * Set accessibility focus to a React component.
   *
   * See https://reactnative.dev/docs/accessibilityinfo#setaccessibilityfocus
   */
  setAccessibilityFocus(reactTag: number): void {
    legacySendAccessibilityEvent(reactTag, 'focus');
  },

  /**
   * Send a named accessibility event to a HostComponent.
   */
  sendAccessibilityEvent(
    handle: HostInstance,
    eventType: AccessibilityEventTypes,
  ) {
    // iOS only supports 'focus' event types
    if (Platform.OS === 'ios' && eventType === 'click') {
      return;
    }
    // route through React renderer to distinguish between Fabric and non-Fabric handles
    sendAccessibilityEvent(handle, eventType);
  },

  /**
   * Post a string to be announced by the screen reader.
   *
   * See https://reactnative.dev/docs/accessibilityinfo#announceforaccessibility
   */
  announceForAccessibility(announcement: string): void {
    if (Platform.OS === 'android' || Platform.OS === 'windows') {
      NativeAccessibilityInfo?.announceForAccessibility(announcement);
    } else {
      NativeAccessibilityManagerIOS?.announceForAccessibility(announcement);
    }
  },

  /**
   * Post a string to be announced by the screen reader.
   * - `announcement`: The string announced by the screen reader.
   * - `options`: An object that configures the reading options.
   *   - `queue`: The announcement will be queued behind existing announcements. iOS only.
   */
  announceForAccessibilityWithOptions(
    announcement: string,
    options: {queue?: boolean},
  ): void {
    if (Platform.OS === 'android' || Platform.OS === 'windows') {
      NativeAccessibilityInfo?.announceForAccessibility(announcement);
    } else {
      if (NativeAccessibilityManagerIOS?.announceForAccessibilityWithOptions) {
        NativeAccessibilityManagerIOS?.announceForAccessibilityWithOptions(
          announcement,
          options,
        );
      } else {
        NativeAccessibilityManagerIOS?.announceForAccessibility(announcement);
      }
    }
  },

  /**
   * Get the recommended timeout for changes to the UI needed by this user.
   *
   * See https://reactnative.dev/docs/accessibilityinfo#getrecommendedtimeoutmillis
   */
  getRecommendedTimeoutMillis(originalTimeout: number): Promise<number> {
    if (Platform.OS === 'android' || Platform.OS === 'windows') {
      return new Promise((resolve, reject) => {
        if (NativeAccessibilityInfo?.getRecommendedTimeoutMillis) {
          NativeAccessibilityInfo.getRecommendedTimeoutMillis(
            originalTimeout,
            resolve,
          );
        } else {
          resolve(originalTimeout);
        }
      });
    } else {
      return Promise.resolve(originalTimeout);
    }
  },
};

export default AccessibilityInfo;<|MERGE_RESOLUTION|>--- conflicted
+++ resolved
@@ -56,8 +56,7 @@
       ['screenReaderChanged', 'touchExplorationDidChange'],
       ['accessibilityServiceChanged', 'accessibilityServiceDidChange'],
     ])
-  : Platform.OS === 'windows'
-<<<<<<< HEAD
+  : Platform.OS === 'windows
   ? new Map([
       ['change', 'TOUCH_EXPLORATION_EVENT'],
       ['reduceMotionChanged', 'REDUCE_MOTION_EVENT'],
@@ -74,23 +73,6 @@
       ['screenReaderChanged', 'screenReaderChanged'],
       ['darkerSystemColorsChanged', 'darkerSystemColorsChanged'],
     ]);
-=======
-    ? new Map([
-        ['change', 'TOUCH_EXPLORATION_EVENT'],
-        ['reduceMotionChanged', 'REDUCE_MOTION_EVENT'],
-        ['screenReaderChanged', 'TOUCH_EXPLORATION_EVENT'],
-      ])
-    : new Map([
-        ['announcementFinished', 'announcementFinished'],
-        ['boldTextChanged', 'boldTextChanged'],
-        ['change', 'screenReaderChanged'],
-        ['grayscaleChanged', 'grayscaleChanged'],
-        ['invertColorsChanged', 'invertColorsChanged'],
-        ['reduceMotionChanged', 'reduceMotionChanged'],
-        ['reduceTransparencyChanged', 'reduceTransparencyChanged'],
-        ['screenReaderChanged', 'screenReaderChanged'],
-      ]);
->>>>>>> 96f969e3
 
 /**
  * Sometimes it's useful to know whether or not the device has a screen reader
