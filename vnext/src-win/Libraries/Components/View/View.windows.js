/**
 * Copyright (c) Meta Platforms, Inc. and affiliates.
 *
 * This source code is licensed under the MIT license found in the
 * LICENSE file in the root directory of this source tree.
 *
 * @flow strict-local
 * @format
 */

import type {ViewProps} from './ViewPropTypes';

<<<<<<< HEAD
import TextAncestor from '../../Text/TextAncestor';
=======
import * as ReactNativeFeatureFlags from '../../../src/private/featureflags/ReactNativeFeatureFlags';
import TextAncestorContext from '../../Text/TextAncestorContext';
>>>>>>> 3163a292
import ViewNativeComponent from './ViewNativeComponent';
import * as React from 'react';
import {use} from 'react';
import invariant from 'invariant'; // [Windows]
// [Windows
import type {KeyEvent} from '../../Types/CoreEventTypes';
// Windows]

// [Windows
// $FlowFixMe - children typing
const childrenWithImportantForAccessibility = children => {
  if (children == null) {
    return children;
  }
  const updatedChildren = React.Children.map(children, child => {
    if (React.isValidElement(child)) {
      // $FlowFixMe[incompatible-use]
      if (child.props.children) {
        // $FlowFixMe[incompatible-call]
        return React.cloneElement(child, {
          accessible: false,
          children: childrenWithImportantForAccessibility(child.props.children),
        });
      } else {
        // $FlowFixMe[incompatible-call]
        return React.cloneElement(child, {accessible: false});
      }
    }
    return child;
  });
  if (updatedChildren.length === 1) {
    return updatedChildren[0];
  } else {
    return updatedChildren;
  }
};
// Windows]

/**
 * The most fundamental component for building a UI, View is a container that
 * supports layout with flexbox, style, some touch handling, and accessibility
 * controls.
 *
 * @see https://reactnative.dev/docs/view
 */
component View(
  ref?: React.RefSetter<React.ElementRef<typeof ViewNativeComponent>>,
  ...props: ViewProps
) {
<<<<<<< HEAD
  // eslint-disable-next-line react-hooks/rules-of-hooks
  const hasTextAncestor = use(TextAncestor);

  // Extract common props needed by all paths
  const {
    accessibilityElementsHidden,
    accessibilityLabel,
    accessibilityLabelledBy,
    accessibilityLevel, // Windows
    accessibilityDescription, //Windows
    accessibilityLiveRegion,
    accessibilityPosInSet, // Windows
    accessibilitySetSize, // Windows
    accessibilityState,
    accessibilityValue,
    'aria-busy': ariaBusy,
    'aria-checked': ariaChecked,
    'aria-disabled': ariaDisabled,
    'aria-expanded': ariaExpanded,
    'aria-multiselectable': ariaMultiselectable, // Windows
    'aria-required': ariaRequired, // Windows
    'aria-description': ariaDescription, //Windows
    'aria-hidden': ariaHidden,
    'aria-label': ariaLabel,
    'aria-labelledby': ariaLabelledBy,
    'aria-level': ariaLevel,
    'aria-live': ariaLive,
    'aria-posinset': ariaPosinset, // Windows
    'aria-readonly': ariaReadOnly, // Windows
    'aria-selected': ariaSelected,
    'aria-setsize': ariaSetsize, // Windows
    'aria-valuemax': ariaValueMax,
    'aria-valuemin': ariaValueMin,
    'aria-valuenow': ariaValueNow,
    'aria-valuetext': ariaValueText,
    focusable,
    disabled,
    id,
    importantForAccessibility,
    nativeID,
    tabIndex,
    ...otherProps
  } = props;

  // Pre-compute common values needed by both optimized and Paper paths
  const _accessibilityLabelledBy =
    ariaLabelledBy?.split(/\s*,\s*/g) ?? accessibilityLabelledBy;

  const _accessibilityState =
    accessibilityState != null ||
    ariaBusy != null ||
    ariaChecked != null ||
    ariaDisabled != null ||
    ariaExpanded != null ||
    ariaSelected != null ||
    ariaReadOnly != null || // Windows
    ariaMultiselectable != null || // Windows
    ariaRequired != null // Windows
      ? {
          busy: ariaBusy ?? accessibilityState?.busy,
          checked: ariaChecked ?? accessibilityState?.checked,
          disabled: ariaDisabled ?? accessibilityState?.disabled,
          expanded: ariaExpanded ?? accessibilityState?.expanded,
          selected: ariaSelected ?? accessibilityState?.selected,
          readOnly: ariaReadOnly ?? accessibilityState?.readOnly, // Windows
          multiselectable:
            ariaMultiselectable ?? accessibilityState?.multiselectable, // Windows
          required: ariaRequired ?? accessibilityState?.required, // Windows
        }
      : undefined;

  const _accessibilityValue =
    accessibilityValue != null ||
    ariaValueMax != null ||
    ariaValueMin != null ||
    ariaValueNow != null ||
    ariaValueText != null
      ? {
          max: ariaValueMax ?? accessibilityValue?.max,
          min: ariaValueMin ?? accessibilityValue?.min,
          now: ariaValueNow ?? accessibilityValue?.now,
          text: ariaValueText ?? accessibilityValue?.text,
        }
      : undefined;

  const _keyDown =
    otherProps.keyDownEvents || otherProps.onKeyDown
      ? (event: KeyEvent) => {
          if (
            otherProps.keyDownEvents &&
            event.isPropagationStopped() !== true
          ) {
            // $FlowFixMe - keyDownEvents was already checked to not be undefined
            for (const el of otherProps.keyDownEvents) {
              if (
                event.nativeEvent.code === el.code &&
                event.nativeEvent.ctrlKey === Boolean(el.ctrlKey) &&
                event.nativeEvent.shiftKey === Boolean(el.shiftKey) &&
                event.nativeEvent.altKey === Boolean(el.altKey) &&
                event.nativeEvent.metaKey === Boolean(el.metaKey) &&
                el.handledEventPhase === 3
              ) {
                event.stopPropagation();
              }
            }
          }
          otherProps.onKeyDown && otherProps.onKeyDown(event);
        }
      : undefined;
=======
  const hasTextAncestor = use(TextAncestorContext);
>>>>>>> 3163a292

  // Windows - Paper doesn't support Views in Text
  if (global.RN$Bridgeless !== true) {
    invariant(
      !hasTextAncestor,
      'Nesting of <View> within <Text> is not currently supported.',
    );
  }

  let actualView;
<<<<<<< HEAD
  if (true) {
    //Destructured props at function scope, just create processedProps
    const processedProps = otherProps as {...PropsWithRef};
=======
  if (ReactNativeFeatureFlags.reduceDefaultPropsInView()) {
    const {
      accessibilityState,
      accessibilityValue,
      'aria-busy': ariaBusy,
      'aria-checked': ariaChecked,
      'aria-disabled': ariaDisabled,
      'aria-expanded': ariaExpanded,
      'aria-multiselectable': ariaMultiselectable, // Windows
      'aria-required': ariaRequired, // Windows
      'aria-description': ariaDescription, //Windows
      'aria-hidden': ariaHidden,
      'aria-label': ariaLabel,
      'aria-labelledby': ariaLabelledBy,
      'aria-level': ariaLevel,
      'aria-live': ariaLive,
      'aria-posinset': ariaPosinset, // Windows
      'aria-readonly': ariaReadOnly, // Windows
      'aria-selected': ariaSelected,
      'aria-setsize': ariaSetsize, // Windows
      'aria-valuemax': ariaValueMax,
      'aria-valuemin': ariaValueMin,
      'aria-valuenow': ariaValueNow,
      'aria-valuetext': ariaValueText,
      id,
      tabIndex,
      ...otherProps
    } = props;

    // Since we destructured props, we can now treat it as mutable
    const processedProps = otherProps as {...ViewProps};
>>>>>>> 3163a292

    const parsedAriaLabelledBy = ariaLabelledBy?.split(/\s*,\s*/g);
    if (parsedAriaLabelledBy !== undefined) {
      processedProps.accessibilityLabelledBy = parsedAriaLabelledBy;
    }

    if (ariaLabel !== undefined) {
      processedProps.accessibilityLabel = ariaLabel;
    }

    if (ariaLive !== undefined) {
      processedProps.accessibilityLiveRegion =
        ariaLive === 'off' ? 'none' : ariaLive;
    }

    if (ariaHidden !== undefined) {
      processedProps.accessibilityElementsHidden = ariaHidden;
      if (ariaHidden === true) {
        processedProps.importantForAccessibility = 'no-hide-descendants';
      }
    }

    // Windows accessibility properties
    if (ariaLevel !== undefined) {
      processedProps.accessibilityLevel = ariaLevel;
    }

    if (ariaDescription !== undefined) {
      processedProps.accessibilityDescription = ariaDescription;
    }

    if (ariaPosinset !== undefined) {
      processedProps.accessibilityPosInSet = ariaPosinset;
    }

    if (ariaSetsize !== undefined) {
      processedProps.accessibilitySetSize = ariaSetsize;
    }

    // On paper we do some messy work to handle no-hide-descendants
    if (global.RN$Bridgeless !== true) {
      processedProps.children =
        processedProps.importantForAccessibility === 'no-hide-descendants'
          ? childrenWithImportantForAccessibility(otherProps.children)
          : otherProps.children;
    }
    // Windows]

    if (id !== undefined) {
      processedProps.nativeID = id;
    }

    if (tabIndex !== undefined) {
      processedProps.focusable = !tabIndex;
    }

    if (
      accessibilityState != null ||
      ariaBusy != null ||
      ariaChecked != null ||
      ariaDisabled != null ||
      ariaExpanded != null ||
      ariaSelected != null ||
      ariaReadOnly != null || // Windows
      ariaMultiselectable != null || // Windows
      ariaRequired != null // Windows
    ) {
      processedProps.accessibilityState = {
        busy: ariaBusy ?? accessibilityState?.busy,
        checked: ariaChecked ?? accessibilityState?.checked,
        disabled: ariaDisabled ?? accessibilityState?.disabled,
        expanded: ariaExpanded ?? accessibilityState?.expanded,
        selected: ariaSelected ?? accessibilityState?.selected,
        readOnly: ariaReadOnly ?? accessibilityState?.readOnly, // Windows
        multiselectable:
          ariaMultiselectable ?? accessibilityState?.multiselectable, // Windows
        required: ariaRequired ?? accessibilityState?.required, // Windows
      };
    }

    if (
      accessibilityValue != null ||
      ariaValueMax != null ||
      ariaValueMin != null ||
      ariaValueNow != null ||
      ariaValueText != null
    ) {
      processedProps.accessibilityValue = {
        max: ariaValueMax ?? accessibilityValue?.max,
        min: ariaValueMin ?? accessibilityValue?.min,
        now: ariaValueNow ?? accessibilityValue?.now,
        text: ariaValueText ?? accessibilityValue?.text,
      };
    }

    // [Windows key event processing and accessible property
    if (otherProps.keyDownEvents || otherProps.onKeyDown) {
      const keydownLocal = otherProps.onKeyDown;
      processedProps.onKeyDown = event => {
        if (otherProps.keyDownEvents && event.isPropagationStopped() !== true) {
          // $FlowFixMe - keyDownEvents was already checked to not be undefined
          for (const el of otherProps.keyDownEvents) {
            if (
              event.nativeEvent.code === el.code &&
              event.nativeEvent.ctrlKey === Boolean(el.ctrlKey) &&
              event.nativeEvent.shiftKey === Boolean(el.shiftKey) &&
              event.nativeEvent.altKey === Boolean(el.altKey) &&
              event.nativeEvent.metaKey === Boolean(el.metaKey) &&
              el.handledEventPhase === 3
            ) {
              event.stopPropagation();
            }
          }
        }
        keydownLocal && keydownLocal(event);
      };
    }

    if (otherProps.keyUpEvents || otherProps.onKeyUp) {
      const keyupLocal = otherProps.onKeyUp;
      processedProps.onKeyUp = event => {
        if (otherProps.keyUpEvents && event.isPropagationStopped() !== true) {
          // $FlowFixMe - keyUpEvents was already checked to not be undefined
          for (const el of otherProps.keyUpEvents) {
            if (
              event.nativeEvent.code === el.code &&
              event.nativeEvent.ctrlKey === Boolean(el.ctrlKey) &&
              event.nativeEvent.shiftKey === Boolean(el.shiftKey) &&
              event.nativeEvent.altKey === Boolean(el.altKey) &&
              event.nativeEvent.metaKey === Boolean(el.metaKey) &&
              el.handledEventPhase === 3
            ) {
              event.stopPropagation();
            }
          }
        }
        keyupLocal && keyupLocal(event);
      };
    }

    if (otherProps.keyDownEvents || otherProps.onKeyDownCapture) {
      const keydownCaptureLocal = otherProps.onKeyDownCapture;
      processedProps.onKeyDownCapture = event => {
        if (otherProps.keyDownEvents && event.isPropagationStopped() !== true) {
          // $FlowFixMe - keyDownEvents was already checked to not be undefined
          for (const el of otherProps.keyDownEvents) {
            if (
              event.nativeEvent.code === el.code &&
              event.nativeEvent.ctrlKey === Boolean(el.ctrlKey) &&
              event.nativeEvent.shiftKey === Boolean(el.shiftKey) &&
              event.nativeEvent.altKey === Boolean(el.altKey) &&
              event.nativeEvent.metaKey === Boolean(el.metaKey) &&
              el.handledEventPhase === 1
            ) {
              event.stopPropagation();
            }
          }
        }
        keydownCaptureLocal && keydownCaptureLocal(event);
      };
    }

    if (otherProps.keyUpEvents || otherProps.onKeyUpCapture) {
      const keyupCaptureLocal = otherProps.onKeyUpCapture;
      processedProps.onKeyUpCapture = event => {
        if (otherProps.keyUpEvents && event.isPropagationStopped() !== true) {
          // $FlowFixMe - keyUpEvents was already checked to not be undefined
          for (const el of otherProps.keyUpEvents) {
            if (
              event.nativeEvent.code === el.code &&
              event.nativeEvent.ctrlKey === Boolean(el.ctrlKey) &&
              event.nativeEvent.shiftKey === Boolean(el.shiftKey) &&
              event.nativeEvent.altKey === Boolean(el.altKey) &&
              event.nativeEvent.metaKey === Boolean(el.metaKey) &&
              el.handledEventPhase === 1
            ) {
              event.stopPropagation();
            }
          }
        }
        keyupCaptureLocal && keyupCaptureLocal(event);
      };
    }

    // Windows accessible property
    const computedAccessible =
      processedProps.importantForAccessibility === 'no-hide-descendants'
        ? false
        : otherProps.accessible;
    if (computedAccessible !== undefined) {
      processedProps.accessible = computedAccessible;
    }

    actualView =
      ref == null ? (
        <ViewNativeComponent {...processedProps} />
      ) : (
        <ViewNativeComponent {...processedProps} ref={ref} />
      );
  } else {
    // Windows - Just skip updating this code path to reduce merge difficulty.
    console.warn(
      'Running with ReactNativeFeatureFlags.reduceDefaultPropsInView = false not supported',
    );

    const {
      accessibilityElementsHidden,
      accessibilityLabel,
      accessibilityLabelledBy,
      accessibilityLiveRegion,
      accessibilityState,
      accessibilityValue,
      'aria-busy': ariaBusy,
      'aria-checked': ariaChecked,
      'aria-disabled': ariaDisabled,
      'aria-expanded': ariaExpanded,
      'aria-hidden': ariaHidden,
      'aria-label': ariaLabel,
      'aria-labelledby': ariaLabelledBy,
      'aria-live': ariaLive,
      'aria-selected': ariaSelected,
      'aria-valuemax': ariaValueMax,
      'aria-valuemin': ariaValueMin,
      'aria-valuenow': ariaValueNow,
      'aria-valuetext': ariaValueText,
      focusable,
      id,
      importantForAccessibility,
      nativeID,
      tabIndex,
      ...otherProps
    } = props;
    const _accessibilityLabelledBy =
      ariaLabelledBy?.split(/\s*,\s*/g) ?? accessibilityLabelledBy;

    const _accessibilityState =
      accessibilityState != null ||
      ariaBusy != null ||
      ariaChecked != null ||
      ariaDisabled != null ||
      ariaExpanded != null ||
      ariaSelected != null
        ? {
            busy: ariaBusy ?? accessibilityState?.busy,
            checked: ariaChecked ?? accessibilityState?.checked,
            disabled: ariaDisabled ?? accessibilityState?.disabled,
            expanded: ariaExpanded ?? accessibilityState?.expanded,
            selected: ariaSelected ?? accessibilityState?.selected,
          }
        : undefined;

    const _accessibilityValue =
      accessibilityValue != null ||
      ariaValueMax != null ||
      ariaValueMin != null ||
      ariaValueNow != null ||
      ariaValueText != null
        ? {
            max: ariaValueMax ?? accessibilityValue?.max,
            min: ariaValueMin ?? accessibilityValue?.min,
            now: ariaValueNow ?? accessibilityValue?.now,
            text: ariaValueText ?? accessibilityValue?.text,
          }
        : undefined;

    actualView = (
      <ViewNativeComponent
        {...otherProps}
        accessibilityLiveRegion={
          ariaLive === 'off' ? 'none' : ariaLive ?? accessibilityLiveRegion
        }
        accessibilityLabel={ariaLabel ?? accessibilityLabel}
        focusable={tabIndex !== undefined ? !tabIndex : focusable}
        accessibilityState={_accessibilityState}
        accessibilityElementsHidden={ariaHidden ?? accessibilityElementsHidden}
        accessibilityLabelledBy={_accessibilityLabelledBy}
        accessibilityValue={_accessibilityValue}
        importantForAccessibility={
          ariaHidden === true
            ? 'no-hide-descendants'
            : importantForAccessibility
        }
        nativeID={id ?? nativeID}
        ref={ref}
      />
    );
  }

  if (hasTextAncestor) {
    return (
      <TextAncestorContext value={false}>{actualView}</TextAncestorContext>
    );
  }
  return actualView;
}

// eslint-disable-next-line no-unreachable
View.displayName = 'View';
export default View;<|MERGE_RESOLUTION|>--- conflicted
+++ resolved
@@ -10,12 +10,7 @@
 
 import type {ViewProps} from './ViewPropTypes';
 
-<<<<<<< HEAD
-import TextAncestor from '../../Text/TextAncestor';
-=======
-import * as ReactNativeFeatureFlags from '../../../src/private/featureflags/ReactNativeFeatureFlags';
 import TextAncestorContext from '../../Text/TextAncestorContext';
->>>>>>> 3163a292
 import ViewNativeComponent from './ViewNativeComponent';
 import * as React from 'react';
 import {use} from 'react';
@@ -65,20 +60,19 @@
   ref?: React.RefSetter<React.ElementRef<typeof ViewNativeComponent>>,
   ...props: ViewProps
 ) {
-<<<<<<< HEAD
   // eslint-disable-next-line react-hooks/rules-of-hooks
-  const hasTextAncestor = use(TextAncestor);
-
-  // Extract common props needed by all paths
+  const hasTextAncestor = use(TextAncestorContext);
+
+  // Windows - Paper doesn't support Views in Text
+  if (global.RN$Bridgeless !== true) {
+    invariant(
+      !hasTextAncestor,
+      'Nesting of <View> within <Text> is not currently supported.',
+    );
+  }
+
+  let actualView;
   const {
-    accessibilityElementsHidden,
-    accessibilityLabel,
-    accessibilityLabelledBy,
-    accessibilityLevel, // Windows
-    accessibilityDescription, //Windows
-    accessibilityLiveRegion,
-    accessibilityPosInSet, // Windows
-    accessibilitySetSize, // Windows
     accessibilityState,
     accessibilityValue,
     'aria-busy': ariaBusy,
@@ -101,20 +95,70 @@
     'aria-valuemin': ariaValueMin,
     'aria-valuenow': ariaValueNow,
     'aria-valuetext': ariaValueText,
-    focusable,
-    disabled,
     id,
-    importantForAccessibility,
-    nativeID,
     tabIndex,
     ...otherProps
   } = props;
 
-  // Pre-compute common values needed by both optimized and Paper paths
-  const _accessibilityLabelledBy =
-    ariaLabelledBy?.split(/\s*,\s*/g) ?? accessibilityLabelledBy;
-
-  const _accessibilityState =
+  // Since we destructured props, we can now treat it as mutable
+  const processedProps = otherProps as {...ViewProps};
+
+  const parsedAriaLabelledBy = ariaLabelledBy?.split(/\s*,\s*/g);
+  if (parsedAriaLabelledBy !== undefined) {
+    processedProps.accessibilityLabelledBy = parsedAriaLabelledBy;
+  }
+
+  if (ariaLabel !== undefined) {
+    processedProps.accessibilityLabel = ariaLabel;
+  }
+
+  if (ariaLive !== undefined) {
+    processedProps.accessibilityLiveRegion =
+      ariaLive === 'off' ? 'none' : ariaLive;
+  }
+
+  if (ariaHidden !== undefined) {
+    processedProps.accessibilityElementsHidden = ariaHidden;
+    if (ariaHidden === true) {
+      processedProps.importantForAccessibility = 'no-hide-descendants';
+    }
+  }
+
+  // Windows accessibility properties
+  if (ariaLevel !== undefined) {
+    processedProps.accessibilityLevel = ariaLevel;
+  }
+
+  if (ariaDescription !== undefined) {
+    processedProps.accessibilityDescription = ariaDescription;
+  }
+
+  if (ariaPosinset !== undefined) {
+    processedProps.accessibilityPosInSet = ariaPosinset;
+  }
+
+  if (ariaSetsize !== undefined) {
+    processedProps.accessibilitySetSize = ariaSetsize;
+  }
+
+  // On paper we do some messy work to handle no-hide-descendants
+  if (global.RN$Bridgeless !== true) {
+    processedProps.children =
+      processedProps.importantForAccessibility === 'no-hide-descendants'
+        ? childrenWithImportantForAccessibility(otherProps.children)
+        : otherProps.children;
+  }
+  // Windows]
+
+  if (id !== undefined) {
+    processedProps.nativeID = id;
+  }
+
+  if (tabIndex !== undefined) {
+    processedProps.focusable = !tabIndex;
+  }
+
+  if (
     accessibilityState != null ||
     ariaBusy != null ||
     ariaChecked != null ||
@@ -124,394 +168,139 @@
     ariaReadOnly != null || // Windows
     ariaMultiselectable != null || // Windows
     ariaRequired != null // Windows
-      ? {
-          busy: ariaBusy ?? accessibilityState?.busy,
-          checked: ariaChecked ?? accessibilityState?.checked,
-          disabled: ariaDisabled ?? accessibilityState?.disabled,
-          expanded: ariaExpanded ?? accessibilityState?.expanded,
-          selected: ariaSelected ?? accessibilityState?.selected,
-          readOnly: ariaReadOnly ?? accessibilityState?.readOnly, // Windows
-          multiselectable:
-            ariaMultiselectable ?? accessibilityState?.multiselectable, // Windows
-          required: ariaRequired ?? accessibilityState?.required, // Windows
-        }
-      : undefined;
-
-  const _accessibilityValue =
+  ) {
+    processedProps.accessibilityState = {
+      busy: ariaBusy ?? accessibilityState?.busy,
+      checked: ariaChecked ?? accessibilityState?.checked,
+      disabled: ariaDisabled ?? accessibilityState?.disabled,
+      expanded: ariaExpanded ?? accessibilityState?.expanded,
+      selected: ariaSelected ?? accessibilityState?.selected,
+      readOnly: ariaReadOnly ?? accessibilityState?.readOnly, // Windows
+      multiselectable:
+        ariaMultiselectable ?? accessibilityState?.multiselectable, // Windows
+      required: ariaRequired ?? accessibilityState?.required, // Windows
+    };
+  }
+
+  if (
     accessibilityValue != null ||
     ariaValueMax != null ||
     ariaValueMin != null ||
     ariaValueNow != null ||
     ariaValueText != null
-      ? {
-          max: ariaValueMax ?? accessibilityValue?.max,
-          min: ariaValueMin ?? accessibilityValue?.min,
-          now: ariaValueNow ?? accessibilityValue?.now,
-          text: ariaValueText ?? accessibilityValue?.text,
-        }
-      : undefined;
-
-  const _keyDown =
-    otherProps.keyDownEvents || otherProps.onKeyDown
-      ? (event: KeyEvent) => {
+  ) {
+    processedProps.accessibilityValue = {
+      max: ariaValueMax ?? accessibilityValue?.max,
+      min: ariaValueMin ?? accessibilityValue?.min,
+      now: ariaValueNow ?? accessibilityValue?.now,
+      text: ariaValueText ?? accessibilityValue?.text,
+    };
+  }
+
+  // [Windows key event processing and accessible property
+  if (otherProps.keyDownEvents || otherProps.onKeyDown) {
+    const keydownLocal = otherProps.onKeyDown;
+    processedProps.onKeyDown = event => {
+      if (otherProps.keyDownEvents && event.isPropagationStopped() !== true) {
+        // $FlowFixMe - keyDownEvents was already checked to not be undefined
+        for (const el of otherProps.keyDownEvents) {
           if (
-            otherProps.keyDownEvents &&
-            event.isPropagationStopped() !== true
+            event.nativeEvent.code === el.code &&
+            event.nativeEvent.ctrlKey === Boolean(el.ctrlKey) &&
+            event.nativeEvent.shiftKey === Boolean(el.shiftKey) &&
+            event.nativeEvent.altKey === Boolean(el.altKey) &&
+            event.nativeEvent.metaKey === Boolean(el.metaKey) &&
+            el.handledEventPhase === 3
           ) {
-            // $FlowFixMe - keyDownEvents was already checked to not be undefined
-            for (const el of otherProps.keyDownEvents) {
-              if (
-                event.nativeEvent.code === el.code &&
-                event.nativeEvent.ctrlKey === Boolean(el.ctrlKey) &&
-                event.nativeEvent.shiftKey === Boolean(el.shiftKey) &&
-                event.nativeEvent.altKey === Boolean(el.altKey) &&
-                event.nativeEvent.metaKey === Boolean(el.metaKey) &&
-                el.handledEventPhase === 3
-              ) {
-                event.stopPropagation();
-              }
-            }
-          }
-          otherProps.onKeyDown && otherProps.onKeyDown(event);
-        }
-      : undefined;
-=======
-  const hasTextAncestor = use(TextAncestorContext);
->>>>>>> 3163a292
-
-  // Windows - Paper doesn't support Views in Text
-  if (global.RN$Bridgeless !== true) {
-    invariant(
-      !hasTextAncestor,
-      'Nesting of <View> within <Text> is not currently supported.',
-    );
-  }
-
-  let actualView;
-<<<<<<< HEAD
-  if (true) {
-    //Destructured props at function scope, just create processedProps
-    const processedProps = otherProps as {...PropsWithRef};
-=======
-  if (ReactNativeFeatureFlags.reduceDefaultPropsInView()) {
-    const {
-      accessibilityState,
-      accessibilityValue,
-      'aria-busy': ariaBusy,
-      'aria-checked': ariaChecked,
-      'aria-disabled': ariaDisabled,
-      'aria-expanded': ariaExpanded,
-      'aria-multiselectable': ariaMultiselectable, // Windows
-      'aria-required': ariaRequired, // Windows
-      'aria-description': ariaDescription, //Windows
-      'aria-hidden': ariaHidden,
-      'aria-label': ariaLabel,
-      'aria-labelledby': ariaLabelledBy,
-      'aria-level': ariaLevel,
-      'aria-live': ariaLive,
-      'aria-posinset': ariaPosinset, // Windows
-      'aria-readonly': ariaReadOnly, // Windows
-      'aria-selected': ariaSelected,
-      'aria-setsize': ariaSetsize, // Windows
-      'aria-valuemax': ariaValueMax,
-      'aria-valuemin': ariaValueMin,
-      'aria-valuenow': ariaValueNow,
-      'aria-valuetext': ariaValueText,
-      id,
-      tabIndex,
-      ...otherProps
-    } = props;
-
-    // Since we destructured props, we can now treat it as mutable
-    const processedProps = otherProps as {...ViewProps};
->>>>>>> 3163a292
-
-    const parsedAriaLabelledBy = ariaLabelledBy?.split(/\s*,\s*/g);
-    if (parsedAriaLabelledBy !== undefined) {
-      processedProps.accessibilityLabelledBy = parsedAriaLabelledBy;
-    }
-
-    if (ariaLabel !== undefined) {
-      processedProps.accessibilityLabel = ariaLabel;
-    }
-
-    if (ariaLive !== undefined) {
-      processedProps.accessibilityLiveRegion =
-        ariaLive === 'off' ? 'none' : ariaLive;
-    }
-
-    if (ariaHidden !== undefined) {
-      processedProps.accessibilityElementsHidden = ariaHidden;
-      if (ariaHidden === true) {
-        processedProps.importantForAccessibility = 'no-hide-descendants';
-      }
-    }
-
-    // Windows accessibility properties
-    if (ariaLevel !== undefined) {
-      processedProps.accessibilityLevel = ariaLevel;
-    }
-
-    if (ariaDescription !== undefined) {
-      processedProps.accessibilityDescription = ariaDescription;
-    }
-
-    if (ariaPosinset !== undefined) {
-      processedProps.accessibilityPosInSet = ariaPosinset;
-    }
-
-    if (ariaSetsize !== undefined) {
-      processedProps.accessibilitySetSize = ariaSetsize;
-    }
-
-    // On paper we do some messy work to handle no-hide-descendants
-    if (global.RN$Bridgeless !== true) {
-      processedProps.children =
-        processedProps.importantForAccessibility === 'no-hide-descendants'
-          ? childrenWithImportantForAccessibility(otherProps.children)
-          : otherProps.children;
-    }
-    // Windows]
-
-    if (id !== undefined) {
-      processedProps.nativeID = id;
-    }
-
-    if (tabIndex !== undefined) {
-      processedProps.focusable = !tabIndex;
-    }
-
-    if (
-      accessibilityState != null ||
-      ariaBusy != null ||
-      ariaChecked != null ||
-      ariaDisabled != null ||
-      ariaExpanded != null ||
-      ariaSelected != null ||
-      ariaReadOnly != null || // Windows
-      ariaMultiselectable != null || // Windows
-      ariaRequired != null // Windows
-    ) {
-      processedProps.accessibilityState = {
-        busy: ariaBusy ?? accessibilityState?.busy,
-        checked: ariaChecked ?? accessibilityState?.checked,
-        disabled: ariaDisabled ?? accessibilityState?.disabled,
-        expanded: ariaExpanded ?? accessibilityState?.expanded,
-        selected: ariaSelected ?? accessibilityState?.selected,
-        readOnly: ariaReadOnly ?? accessibilityState?.readOnly, // Windows
-        multiselectable:
-          ariaMultiselectable ?? accessibilityState?.multiselectable, // Windows
-        required: ariaRequired ?? accessibilityState?.required, // Windows
-      };
-    }
-
-    if (
-      accessibilityValue != null ||
-      ariaValueMax != null ||
-      ariaValueMin != null ||
-      ariaValueNow != null ||
-      ariaValueText != null
-    ) {
-      processedProps.accessibilityValue = {
-        max: ariaValueMax ?? accessibilityValue?.max,
-        min: ariaValueMin ?? accessibilityValue?.min,
-        now: ariaValueNow ?? accessibilityValue?.now,
-        text: ariaValueText ?? accessibilityValue?.text,
-      };
-    }
-
-    // [Windows key event processing and accessible property
-    if (otherProps.keyDownEvents || otherProps.onKeyDown) {
-      const keydownLocal = otherProps.onKeyDown;
-      processedProps.onKeyDown = event => {
-        if (otherProps.keyDownEvents && event.isPropagationStopped() !== true) {
-          // $FlowFixMe - keyDownEvents was already checked to not be undefined
-          for (const el of otherProps.keyDownEvents) {
-            if (
-              event.nativeEvent.code === el.code &&
-              event.nativeEvent.ctrlKey === Boolean(el.ctrlKey) &&
-              event.nativeEvent.shiftKey === Boolean(el.shiftKey) &&
-              event.nativeEvent.altKey === Boolean(el.altKey) &&
-              event.nativeEvent.metaKey === Boolean(el.metaKey) &&
-              el.handledEventPhase === 3
-            ) {
-              event.stopPropagation();
-            }
+            event.stopPropagation();
           }
         }
-        keydownLocal && keydownLocal(event);
-      };
-    }
-
-    if (otherProps.keyUpEvents || otherProps.onKeyUp) {
-      const keyupLocal = otherProps.onKeyUp;
-      processedProps.onKeyUp = event => {
-        if (otherProps.keyUpEvents && event.isPropagationStopped() !== true) {
-          // $FlowFixMe - keyUpEvents was already checked to not be undefined
-          for (const el of otherProps.keyUpEvents) {
-            if (
-              event.nativeEvent.code === el.code &&
-              event.nativeEvent.ctrlKey === Boolean(el.ctrlKey) &&
-              event.nativeEvent.shiftKey === Boolean(el.shiftKey) &&
-              event.nativeEvent.altKey === Boolean(el.altKey) &&
-              event.nativeEvent.metaKey === Boolean(el.metaKey) &&
-              el.handledEventPhase === 3
-            ) {
-              event.stopPropagation();
-            }
+      }
+      keydownLocal && keydownLocal(event);
+    };
+  }
+
+  if (otherProps.keyUpEvents || otherProps.onKeyUp) {
+    const keyupLocal = otherProps.onKeyUp;
+    processedProps.onKeyUp = event => {
+      if (otherProps.keyUpEvents && event.isPropagationStopped() !== true) {
+        // $FlowFixMe - keyUpEvents was already checked to not be undefined
+        for (const el of otherProps.keyUpEvents) {
+          if (
+            event.nativeEvent.code === el.code &&
+            event.nativeEvent.ctrlKey === Boolean(el.ctrlKey) &&
+            event.nativeEvent.shiftKey === Boolean(el.shiftKey) &&
+            event.nativeEvent.altKey === Boolean(el.altKey) &&
+            event.nativeEvent.metaKey === Boolean(el.metaKey) &&
+            el.handledEventPhase === 3
+          ) {
+            event.stopPropagation();
           }
         }
-        keyupLocal && keyupLocal(event);
-      };
-    }
-
-    if (otherProps.keyDownEvents || otherProps.onKeyDownCapture) {
-      const keydownCaptureLocal = otherProps.onKeyDownCapture;
-      processedProps.onKeyDownCapture = event => {
-        if (otherProps.keyDownEvents && event.isPropagationStopped() !== true) {
-          // $FlowFixMe - keyDownEvents was already checked to not be undefined
-          for (const el of otherProps.keyDownEvents) {
-            if (
-              event.nativeEvent.code === el.code &&
-              event.nativeEvent.ctrlKey === Boolean(el.ctrlKey) &&
-              event.nativeEvent.shiftKey === Boolean(el.shiftKey) &&
-              event.nativeEvent.altKey === Boolean(el.altKey) &&
-              event.nativeEvent.metaKey === Boolean(el.metaKey) &&
-              el.handledEventPhase === 1
-            ) {
-              event.stopPropagation();
-            }
+      }
+      keyupLocal && keyupLocal(event);
+    };
+  }
+
+  if (otherProps.keyDownEvents || otherProps.onKeyDownCapture) {
+    const keydownCaptureLocal = otherProps.onKeyDownCapture;
+    processedProps.onKeyDownCapture = event => {
+      if (otherProps.keyDownEvents && event.isPropagationStopped() !== true) {
+        // $FlowFixMe - keyDownEvents was already checked to not be undefined
+        for (const el of otherProps.keyDownEvents) {
+          if (
+            event.nativeEvent.code === el.code &&
+            event.nativeEvent.ctrlKey === Boolean(el.ctrlKey) &&
+            event.nativeEvent.shiftKey === Boolean(el.shiftKey) &&
+            event.nativeEvent.altKey === Boolean(el.altKey) &&
+            event.nativeEvent.metaKey === Boolean(el.metaKey) &&
+            el.handledEventPhase === 1
+          ) {
+            event.stopPropagation();
           }
         }
-        keydownCaptureLocal && keydownCaptureLocal(event);
-      };
-    }
-
-    if (otherProps.keyUpEvents || otherProps.onKeyUpCapture) {
-      const keyupCaptureLocal = otherProps.onKeyUpCapture;
-      processedProps.onKeyUpCapture = event => {
-        if (otherProps.keyUpEvents && event.isPropagationStopped() !== true) {
-          // $FlowFixMe - keyUpEvents was already checked to not be undefined
-          for (const el of otherProps.keyUpEvents) {
-            if (
-              event.nativeEvent.code === el.code &&
-              event.nativeEvent.ctrlKey === Boolean(el.ctrlKey) &&
-              event.nativeEvent.shiftKey === Boolean(el.shiftKey) &&
-              event.nativeEvent.altKey === Boolean(el.altKey) &&
-              event.nativeEvent.metaKey === Boolean(el.metaKey) &&
-              el.handledEventPhase === 1
-            ) {
-              event.stopPropagation();
-            }
+      }
+      keydownCaptureLocal && keydownCaptureLocal(event);
+    };
+  }
+
+  if (otherProps.keyUpEvents || otherProps.onKeyUpCapture) {
+    const keyupCaptureLocal = otherProps.onKeyUpCapture;
+    processedProps.onKeyUpCapture = event => {
+      if (otherProps.keyUpEvents && event.isPropagationStopped() !== true) {
+        // $FlowFixMe - keyUpEvents was already checked to not be undefined
+        for (const el of otherProps.keyUpEvents) {
+          if (
+            event.nativeEvent.code === el.code &&
+            event.nativeEvent.ctrlKey === Boolean(el.ctrlKey) &&
+            event.nativeEvent.shiftKey === Boolean(el.shiftKey) &&
+            event.nativeEvent.altKey === Boolean(el.altKey) &&
+            event.nativeEvent.metaKey === Boolean(el.metaKey) &&
+            el.handledEventPhase === 1
+          ) {
+            event.stopPropagation();
           }
         }
-        keyupCaptureLocal && keyupCaptureLocal(event);
-      };
-    }
-
-    // Windows accessible property
-    const computedAccessible =
-      processedProps.importantForAccessibility === 'no-hide-descendants'
-        ? false
-        : otherProps.accessible;
-    if (computedAccessible !== undefined) {
-      processedProps.accessible = computedAccessible;
-    }
-
-    actualView =
-      ref == null ? (
-        <ViewNativeComponent {...processedProps} />
-      ) : (
-        <ViewNativeComponent {...processedProps} ref={ref} />
-      );
-  } else {
-    // Windows - Just skip updating this code path to reduce merge difficulty.
-    console.warn(
-      'Running with ReactNativeFeatureFlags.reduceDefaultPropsInView = false not supported',
+      }
+      keyupCaptureLocal && keyupCaptureLocal(event);
+    };
+  }
+
+  // Windows accessible property
+  const computedAccessible =
+    processedProps.importantForAccessibility === 'no-hide-descendants'
+      ? false
+      : otherProps.accessible;
+  if (computedAccessible !== undefined) {
+    processedProps.accessible = computedAccessible;
+  }
+
+  actualView =
+    ref == null ? (
+      <ViewNativeComponent {...processedProps} />
+    ) : (
+      <ViewNativeComponent {...processedProps} ref={ref} />
     );
-
-    const {
-      accessibilityElementsHidden,
-      accessibilityLabel,
-      accessibilityLabelledBy,
-      accessibilityLiveRegion,
-      accessibilityState,
-      accessibilityValue,
-      'aria-busy': ariaBusy,
-      'aria-checked': ariaChecked,
-      'aria-disabled': ariaDisabled,
-      'aria-expanded': ariaExpanded,
-      'aria-hidden': ariaHidden,
-      'aria-label': ariaLabel,
-      'aria-labelledby': ariaLabelledBy,
-      'aria-live': ariaLive,
-      'aria-selected': ariaSelected,
-      'aria-valuemax': ariaValueMax,
-      'aria-valuemin': ariaValueMin,
-      'aria-valuenow': ariaValueNow,
-      'aria-valuetext': ariaValueText,
-      focusable,
-      id,
-      importantForAccessibility,
-      nativeID,
-      tabIndex,
-      ...otherProps
-    } = props;
-    const _accessibilityLabelledBy =
-      ariaLabelledBy?.split(/\s*,\s*/g) ?? accessibilityLabelledBy;
-
-    const _accessibilityState =
-      accessibilityState != null ||
-      ariaBusy != null ||
-      ariaChecked != null ||
-      ariaDisabled != null ||
-      ariaExpanded != null ||
-      ariaSelected != null
-        ? {
-            busy: ariaBusy ?? accessibilityState?.busy,
-            checked: ariaChecked ?? accessibilityState?.checked,
-            disabled: ariaDisabled ?? accessibilityState?.disabled,
-            expanded: ariaExpanded ?? accessibilityState?.expanded,
-            selected: ariaSelected ?? accessibilityState?.selected,
-          }
-        : undefined;
-
-    const _accessibilityValue =
-      accessibilityValue != null ||
-      ariaValueMax != null ||
-      ariaValueMin != null ||
-      ariaValueNow != null ||
-      ariaValueText != null
-        ? {
-            max: ariaValueMax ?? accessibilityValue?.max,
-            min: ariaValueMin ?? accessibilityValue?.min,
-            now: ariaValueNow ?? accessibilityValue?.now,
-            text: ariaValueText ?? accessibilityValue?.text,
-          }
-        : undefined;
-
-    actualView = (
-      <ViewNativeComponent
-        {...otherProps}
-        accessibilityLiveRegion={
-          ariaLive === 'off' ? 'none' : ariaLive ?? accessibilityLiveRegion
-        }
-        accessibilityLabel={ariaLabel ?? accessibilityLabel}
-        focusable={tabIndex !== undefined ? !tabIndex : focusable}
-        accessibilityState={_accessibilityState}
-        accessibilityElementsHidden={ariaHidden ?? accessibilityElementsHidden}
-        accessibilityLabelledBy={_accessibilityLabelledBy}
-        accessibilityValue={_accessibilityValue}
-        importantForAccessibility={
-          ariaHidden === true
-            ? 'no-hide-descendants'
-            : importantForAccessibility
-        }
-        nativeID={id ?? nativeID}
-        ref={ref}
-      />
-    );
-  }
 
   if (hasTextAncestor) {
     return (
@@ -523,4 +312,5 @@
 
 // eslint-disable-next-line no-unreachable
 View.displayName = 'View';
+
 export default View;