/**
 * Copyright (c) Meta Platforms, Inc. and affiliates.
 *
 * This source code is licensed under the MIT license found in the
 * LICENSE file in the root directory of this source tree.
 *
 * @format
 */

import {NativeSyntheticEvent} from '../../Types/CoreEventTypes';

/**
 * @see https://reactnative.dev/docs/accessibility#accessibility-properties
 */
export interface AccessibilityProps
  extends AccessibilityPropsAndroid,
    AccessibilityPropsIOS {
  /**
   * When true, indicates that the view is an accessibility element.
   * By default, all the touchable elements are accessible.
   */
  accessible?: boolean | undefined;

  /**
   * Provides an array of custom actions available for accessibility.
   */
  accessibilityActions?: ReadonlyArray<AccessibilityActionInfo> | undefined;

  /**
   * Overrides the text that's read by the screen reader when the user interacts with the element. By default, the
   * label is constructed by traversing all the children and accumulating all the Text nodes separated by space.
   */
  accessibilityLabel?: string | undefined;

  /**
   * Alias for accessibilityLabel  https://reactnative.dev/docs/view#accessibilitylabel
   * https://github.com/facebook/react-native/issues/34424
   */
  'aria-label'?: string | undefined;

  accessibilityLevel?: number | undefined; // Windows
  'aria-level'?: number | undefined; // Windows

  /**
   * Indicates to accessibility services that the UI Component is within a set and has the given numbered position.
   */
  accessibilityPosInSet?: number | undefined; // Windows

  /**
   * Indicates to accessibility services that the UI Component is within a set and has the given numbered position.
   */
  'aria-posinset'?: number | undefined; // Windows

  /**
   * Indicates to accessibility services that the UI Component is within a set with the given size.
   */
  accessibilitySetSize?: number | undefined; // Window

  /**
   * Indicates to accessibility services that the UI Component is within a set with the given size.
   */
  'aria-setsize'?: number | undefined; // Windows

  /**
   * Accessibility Role tells a person using either VoiceOver on iOS or TalkBack on Android the type of element that is focused on.
   */
  accessibilityRole?: AccessibilityRole | undefined;
  /**
   * Accessibility State tells a person using either VoiceOver on iOS or TalkBack on Android the state of the element currently focused on.
   */
  accessibilityState?: AccessibilityState | undefined;

  /**
   * alias for accessibilityState
   *
   * see https://reactnative.dev/docs/accessibility#accessibilitystate
   */
  'aria-busy'?: boolean | undefined;
  'aria-checked'?: boolean | 'mixed' | undefined;
  'aria-disabled'?: boolean | undefined;
  'aria-expanded'?: boolean | undefined;
  'aria-selected'?: boolean | undefined;
  /**
   * An accessibility hint helps users understand what will happen when they perform an action on the accessibility element when that result is not obvious from the accessibility label.
   */
  accessibilityHint?: string | undefined;
  /**
   * Represents the current value of a component. It can be a textual description of a component's value, or for range-based components, such as sliders and progress bars,
   * it contains range information (minimum, current, and maximum).
   */
  accessibilityValue?: AccessibilityValue | undefined;

  'aria-valuemax'?: AccessibilityValue['max'] | undefined;
  'aria-valuemin'?: AccessibilityValue['min'] | undefined;
  'aria-valuenow'?: AccessibilityValue['now'] | undefined;
  'aria-valuetext'?: AccessibilityValue['text'] | undefined;
  /**
   * When `accessible` is true, the system will try to invoke this function when the user performs an accessibility custom action.
   */
  onAccessibilityAction?:
    | ((event: AccessibilityActionEvent) => void)
    | undefined;

  /**
   * [Android] Controlling if a view fires accessibility events and if it is reported to accessibility services.
   */
  importantForAccessibility?:
    | ('auto' | 'yes' | 'no' | 'no-hide-descendants')
    | undefined;

  /**
   * A value indicating whether the accessibility elements contained within
   * this accessibility element are hidden.
   */
  'aria-hidden'?: boolean | undefined;

  'aria-modal'?: boolean | undefined;

  /**
   * Indicates to accessibility services to treat UI component like a specific role.
   */
  role?: Role | undefined;
}

export type AccessibilityActionInfo = Readonly<{
  name: AccessibilityActionName | string;
  label?: string | undefined;
}>;

export type AccessibilityActionName =
  /**
   * Generated when a screen reader user double taps the component.
   */
  | 'activate'
  /**
   * Generated when a screen reader user increments an adjustable component.
   */
  | 'increment'
  /**
   * Generated when a screen reader user decrements an adjustable component.
   */
  | 'decrement'
  /**
   * Generated when a TalkBack user places accessibility focus on the component and double taps and holds one finger on the screen.
   * @platform android
   */
  | 'longpress'
  /**
   * Generated when a VoiceOver user places focus on or inside the component and double taps with two fingers.
   * @platform ios
   * */
  | 'magicTap'
  /**
   * Generated when a VoiceOver user places focus on or inside the component and performs a two finger scrub gesture (left, right, left).
   * @platform ios
   * */
  | 'escape';

export type AccessibilityActionEvent = NativeSyntheticEvent<
  Readonly<{
    actionName: string;
  }>
>;

export interface AccessibilityState {
  /**
   * When true, informs accessible tools if the element is disabled
   */
  disabled?: boolean | undefined;
  /**
   * When true, informs accessible tools if the element is selected
   */
  selected?: boolean | undefined;
  /**
   * For items like Checkboxes and Toggle switches, reports their state to accessible tools
   */
  checked?: boolean | 'mixed' | undefined;
  /**
   *  When present, informs accessible tools if the element is busy
   */
  busy?: boolean | undefined;
  /**
   *  When present, informs accessible tools the element is expanded or collapsed
   */
  expanded?: boolean | undefined;
  /**
<<<<<<< HEAD
   * When present, informs accessible tools the element is read only
   * @platform windows
   */
  readOnly?: boolean | undefined;
=======
   *  When present, informs accessible tools the element can have multiple items selected
   * @platform windows
   */
  multiselectable?: boolean | undefined;
  /**
   *  When present, informs accessible tools the element requires selection
   * @platform windows
   */
  required?: boolean | undefined;
>>>>>>> d669d784
}

export interface AccessibilityValue {
  /**
   * The minimum value of this component's range. (should be an integer)
   */
  min?: number | undefined;

  /**
   * The maximum value of this component's range. (should be an integer)
   */
  max?: number | undefined;

  /**
   * The current value of this component's range. (should be an integer)
   */
  now?: number | undefined;

  /**
   * A textual description of this component's value. (will override minimum, current, and maximum if set)
   */
  text?: string | undefined;
}

export type AccessibilityRole =
  | 'none'
  | 'button'
  | 'togglebutton'
  | 'link'
  | 'search'
  | 'image'
  | 'keyboardkey'
  | 'text'
  | 'adjustable'
  | 'imagebutton'
  | 'header'
  | 'summary'
  | 'alert'
  | 'checkbox'
  | 'combobox'
  | 'menu'
  | 'menubar'
  | 'menuitem'
  | 'progressbar'
  | 'radio'
  | 'radiogroup'
  | 'scrollbar'
  | 'spinbutton'
  | 'switch'
  | 'tab'
  | 'tabbar'
  | 'tablist'
  | 'timer'
  | 'list'
  | 'group' // Windows
  | 'tree' // Windows
  | 'treeitem' // Windows
  | 'listitem' // Windows
  | 'toolbar';

export interface AccessibilityPropsAndroid {
  /**
   * Identifies the element that labels the element it is applied to. When the assistive technology focuses on the component with this props,
   * the text is read aloud. The value should should match the nativeID of the related element.
   *
   * @platform android
   */
  accessibilityLabelledBy?: string | string[] | undefined;

  /**
   * Identifies the element that labels the element it is applied to. When the assistive technology focuses on the component with this props,
   * the text is read aloud. The value should should match the nativeID of the related element.
   *
   * @platform android
   */
  'aria-labelledby'?: string | undefined;

  /**
   * Indicates to accessibility services whether the user should be notified
   * when this view changes. Works for Android API >= 19 only.
   *
   * @platform android
   *
   * See https://reactnative.dev/docs/view#accessibilityliveregion
   */
  accessibilityLiveRegion?: 'none' | 'polite' | 'assertive' | undefined;

  /**
   * Indicates to accessibility services whether the user should be notified
   * when this view changes. Works for Android API >= 19 only.
   *
   * @platform android
   *
   * See https://reactnative.dev/docs/view#accessibilityliveregion
   */
  'aria-live'?: ('polite' | 'assertive' | 'off') | undefined;

  /**
   * Controls how view is important for accessibility which is if it fires accessibility events
   * and if it is reported to accessibility services that query the screen.
   * Works for Android only. See http://developer.android.com/reference/android/R.attr.html#importantForAccessibility for references.
   *
   * Possible values:
   *      'auto' - The system determines whether the view is important for accessibility - default (recommended).
   *      'yes' - The view is important for accessibility.
   *      'no' - The view is not important for accessibility.
   *      'no-hide-descendants' - The view is not important for accessibility, nor are any of its descendant views.
   *
   * @platform android
   */
  importantForAccessibility?:
    | 'auto'
    | 'yes'
    | 'no'
    | 'no-hide-descendants'
    | undefined;
}

export interface AccessibilityPropsIOS {
  /**
   * A Boolean value indicating whether the accessibility elements contained within this accessibility element
   * are hidden to the screen reader.
   * @platform ios
   */
  accessibilityElementsHidden?: boolean | undefined;

  /**
   * A Boolean value indicating whether VoiceOver should ignore the elements within views that are siblings of the receiver.
   * @platform ios
   */
  accessibilityViewIsModal?: boolean | undefined;

  /**
   * When accessible is true, the system will invoke this function when the user performs the escape gesture (scrub with two fingers).
   * @platform ios
   */
  onAccessibilityEscape?: (() => void) | undefined;

  /**
   * When `accessible` is true, the system will try to invoke this function when the user performs accessibility tap gesture.
   * @platform ios
   */
  onAccessibilityTap?: (() => void) | undefined;

  /**
   * When accessible is true, the system will invoke this function when the user performs the magic tap gesture.
   * @platform ios
   */
  onMagicTap?: (() => void) | undefined;

  /**
   * https://reactnative.dev/docs/accessibility#accessibilityignoresinvertcolorsios
   * @platform ios
   */
  accessibilityIgnoresInvertColors?: boolean | undefined;

  /**
   * By using the accessibilityLanguage property, the screen reader will understand which language to use while reading the element's label, value and hint. The provided string value must follow the BCP 47 specification (https://www.rfc-editor.org/info/bcp47).
   * https://reactnative.dev/docs/accessibility#accessibilitylanguage-ios
   * @platform ios
   */
  accessibilityLanguage?: string | undefined;

  /**
   * A Boolean value that indicates whether or not to show the item in the large content viewer.
   * Available on iOS 13.0+
   * https://reactnative.dev/docs/accessibility#accessibilityshowslargecontentviewer
   * @platform ios
   */
  accessibilityShowsLargeContentViewer?: boolean | undefined;

  /**
   * When `accessibilityShowsLargeContentViewer` is set, this string will be used as title for the large content viewer.
   * https://reactnative.dev/docs/accessibility#accessibilitylargecontenttitle
   * @platform ios
   */
  accessibilityLargeContentTitle?: string | undefined;
}

export type Role =
  | 'alert'
  | 'alertdialog'
  | 'application'
  | 'article'
  | 'banner'
  | 'button'
  | 'cell'
  | 'checkbox'
  | 'columnheader'
  | 'combobox'
  | 'complementary'
  | 'contentinfo'
  | 'definition'
  | 'dialog'
  | 'directory'
  | 'document'
  | 'feed'
  | 'figure'
  | 'form'
  | 'grid'
  | 'group'
  | 'heading'
  | 'img'
  | 'link'
  | 'list'
  | 'listitem'
  | 'log'
  | 'main'
  | 'marquee'
  | 'math'
  | 'menu'
  | 'menubar'
  | 'menuitem'
  | 'meter'
  | 'navigation'
  | 'none'
  | 'note'
  | 'option'
  | 'presentation'
  | 'progressbar'
  | 'radio'
  | 'radiogroup'
  | 'region'
  | 'row'
  | 'rowgroup'
  | 'rowheader'
  | 'scrollbar'
  | 'searchbox'
  | 'separator'
  | 'slider'
  | 'spinbutton'
  | 'status'
  | 'summary'
  | 'switch'
  | 'tab'
  | 'table'
  | 'tablist'
  | 'tabpanel'
  | 'term'
  | 'timer'
  | 'toolbar'
  | 'tooltip'
  | 'tree'
  | 'treegrid'
  | 'treeitem';<|MERGE_RESOLUTION|>--- conflicted
+++ resolved
@@ -184,22 +184,20 @@
    */
   expanded?: boolean | undefined;
   /**
-<<<<<<< HEAD
-   * When present, informs accessible tools the element is read only
-   * @platform windows
+   *  When present, informs accessible tools the element is read only
+   *  @platform windows
    */
   readOnly?: boolean | undefined;
-=======
+  /**
    *  When present, informs accessible tools the element can have multiple items selected
-   * @platform windows
+   *  @platform windows
    */
   multiselectable?: boolean | undefined;
   /**
    *  When present, informs accessible tools the element requires selection
-   * @platform windows
+   *  @platform windows
    */
   required?: boolean | undefined;
->>>>>>> d669d784
 }
 
 export interface AccessibilityValue {
