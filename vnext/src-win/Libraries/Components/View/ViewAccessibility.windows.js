/**
 * Copyright (c) Meta Platforms, Inc. and affiliates.
 *
 * This source code is licensed under the MIT license found in the
 * LICENSE file in the root directory of this source tree.
 *
 * @format
 * @flow strict-local
 */

'use strict';

import type {SyntheticEvent} from '../../Types/CoreEventTypes';

export type AccessibilityTrait =
  | 'none'
  | 'button'
  | 'link'
  | 'header'
  | 'search'
  | 'image'
  | 'selected'
  | 'plays'
  | 'key'
  | 'text'
  | 'summary'
  | 'disabled'
  | 'frequentUpdates'
  | 'startsMedia'
  | 'adjustable'
  | 'allowsDirectInteraction'
  | 'pageTurn' // [TODO(macOS ISS#2323203)
  | 'group'
  | 'list'; // ]TODO(macOS ISS#2323203)

export type AccessibilityTraits =
  | AccessibilityTrait
  | $ReadOnlyArray<AccessibilityTrait>;

export type AccessibilityComponentType =
  | 'none'
  | 'button'
  | 'radiobutton_checked'
  | 'radiobutton_unchecked';

// [TODO(android ISS)
export type AccessibilityNodeInfoProp = {
  clickable: boolean,
}; // ]TODO(android ISS)

// This must be kept in sync with the AccessibilityRolesMask in RCTViewManager.m
export type AccessibilityRole =
  | 'none'
  | 'button'
  | 'dropdownlist'
  | 'togglebutton'
  | 'link'
  | 'search'
  | 'image'
  | 'keyboardkey'
  | 'text'
  | 'adjustable'
  | 'imagebutton'
  | 'header'
  | 'summary'
  | 'alert'
  | 'checkbox'
  | 'combobox'
  | 'menu'
  | 'menubar'
  | 'menuitem'
  | 'progressbar'
  | 'radio'
  | 'radiogroup'
  | 'scrollbar'
  | 'spinbutton'
  | 'switch'
  | 'tab'
  | 'tabbar'
  | 'tablist'
  | 'timer'
  | 'list'
  | 'toolbar'
  | 'grid'
  | 'pager'
  | 'scrollview'
  | 'group' // Windows
  | 'tree' // Windows
  | 'treeitem' // Windows
  | 'horizontalscrollview'
  | 'viewgroup'
  | 'webview'
  | 'drawerlayout'
  | 'slidingdrawer'
  | 'iconmenu'
  | 'listitem'; // RNW-only

// Role types for web
export type Role =
  | 'alert'
  | 'alertdialog'
  | 'application'
  | 'article'
  | 'banner'
  | 'button'
  | 'cell'
  | 'checkbox'
  | 'columnheader'
  | 'combobox'
  | 'complementary'
  | 'contentinfo'
  | 'definition'
  | 'dialog'
  | 'directory'
  | 'document'
  | 'feed'
  | 'figure'
  | 'form'
  | 'grid'
  | 'group'
  | 'heading'
  | 'img'
  | 'link'
  | 'list'
  | 'listitem'
  | 'log'
  | 'main'
  | 'marquee'
  | 'math'
  | 'menu'
  | 'menubar'
  | 'menuitem'
  | 'meter'
  | 'navigation'
  | 'none'
  | 'note'
  | 'option'
  | 'presentation'
  | 'progressbar'
  | 'radio'
  | 'radiogroup'
  | 'region'
  | 'row'
  | 'rowgroup'
  | 'rowheader'
  | 'scrollbar'
  | 'searchbox'
  | 'separator'
  | 'slider'
  | 'spinbutton'
  | 'status'
  | 'summary'
  | 'switch'
  | 'tab'
  | 'table'
  | 'tablist'
  | 'tabpanel'
  | 'term'
  | 'timer'
  | 'toolbar'
  | 'tooltip'
  | 'tree'
  | 'treegrid'
  | 'treeitem';

// the info associated with an accessibility action
export type AccessibilityActionInfo = $ReadOnly<{
  name: string,
  label?: string,
  ...
}>;

// The info included in the event sent to onAccessibilityAction
export type AccessibilityActionEvent = SyntheticEvent<
  $ReadOnly<{actionName: string, ...}>,
>;

export type AccessibilityState = {
  disabled?: ?boolean,
  selected?: ?boolean,
  checked?: ?boolean | 'mixed',
  busy?: ?boolean,
  expanded?: ?boolean,
<<<<<<< HEAD
  readOnly?: ?boolean, // Windows
=======
  multiselectable?: ?boolean, // Windows
  required?: ?boolean, // Windows
>>>>>>> d669d784
  ...
};

export type AccessibilityValue = $ReadOnly<{|
  /**
   * The minimum value of this component's range. (should be an integer)
   */
  min?: number,

  /**
   * The maximum value of this component's range. (should be an integer)
   */
  max?: number,

  /**
   * The current value of this component's range. (should be an integer)
   */
  now?: number,

  /**
   * A textual description of this component's value. (will override minimum, current, and maximum if set)
   */
  text?: Stringish,
|}>;<|MERGE_RESOLUTION|>--- conflicted
+++ resolved
@@ -181,12 +181,9 @@
   checked?: ?boolean | 'mixed',
   busy?: ?boolean,
   expanded?: ?boolean,
-<<<<<<< HEAD
   readOnly?: ?boolean, // Windows
-=======
   multiselectable?: ?boolean, // Windows
   required?: ?boolean, // Windows
->>>>>>> d669d784
   ...
 };
 
