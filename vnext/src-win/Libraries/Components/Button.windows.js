--- conflicted
+++ resolved
@@ -164,12 +164,9 @@
   'aria-disabled'?: ?boolean,
   'aria-expanded'?: ?boolean,
   'aria-selected'?: ?boolean,
-<<<<<<< HEAD
   'aria-readonly'?: ?boolean, // Windows
-=======
   'aria-multiselectable'?: ?boolean, // Windows
   'aria-required'?: ?boolean, // Windows
->>>>>>> d669d784
 
   /**
    * [Android] Controlling if a view fires accessibility events and if it is reported to accessibility services.
@@ -316,12 +313,9 @@
     'aria-expanded': ariaExpanded,
     'aria-label': ariaLabel,
     'aria-selected': ariaSelected,
-<<<<<<< HEAD
     'aria-readonly': ariaReadOnly, // Windows
-=======
     'aria-multiselectable': ariaMultiselectable, // Windows
     'aria-required': ariaRequired, // Windows
->>>>>>> d669d784
     importantForAccessibility,
     color,
     onPress,
@@ -357,12 +351,9 @@
     disabled: ariaDisabled ?? accessibilityState?.disabled,
     expanded: ariaExpanded ?? accessibilityState?.expanded,
     selected: ariaSelected ?? accessibilityState?.selected,
-<<<<<<< HEAD
     readOnly: ariaReadOnly ?? accessibilityState?.readOnly, // Windows
-=======
     multiselectable: ariaMultiselectable ?? accessibilityState?.multiselectable, // Windows
     required: ariaRequired ?? accessibilityState?.required, // Windows
->>>>>>> d669d784
   };
 
   const disabled =
