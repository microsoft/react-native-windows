/**
 * Copyright (c) Meta Platforms, Inc. and affiliates.
 *
 * This source code is licensed under the MIT license found in the
 * LICENSE file in the root directory of this source tree.
 *
 * @flow strict-local
 * @format
 */

import type {ViewStyleProp} from '../../StyleSheet/StyleSheet';
import typeof TouchableWithoutFeedback from './TouchableWithoutFeedback';

import Animated from '../../Animated/Animated';
import Easing from '../../Animated/Easing';
import Pressability, {
  type PressabilityConfig,
} from '../../Pressability/Pressability';
import {PressabilityDebugView} from '../../Pressability/PressabilityDebug';
import flattenStyle from '../../StyleSheet/flattenStyle';
import Platform from '../../Utilities/Platform';
import * as React from 'react';

type TVProps = $ReadOnly<{|
  hasTVPreferredFocus?: ?boolean,
  nextFocusDown?: ?number,
  nextFocusForward?: ?number,
  nextFocusLeft?: ?number,
  nextFocusRight?: ?number,
  nextFocusUp?: ?number,
|}>;

type Props = $ReadOnly<{|
  ...React.ElementConfig<TouchableWithoutFeedback>,
  ...TVProps,

  activeOpacity?: ?number,
  style?: ?ViewStyleProp,

  hostRef?: ?React.RefSetter<React.ElementRef<typeof Animated.View>>,
|}>;

type State = $ReadOnly<{|
  anim: Animated.Value,
  pressability: Pressability,
|}>;

/**
 * A wrapper for making views respond properly to touches.
 * On press down, the opacity of the wrapped view is decreased, dimming it.
 *
 * Opacity is controlled by wrapping the children in an Animated.View, which is
 * added to the view hierarchy.  Be aware that this can affect layout.
 *
 * Example:
 *
 * ```
 * renderButton: function() {
 *   return (
 *     <TouchableOpacity onPress={this._onPressButton}>
 *       <Image
 *         style={styles.button}
 *         source={require('./myButton.png')}
 *       />
 *     </TouchableOpacity>
 *   );
 * },
 * ```
 * ### Example
 *
 * ```ReactNativeWebPlayer
 * import React, { Component } from 'react'
 * import {
 *   AppRegistry,
 *   StyleSheet,
 *   TouchableOpacity,
 *   Text,
 *   View,
 * } from 'react-native'
 *
 * class App extends Component {
 *   state = { count: 0 }
 *
 *   onPress = () => {
 *     this.setState(state => ({
 *       count: state.count + 1
 *     }));
 *   };
 *
 *  render() {
 *    return (
 *      <View style={styles.container}>
 *        <TouchableOpacity
 *          style={styles.button}
 *          onPress={this.onPress}>
 *          <Text> Touch Here </Text>
 *        </TouchableOpacity>
 *        <View style={[styles.countContainer]}>
 *          <Text style={[styles.countText]}>
 *             { this.state.count !== 0 ? this.state.count: null}
 *           </Text>
 *         </View>
 *       </View>
 *     )
 *   }
 * }
 *
 * const styles = StyleSheet.create({
 *   container: {
 *     flex: 1,
 *     justifyContent: 'center',
 *     paddingHorizontal: 10
 *   },
 *   button: {
 *     alignItems: 'center',
 *     backgroundColor: '#DDDDDD',
 *     padding: 10
 *   },
 *   countContainer: {
 *     alignItems: 'center',
 *     padding: 10
 *   },
 *   countText: {
 *     color: '#FF00FF'
 *   }
 * })
 *
 * AppRegistry.registerComponent('App', () => App)
 * ```
 *
 */
class TouchableOpacity extends React.Component<Props, State> {
  state: State = {
    anim: new Animated.Value(this._getChildStyleOpacityWithDefault()),
    pressability: new Pressability(this._createPressabilityConfig()),
  };

  _createPressabilityConfig(): PressabilityConfig {
    return {
      cancelable: !this.props.rejectResponderTermination,
      disabled:
        this.props.disabled ??
        this.props['aria-disabled'] ??
        this.props.accessibilityState?.disabled,
      hitSlop: this.props.hitSlop,
      delayLongPress: this.props.delayLongPress,
      delayPressIn: this.props.delayPressIn,
      delayPressOut: this.props.delayPressOut,
      minPressDuration: 0,
      pressRectOffset: this.props.pressRetentionOffset,
      onMouseEnter: this.props.onMouseEnter, // [Windows]
      onMouseLeave: this.props.onMouseLeave, // [Windows]
      onBlur: event => {
        if (Platform.isTV) {
          this._opacityInactive(250);
        }
        if (this.props.onBlur != null) {
          this.props.onBlur(event);
        }
      },
      onFocus: event => {
        if (Platform.isTV) {
          this._opacityActive(150);
        }
        if (this.props.onFocus != null) {
          this.props.onFocus(event);
        }
      },
      onLongPress: this.props.onLongPress,
      onPress: this.props.onPress,
      onPressIn: event => {
        this._opacityActive(
          event.dispatchConfig.registrationName === 'onResponderGrant'
            ? 0
            : 150,
        );
        if (this.props.onPressIn != null) {
          this.props.onPressIn(event);
        }
      },
      onPressOut: event => {
        this._opacityInactive(250);
        if (this.props.onPressOut != null) {
          this.props.onPressOut(event);
        }
      },
    };
  }

  /**
   * Animate the touchable to a new opacity.
   */
  _setOpacityTo(toValue: number, duration: number): void {
    Animated.timing(this.state.anim, {
      toValue,
      duration,
      easing: Easing.inOut(Easing.quad),
      useNativeDriver: true,
    }).start();
  }

  _opacityActive(duration: number): void {
    this._setOpacityTo(this.props.activeOpacity ?? 0.2, duration);
  }

  _opacityInactive(duration: number): void {
    this._setOpacityTo(this._getChildStyleOpacityWithDefault(), duration);
  }

  _getChildStyleOpacityWithDefault(): number {
    // $FlowFixMe[underconstrained-implicit-instantiation]
    // $FlowFixMe[prop-missing]
    const opacity = flattenStyle(this.props.style)?.opacity;
    return typeof opacity === 'number' ? opacity : 1;
  }

  render(): React.Node {
    // BACKWARD-COMPATIBILITY: Focus and blur events were never supported before
    // adopting `Pressability`, so preserve that behavior.
    const {
      // [Windows We used to manually hook up onFocus and onBlur. Do we still need to?
      // onBlur,
      // onFocus,
      // Windows]
      ...eventHandlersWithoutBlurAndFocus
    } = this.state.pressability.getEventHandlers();

    let _accessibilityState = {
      busy: this.props['aria-busy'] ?? this.props.accessibilityState?.busy,
      checked:
        this.props['aria-checked'] ?? this.props.accessibilityState?.checked,
      disabled:
        this.props['aria-disabled'] ?? this.props.accessibilityState?.disabled,
      expanded:
        this.props['aria-expanded'] ?? this.props.accessibilityState?.expanded,
      selected:
        this.props['aria-selected'] ?? this.props.accessibilityState?.selected,
<<<<<<< HEAD
      readOnly:
        this.props['aria-readonly'] ?? this.props.accessibilityState?.readOnly, // Windows
=======
      multiselectable:
        this.props['aria-multiselectable'] ??
        this.props.accessibilityState?.multiselectable, // Windows
      required:
        this.props['aria-required'] ?? this.props.accessibilityState?.required, // Windows
>>>>>>> d669d784
    };

    _accessibilityState =
      this.props.disabled != null
        ? {
            ..._accessibilityState,
            disabled: this.props.disabled,
          }
        : _accessibilityState;

    const accessibilityValue = {
      max: this.props['aria-valuemax'] ?? this.props.accessibilityValue?.max,
      min: this.props['aria-valuemin'] ?? this.props.accessibilityValue?.min,
      now: this.props['aria-valuenow'] ?? this.props.accessibilityValue?.now,
      text: this.props['aria-valuetext'] ?? this.props.accessibilityValue?.text,
    };

    const accessibilityLiveRegion =
      this.props['aria-live'] === 'off'
        ? 'none'
        : this.props['aria-live'] ?? this.props.accessibilityLiveRegion;

    const accessibilityLabel =
      this.props['aria-label'] ?? this.props.accessibilityLabel;
    return (
      <Animated.View
        accessible={this.props.accessible !== false}
        accessibilityLabel={accessibilityLabel}
        accessibilityHint={this.props.accessibilityHint}
        accessibilityLanguage={this.props.accessibilityLanguage}
        accessibilityRole={this.props.accessibilityRole}
        accessibilityState={_accessibilityState}
        accessibilityActions={this.props.accessibilityActions}
        onAccessibilityAction={this.props.onAccessibilityAction}
        accessibilityValue={accessibilityValue}
        importantForAccessibility={
          this.props['aria-hidden'] === true
            ? 'no-hide-descendants'
            : this.props.importantForAccessibility
        }
        accessibilityViewIsModal={
          this.props['aria-modal'] ?? this.props.accessibilityViewIsModal
        }
        accessibilityLiveRegion={accessibilityLiveRegion}
        accessibilityElementsHidden={
          this.props['aria-hidden'] ?? this.props.accessibilityElementsHidden
        }
        disabled={this.props.disabled}
        style={[this.props.style, {opacity: this.state.anim}]}
        nativeID={this.props.id ?? this.props.nativeID}
        testID={this.props.testID}
        onLayout={this.props.onLayout}
        nextFocusDown={this.props.nextFocusDown}
        nextFocusForward={this.props.nextFocusForward}
        nextFocusLeft={this.props.nextFocusLeft}
        nextFocusRight={this.props.nextFocusRight}
        nextFocusUp={this.props.nextFocusUp}
        hasTVPreferredFocus={this.props.hasTVPreferredFocus}
        hitSlop={this.props.hitSlop}
        focusable={
          this.props.focusable !== false &&
          this.props.onPress !== undefined &&
          !this.props.disabled
        }
        // $FlowFixMe[prop-missing]
        ref={this.props.hostRef}
        accessibilityPosInSet={this.props.accessibilityPosInSet} // [Windows]
        accessibilitySetSize={this.props.accessibilitySetSize} // [Windows]
        onAccessibilityTap={this.props.onAccessibilityTap} // [Windows]
        tabIndex={this.props.tabIndex} // [Windows]
        tooltip={this.props.tooltip} // [Windows]
        onMouseEnter={this.props.onMouseEnter} // [Windows]
        onMouseLeave={this.props.onMouseLeave} // [Windows]
        {...eventHandlersWithoutBlurAndFocus}>
        {this.props.children}
        {__DEV__ ? (
          <PressabilityDebugView color="cyan" hitSlop={this.props.hitSlop} />
        ) : null}
      </Animated.View>
    );
  }

  componentDidUpdate(prevProps: Props, prevState: State) {
    this.state.pressability.configure(this._createPressabilityConfig());
    if (
      this.props.disabled !== prevProps.disabled ||
      // $FlowFixMe[underconstrained-implicit-instantiation]
      // $FlowFixMe[prop-missing]
      flattenStyle(prevProps.style)?.opacity !==
        // $FlowFixMe[underconstrained-implicit-instantiation]
        // $FlowFixMe[prop-missing]
        flattenStyle(this.props.style)?.opacity
    ) {
      this._opacityInactive(250);
    }
  }

  componentDidMount(): void {
    this.state.pressability.configure(this._createPressabilityConfig());
  }

  componentWillUnmount(): void {
    this.state.pressability.reset();
    this.state.anim.resetAnimation();
  }
}

const Touchable: component(
  ref: React.RefSetter<React.ElementRef<typeof Animated.View>>,
  ...props: Props
) = React.forwardRef((props, ref) => (
  <TouchableOpacity {...props} hostRef={ref} />
));

Touchable.displayName = 'TouchableOpacity';

module.exports = Touchable;<|MERGE_RESOLUTION|>--- conflicted
+++ resolved
@@ -235,16 +235,13 @@
         this.props['aria-expanded'] ?? this.props.accessibilityState?.expanded,
       selected:
         this.props['aria-selected'] ?? this.props.accessibilityState?.selected,
-<<<<<<< HEAD
       readOnly:
         this.props['aria-readonly'] ?? this.props.accessibilityState?.readOnly, // Windows
-=======
       multiselectable:
         this.props['aria-multiselectable'] ??
         this.props.accessibilityState?.multiselectable, // Windows
       required:
         this.props['aria-required'] ?? this.props.accessibilityState?.required, // Windows
->>>>>>> d669d784
     };
 
     _accessibilityState =
