--- conflicted
+++ resolved
@@ -59,12 +59,9 @@
   'aria-disabled'?: ?boolean,
   'aria-expanded'?: ?boolean,
   'aria-selected'?: ?boolean,
-<<<<<<< HEAD
   'aria-readonly'?: ?boolean, // Windows
-=======
   'aria-multiselectable'?: ?boolean, // Windows
   'aria-required'?: ?boolean, // Windows
->>>>>>> d669d784
   'aria-hidden'?: ?boolean,
   'aria-live'?: ?('polite' | 'assertive' | 'off'),
   'aria-label'?: ?Stringish,
@@ -228,14 +225,11 @@
     disabled: props['aria-disabled'] ?? props.accessibilityState?.disabled,
     expanded: props['aria-expanded'] ?? props.accessibilityState?.expanded,
     selected: props['aria-selected'] ?? props.accessibilityState?.selected,
-<<<<<<< HEAD
     readonly: props['aria-readonly'] ?? props.accessibilityState?.readOnly, // Windows
-=======
     multiselectable:
       props['aria-multiselectable'] ??
       props.accessibilityState?.multiselectable, // Windows
     required: props['aria-required'] ?? props.accessibilityState?.required, // Windows
->>>>>>> d669d784
   };
 
   // BACKWARD-COMPATIBILITY: Focus and blur events were never supported before
