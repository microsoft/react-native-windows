--- conflicted
+++ resolved
@@ -174,16 +174,12 @@
    * Defaults to `white` if not provided and transparent is `false`. Ignored if `transparent` is `true`.
    */
   backdropColor?: ?string,
-<<<<<<< HEAD
 
   /**
    * [Windows] The `title` prop sets the title of the modal window.
    */
   title?: ?string,
 |}>;
-=======
-}>;
->>>>>>> d8d0e2fa
 
 function confirmProps(props: Props) {
   if (__DEV__) {
