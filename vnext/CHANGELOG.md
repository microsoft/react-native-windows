--- conflicted
+++ resolved
@@ -1,11 +1,5 @@
 # Change Log - react-native-windows
 
-<<<<<<< HEAD
-This log was last generated on Wed, 19 Jul 2023 05:14:28 GMT and should not be manually modified.
-
-<!-- Start content -->
-
-=======
 This log was last generated on Thu, 20 Jul 2023 05:13:17 GMT and should not be manually modified.
 
 <!-- Start content -->
@@ -19,7 +13,6 @@
 - Spellcheck update 7/11/2023 (jthysell@microsoft.com)
 - Bump @react-native-windows/cli to v0.0.0-canary.179
 
->>>>>>> a6a9c64f
 ## 0.0.0-canary.680
 
 Wed, 19 Jul 2023 05:14:28 GMT
