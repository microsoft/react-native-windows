--- conflicted
+++ resolved
@@ -24,20 +24,10 @@
           "Microsoft.SourceLink.Common": "1.0.0"
         }
       },
-      "boost": {
-        "type": "Transitive",
-        "resolved": "1.76.0",
-        "contentHash": "p+w3YvNdXL8Cu9Fzrmexssu0tZbWxuf6ywsQqHjDlKFE5ojXHof1HIyMC3zDLfLnh80dIeFcEUAuR2Asg/XHRA=="
-      },
       "Microsoft.Build.Tasks.Git": {
         "type": "Transitive",
         "resolved": "1.0.0",
         "contentHash": "z2fpmmt+1Jfl+ZnBki9nSP08S1/tbEOxFdsK1rSR+LBehIJz1Xv9/6qOOoGNqlwnAGGVGis1Oj6S8Kt9COEYlQ=="
-      },
-      "Microsoft.JavaScript.Hermes": {
-        "type": "Transitive",
-        "resolved": "0.1.15",
-        "contentHash": "My/u5RvxoymtwWokoweU6iVpuP79w271UjadcmSNqnQ9ESIv00tlVP4sHnIiN3t2lJNDeciyE1EVF4swGPECKQ=="
       },
       "Microsoft.Net.Native.Compiler": {
         "type": "Transitive",
@@ -63,39 +53,17 @@
       "Microsoft.NETCore.Platforms": {
         "type": "Transitive",
         "resolved": "2.1.0",
-        "contentHash": "GmkKfoyerqmsHMn7OZj0AKpcBabD+GaafqphvX2Mw406IwiJRy1pKcKqdCfKJfYmkRyJ6+e+RaUylgdJoDa1jQ=="
+        "contentHash": "ok+RPAtESz/9MUXeIEz6Lv5XAGQsaNmEYXMsgVALj4D7kqC8gveKWXWXbufLySR2fWrwZf8smyN5RmHu0e4BHA=="
       },
       "Microsoft.SourceLink.Common": {
         "type": "Transitive",
         "resolved": "1.0.0",
         "contentHash": "G8DuQY8/DK5NN+3jm5wcMcd9QYD90UV7MiLmdljSJixi3U/vNaeBKmmXUqI4DJCOeWizIUEh4ALhSt58mR+5eg=="
       },
-      "Microsoft.UI.Xaml": {
-        "type": "Transitive",
-        "resolved": "2.8.0",
-        "contentHash": "vxdHxTr63s5KVtNddMFpgvjBjUH50z7seq/5jLWmmSuf8poxg+sXrywkofUdE8ZstbpO9y3FL/IXXUcPYbeesA==",
-        "dependencies": {
-          "Microsoft.Web.WebView2": "1.0.1264.42"
-        }
-      },
-      "Microsoft.Web.WebView2": {
-        "type": "Transitive",
-        "resolved": "1.0.1264.42",
-        "contentHash": "7OBUTkzQ5VI/3gb0ufi5U4zjuCowAJwQg2li0zXXzqkM+S1kmOlivTy1R4jAW+gY5Vyg510M+qMAESCQUjrfgA=="
-      },
-      "Microsoft.Windows.SDK.BuildTools": {
-        "type": "Transitive",
-        "resolved": "10.0.22000.194",
-        "contentHash": "4L0P3zqut466SIqT3VBeLTNUQTxCBDOrTRymRuROCRJKazcK7ibLz9yAO1nKWRt50ttCj39oAa2Iuz9ZTDmLlg=="
-      },
       "NETStandard.Library": {
         "type": "Transitive",
         "resolved": "2.0.3",
-<<<<<<< HEAD
         "contentHash": "st47PosZSHrjECdjeIzZQbzivYBJFv6P2nv4cj2ypdI204DO+vZ7l5raGMiX4eXMJ53RfOIg+/s4DHVZ54Nu2A==",
-=======
-        "contentHash": "548M6mnBSJWxsIlkQHfbzoYxpiYFXZZSL00p4GHYv8PkiqFBnnT68mW5mGEsA/ch9fDO9GkPgkFQpWiXZN7mAQ==",
->>>>>>> b06316a7
         "dependencies": {
           "Microsoft.NETCore.Platforms": "1.1.0"
         }
@@ -176,7 +144,6 @@
       "folly": {
         "type": "Project",
         "dependencies": {
-          "boost": "[1.76.0, )",
           "fmt": "[1.0.0, )"
         }
       },
@@ -185,18 +152,13 @@
         "dependencies": {
           "Common": "[1.0.0, )",
           "Folly": "[1.0.0, )",
-          "Microsoft.JavaScript.Hermes": "[0.1.15, )",
-          "Microsoft.UI.Xaml": "[2.8.0, )",
-          "Microsoft.Windows.SDK.BuildTools": "[10.0.22000.194, )",
-          "ReactCommon": "[1.0.0, )",
-          "boost": "[1.76.0, )"
+          "ReactCommon": "[1.0.0, )"
         }
       },
       "reactcommon": {
         "type": "Project",
         "dependencies": {
-          "Folly": "[1.0.0, )",
-          "boost": "[1.76.0, )"
+          "Folly": "[1.0.0, )"
         }
       }
     },
@@ -214,11 +176,6 @@
           "runtime.win10-arm.Microsoft.NETCore.UniversalWindowsPlatform": "6.2.9"
         }
       },
-      "Microsoft.Web.WebView2": {
-        "type": "Transitive",
-        "resolved": "1.0.1264.42",
-        "contentHash": "7OBUTkzQ5VI/3gb0ufi5U4zjuCowAJwQg2li0zXXzqkM+S1kmOlivTy1R4jAW+gY5Vyg510M+qMAESCQUjrfgA=="
-      },
       "runtime.win10-arm.Microsoft.NETCore.UniversalWindowsPlatform": {
         "type": "Transitive",
         "resolved": "6.2.9",
@@ -239,11 +196,6 @@
           "runtime.win10-arm-aot.Microsoft.NETCore.UniversalWindowsPlatform": "6.2.9"
         }
       },
-      "Microsoft.Web.WebView2": {
-        "type": "Transitive",
-        "resolved": "1.0.1264.42",
-        "contentHash": "7OBUTkzQ5VI/3gb0ufi5U4zjuCowAJwQg2li0zXXzqkM+S1kmOlivTy1R4jAW+gY5Vyg510M+qMAESCQUjrfgA=="
-      },
       "runtime.win10-arm-aot.Microsoft.NETCore.UniversalWindowsPlatform": {
         "type": "Transitive",
         "resolved": "6.2.9",
@@ -264,11 +216,6 @@
           "runtime.win10-arm64-aot.Microsoft.NETCore.UniversalWindowsPlatform": "6.2.9"
         }
       },
-      "Microsoft.Web.WebView2": {
-        "type": "Transitive",
-        "resolved": "1.0.1264.42",
-        "contentHash": "7OBUTkzQ5VI/3gb0ufi5U4zjuCowAJwQg2li0zXXzqkM+S1kmOlivTy1R4jAW+gY5Vyg510M+qMAESCQUjrfgA=="
-      },
       "runtime.win10-arm64-aot.Microsoft.NETCore.UniversalWindowsPlatform": {
         "type": "Transitive",
         "resolved": "6.2.9",
@@ -289,11 +236,6 @@
           "runtime.win10-x64.Microsoft.NETCore.UniversalWindowsPlatform": "6.2.9"
         }
       },
-      "Microsoft.Web.WebView2": {
-        "type": "Transitive",
-        "resolved": "1.0.1264.42",
-        "contentHash": "7OBUTkzQ5VI/3gb0ufi5U4zjuCowAJwQg2li0zXXzqkM+S1kmOlivTy1R4jAW+gY5Vyg510M+qMAESCQUjrfgA=="
-      },
       "runtime.win10-x64.Microsoft.NETCore.UniversalWindowsPlatform": {
         "type": "Transitive",
         "resolved": "6.2.9",
@@ -314,11 +256,6 @@
           "runtime.win10-x64-aot.Microsoft.NETCore.UniversalWindowsPlatform": "6.2.9"
         }
       },
-      "Microsoft.Web.WebView2": {
-        "type": "Transitive",
-        "resolved": "1.0.1264.42",
-        "contentHash": "7OBUTkzQ5VI/3gb0ufi5U4zjuCowAJwQg2li0zXXzqkM+S1kmOlivTy1R4jAW+gY5Vyg510M+qMAESCQUjrfgA=="
-      },
       "runtime.win10-x64-aot.Microsoft.NETCore.UniversalWindowsPlatform": {
         "type": "Transitive",
         "resolved": "6.2.9",
@@ -339,11 +276,6 @@
           "runtime.win10-x86.Microsoft.NETCore.UniversalWindowsPlatform": "6.2.9"
         }
       },
-      "Microsoft.Web.WebView2": {
-        "type": "Transitive",
-        "resolved": "1.0.1264.42",
-        "contentHash": "7OBUTkzQ5VI/3gb0ufi5U4zjuCowAJwQg2li0zXXzqkM+S1kmOlivTy1R4jAW+gY5Vyg510M+qMAESCQUjrfgA=="
-      },
       "runtime.win10-x86.Microsoft.NETCore.UniversalWindowsPlatform": {
         "type": "Transitive",
         "resolved": "6.2.9",
@@ -363,11 +295,6 @@
           "NETStandard.Library": "2.0.3",
           "runtime.win10-x86-aot.Microsoft.NETCore.UniversalWindowsPlatform": "6.2.9"
         }
-      },
-      "Microsoft.Web.WebView2": {
-        "type": "Transitive",
-        "resolved": "1.0.1264.42",
-        "contentHash": "7OBUTkzQ5VI/3gb0ufi5U4zjuCowAJwQg2li0zXXzqkM+S1kmOlivTy1R4jAW+gY5Vyg510M+qMAESCQUjrfgA=="
       },
       "runtime.win10-x86-aot.Microsoft.NETCore.UniversalWindowsPlatform": {
         "type": "Transitive",
