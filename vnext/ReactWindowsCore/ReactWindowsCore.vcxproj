--- conflicted
+++ resolved
@@ -3,239 +3,5 @@
   <PropertyGroup Label="Globals">
     <ProjectGuid>{11C084A3-A57C-4296-A679-CAC17B603144}</ProjectGuid>
   </PropertyGroup>
-<<<<<<< HEAD
-  <ItemGroup Label="ProjectConfigurations">
-    <ProjectConfiguration Include="Debug|ARM">
-      <Configuration>Debug</Configuration>
-      <Platform>ARM</Platform>
-    </ProjectConfiguration>
-    <ProjectConfiguration Include="Release|ARM">
-      <Configuration>Release</Configuration>
-      <Platform>ARM</Platform>
-    </ProjectConfiguration>
-    <ProjectConfiguration Include="Debug|ARM64">
-      <Configuration>Debug</Configuration>
-      <Platform>ARM64</Platform>
-    </ProjectConfiguration>
-    <ProjectConfiguration Include="Release|ARM64">
-      <Configuration>Release</Configuration>
-      <Platform>ARM64</Platform>
-    </ProjectConfiguration>
-    <ProjectConfiguration Include="Debug|x64">
-      <Configuration>Debug</Configuration>
-      <Platform>x64</Platform>
-    </ProjectConfiguration>
-    <ProjectConfiguration Include="Release|x64">
-      <Configuration>Release</Configuration>
-      <Platform>x64</Platform>
-    </ProjectConfiguration>
-    <ProjectConfiguration Include="Debug|Win32">
-      <Configuration>Debug</Configuration>
-      <Platform>Win32</Platform>
-    </ProjectConfiguration>
-    <ProjectConfiguration Include="Release|Win32">
-      <Configuration>Release</Configuration>
-      <Platform>Win32</Platform>
-    </ProjectConfiguration>
-  </ItemGroup>
-  <Import Project="$(VCTargetsPath)\Microsoft.Cpp.Default.props" />
-  <Import Project="$(ReactNativeWindowsDir)PropertySheets\React.Cpp.props" />
-  <PropertyGroup Label="Configuration">
-    <ConfigurationType>StaticLibrary</ConfigurationType>
-  </PropertyGroup>
-  <Import Project="$(VCTargetsPath)\Microsoft.Cpp.props" />
-  <!-- Include Warnings.props after Microsoft.Cpp.props to change default WarningLevel -->
-  <Import Project="$(ReactNativeWindowsDir)PropertySheets\Warnings.props" />
-  <ImportGroup Label="ExtensionSettings">
-  </ImportGroup>
-  <ImportGroup Label="Shared">
-  </ImportGroup>
-  <ImportGroup Label="PropertySheets">
-    <Import Project="$(UserRootDir)\Microsoft.Cpp.$(Platform).user.props" Condition="exists('$(UserRootDir)\Microsoft.Cpp.$(Platform).user.props')" Label="LocalAppDataPlatform" />
-  </ImportGroup>
-  <PropertyGroup Label="UserMacros">
-    <!-- TODO: Figure out the right long-term way to integrate the Hermes and V8 dependencies -->
-    <VcpkgTriplet Condition="('$(Platform)'=='Win32' OR '$(Platform)'=='x86')">x86-windows</VcpkgTriplet>
-    <VcpkgTriplet Condition="'$(Platform)'=='x64'">x64-windows</VcpkgTriplet>
-    <VcpkgTriplet Condition="'$(Platform)'=='ARM'">arm-windows</VcpkgTriplet>
-    <VcpkgTriplet Condition="'$(Platform)'=='ARM64'">arm64-windows</VcpkgTriplet>
-  </PropertyGroup>
-  <PropertyGroup>
-    <GenerateManifest>false</GenerateManifest>
-  </PropertyGroup>
-  <ItemDefinitionGroup>
-    <ClCompile>
-      <PrecompiledHeader>Use</PrecompiledHeader>
-      <ForcedIncludeFiles>pch.h</ForcedIncludeFiles>
-      <CompileAsWinRT>false</CompileAsWinRT>
-      <SDLCheck>true</SDLCheck>
-      <!--
-        REACTWINDOWS_BUILD - building with REACTWINDOWS_API as dll exports
-      -->
-      <PreprocessorDefinitions>
-        REACTWINDOWS_BUILD;
-        NOMINMAX;
-        FOLLY_NO_CONFIG;
-        WIN32=0;
-        RN_EXPORT=;
-        CHAKRACORE;
-        %(PreprocessorDefinitions)
-      </PreprocessorDefinitions>
-      <PreprocessorDefinitions Condition="'$(USE_HERMES)'=='true'">USE_HERMES;%(PreprocessorDefinitions)</PreprocessorDefinitions>
-      <AdditionalIncludeDirectories>
-        $(ReactNativeWindowsDir);
-        $(ReactNativeWindowsDir)Common;
-        $(ReactNativeWindowsDir)Shared;
-        $(ReactNativeWindowsDir)include;
-        $(ReactNativeWindowsDir)include\ReactWindowsCore;
-        $(ReactNativeDir)\ReactCommon;
-        $(ReactNativeDir)\ReactCommon\callinvoker;
-        $(JSI_Source);
-        $(ReactNativeWindowsDir)JSI\Shared;
-        $(ReactNativeWindowsDir)stubs;
-        $(FollyDir);
-        $(ReactNativeWindowsDir)\ReactWindowsCore\pch;
-        $(ReactNativeWindowsDir)\ReactWindowsCore\tracing;
-        $(ReactNativeWindowsDir)\Mso;
-        %(AdditionalIncludeDirectories)
-      </AdditionalIncludeDirectories>
-      <AdditionalIncludeDirectories Condition="'$(USE_HERMES)'=='true'">$(HERMES_Package)\installed\$(VcpkgTriplet)\include\;%(AdditionalIncludeDirectories)</AdditionalIncludeDirectories>
-      <AdditionalOptions>/await %(AdditionalOptions)</AdditionalOptions>
-      <PreprocessToFile>false</PreprocessToFile>
-    </ClCompile>
-    <Link>
-      <IgnoreAllDefaultLibraries>false</IgnoreAllDefaultLibraries>
-      <GenerateWindowsMetadata>false</GenerateWindowsMetadata>
-    </Link>
-    <Lib>
-      <AdditionalLibraryDirectories Condition="'$(USE_HERMES)'=='true'">$(HERMES_Package)\installed\$(VcpkgTriplet)\lib;%(AdditionalLibraryDirectories)</AdditionalLibraryDirectories>
-      <AdditionalDependencies Condition="'$(USE_HERMES)'=='true'">hermes.lib;%(AdditionalDependencies)</AdditionalDependencies>
-    </Lib>
-  </ItemDefinitionGroup>
-  <Import Project="$(ReactNativeWindowsDir)\PropertySheets\ReactCommunity.cpp.props" />
-  <ItemGroup>
-    <ClInclude Include="..\include\ReactWindowsCore\AsyncStorageModuleWin32Config.h" />
-    <ClInclude Include="..\include\ReactWindowsCore\ReactWindowsAPI.h" />
-    <ClInclude Include="..\include\ReactWindowsCore\ViewManager.h" />
-    <ClInclude Include="AbiSafe.h" />
-    <ClInclude Include="AsyncStorageModule.h" />
-    <ClInclude Include="AsyncStorage\AsyncStorageManager.h" />
-    <ClInclude Include="AsyncStorage\FollyDynamicConverter.h" />
-    <ClInclude Include="AsyncStorage\KeyValueStorage.h" />
-    <ClInclude Include="BaseScriptStoreImpl.h" />
-    <ClInclude Include="BatchingMessageQueueThread.h" />
-    <ClInclude Include="CreateModules.h" />
-    <ClInclude Include="CxxMessageQueue.h" />
-    <ClInclude Include="DevServerHelper.h" />
-    <ClInclude Include="DevSettings.h" />
-    <ClInclude Include="etw\react_native_windows.h" />
-    <ClInclude Include="IDevSupportManager.h" />
-    <ClInclude Include="INativeUIManager.h" />
-    <ClInclude Include="InstanceManager.h" />
-    <ClInclude Include="IReactRootView.h" />
-    <ClInclude Include="IUIManager.h" />
-    <ClInclude Include="IWebSocketResource.h" />
-    <ClInclude Include="IHttpResource.h" />
-    <ClInclude Include="JSBigAbiString.h" />
-    <ClInclude Include="LayoutAnimation.h" />
-    <ClInclude Include="Logging.h" />
-    <ClInclude Include="MemoryMappedBuffer.h" />
-    <ClInclude Include="MemoryTracker.h" />
-    <ClInclude Include="Modules\AppStateModule.h" />
-    <ClInclude Include="Modules\AsyncStorageModuleWin32.h" />
-    <ClInclude Include="Modules\ExceptionsManagerModule.h" />
-    <ClInclude Include="Modules\I18nModule.h" />
-    <ClInclude Include="Modules\PlatformConstantsModule.h" />
-    <ClInclude Include="Modules\SourceCodeModule.h" />
-    <ClInclude Include="Modules\StatusBarManagerModule.h" />
-    <ClInclude Include="Modules\UIManagerModule.h" />
-    <ClInclude Include="Modules\WebSocketModule.h" />
-    <ClInclude Include="NativeModuleProvider.h" />
-    <ClInclude Include="OInstance.h" />
-    <ClInclude Include="Pch\pch.h" />
-    <ClInclude Include="IRedBoxHandler.h" />
-    <ClInclude Include="ShadowNode.h" />
-    <ClInclude Include="ShadowNodeRegistry.h" />
-    <ClInclude Include="targetver.h" />
-    <ClInclude Include="tracing\fbsystrace.h" />
-    <ClInclude Include="Tracing.h" />
-    <ClInclude Include="TurboModuleManager.h" />
-    <ClInclude Include="TurboModuleRegistry.h" />
-    <ClInclude Include="Utils.h" />
-    <ClInclude Include="WebSocketJSExecutorFactory.h" />
-    <ClInclude Include="ChakraRuntimeHolder.h" />
-    <ClInclude Include="HermesRuntimeHolder.h" Condition="'$(USE_HERMES)' == 'true'" />
-    <ClInclude Include="V8JSIRuntimeHolder.h" Condition="'$(USE_V8)' == 'true'" />
-    <ClInclude Include="WinRTWebSocketResource.h" />
-  </ItemGroup>
-  <ItemGroup>
-    <ClCompile Include="cdebug.cpp" />
-    <ClCompile Include="AsyncStorage\AsyncStorageManager.cpp" />
-    <ClCompile Include="AsyncStorage\FollyDynamicConverter.cpp" />
-    <ClCompile Include="AsyncStorage\KeyValueStorage.cpp" />
-    <ClCompile Include="BaseScriptStoreImpl.cpp" />
-    <ClCompile Include="CxxMessageQueue.cpp" />
-    <ClCompile Include="JSBigAbiString.cpp" />
-    <ClCompile Include="LayoutAnimation.cpp" />
-    <ClCompile Include="MemoryTracker.cpp" />
-    <ClCompile Include="Modules\AppStateModule.cpp" />
-    <ClCompile Include="Modules\AsyncStorageModule.cpp" />
-    <ClCompile Include="Modules\AsyncStorageModuleWin32.cpp" />
-    <ClCompile Include="Modules\ExceptionsManagerModule.cpp" />
-    <ClCompile Include="Modules\I18nModule.cpp" />
-    <ClCompile Include="Modules\PlatformConstantsModule.cpp" />
-    <ClCompile Include="Modules\SourceCodeModule.cpp" />
-    <ClCompile Include="Modules\StatusBarManagerModule.cpp" />
-    <ClCompile Include="Modules\UIManagerModule.cpp" />
-    <ClCompile Include="Pch\pch.cpp">
-      <PrecompiledHeader>Create</PrecompiledHeader>
-    </ClCompile>
-    <ClCompile Include="ShadowNode.cpp" />
-    <ClCompile Include="ShadowNodeRegistry.cpp" />
-    <ClCompile Include="tracing\tracing.cpp" />
-    <ClCompile Include="Utils.cpp" />
-    <ClCompile Include="ViewManager.cpp" />
-    <ClCompile Include="TurboModuleManager.cpp" />
-    <CLCompile Include="$(ReactNativeDir)\ReactCommon\turbomodule\samples\SampleTurboCxxModule.cpp" />
-    <CLCompile Include="$(ReactNativeDir)\ReactCommon\turbomodule\samples\NativeSampleTurboCxxModuleSpecJSI.cpp" />
-    <ClCompile Include="ChakraRuntimeHolder.cpp" />
-    <ClCompile Include="HermesRuntimeHolder.cpp" Condition="'$(USE_HERMES)' == 'true'" />
-    <ClCompile Include="V8JSIRuntimeHolder.cpp" Condition="'$(USE_V8)' == 'true'" />
-    <ClCompile Include="WinRTWebSocketResource.cpp" />
-  </ItemGroup>
-  <ItemGroup>
-    <None Include="etw\react_native_windows.man" />
-    <None Include="packages.config" />
-  </ItemGroup>
-  <ItemGroup>
-    <ProjectReference Include="..\Common\Common.vcxproj">
-      <Project>{fca38f3c-7c73-4c47-be4e-32f77fa8538d}</Project>
-    </ProjectReference>
-    <ProjectReference Include="..\Folly\Folly.vcxproj">
-      <Project>{a990658c-ce31-4bcc-976f-0fc6b1af693d}</Project>
-    </ProjectReference>
-    <ProjectReference Include="..\ReactCommon\ReactCommon.vcxproj">
-      <Project>{a9d95a91-4db7-4f72-beb6-fe8a5c89bfbd}</Project>
-    </ProjectReference>
-  </ItemGroup>
-  <Import Project="$(VCTargetsPath)\Microsoft.Cpp.targets" />
-  <ImportGroup Label="ExtensionTargets">
-    <Import Project="$(SolutionDir)packages\boost.1.68.0.0\build\boost.targets" Condition="Exists('$(SolutionDir)packages\boost.1.68.0.0\build\boost.targets')" />
-    <Import Project="$(HERMES_Package)\build\native\ReactNative.Hermes.Windows.targets" Condition="Exists('$(HERMES_Package)\build\native\ReactNative.Hermes.Windows.targets') AND '$(USE_HERMES)' == 'true'" />
-    <Import Project="$(V8_Package)\build\native\ReactNative.V8JSI.Windows.targets" Condition="Exists('$(V8_Package)\build\native\ReactNative.V8JSI.Windows.targets') AND '$(USE_V8)' == 'true'" />
-  </ImportGroup>
-  <Target Name="EnsureNuGetPackageBuildImports" BeforeTargets="PrepareForBuild">
-    <PropertyGroup>
-      <ErrorText>This project references NuGet package(s) that are missing on this computer. Use NuGet Package Restore to download them.  For more information, see http://go.microsoft.com/fwlink/?LinkID=322105. The missing file is {0}.</ErrorText>
-    </PropertyGroup>
-    <Error Condition="!Exists('$(SolutionDir)packages\boost.1.68.0.0\build\boost.targets')" Text="$([System.String]::Format('$(ErrorText)', '$(SolutionDir)packages\boost.1.68.0.0\build\boost.targets'))" />
-    <Error Condition="!Exists('$(HERMES_Package)\build\native\ReactNative.Hermes.Windows.targets') AND '$(USE_HERMES)' == 'true'" Text="$([System.String]::Format('$(ErrorText)', '$(HERMES_Package)\build\native\ReactNative.Hermes.Windows.targets'))" />
-    <Error Condition="!Exists('$(V8_Package)\build\native\ReactNative.V8JSI.Windows.targets') AND '$(USE_V8)' == 'true'" Text="$([System.String]::Format('$(ErrorText)', '$(V8_Package)\build\native\ReactNative.V8JSI.Windows.targets'))" />
-  </Target>
-  <Target Name="EnsureReactNativewindowsDir" BeforeTargets="PrepareForBuild">
-    <Error Condition="'$(MSBuildThisFileDirectory)' != '$(ReactNativeWindowsDir)ReactWindowsCore\'" Text="The value of ReactNativeWindowsDir should be the actual location of the package, not a symlink.&#xD;&#xA;     MSBuildThisFileDirectory: '$(MSBuildThisFileDirectory)' - ReactNativeWindowsDir: '$(ReactNativeWindowsDir)ReactWindowsCore\''" />
-  </Target>
-=======
   <Import Project="ReactWindowsCore.vcxitems" Label="Shared" />
->>>>>>> 4cfd393e
 </Project>