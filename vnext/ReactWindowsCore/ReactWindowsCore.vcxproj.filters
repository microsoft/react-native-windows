﻿<?xml version="1.0" encoding="utf-8"?>
<Project ToolsVersion="15.0" xmlns="http://schemas.microsoft.com/developer/msbuild/2003">
  <ItemGroup>
    <Filter Include="include">
      <UniqueIdentifier>{d58d8a95-1e57-49ea-a4f3-c0859b7f649d}</UniqueIdentifier>
    </Filter>
    <Filter Include="Header Files">
      <UniqueIdentifier>{32892a40-82db-4c1b-9390-5893f9ddbb0b}</UniqueIdentifier>
    </Filter>
    <Filter Include="Source Files">
      <UniqueIdentifier>{b8d1b3de-1573-4d49-a26f-99892413a797}</UniqueIdentifier>
    </Filter>
    <Filter Include="Header Files\Sandbox">
      <UniqueIdentifier>{485cc520-3fae-4b03-896a-bfd3e288aa42}</UniqueIdentifier>
    </Filter>
    <Filter Include="Header Files\AsyncStorage">
      <UniqueIdentifier>{afc5d1fe-6d70-4040-a72b-036ffa74a2eb}</UniqueIdentifier>
    </Filter>
    <Filter Include="Source Files\Modules">
      <UniqueIdentifier>{2b4f6cca-9c7e-4bf1-9711-829006f0be1e}</UniqueIdentifier>
    </Filter>
    <Filter Include="Header Files\Modules">
      <UniqueIdentifier>{81319f88-192e-40cf-bc1c-76a84bf37ccd}</UniqueIdentifier>
    </Filter>
    <Filter Include="Source Files\AsyncStorage">
      <UniqueIdentifier>{efe7ad3d-598a-4633-a2b7-2de458833b88}</UniqueIdentifier>
    </Filter>
  </ItemGroup>
  <ItemGroup>
    <ClCompile Include="CxxMessageQueue.cpp">
      <Filter>Source Files</Filter>
    </ClCompile>
    <ClCompile Include="JSBigAbiString.cpp">
      <Filter>Source Files</Filter>
    </ClCompile>
    <ClCompile Include="LayoutAnimation.cpp">
      <Filter>Source Files</Filter>
    </ClCompile>
    <ClCompile Include="MemoryTracker.cpp">
      <Filter>Source Files</Filter>
    </ClCompile>
    <ClCompile Include="ShadowNode.cpp">
      <Filter>Source Files</Filter>
    </ClCompile>
    <ClCompile Include="ShadowNodeRegistry.cpp">
      <Filter>Source Files</Filter>
    </ClCompile>
    <ClCompile Include="unicode.cpp">
      <Filter>Source Files</Filter>
    </ClCompile>
    <ClCompile Include="Utils.cpp">
      <Filter>Source Files</Filter>
    </ClCompile>
    <ClCompile Include="ViewManager.cpp">
      <Filter>Source Files</Filter>
    </ClCompile>
    <ClCompile Include="Modules\AppThemeModule.cpp">
      <Filter>Source Files\Modules</Filter>
    </ClCompile>
    <ClCompile Include="Modules\AsyncStorageModule.cpp">
      <Filter>Source Files\Modules</Filter>
    </ClCompile>
    <ClCompile Include="Modules\BatchingUIManagerModule.cpp">
      <Filter>Source Files\Modules</Filter>
    </ClCompile>
    <ClCompile Include="Modules\ExceptionsManagerModule.cpp">
      <Filter>Source Files\Modules</Filter>
    </ClCompile>
    <ClCompile Include="Modules\I18nModule.cpp">
      <Filter>Source Files\Modules</Filter>
    </ClCompile>
    <ClCompile Include="Modules\SourceCodeModule.cpp">
      <Filter>Source Files\Modules</Filter>
    </ClCompile>
    <ClCompile Include="Modules\UIManagerModule.cpp">
      <Filter>Source Files\Modules</Filter>
    </ClCompile>
    <ClCompile Include="Modules\AppStateModule.cpp">
      <Filter>Source Files\Modules</Filter>
    </ClCompile>
    <ClCompile Include="AsyncStorage\AsyncStorageManager.cpp">
      <Filter>Source Files\AsyncStorage</Filter>
    </ClCompile>
    <ClCompile Include="AsyncStorage\FollyDynamicConverter.cpp">
      <Filter>Source Files\AsyncStorage</Filter>
    </ClCompile>
    <ClCompile Include="AsyncStorage\KeyValueStorage.cpp">
      <Filter>Source Files\AsyncStorage</Filter>
    </ClCompile>
<<<<<<< HEAD
=======
    <ClCompile Include="tracing\tracing.cpp">
      <Filter>tracing</Filter>
    </ClCompile>
>>>>>>> 4399a1d7
  </ItemGroup>
  <ItemGroup>
    <ClInclude Include="..\include\ReactWindowsCore\ModuleProvider.h">
      <Filter>include</Filter>
    </ClInclude>
    <ClInclude Include="..\include\ReactWindowsCore\INativeUIManager.h">
      <Filter>include</Filter>
    </ClInclude>
    <ClInclude Include="..\include\ReactWindowsCore\IViewManager.h">
      <Filter>include</Filter>
    </ClInclude>
    <ClInclude Include="..\include\ReactWindowsCore\IUIManager.h">
      <Filter>include</Filter>
    </ClInclude>
    <ClInclude Include="Modules\UIManagerModule.h">
      <Filter>Header Files\Modules</Filter>
    </ClInclude>
    <ClInclude Include="..\include\ReactWindowsCore\SourceCodeModule.h">
      <Filter>include</Filter>
    </ClInclude>
    <ClInclude Include="..\include\ReactWindowsCore\DevSettings.h">
      <Filter>include</Filter>
    </ClInclude>
    <ClInclude Include="Modules\I18nModule.h">
      <Filter>Header Files\Modules</Filter>
    </ClInclude>
    <ClInclude Include="..\include\ReactUWP\CreateUwpModules.h">
      <Filter>include</Filter>
    </ClInclude>
    <ClInclude Include="Sandbox\SandboxEndpoint.h">
      <Filter>Header Files\Sandbox</Filter>
    </ClInclude>
    <ClInclude Include="Modules\AppStateModule.h">
      <Filter>Header Files\Modules</Filter>
    </ClInclude>
    <ClInclude Include="Modules\ExceptionsManagerModule.h">
      <Filter>Header Files\Modules</Filter>
    </ClInclude>
    <ClInclude Include="Modules\BatchingUIManagerModule.h">
      <Filter>Header Files\Modules</Filter>
    </ClInclude>
    <ClInclude Include="Modules\AppThemeModule.h">
      <Filter>Header Files\Modules</Filter>
    </ClInclude>
    <ClInclude Include="AsyncStorage\AsyncStorageManager.h">
      <Filter>Header Files\AsyncStorage</Filter>
    </ClInclude>
    <ClInclude Include="AsyncStorage\FollyDynamicConverter.h">
      <Filter>Header Files\AsyncStorage</Filter>
    </ClInclude>
    <ClInclude Include="AsyncStorage\KeyValueStorage.h">
      <Filter>Header Files\AsyncStorage</Filter>
    </ClInclude>
    <ClInclude Include="CreateModules.h">
      <Filter>Header Files</Filter>
    </ClInclude>
    <ClInclude Include="AbiSafe.h">
      <Filter>Header Files</Filter>
    </ClInclude>
    <ClInclude Include="AsyncStorageModule.h">
      <Filter>Header Files</Filter>
    </ClInclude>
    <ClInclude Include="CxxMessageQueue.h">
      <Filter>Header Files</Filter>
    </ClInclude>
    <ClInclude Include="DevSettings.h">
      <Filter>Header Files</Filter>
    </ClInclude>
    <ClInclude Include="IDevSupportManager.h">
      <Filter>Header Files</Filter>
    </ClInclude>
    <ClInclude Include="IHttpResource.h">
      <Filter>Header Files</Filter>
    </ClInclude>
    <ClInclude Include="INativeUIManager.h">
      <Filter>Header Files</Filter>
    </ClInclude>
    <ClInclude Include="InstanceManager.h">
      <Filter>Header Files</Filter>
    </ClInclude>
    <ClInclude Include="IReactRootView.h">
      <Filter>Header Files</Filter>
    </ClInclude>
    <ClInclude Include="IUIManager.h">
      <Filter>Header Files</Filter>
    </ClInclude>
    <ClInclude Include="IWebSocket.h">
      <Filter>Header Files</Filter>
    </ClInclude>
    <ClInclude Include="OInstance.h">
      <Filter>Header Files</Filter>
    </ClInclude>
    <ClInclude Include="JSBigAbiString.h">
      <Filter>Header Files</Filter>
    </ClInclude>
    <ClInclude Include="LayoutAnimation.h">
      <Filter>Header Files</Filter>
    </ClInclude>
    <ClInclude Include="Logging.h">
      <Filter>Header Files</Filter>
    </ClInclude>
    <ClInclude Include="MemoryTracker.h">
      <Filter>Header Files</Filter>
    </ClInclude>
    <ClInclude Include="NativeModuleProvider.h">
      <Filter>Header Files</Filter>
    </ClInclude>
    <ClInclude Include="..\include\ReactWindowsCore\ReactWindowsAPI.h">
      <Filter>Header Files</Filter>
    </ClInclude>
    <ClInclude Include="ShadowNode.h">
      <Filter>Header Files</Filter>
    </ClInclude>
    <ClInclude Include="ShadowNodeRegistry.h">
      <Filter>Header Files</Filter>
    </ClInclude>
    <ClInclude Include="targetver.h">
      <Filter>Header Files</Filter>
    </ClInclude>
    <ClInclude Include="Tracing.h">
      <Filter>Header Files</Filter>
    </ClInclude>
    <ClInclude Include="..\include\ReactWindowsCore\unicode.h">
      <Filter>Header Files</Filter>
    </ClInclude>
    <ClInclude Include="utilities.h">
      <Filter>Header Files</Filter>
    </ClInclude>
    <ClInclude Include="Utils.h">
      <Filter>Header Files</Filter>
    </ClInclude>
    <ClInclude Include="WebSocketModule.h">
      <Filter>Header Files</Filter>
    </ClInclude>
    <ClInclude Include="..\include\ReactWindowsCore\ViewManager.h">
      <Filter>Header Files</Filter>
    </ClInclude>
    <ClInclude Include="WebSocketJSExecutorFactory.h">
      <Filter>Header Files</Filter>
    </ClInclude>
<<<<<<< HEAD
=======
    <ClInclude Include="ChakraJSIRuntimeHolder.h">
      <Filter>Header Files</Filter>
    </ClInclude>
    <ClInclude Include="BatchingMessageQueueThread.h">
      <Filter>Header Files</Filter>
    </ClInclude>
    <ClInclude Include="etw\react_native_windows.h">
      <Filter>etw</Filter>
    </ClInclude>
    <ClInclude Include="tracing\fbsystrace.h">
      <Filter>tracing</Filter>
    </ClInclude>
    <ClInclude Include="MemoryMappedBuffer.h">
      <Filter>Header Files</Filter>
    </ClInclude>
>>>>>>> 4399a1d7
  </ItemGroup>
  <ItemGroup>
    <None Include="packages.config" />
  </ItemGroup>
</Project><|MERGE_RESOLUTION|>--- conflicted
+++ resolved
@@ -1,9 +1,6 @@
 ﻿<?xml version="1.0" encoding="utf-8"?>
 <Project ToolsVersion="15.0" xmlns="http://schemas.microsoft.com/developer/msbuild/2003">
   <ItemGroup>
-    <Filter Include="include">
-      <UniqueIdentifier>{d58d8a95-1e57-49ea-a4f3-c0859b7f649d}</UniqueIdentifier>
-    </Filter>
     <Filter Include="Header Files">
       <UniqueIdentifier>{32892a40-82db-4c1b-9390-5893f9ddbb0b}</UniqueIdentifier>
     </Filter>
@@ -25,8 +22,17 @@
     <Filter Include="Source Files\AsyncStorage">
       <UniqueIdentifier>{efe7ad3d-598a-4633-a2b7-2de458833b88}</UniqueIdentifier>
     </Filter>
-  </ItemGroup>
-  <ItemGroup>
+    <Filter Include="etw">
+      <UniqueIdentifier>{06a27269-2c1f-418a-9e70-82d17deb7de2}</UniqueIdentifier>
+    </Filter>
+    <Filter Include="tracing">
+      <UniqueIdentifier>{4cc2fae5-bc38-4aff-aa49-33225485e2de}</UniqueIdentifier>
+    </Filter>
+  </ItemGroup>
+  <ItemGroup>
+    <ClCompile Include="BaseScriptStoreImpl.cpp">
+      <Filter>Source Files</Filter>
+    </ClCompile>
     <ClCompile Include="CxxMessageQueue.cpp">
       <Filter>Source Files</Filter>
     </ClCompile>
@@ -54,13 +60,13 @@
     <ClCompile Include="ViewManager.cpp">
       <Filter>Source Files</Filter>
     </ClCompile>
+    <ClCompile Include="ChakraJSIRuntimeHolder.cpp">
+      <Filter>Source Files</Filter>
+    </ClCompile>
     <ClCompile Include="Modules\AppThemeModule.cpp">
       <Filter>Source Files\Modules</Filter>
     </ClCompile>
     <ClCompile Include="Modules\AsyncStorageModule.cpp">
-      <Filter>Source Files\Modules</Filter>
-    </ClCompile>
-    <ClCompile Include="Modules\BatchingUIManagerModule.cpp">
       <Filter>Source Files\Modules</Filter>
     </ClCompile>
     <ClCompile Include="Modules\ExceptionsManagerModule.cpp">
@@ -87,40 +93,16 @@
     <ClCompile Include="AsyncStorage\KeyValueStorage.cpp">
       <Filter>Source Files\AsyncStorage</Filter>
     </ClCompile>
-<<<<<<< HEAD
-=======
     <ClCompile Include="tracing\tracing.cpp">
       <Filter>tracing</Filter>
     </ClCompile>
->>>>>>> 4399a1d7
-  </ItemGroup>
-  <ItemGroup>
-    <ClInclude Include="..\include\ReactWindowsCore\ModuleProvider.h">
-      <Filter>include</Filter>
-    </ClInclude>
-    <ClInclude Include="..\include\ReactWindowsCore\INativeUIManager.h">
-      <Filter>include</Filter>
-    </ClInclude>
-    <ClInclude Include="..\include\ReactWindowsCore\IViewManager.h">
-      <Filter>include</Filter>
-    </ClInclude>
-    <ClInclude Include="..\include\ReactWindowsCore\IUIManager.h">
-      <Filter>include</Filter>
-    </ClInclude>
+  </ItemGroup>
+  <ItemGroup>
     <ClInclude Include="Modules\UIManagerModule.h">
       <Filter>Header Files\Modules</Filter>
     </ClInclude>
-    <ClInclude Include="..\include\ReactWindowsCore\SourceCodeModule.h">
-      <Filter>include</Filter>
-    </ClInclude>
-    <ClInclude Include="..\include\ReactWindowsCore\DevSettings.h">
-      <Filter>include</Filter>
-    </ClInclude>
     <ClInclude Include="Modules\I18nModule.h">
       <Filter>Header Files\Modules</Filter>
-    </ClInclude>
-    <ClInclude Include="..\include\ReactUWP\CreateUwpModules.h">
-      <Filter>include</Filter>
     </ClInclude>
     <ClInclude Include="Sandbox\SandboxEndpoint.h">
       <Filter>Header Files\Sandbox</Filter>
@@ -131,9 +113,6 @@
     <ClInclude Include="Modules\ExceptionsManagerModule.h">
       <Filter>Header Files\Modules</Filter>
     </ClInclude>
-    <ClInclude Include="Modules\BatchingUIManagerModule.h">
-      <Filter>Header Files\Modules</Filter>
-    </ClInclude>
     <ClInclude Include="Modules\AppThemeModule.h">
       <Filter>Header Files\Modules</Filter>
     </ClInclude>
@@ -155,6 +134,9 @@
     <ClInclude Include="AsyncStorageModule.h">
       <Filter>Header Files</Filter>
     </ClInclude>
+    <ClInclude Include="BaseScriptStoreImpl.h">
+      <Filter>Header Files</Filter>
+    </ClInclude>
     <ClInclude Include="CxxMessageQueue.h">
       <Filter>Header Files</Filter>
     </ClInclude>
@@ -233,8 +215,6 @@
     <ClInclude Include="WebSocketJSExecutorFactory.h">
       <Filter>Header Files</Filter>
     </ClInclude>
-<<<<<<< HEAD
-=======
     <ClInclude Include="ChakraJSIRuntimeHolder.h">
       <Filter>Header Files</Filter>
     </ClInclude>
@@ -250,9 +230,11 @@
     <ClInclude Include="MemoryMappedBuffer.h">
       <Filter>Header Files</Filter>
     </ClInclude>
->>>>>>> 4399a1d7
   </ItemGroup>
   <ItemGroup>
     <None Include="packages.config" />
+    <None Include="etw\react_native_windows.man">
+      <Filter>etw</Filter>
+    </None>
   </ItemGroup>
 </Project>