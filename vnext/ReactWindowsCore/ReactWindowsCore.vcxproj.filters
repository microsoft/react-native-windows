--- conflicted
+++ resolved
@@ -93,15 +93,12 @@
     <ClCompile Include="AsyncStorage\KeyValueStorage.cpp">
       <Filter>Source Files\AsyncStorage</Filter>
     </ClCompile>
-<<<<<<< HEAD
     <ClCompile Include="V8JSIRuntimeHolder.cpp">
       <Filter>Source Files</Filter>
     </ClCompile>
     <ClCompile Include="tracing\tracing.cpp">
       <Filter>tracing</Filter>
     </ClCompile>
-=======
->>>>>>> d7339ae1
   </ItemGroup>
   <ItemGroup>
     <ClInclude Include="Modules\UIManagerModule.h">
@@ -226,7 +223,6 @@
     </ClInclude>
     <ClInclude Include="BatchingMessageQueueThread.h">
       <Filter>Header Files</Filter>
-<<<<<<< HEAD
     </ClInclude>   
     <ClInclude Include="V8JSIRuntimeHolder.h">
       <Filter>Header Files</Filter>
@@ -236,8 +232,6 @@
     </ClInclude>
     <ClInclude Include="tracing\fbsystrace.h">
       <Filter>tracing</Filter>
-=======
->>>>>>> d7339ae1
     </ClInclude>
   </ItemGroup>
   <ItemGroup>
