--- conflicted
+++ resolved
@@ -12,8 +12,7 @@
 using std::shared_ptr;
 using std::string;
 
-namespace Microsoft::React::Test
-{
+namespace Microsoft::React::Test {
 
 #pragma region TestViewManager members
 
@@ -139,10 +138,4 @@
 
 #pragma endregion
 
-<<<<<<< HEAD
-} // namespace test
-} // namespace react
-} // namespace facebook
-=======
-} // namespace Microsoft::React::Test
->>>>>>> 52b2dbe7
+} // namespace Microsoft::React::Test