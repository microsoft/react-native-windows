// Copyright (c) Microsoft Corporation.
// Licensed under the MIT License.

#include "pch.h"
#include "ReactNativeHost.h"
#include "ReactNativeHost.g.cpp"

#include "ReactPackageBuilder.h"
#include "RedBox.h"
#include "TurboModulesProvider.h"

#include <future/futureWinRT.h>
#include <winrt/Windows.Foundation.Collections.h>
#include "ReactInstanceSettings.h"

using namespace winrt;
using namespace Windows::Foundation;
using namespace Windows::Foundation::Collections;

#ifndef CORE_ABI
using namespace xaml;
using namespace xaml::Controls;
#endif

namespace winrt::Microsoft::ReactNative::implementation {

ReactNativeHost::ReactNativeHost() noexcept : m_reactHost{Mso::React::MakeReactHost()} {
#if _DEBUG
  facebook::react::InitializeLogging([](facebook::react::RCTLogLevel /*logLevel*/, const char *message) {
    std::string str = std::string("ReactNative:") + message;
    OutputDebugStringA(str.c_str());
  });
#endif
}

IVector<IReactPackageProvider> ReactNativeHost::PackageProviders() noexcept {
  return InstanceSettings().PackageProviders();
}

ReactNative::ReactInstanceSettings ReactNativeHost::InstanceSettings() noexcept {
  if (!m_instanceSettings) {
    m_instanceSettings = make<ReactInstanceSettings>();
  }

  return m_instanceSettings;
}

void ReactNativeHost::InstanceSettings(ReactNative::ReactInstanceSettings const &value) noexcept {
  m_instanceSettings = value;
}

IAsyncAction ReactNativeHost::LoadInstance() noexcept {
  return ReloadInstance();
}

::Microsoft::ReactNative::ReactPropertyId<::Microsoft::ReactNative::ReactNonAbiValue<winrt::weak_ref<ReactNativeHost>>>
ReactNativeHostProperty() noexcept {
  static ::Microsoft::ReactNative::ReactPropertyId<
      ::Microsoft::ReactNative::ReactNonAbiValue<winrt::weak_ref<ReactNativeHost>>>
      propId{L"ReactNative.ReactNativeHost", L"ReactNativeHost"};
  return propId;
}

/*static*/ winrt::Microsoft::ReactNative::ReactNativeHost ReactNativeHost::GetReactNativeHost(
    ReactPropertyBag const &properties) noexcept {
  if (auto wkHost = properties.Get(ReactNativeHostProperty()).Value()) {
    if (auto abiHost = wkHost.get()) {
      return abiHost.as<winrt::Microsoft::ReactNative::ReactNativeHost>();
    }
  }
  return nullptr;
}

IAsyncAction ReactNativeHost::ReloadInstance() noexcept {
  auto modulesProvider = std::make_shared<NativeModulesProvider>();

#ifndef CORE_ABI
  auto viewManagersProvider = std::make_shared<ViewManagersProvider>();
#endif

  auto turboModulesProvider = std::make_shared<TurboModulesProvider>();

  if (!m_packageBuilder) {
    m_packageBuilder = make<ReactPackageBuilder>(modulesProvider,
 #ifndef CORE_ABI
        viewManagersProvider,
#endif
        turboModulesProvider);

    if (auto packageProviders = InstanceSettings().PackageProviders()) {
      for (auto const &packageProvider : packageProviders) {
        packageProvider.CreatePackage(m_packageBuilder);
      }
    }
  }

<<<<<<< HEAD
#ifndef CORE_ABI
=======
  ReactPropertyBag(m_instanceSettings.Properties()).Set(ReactNativeHostProperty(), get_weak());
>>>>>>> 15f91528

  Mso::React::ReactOptions reactOptions{};
  reactOptions.Properties = m_instanceSettings.Properties();
  reactOptions.Notifications = m_instanceSettings.Notifications();
  reactOptions.SetUseDeveloperSupport(m_instanceSettings.UseDeveloperSupport());
  reactOptions.DeveloperSettings.SourceBundleName = to_string(m_instanceSettings.DebugBundlePath());
  reactOptions.SetUseWebDebugger(m_instanceSettings.UseWebDebugger());
  reactOptions.SetUseDirectDebugger(m_instanceSettings.UseDirectDebugger());
  reactOptions.SetDebuggerBreakOnNextLine(m_instanceSettings.DebuggerBreakOnNextLine());
  reactOptions.SetUseFastRefresh(m_instanceSettings.UseFastRefresh());
  reactOptions.SetUseLiveReload(m_instanceSettings.UseLiveReload());
  reactOptions.EnableJITCompilation = m_instanceSettings.EnableJITCompilation();
  reactOptions.DeveloperSettings.DebugHost = to_string(m_instanceSettings.DebugHost());
  reactOptions.BundleRootPath = to_string(m_instanceSettings.BundleRootPath());
  reactOptions.DeveloperSettings.DebuggerPort = m_instanceSettings.DebuggerPort();
  if (m_instanceSettings.RedBoxHandler()) {
    reactOptions.RedBoxHandler = Mso::React::CreateRedBoxHandler(m_instanceSettings.RedBoxHandler());
  }
  reactOptions.DeveloperSettings.SourceBundleHost = to_string(m_instanceSettings.SourceBundleHost());
  reactOptions.DeveloperSettings.SourceBundlePort =
      m_instanceSettings.SourceBundlePort() != 0 ? std::to_string(m_instanceSettings.SourceBundlePort()) : "";

  reactOptions.ByteCodeFileUri = to_string(m_instanceSettings.ByteCodeFileUri());
  reactOptions.EnableByteCodeCaching = m_instanceSettings.EnableByteCodeCaching();
  reactOptions.UseJsi = m_instanceSettings.UseJsi();

  reactOptions.ModuleProvider = modulesProvider;
  reactOptions.ViewManagerProvider = viewManagersProvider;
  reactOptions.TurboModuleProvider = turboModulesProvider;

  std::string jsBundleFile = to_string(m_instanceSettings.JavaScriptBundleFile());
  std::string jsMainModuleName = to_string(m_instanceSettings.JavaScriptMainModuleName());
  if (jsBundleFile.empty()) {
    if (!jsMainModuleName.empty()) {
      jsBundleFile = jsMainModuleName;
    } else {
      jsBundleFile = "index.windows";
    }
  }

  reactOptions.Identity = jsBundleFile;

  return make<Mso::AsyncActionFutureAdapter>(m_reactHost->ReloadInstanceWithOptions(std::move(reactOptions)));
#else
  // Core ABI work needed
  VerifyElseCrash(false);
#endif
}

IAsyncAction ReactNativeHost::UnloadInstance() noexcept {
  return make<Mso::AsyncActionFutureAdapter>(m_reactHost->UnloadInstance());
}

Mso::React::IReactHost *ReactNativeHost::ReactHost() noexcept {
  return m_reactHost.Get();
}

} // namespace winrt::Microsoft::ReactNative::implementation<|MERGE_RESOLUTION|>--- conflicted
+++ resolved
@@ -94,11 +94,8 @@
     }
   }
 
-<<<<<<< HEAD
 #ifndef CORE_ABI
-=======
   ReactPropertyBag(m_instanceSettings.Properties()).Set(ReactNativeHostProperty(), get_weak());
->>>>>>> 15f91528
 
   Mso::React::ReactOptions reactOptions{};
   reactOptions.Properties = m_instanceSettings.Properties();
