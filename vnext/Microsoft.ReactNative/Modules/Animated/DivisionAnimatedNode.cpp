// Copyright (c) Microsoft Corporation.
// Licensed under the MIT License.

#include "pch.h"

#include "DivisionAnimatedNode.h"
#include "NativeAnimatedNodeManager.h"

namespace Microsoft::ReactNative {
DivisionAnimatedNode::DivisionAnimatedNode(
    int64_t tag,
    const winrt::Microsoft::ReactNative::JSValueObject &config,
    const std::shared_ptr<NativeAnimatedNodeManager> &manager)
    : ValueAnimatedNode(tag, config, manager) {
  for (const auto &inputNode : config[s_inputName].AsArray()) {
    const auto inputTag = inputNode.AsInt64();
    assert(HasCompatibleAnimationDriver(inputTag));
    if (m_firstInput == s_firstInputUnset) {
      m_firstInput = inputTag;
    } else {
      m_inputNodes.insert(inputTag);
    }
  }

<<<<<<< HEAD
  m_propertySet.StartAnimation(s_valueName, [firstNode = m_firstInput, nodes = m_inputNodes, manager]() {
    const auto anim = manager->Compositor().CreateExpressionAnimation();

    anim.Expression([firstNode, nodes, manager, anim]() {
      anim.SetReferenceParameter(s_baseName, manager->GetValueAnimatedNode(firstNode)->PropertySet());
      winrt::hstring expr = static_cast<winrt::hstring>(L"(") + s_baseName + L"." + s_valueName + L" + " + s_baseName +
          L"." + s_offsetName + L")";
      for (const auto tag : nodes) {
        const auto identifier = L"n" + std::to_wstring(tag);
        anim.SetReferenceParameter(identifier, manager->GetValueAnimatedNode(tag)->PropertySet());
        expr = expr + L" / (" + identifier + L"." + s_valueName + L" + " + identifier + L"." + s_offsetName + L")";
      }
      return expr;
=======
  if (m_useComposition) {
    m_propertySet.StartAnimation(s_valueName, [firstNode = m_firstInput, nodes = m_inputNodes, manager]() {
      const auto anim = Microsoft::ReactNative::GetCompositor().CreateExpressionAnimation();

      anim.Expression([firstNode, nodes, manager, anim]() {
        anim.SetReferenceParameter(s_baseName, manager->GetValueAnimatedNode(firstNode)->PropertySet());
        winrt::hstring expr = static_cast<winrt::hstring>(L"(") + s_baseName + L"." + s_valueName + L" + " +
            s_baseName + L"." + s_offsetName + L")";
        for (const auto tag : nodes) {
          const auto identifier = L"n" + std::to_wstring(tag);
          anim.SetReferenceParameter(identifier, manager->GetValueAnimatedNode(tag)->PropertySet());
          expr = expr + L" / (" + identifier + L"." + s_valueName + L" + " + identifier + L"." + s_offsetName + L")";
        }
        return expr;
      }());
      return anim;
>>>>>>> 81ad6e68
    }());
  }
}

void DivisionAnimatedNode::Update() {
  assert(!m_useComposition);
  if (const auto manager = m_manager.lock()) {
    auto rawValue = 0.0;
    if (const auto firstNode = manager->GetValueAnimatedNode(m_firstInput)) {
      rawValue = firstNode->Value();
    }

    for (const auto tag : m_inputNodes) {
      if (const auto node = manager->GetValueAnimatedNode(tag)) {
        const auto value = node->Value();
        rawValue /= value;
      }
    }

    RawValue(rawValue);
  }
}
} // namespace Microsoft::ReactNative<|MERGE_RESOLUTION|>--- conflicted
+++ resolved
@@ -22,24 +22,9 @@
     }
   }
 
-<<<<<<< HEAD
-  m_propertySet.StartAnimation(s_valueName, [firstNode = m_firstInput, nodes = m_inputNodes, manager]() {
-    const auto anim = manager->Compositor().CreateExpressionAnimation();
-
-    anim.Expression([firstNode, nodes, manager, anim]() {
-      anim.SetReferenceParameter(s_baseName, manager->GetValueAnimatedNode(firstNode)->PropertySet());
-      winrt::hstring expr = static_cast<winrt::hstring>(L"(") + s_baseName + L"." + s_valueName + L" + " + s_baseName +
-          L"." + s_offsetName + L")";
-      for (const auto tag : nodes) {
-        const auto identifier = L"n" + std::to_wstring(tag);
-        anim.SetReferenceParameter(identifier, manager->GetValueAnimatedNode(tag)->PropertySet());
-        expr = expr + L" / (" + identifier + L"." + s_valueName + L" + " + identifier + L"." + s_offsetName + L")";
-      }
-      return expr;
-=======
   if (m_useComposition) {
     m_propertySet.StartAnimation(s_valueName, [firstNode = m_firstInput, nodes = m_inputNodes, manager]() {
-      const auto anim = Microsoft::ReactNative::GetCompositor().CreateExpressionAnimation();
+      const auto anim = manager->Compositor().CreateExpressionAnimation();
 
       anim.Expression([firstNode, nodes, manager, anim]() {
         anim.SetReferenceParameter(s_baseName, manager->GetValueAnimatedNode(firstNode)->PropertySet());
@@ -53,7 +38,6 @@
         return expr;
       }());
       return anim;
->>>>>>> 81ad6e68
     }());
   }
 }
