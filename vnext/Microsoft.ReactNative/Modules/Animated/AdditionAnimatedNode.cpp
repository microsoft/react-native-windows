--- conflicted
+++ resolved
@@ -19,14 +19,9 @@
     m_inputNodes.insert(inputTag);
   }
 
-<<<<<<< HEAD
-  m_propertySet.StartAnimation(s_valueName, [nodes = m_inputNodes, manager]() {
-    const auto anim = manager->Compositor().CreateExpressionAnimation();
-=======
   if (m_useComposition) {
     m_propertySet.StartAnimation(s_valueName, [nodes = m_inputNodes, manager]() {
-      const auto anim = Microsoft::ReactNative::GetCompositor().CreateExpressionAnimation();
->>>>>>> 81ad6e68
+      const auto anim = manager->Compositor().CreateExpressionAnimation();
 
       anim.Expression([nodes, manager, anim]() {
         winrt::hstring expr = L"0";
