// Copyright (c) Microsoft Corporation.
// Licensed under the MIT License.

#include "pch.h"

#include "NativeAnimatedNodeManager.h"
#include "ValueAnimatedNode.h"

namespace Microsoft::ReactNative {
ValueAnimatedNode::ValueAnimatedNode(
    int64_t tag,
    const winrt::Microsoft::ReactNative::JSValueObject &config,
    const std::shared_ptr<NativeAnimatedNodeManager> &manager)
<<<<<<< HEAD
    : AnimatedNode(tag, manager) {
  m_propertySet = manager->Compositor().CreatePropertySet();
  m_propertySet.InsertScalar(s_valueName, static_cast<float>(config[s_jsValueName].AsDouble()));
  m_propertySet.InsertScalar(s_offsetName, static_cast<float>(config[s_jsOffsetName].AsDouble()));
}

ValueAnimatedNode::ValueAnimatedNode(int64_t tag, const std::shared_ptr<NativeAnimatedNodeManager> &manager)
    : AnimatedNode(tag, manager) {
  m_propertySet = manager->Compositor().CreatePropertySet();
  m_propertySet.InsertScalar(s_valueName, 0.0);
  m_propertySet.InsertScalar(s_offsetName, 0.0);
=======
    : AnimatedNode(tag, config, manager) {
  auto value = 0.0;
  auto offset = 0.0;
  if (config.count(s_jsValueName) && config.count(s_jsOffsetName)) {
    value = config[s_jsValueName].AsDouble();
    offset = config[s_jsOffsetName].AsDouble();
  }

  if (m_useComposition) {
    // TODO: Islands - need to get the XamlView associated with this animation in order to
    // use the compositor Microsoft::ReactNative::GetCompositor(xamlView)
    m_propertySet = Microsoft::ReactNative::GetCompositor().CreatePropertySet();
    m_propertySet.InsertScalar(s_valueName, static_cast<float>(value));
    m_propertySet.InsertScalar(s_offsetName, static_cast<float>(offset));
  } else {
    m_value = value;
    m_offset = offset;
  }
>>>>>>> 81ad6e68
}

double ValueAnimatedNode::RawValue() {
  if (m_useComposition) {
    auto rawValue = 0.0f;
    m_propertySet.TryGetScalar(s_valueName, rawValue);
    return rawValue;
  } else {
    return m_value;
  }
}

void ValueAnimatedNode::RawValue(double value) {
  if (RawValue() != value) {
    if (m_useComposition) {
      m_propertySet.InsertScalar(s_valueName, static_cast<float>(value));
      UpdateTrackingNodes();
    } else {
      m_value = value;
    }
  }
}

double ValueAnimatedNode::Offset() {
  if (m_useComposition) {
    auto offset = 0.0f;
    m_propertySet.TryGetScalar(s_offsetName, offset);
    return offset;
  } else {
    return m_offset;
  }
}

void ValueAnimatedNode::Offset(double offset) {
  if (Offset() != offset) {
    if (m_useComposition) {
      m_propertySet.InsertScalar(s_offsetName, static_cast<float>(offset));
      UpdateTrackingNodes();
    } else {
      m_offset = offset;
    }
  }
}

double ValueAnimatedNode::Value() {
  return RawValue() + Offset();
}

void ValueAnimatedNode::FlattenOffset() {
  RawValue(RawValue() + Offset());
  Offset(0.0f);
}

void ValueAnimatedNode::ExtractOffset() {
  Offset(RawValue() + Offset());
  RawValue(0.0f);
}

void ValueAnimatedNode::OnValueUpdate() {
  if (m_valueListener) {
    m_valueListener(Value());
  }
}

void ValueAnimatedNode::ValueListener(const ValueListenerCallback &callback) {
  m_valueListener = callback;
}

void ValueAnimatedNode::AddDependentPropsNode(int64_t propsNodeTag) {
  assert(m_useComposition);
  m_dependentPropsNodes.insert(propsNodeTag);
}

void ValueAnimatedNode::RemoveDependentPropsNode(int64_t propsNodeTag) {
  assert(m_useComposition);
  m_dependentPropsNodes.erase(propsNodeTag);
}

void ValueAnimatedNode::AddActiveAnimation(int64_t animationTag) {
  assert(m_useComposition);
  m_activeAnimations.insert(animationTag);
  if (m_activeAnimations.size() == 1) {
    if (const auto manager = m_manager.lock()) {
      for (const auto &props : m_dependentPropsNodes) {
        if (const auto propsNode = manager->GetPropsAnimatedNode(props))
          propsNode->ResumeSuspendedAnimations(Tag());
      }
    }
  }
}

void ValueAnimatedNode::RemoveActiveAnimation(int64_t animationTag) {
  assert(m_useComposition);
  m_activeAnimations.erase(animationTag);
  if (!m_activeAnimations.size()) {
    if (const auto manager = m_manager.lock()) {
      for (const auto &props : m_dependentPropsNodes) {
        if (const auto propsNode = manager->GetPropsAnimatedNode(props))
          propsNode->DisposeCompletedAnimation(Tag());
      }
    }
  }
}

void ValueAnimatedNode::AddActiveTrackingNode(int64_t trackingNodeTag) {
  assert(m_useComposition);
  m_activeTrackingNodes.insert(trackingNodeTag);
}

void ValueAnimatedNode::RemoveActiveTrackingNode(int64_t trackingNodeTag) {
  assert(m_useComposition);
  m_activeTrackingNodes.erase(trackingNodeTag);
}

void ValueAnimatedNode::UpdateTrackingNodes() {
  assert(m_useComposition);
  if (auto const manager = m_manager.lock()) {
    for (auto trackingNodeTag : m_activeTrackingNodes) {
      if (auto trackingNode = manager->GetTrackingAnimatedNode(trackingNodeTag)) {
        trackingNode->Update();
      }
    }
  }
}

} // namespace Microsoft::ReactNative<|MERGE_RESOLUTION|>--- conflicted
+++ resolved
@@ -11,19 +11,6 @@
     int64_t tag,
     const winrt::Microsoft::ReactNative::JSValueObject &config,
     const std::shared_ptr<NativeAnimatedNodeManager> &manager)
-<<<<<<< HEAD
-    : AnimatedNode(tag, manager) {
-  m_propertySet = manager->Compositor().CreatePropertySet();
-  m_propertySet.InsertScalar(s_valueName, static_cast<float>(config[s_jsValueName].AsDouble()));
-  m_propertySet.InsertScalar(s_offsetName, static_cast<float>(config[s_jsOffsetName].AsDouble()));
-}
-
-ValueAnimatedNode::ValueAnimatedNode(int64_t tag, const std::shared_ptr<NativeAnimatedNodeManager> &manager)
-    : AnimatedNode(tag, manager) {
-  m_propertySet = manager->Compositor().CreatePropertySet();
-  m_propertySet.InsertScalar(s_valueName, 0.0);
-  m_propertySet.InsertScalar(s_offsetName, 0.0);
-=======
     : AnimatedNode(tag, config, manager) {
   auto value = 0.0;
   auto offset = 0.0;
@@ -33,16 +20,13 @@
   }
 
   if (m_useComposition) {
-    // TODO: Islands - need to get the XamlView associated with this animation in order to
-    // use the compositor Microsoft::ReactNative::GetCompositor(xamlView)
-    m_propertySet = Microsoft::ReactNative::GetCompositor().CreatePropertySet();
+    m_propertySet = manager->Compositor().CreatePropertySet();
     m_propertySet.InsertScalar(s_valueName, static_cast<float>(value));
     m_propertySet.InsertScalar(s_offsetName, static_cast<float>(offset));
   } else {
     m_value = value;
     m_offset = offset;
   }
->>>>>>> 81ad6e68
 }
 
 double ValueAnimatedNode::RawValue() {
