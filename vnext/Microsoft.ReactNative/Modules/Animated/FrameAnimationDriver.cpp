// Copyright (c) Microsoft Corporation.
// Licensed under the MIT License.

#include "pch.h"

#include "AnimationUtils.h"
#include "FrameAnimationDriver.h"
#include "Utils/Helpers.h"

namespace Microsoft::ReactNative {
FrameAnimationDriver::FrameAnimationDriver(
    int64_t id,
    int64_t animatedValueTag,
    const Callback &endCallback,
    const winrt::Microsoft::ReactNative::JSValueObject &config,
    const std::shared_ptr<NativeAnimatedNodeManager> &manager)
    : AnimationDriver(id, animatedValueTag, endCallback, config, manager) {
  for (const auto &frame : config["frames"].AsArray()) {
    m_frames.push_back(frame.AsDouble());
  }
  m_toValue = config["toValue"].AsDouble();
}

std::tuple<comp::CompositionAnimation, comp::CompositionScopedBatch> FrameAnimationDriver::MakeAnimation(
    const winrt::Microsoft::ReactNative::JSValueObject & /*config*/) {
<<<<<<< HEAD
  const auto [scopedBatch, animation] = [manager = m_manager.lock()]() {
    const auto compositor = manager->Compositor();
=======
  assert(m_useComposition);
  const auto [scopedBatch, animation] = []() {
    const auto compositor = Microsoft::ReactNative::GetCompositor();
>>>>>>> 81ad6e68
    return std::make_tuple(
        compositor.CreateScopedBatch(
            IsRS5OrHigher() ? comp::CompositionBatchTypes::AllAnimations : comp::CompositionBatchTypes::Animation),
        compositor.CreateScalarKeyFrameAnimation());
  }();

  // Frames contains 60 values per second of duration of the animation, convert
  // the size of frames to duration in ms.
  std::chrono::milliseconds duration(static_cast<int>(m_frames.size() * s_frameDurationMs));
  animation.Duration(duration);

  auto normalizedProgress = 0.0f;
  auto step = 1.0f / m_frames.size();
  auto fromValue = GetAnimatedValue()->RawValue();
  for (auto frame : m_frames) {
    normalizedProgress = std::min(normalizedProgress += step, 1.0f);
    animation.InsertKeyFrame(normalizedProgress, static_cast<float>(fromValue + frame * (m_toValue - fromValue)));
  }

  if (m_iterations == -1) {
    animation.IterationBehavior(winrt::AnimationIterationBehavior::Forever);
  } else {
    animation.IterationCount(static_cast<int32_t>(m_iterations));
    animation.IterationBehavior(winrt::AnimationIterationBehavior::Count);
  }

  return std::make_tuple(animation, scopedBatch);
}

double FrameAnimationDriver::ToValue() {
  return m_toValue;
}

bool FrameAnimationDriver::Update(double timeDeltaMs, bool restarting) {
  assert(!m_useComposition);
  if (const auto node = GetAnimatedValue()) {
    if (!m_startValue) {
      m_startValue = node->RawValue();
    }

    const auto startValue = m_startValue.value();
    const auto startIndex = static_cast<size_t>(timeDeltaMs / s_frameDurationMs);
    assert(startIndex >= 0);
    const auto nextIndex = startIndex + 1;

    double nextValue;
    auto isComplete = false;
    if (nextIndex >= m_frames.size()) {
      nextValue = m_toValue;
      isComplete = true;
    } else {
      const auto fromInterval = startIndex * s_frameDurationMs;
      const auto toInterval = nextIndex * s_frameDurationMs;
      const auto fromValue = m_frames[startIndex];
      const auto toValue = m_frames[nextIndex];
      const auto frameOutput = Interpolate(
          timeDeltaMs, fromInterval, toInterval, fromValue, toValue, ExtrapolateTypeExtend, ExtrapolateTypeExtend);
      nextValue = Interpolate(frameOutput, 0, 1, startValue, m_toValue, ExtrapolateTypeExtend, ExtrapolateTypeExtend);
    }

    node->RawValue(nextValue);

    return isComplete;
  }

  return true;
}

} // namespace Microsoft::ReactNative<|MERGE_RESOLUTION|>--- conflicted
+++ resolved
@@ -23,14 +23,9 @@
 
 std::tuple<comp::CompositionAnimation, comp::CompositionScopedBatch> FrameAnimationDriver::MakeAnimation(
     const winrt::Microsoft::ReactNative::JSValueObject & /*config*/) {
-<<<<<<< HEAD
+  assert(m_useComposition);
   const auto [scopedBatch, animation] = [manager = m_manager.lock()]() {
     const auto compositor = manager->Compositor();
-=======
-  assert(m_useComposition);
-  const auto [scopedBatch, animation] = []() {
-    const auto compositor = Microsoft::ReactNative::GetCompositor();
->>>>>>> 81ad6e68
     return std::make_tuple(
         compositor.CreateScopedBatch(
             IsRS5OrHigher() ? comp::CompositionBatchTypes::AllAnimations : comp::CompositionBatchTypes::Animation),
