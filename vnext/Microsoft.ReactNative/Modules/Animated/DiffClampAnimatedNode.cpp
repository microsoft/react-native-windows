--- conflicted
+++ resolved
@@ -17,21 +17,9 @@
   m_min = config[s_minName].AsDouble();
   m_max = config[s_maxName].AsDouble();
 
-<<<<<<< HEAD
-  m_propertySet.StartAnimation(s_valueName, [node = m_inputNodeTag, min = m_min, max = m_max, manager]() {
-    const auto anim = manager->Compositor().CreateExpressionAnimation();
-    anim.SetReferenceParameter(s_inputParameterName, manager->GetValueAnimatedNode(node)->PropertySet());
-    anim.SetScalarParameter(s_minParameterName, static_cast<float>(min));
-    anim.SetScalarParameter(s_maxParameterName, static_cast<float>(max));
-    anim.Expression(
-        static_cast<winrt::hstring>(L"Clamp(") + s_inputParameterName + L"." + s_valueName + L" + " +
-        s_inputParameterName + L"." + s_offsetName + L", " + s_minParameterName + L", " + s_maxParameterName + L")");
-    return anim;
-  }());
-=======
   if (m_useComposition) {
     m_propertySet.StartAnimation(s_valueName, [node = m_inputNodeTag, min = m_min, max = m_max, manager]() {
-      const auto anim = Microsoft::ReactNative::GetCompositor().CreateExpressionAnimation();
+      const auto anim = manager->Compositor().CreateExpressionAnimation();
       anim.SetReferenceParameter(s_inputParameterName, manager->GetValueAnimatedNode(node)->PropertySet());
       anim.SetScalarParameter(s_minParameterName, static_cast<float>(min));
       anim.SetScalarParameter(s_maxParameterName, static_cast<float>(max));
@@ -53,6 +41,5 @@
       RawValue(std::clamp(Value() + diff, m_min, m_max));
     }
   }
->>>>>>> 81ad6e68
 }
 } // namespace Microsoft::ReactNative