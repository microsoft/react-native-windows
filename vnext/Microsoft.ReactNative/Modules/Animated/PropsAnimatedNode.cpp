--- conflicted
+++ resolved
@@ -29,18 +29,9 @@
     const auto inputTag = entry.second.AsInt64();
     m_propMapping.insert({entry.first, inputTag});
   }
-<<<<<<< HEAD
-  auto compositor = manager->Compositor();
-  m_subchannelPropertySet = compositor.CreatePropertySet();
-  m_subchannelPropertySet.InsertScalar(L"TranslationX", 0.0f);
-  m_subchannelPropertySet.InsertScalar(L"TranslationY", 0.0f);
-  m_subchannelPropertySet.InsertScalar(L"ScaleX", 1.0f);
-  m_subchannelPropertySet.InsertScalar(L"ScaleY", 1.0f);
-=======
->>>>>>> 81ad6e68
 
   if (m_useComposition) {
-    auto compositor = Microsoft::ReactNative::GetCompositor();
+    auto compositor = manager->Compositor();
     m_subchannelPropertySet = compositor.CreatePropertySet();
     m_subchannelPropertySet.InsertScalar(L"TranslationX", 0.0f);
     m_subchannelPropertySet.InsertScalar(L"TranslationY", 0.0f);
@@ -344,7 +335,14 @@
   return nullptr;
 }
 
-<<<<<<< HEAD
+void PropsAnimatedNode::CommitProps() {
+  if (const auto node = GetShadowNodeBase()) {
+    if (!node->m_zombie) {
+      node->updateProperties(m_props);
+    }
+  }
+}
+
 PropsAnimatedNode::AnimationView PropsAnimatedNode::GetAnimationView() {
 #ifdef USE_FABRIC
   if (auto fabricuiManager = FabricUIManager::FromProperties(m_context.Properties())) {
@@ -401,13 +399,4 @@
   return nullptr;
 }
 
-=======
-void PropsAnimatedNode::CommitProps() {
-  if (const auto node = GetShadowNodeBase()) {
-    if (!node->m_zombie) {
-      node->updateProperties(m_props);
-    }
-  }
-}
->>>>>>> 81ad6e68
 } // namespace Microsoft::ReactNative