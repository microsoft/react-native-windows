// Copyright (c) Microsoft Corporation.
// Licensed under the MIT License.

#pragma once
#include <IReactInstance.h>
#include <React.h>
#include <ReactContext.h>
#include <folly/dynamic.h>
#include "AnimatedNode.h"
#include "FacadeType.h"
#include "JSValue.h"

#ifdef USE_FABRIC
#include <Fabric/Composition/CompositionViewComponentView.h>
#endif

namespace Microsoft::ReactNative {
struct ShadowNodeBase;
}

namespace Microsoft::ReactNative {
class PropsAnimatedNode final : public AnimatedNode {
 public:
  PropsAnimatedNode(
      int64_t tag,
      const winrt::Microsoft::ReactNative::JSValueObject &config,
      const winrt::Microsoft::ReactNative::ReactContext &context,
      const std::shared_ptr<NativeAnimatedNodeManager> &manager);
  void ConnectToView(int64_t viewTag);
  void DisconnectFromView(int64_t viewTag);
  void RestoreDefaultValues();
  void UpdateView();
  void StartAnimations();
  void DisposeCompletedAnimation(int64_t valueTag);
  void ResumeSuspendedAnimations(int64_t valueTag);

 private:
<<<<<<< HEAD
  struct AnimationView {
    xaml::UIElement m_element;
    std::shared_ptr<CompositionBaseComponentView> m_componentView;

    operator bool() const noexcept {
      return m_element || m_componentView;
    }
  };

=======
  void CommitProps();
>>>>>>> 81ad6e68
  void MakeAnimation(int64_t valueNodeTag, FacadeType facadeType);
  Microsoft::ReactNative::ShadowNodeBase *GetShadowNodeBase();
  xaml::UIElement GetUIElement();
  AnimationView GetAnimationView();
  void StartAnimation(const AnimationView &view, const comp::CompositionAnimation &animation) noexcept;
  comp::CompositionPropertySet EnsureCenterPointPropertySet(const AnimationView &view) noexcept;

  winrt::Microsoft::ReactNative::ReactContext m_context;
  std::map<std::string, int64_t> m_propMapping{};
  winrt::Microsoft::ReactNative::JSValueObject m_props{};

  int64_t m_connectedViewTag{s_connectedViewTagUnset};
  std::unordered_map<int64_t, comp::CompositionAnimation> m_expressionAnimations{};
  // std::vector<int64_t> m_suspendedExpressionAnimationTags{};
  comp::ExpressionAnimation m_centerPointAnimation{nullptr};
  winrt::Numerics::float3 m_rotationAxis{0, 0, 1};
  bool m_needsCenterPointAnimation{false};
  comp::CompositionPropertySet m_subchannelPropertySet{nullptr};
  comp::CompositionAnimation m_translationCombined{nullptr};
  comp::CompositionAnimation m_scaleCombined{nullptr};

  static constexpr int64_t s_connectedViewTagUnset{-1};
};
} // namespace Microsoft::ReactNative<|MERGE_RESOLUTION|>--- conflicted
+++ resolved
@@ -35,7 +35,6 @@
   void ResumeSuspendedAnimations(int64_t valueTag);
 
  private:
-<<<<<<< HEAD
   struct AnimationView {
     xaml::UIElement m_element;
     std::shared_ptr<CompositionBaseComponentView> m_componentView;
@@ -45,9 +44,7 @@
     }
   };
 
-=======
   void CommitProps();
->>>>>>> 81ad6e68
   void MakeAnimation(int64_t valueNodeTag, FacadeType facadeType);
   Microsoft::ReactNative::ShadowNodeBase *GetShadowNodeBase();
   xaml::UIElement GetUIElement();
