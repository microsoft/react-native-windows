// Copyright (c) Microsoft Corporation.
// Licensed under the MIT License.

#pragma once

#include <INativeUIManager.h>
#include <IReactRootView.h>
#include <Views/ViewManagerBase.h>

#include <folly/dynamic.h>
#include <yoga/yoga.h>

#include <ReactHost/React.h>
#include <nativemodules.h>
#include <map>
#include <memory>
#include <vector>

namespace react::uwp {
struct IXamlReactControl;
}

namespace Microsoft::ReactNative {

struct YogaNodeDeleter {
  void operator()(YGNodeRef node) {
    YGNodeFree(node);
  }
};

typedef std::unique_ptr<YGNode, YogaNodeDeleter> YogaNodePtr;

class NativeUIManager final : public INativeUIManager {
 public:
  NativeUIManager(winrt::Microsoft::ReactNative::ReactContext const &reactContext);

  // INativeUIManager
  ShadowNode *createRootShadowNode(facebook::react::IReactRootView *rootView) override;
  void configureNextLayoutAnimation(
      winrt::Microsoft::ReactNative::JSValueObject && /*config*/,
<<<<<<< HEAD
      std::function<void()> const & /*callback*/,
      std::function<void(winrt::Microsoft::ReactNative::JSValue const &)> const & /*errorCallback*/) override{};
=======
      std::function<void()> && /*callback*/,
      std::function<void(winrt::Microsoft::ReactNative::JSValue const &)> && /*errorCallback*/) override{};
  void destroy() override;
>>>>>>> 9fb5f9a2
  void destroyRootShadowNode(ShadowNode *) override;
  void removeRootView(ShadowNode &rootshadow) override;
  void setHost(INativeUIManagerHost *host) override;
  INativeUIManagerHost *getHost() override {
    return m_host;
  }
  void AddRootView(ShadowNode &shadowNode, facebook::react::IReactRootView *pReactRootView) override;
  void CreateView(ShadowNode &shadowNode, winrt::Microsoft::ReactNative::JSValueObject &props) override;
  void AddView(ShadowNode &parentShadowNode, ShadowNode &childShadowNode, uint64_t index) override;
  void RemoveView(ShadowNode &shadowNode, bool removeChildren = true) override;
  void ReplaceView(ShadowNode &shadowNode) override;
  void UpdateView(ShadowNode &shadowNode, winrt::Microsoft::ReactNative::JSValueObject &props) override;
  void onBatchComplete() override;
  void ensureInBatch() override;
  void measure(
      ShadowNode &shadowNode,
      ShadowNode &shadowRoot,
      std::function<void(double left, double top, double width, double height, double pageX, double pageY)> &&callback)
      override;
  void measureInWindow(
      Microsoft::ReactNative::ShadowNode &shadowNode,
      std::function<void(double x, double y, double width, double height)> &&callback) override;
  void measureLayout(
      ShadowNode &shadowNode,
      ShadowNode &ancestorNode,
      std::function<void(winrt::Microsoft::ReactNative::JSValue const &)> &&errorCallback,
      std::function<void(double left, double top, double width, double height)> &&callback) override;
  void findSubviewIn(
      ShadowNode &shadowNode,
      float x,
      float y,
      std::function<void(double nativeViewTag, double left, double top, double width, double height)> &&callback)
      override;

  void focus(int64_t reactTag) override;
  void blur(int64_t reactTag) override;

  // Other public functions
  void DirtyYogaNode(int64_t tag);
  void AddBatchCompletedCallback(std::function<void()> callback);

  // For unparented node like Flyout, XamlRoot should be set to handle
  // XamlIsland/AppWindow scenarios. Since it doesn't have parent, and all nodes
  // in the tree should have the same XamlRoot, this function iterates all roots
  // and try to get a valid XamlRoot.
  xaml::XamlRoot tryGetXamlRoot();

  // Searches itself and its parent to get a valid XamlView.
  // Like Mouse/Keyboard, the event source may not have matched XamlView.
  XamlView reactPeerOrContainerFrom(xaml::FrameworkElement fe);

  int64_t AddMeasuredRootView(facebook::react::IReactRootView *rootView);

 private:
  void DoLayout();
  void UpdateExtraLayout(int64_t tag);
  YGNodeRef GetYogaNode(int64_t tag) const;

  std::weak_ptr<react::uwp::IXamlReactControl> GetParentXamlReactControl(int64_t tag) const;

 private:
  INativeUIManagerHost *m_host = nullptr;
  winrt::Microsoft::ReactNative::ReactContext m_context;
  YGConfigRef m_yogaConfig;
  bool m_inBatch = false;
  int64_t m_nextRootTag = 101;
  static const int64_t RootViewTagIncrement = 10;

  std::map<int64_t, YogaNodePtr> m_tagsToYogaNodes;
  std::map<int64_t, std::unique_ptr<YogaContext>> m_tagsToYogaContext;
  std::vector<xaml::FrameworkElement::SizeChanged_revoker> m_sizeChangedVector;
  std::vector<std::function<void()>> m_batchCompletedCallbacks;
  std::vector<int64_t> m_extraLayoutNodes;

  std::map<int64_t, std::weak_ptr<react::uwp::IXamlReactControl>> m_tagsToXamlReactControl;
};

} // namespace Microsoft::ReactNative<|MERGE_RESOLUTION|>--- conflicted
+++ resolved
@@ -38,14 +38,8 @@
   ShadowNode *createRootShadowNode(facebook::react::IReactRootView *rootView) override;
   void configureNextLayoutAnimation(
       winrt::Microsoft::ReactNative::JSValueObject && /*config*/,
-<<<<<<< HEAD
-      std::function<void()> const & /*callback*/,
-      std::function<void(winrt::Microsoft::ReactNative::JSValue const &)> const & /*errorCallback*/) override{};
-=======
       std::function<void()> && /*callback*/,
       std::function<void(winrt::Microsoft::ReactNative::JSValue const &)> && /*errorCallback*/) override{};
-  void destroy() override;
->>>>>>> 9fb5f9a2
   void destroyRootShadowNode(ShadowNode *) override;
   void removeRootView(ShadowNode &rootshadow) override;
   void setHost(INativeUIManagerHost *host) override;
