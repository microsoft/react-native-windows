--- conflicted
+++ resolved
@@ -17,111 +17,107 @@
 #endif
 
 namespace winrt {
-using namespace Windows::UI;
-using namespace xaml;
-using namespace xaml::Controls;
-using namespace xaml::Input;
-using namespace Windows::Foundation;
-using namespace xaml::Media;
+  using namespace Windows::UI;
+  using namespace xaml;
+  using namespace xaml::Controls;
+  using namespace xaml::Input;
+  using namespace Windows::Foundation;
+  using namespace xaml::Media;
 } // namespace winrt
 
 namespace Microsoft::ReactNative {
 
-class TouchEventHandler {
- public:
-  TouchEventHandler(const Mso::React::IReactContext &context, bool fabric);
-  virtual ~TouchEventHandler();
+  class TouchEventHandler {
+  public:
+    TouchEventHandler(const Mso::React::IReactContext& context, bool fabric);
+    virtual ~TouchEventHandler();
 
-  void AddTouchHandlers(XamlView xamlView, XamlView rootView = nullptr, bool handledEventsToo = false);
-  void RemoveTouchHandlers();
-  winrt::Microsoft::ReactNative::BatchingEventEmitter &BatchingEmitter() noexcept;
+    void AddTouchHandlers(XamlView xamlView, XamlView rootView = nullptr, bool handledEventsToo = false);
+    void RemoveTouchHandlers();
+    winrt::Microsoft::ReactNative::BatchingEventEmitter& BatchingEmitter() noexcept;
 
- private:
-  void OnPointerPressed(const winrt::IInspectable &, const winrt::PointerRoutedEventArgs &args);
-  void OnPointerReleased(const winrt::IInspectable &, const winrt::PointerRoutedEventArgs &args);
-  void OnPointerCanceled(const winrt::IInspectable &, const winrt::PointerRoutedEventArgs &args);
-  void OnPointerCaptureLost(const winrt::IInspectable &, const winrt::PointerRoutedEventArgs &args);
-  void OnPointerExited(const winrt::IInspectable &, const winrt::PointerRoutedEventArgs &args);
-  void OnPointerMoved(const winrt::IInspectable &, const winrt::PointerRoutedEventArgs &args);
-  winrt::IInspectable m_pressedHandler;
-  winrt::IInspectable m_releasedHandler;
-  winrt::IInspectable m_canceledHandler;
-  winrt::IInspectable m_captureLostHandler;
-  winrt::IInspectable m_exitedHandler;
-  winrt::IInspectable m_movedHandler;
+  private:
+    void OnPointerPressed(const winrt::IInspectable&, const winrt::PointerRoutedEventArgs& args);
+    void OnPointerReleased(const winrt::IInspectable&, const winrt::PointerRoutedEventArgs& args);
+    void OnPointerCanceled(const winrt::IInspectable&, const winrt::PointerRoutedEventArgs& args);
+    void OnPointerCaptureLost(const winrt::IInspectable&, const winrt::PointerRoutedEventArgs& args);
+    void OnPointerExited(const winrt::IInspectable&, const winrt::PointerRoutedEventArgs& args);
+    void OnPointerMoved(const winrt::IInspectable&, const winrt::PointerRoutedEventArgs& args);
+    winrt::IInspectable m_pressedHandler;
+    winrt::IInspectable m_releasedHandler;
+    winrt::IInspectable m_canceledHandler;
+    winrt::IInspectable m_captureLostHandler;
+    winrt::IInspectable m_exitedHandler;
+    winrt::IInspectable m_movedHandler;
 
 #ifdef USE_WINUI3
-  using PointerDeviceType = winrt::Microsoft::UI::Input::PointerDeviceType;
+    using PointerDeviceType = winrt::Microsoft::UI::Input::PointerDeviceType;
 #else
-  using PointerDeviceType = winrt::Windows::Devices::Input::PointerDeviceType;
+    using PointerDeviceType = winrt::Windows::Devices::Input::PointerDeviceType;
 #endif
 
-  struct ReactPointer {
-    int64_t target = 0;
-    int64_t identifier = 0;
-    uint32_t pointerId = 0;
-    uint64_t timestamp = 0;
-    winrt::Point positionRoot = {0, 0};
-    winrt::Point positionView = {0, 0};
-    PointerDeviceType deviceType{PointerDeviceType::Mouse};
-    float pressure = 0;
-    bool isLeftButton = false;
-    bool isRightButton = false;
-    bool isMiddleButton = false;
-    bool isBarrelButton = false;
-    bool isHorizontalScrollWheel = false;
-    bool isEraser = false;
-    bool shiftKey = false;
-    bool ctrlKey = false;
-    bool altKey = false;
-  };
-  size_t AddReactPointer(const winrt::PointerRoutedEventArgs &args, int64_t tag, xaml::UIElement sourceElement);
-  ReactPointer
-  CreateReactPointer(const winrt::PointerRoutedEventArgs &args, int64_t tag, xaml::UIElement sourceElement);
-  void
-  UpdateReactPointer(ReactPointer &pointer, const winrt::PointerRoutedEventArgs &args, xaml::UIElement sourceElement);
-  void UpdatePointersInViews(
-      const winrt::PointerRoutedEventArgs &args,
+    struct ReactPointer {
+      int64_t target = 0;
+      int64_t identifier = 0;
+      uint32_t pointerId = 0;
+      uint64_t timestamp = 0;
+      winrt::Point positionRoot = { 0, 0 };
+      winrt::Point positionView = { 0, 0 };
+      PointerDeviceType deviceType{ PointerDeviceType::Mouse };
+      float pressure = 0;
+      bool isLeftButton = false;
+      bool isRightButton = false;
+      bool isMiddleButton = false;
+      bool isBarrelButton = false;
+      bool isHorizontalScrollWheel = false;
+      bool isEraser = false;
+      bool shiftKey = false;
+      bool ctrlKey = false;
+      bool altKey = false;
+    };
+    size_t AddReactPointer(const winrt::PointerRoutedEventArgs& args, int64_t tag, xaml::UIElement sourceElement);
+    ReactPointer
+      CreateReactPointer(const winrt::PointerRoutedEventArgs& args, int64_t tag, xaml::UIElement sourceElement);
+    void
+      UpdateReactPointer(ReactPointer& pointer, const winrt::PointerRoutedEventArgs& args, xaml::UIElement sourceElement);
+    void UpdatePointersInViews(
+      const winrt::PointerRoutedEventArgs& args,
       xaml::UIElement sourceElement,
-      std::vector<int64_t> &&newViews);
+      std::vector<int64_t>&& newViews);
 
 #ifdef USE_FABRIC
-  facebook::react::Touch TouchForPointer(const ReactPointer &pointer) noexcept;
+    facebook::react::Touch TouchForPointer(const ReactPointer& pointer) noexcept;
 #endif
-  enum class TouchEventType { Start = 0, End, Move, Cancel, CaptureLost, PointerEntered, PointerExited, PointerMove };
-  void OnPointerConcluded(TouchEventType eventType, const winrt::PointerRoutedEventArgs &args);
-  void DispatchTouchEvent(TouchEventType eventType, size_t pointerIndex);
-  bool DispatchBackEvent();
-<<<<<<< HEAD
-  const char *GetPointerDeviceTypeName(PointerDeviceType deviceType) noexcept;
-=======
-  const char *GetPointerDeviceTypeName(winrt::Windows::Devices::Input::PointerDeviceType deviceType) noexcept;
-  winrt::Microsoft::ReactNative::PointerEventKind GetPointerEventKind(TouchEventType eventType) noexcept;
->>>>>>> d76872dc
-  const wchar_t *GetTouchEventTypeName(TouchEventType eventType) noexcept;
+    enum class TouchEventType { Start = 0, End, Move, Cancel, CaptureLost, PointerEntered, PointerExited, PointerMove };
+    void OnPointerConcluded(TouchEventType eventType, const winrt::PointerRoutedEventArgs& args);
+    void DispatchTouchEvent(TouchEventType eventType, size_t pointerIndex);
+    bool DispatchBackEvent();
+    const char* GetPointerDeviceTypeName(winrt::Windows::Devices::Input::PointerDeviceType deviceType) noexcept;
+    winrt::Microsoft::ReactNative::PointerEventKind GetPointerEventKind(TouchEventType eventType) noexcept;
+    const wchar_t* GetTouchEventTypeName(TouchEventType eventType) noexcept;
 
-  std::optional<size_t> IndexOfPointerWithId(uint32_t pointerId);
-  winrt::Microsoft::ReactNative::JSValue GetPointerJson(const ReactPointer &pointer, int64_t target);
+    std::optional<size_t> IndexOfPointerWithId(uint32_t pointerId);
+    winrt::Microsoft::ReactNative::JSValue GetPointerJson(const ReactPointer& pointer, int64_t target);
 
-  struct TagSet {
-    std::unordered_set<int64_t> tags;
-    std::vector<int64_t> orderedTags;
+    struct TagSet {
+      std::unordered_set<int64_t> tags;
+      std::vector<int64_t> orderedTags;
+    };
+
+    std::vector<ReactPointer> m_pointers;
+    std::unordered_map<uint32_t /*pointerId*/, TagSet /*tags*/> m_pointersInViews;
+    int64_t m_touchId = 0;
+
+    bool PropagatePointerEventAndFindReactSourceBranch(
+      const winrt::Microsoft::ReactNative::ReactPointerEventArgs& args,
+      std::vector<int64_t>* pTagsForBranch,
+      xaml::UIElement* pSourceElement);
+
+    XamlView m_xamlView;
+    XamlView m_rootView;
+    Mso::CntPtr<const Mso::React::IReactContext> m_context;
+    bool m_fabric;
+    std::shared_ptr<winrt::Microsoft::ReactNative::BatchingEventEmitter> m_batchingEventEmitter;
   };
 
-  std::vector<ReactPointer> m_pointers;
-  std::unordered_map<uint32_t /*pointerId*/, TagSet /*tags*/> m_pointersInViews;
-  int64_t m_touchId = 0;
-
-  bool PropagatePointerEventAndFindReactSourceBranch(
-      const winrt::Microsoft::ReactNative::ReactPointerEventArgs &args,
-      std::vector<int64_t> *pTagsForBranch,
-      xaml::UIElement *pSourceElement);
-
-  XamlView m_xamlView;
-  XamlView m_rootView;
-  Mso::CntPtr<const Mso::React::IReactContext> m_context;
-  bool m_fabric;
-  std::shared_ptr<winrt::Microsoft::ReactNative::BatchingEventEmitter> m_batchingEventEmitter;
-};
-
 } // namespace Microsoft::ReactNative