// Copyright (c) Microsoft Corporation.
// Licensed under the MIT License.

#include "pch.h"

#include <Views/ShadowNodeBase.h>
#include "FlyoutViewManager.h"
#include "TouchEventHandler.h"
#include "ViewPanel.h"

#include <Modules/NativeUIManager.h>
#include <Modules/PaperUIManagerModule.h>
#include <UI.Xaml.Controls.Primitives.h>
#include <UI.Xaml.Controls.h>
#include <UI.Xaml.Documents.h>
#include <UI.Xaml.Input.h>
#include <UI.Xaml.Media.h>
#include <Utils/Helpers.h>
#include <Utils/PropertyHandlerUtils.h>

#ifdef USE_WINUI3
namespace winrt::Microsoft::UI::Xaml::Controls::Primitives {
using IFlyoutBase5 = ::xaml::Controls::Primitives::IFlyoutBase;
using IFlyoutBase6 = ::xaml::Controls::Primitives::IFlyoutBase;
}; // namespace winrt::Microsoft::UI::Xaml::Controls::Primitives
#endif

namespace winrt {
using namespace xaml::Controls;
using namespace xaml::Controls::Primitives;
using namespace xaml::Interop;
using namespace winrt::Windows::UI::Xaml::Interop;
} // namespace winrt

static const std::unordered_map<std::string, winrt::FlyoutPlacementMode> placementModeMinVersion = {
    {"top", winrt::FlyoutPlacementMode::Top},
    {"top-edge-aligned-left", winrt::FlyoutPlacementMode::Top},
    {"top-edge-aligned-right", winrt::FlyoutPlacementMode::Top},
    {"bottom", winrt::FlyoutPlacementMode::Bottom},
    {"bottom-edge-aligned-left", winrt::FlyoutPlacementMode::Bottom},
    {"bottom-edge-aligned-right", winrt::FlyoutPlacementMode::Bottom},
    {"left", winrt::FlyoutPlacementMode::Left},
    {"left-edge-aligned-top", winrt::FlyoutPlacementMode::Left},
    {"left-edge-aligned-bottom", winrt::FlyoutPlacementMode::Left},
    {"right", winrt::FlyoutPlacementMode::Right},
    {"right-edge-aligned-top", winrt::FlyoutPlacementMode::Right},
    {"right-edge-aligned-bottom", winrt::FlyoutPlacementMode::Right},
    {"full", winrt::FlyoutPlacementMode::Full}};

static const std::unordered_map<std::string, winrt::FlyoutPlacementMode> placementModeRS5 = {
    {"top", winrt::FlyoutPlacementMode::Top},
    {"bottom", winrt::FlyoutPlacementMode::Bottom},
    {"left", winrt::FlyoutPlacementMode::Left},
    {"right", winrt::FlyoutPlacementMode::Right},
    {"full", winrt::FlyoutPlacementMode::Full},
    {"top-edge-aligned-left", winrt::FlyoutPlacementMode::TopEdgeAlignedLeft},
    {"top-edge-aligned-right", winrt::FlyoutPlacementMode::TopEdgeAlignedRight},
    {"bottom-edge-aligned-left", winrt::FlyoutPlacementMode::BottomEdgeAlignedLeft},
    {"bottom-edge-aligned-right", winrt::FlyoutPlacementMode::BottomEdgeAlignedRight},
    {"left-edge-aligned-top", winrt::FlyoutPlacementMode::LeftEdgeAlignedTop},
    {"left-edge-aligned-bottom", winrt::FlyoutPlacementMode::LeftEdgeAlignedBottom},
    {"right-edge-aligned-top", winrt::FlyoutPlacementMode::RightEdgeAlignedTop},
    {"right-edge-aligned-bottom", winrt::FlyoutPlacementMode::RightEdgeAlignedBottom}};

static const std::unordered_map<std::string, winrt::FlyoutShowMode> showModes = {
    {"auto", winrt::FlyoutShowMode::Auto},
    {"standard", winrt::FlyoutShowMode::Standard},
    {"transient", winrt::FlyoutShowMode::Transient},
    {"transient-with-dismiss-on-pointer-move-away", winrt::FlyoutShowMode::TransientWithDismissOnPointerMoveAway}};

template <>
struct json_type_traits<winrt::FlyoutPlacementMode> {
  static winrt::FlyoutPlacementMode parseJson(const winrt::Microsoft::ReactNative::JSValue &value) {
    auto placementMode = !!(winrt::Flyout().try_as<winrt::IFlyoutBase5>()) ? placementModeRS5 : placementModeMinVersion;
    auto iter = placementMode.find(value.AsString());

    if (iter != placementMode.end()) {
      return iter->second;
    }

    return winrt::FlyoutPlacementMode::Right;
  }
};

template <>
struct json_type_traits<winrt::FlyoutShowMode> {
  static winrt::FlyoutShowMode parseJson(const winrt::Microsoft::ReactNative::JSValue &value) {
    auto iter = showModes.find(value.AsString());

    if (iter != showModes.end()) {
      return iter->second;
    }

    return winrt::FlyoutShowMode::Auto;
  }
};

namespace Microsoft::ReactNative {

class FlyoutShadowNode : public ShadowNodeBase {
  using Super = ShadowNodeBase;

 public:
  FlyoutShadowNode() = default;
  virtual ~FlyoutShadowNode();

  void AddView(ShadowNode &child, int64_t index) override;
  void createView(const winrt::Microsoft::ReactNative::JSValueObject &) override;
  static void OnFlyoutClosed(const Mso::React::IReactContext &context, int64_t tag, bool newValue);
  void onDropViewInstance() override;
  void removeAllChildren() override;
  void updateProperties(winrt::Microsoft::ReactNative::JSValueObject &props) override;
  winrt::Flyout GetFlyout();
  void AdjustDefaultFlyoutStyle(float maxWidth, float maxHeight);

  bool IsWindowed() override {
    return true;
  }

 private:
  void SetTargetFrameworkElement();
  winrt::Popup GetFlyoutParentPopup() const;
  winrt::FlyoutPresenter GetFlyoutPresenter() const;
  void OnShowFlyout();
  xaml::FrameworkElement m_targetElement = nullptr;
  winrt::Flyout m_flyout = nullptr;
  bool m_isLightDismissEnabled = true;
  bool m_isOpen = false;
  int64_t m_targetTag = -1;
  float m_horizontalOffset = 0;
  float m_verticalOffset = 0;
  bool m_isFlyoutShowOptionsSupported = false;
  winrt::FlyoutShowOptions m_showOptions = nullptr;
  bool m_autoFocus = false;

  std::unique_ptr<TouchEventHandler> m_touchEventHanadler;
  std::unique_ptr<PreviewKeyboardEventHandlerOnRoot> m_previewKeyboardEventHandlerOnRoot;

  winrt::Flyout::Closing_revoker m_flyoutClosingRevoker{};
  winrt::Flyout::Closed_revoker m_flyoutClosedRevoker{};
  int64_t m_tokenContentPropertyChangeCallback{0};
  winrt::Flyout::Opened_revoker m_flyoutOpenedRevoker{};
  winrt::XamlRoot::Changed_revoker m_xamlRootChangedRevoker{};
};

FlyoutShadowNode::~FlyoutShadowNode() {
  m_touchEventHanadler->RemoveTouchHandlers();
  m_previewKeyboardEventHandlerOnRoot->unhook();
}

void FlyoutShadowNode::AddView(ShadowNode &child, int64_t /*index*/) {
  auto childView = static_cast<ShadowNodeBase &>(child).GetView();
  m_touchEventHanadler->AddTouchHandlers(childView);
  m_previewKeyboardEventHandlerOnRoot->hook(childView);

  if (m_flyout != nullptr) {
    m_flyout.Content(childView.as<xaml::UIElement>());
    if (winrt::FlyoutPlacementMode::Full == m_flyout.Placement()) {
      // When using FlyoutPlacementMode::Full on a Flyout with an embedded
      // Picker, the flyout is not centered correctly. Below is a temporary
      // workaround that resolves the problem for flyouts with fixed size
      // content by adjusting the flyout presenter max size settings prior to
      // layout. This will unblock those scenarios while the work on a more
      // exhaustive fix proceeds.  Tracked by Issue #2969
      if (auto fe = m_flyout.Content().try_as<xaml::FrameworkElement>()) {
        AdjustDefaultFlyoutStyle((float)fe.Width(), (float)fe.Height());
      }
    }
  }
}

void FlyoutShadowNode::createView(const winrt::Microsoft::ReactNative::JSValueObject &props) {
  Super::createView(props);

  m_flyout = winrt::Flyout();
  m_isFlyoutShowOptionsSupported = !!(winrt::Flyout().try_as<winrt::IFlyoutBase5>());

  if (m_isFlyoutShowOptionsSupported)
    m_showOptions = winrt::FlyoutShowOptions();

  m_touchEventHanadler = std::make_unique<TouchEventHandler>(
      GetViewManager()->GetReactContext(), false /*Flyout not supported in fabric currently*/);
  m_previewKeyboardEventHandlerOnRoot =
      std::make_unique<PreviewKeyboardEventHandlerOnRoot>(GetViewManager()->GetReactContext());

  m_flyoutClosingRevoker = m_flyout.Closing(
      winrt::auto_revoke, [=](winrt::FlyoutBase /*flyoutbase*/, winrt::FlyoutBaseClosingEventArgs args) {
        if (!m_updating && !m_isLightDismissEnabled && m_isOpen) {
          args.Cancel(true);
        }
      });

  m_flyoutClosedRevoker = m_flyout.Closed(winrt::auto_revoke, [=](auto &&, auto &&) {
    if (!m_updating) {
      if (m_targetElement != nullptr) {
        // When the flyout closes, attempt to move focus to
        // its anchor element to prevent cases where focus can land on
        // an outer flyout content and therefore trigger a unexpected flyout
        // dismissal
        xaml::Input::FocusManager::TryFocusAsync(m_targetElement, winrt::FocusState::Programmatic);
      }

      OnFlyoutClosed(GetViewManager()->GetReactContext(), m_tag, false);
      m_xamlRootChangedRevoker.revoke();
    }
  });

  // After opening the flyout, turn off AllowFocusOnInteraction so that
  // focus cannot land in the top content element of the flyout. If focus
  // lands in the flyout presenter, then on moving focus somewhere else,
  // including the children on the flyout presenter, the flyout can dismiss.
  // (Wait until after opening, so that the flyout presenter has a chance to
  // move focus to the first focusable element in the flyout.)
  //
  m_flyoutOpenedRevoker = m_flyout.Opened(winrt::auto_revoke, [=](auto &&, auto &&) {
    m_flyout.AllowFocusOnInteraction(false);

    if (!m_updating) {
      if (auto flyoutPresenter = GetFlyoutPresenter()) {
        // When multiple flyouts/popups are overlapping, XAML's theme
        // shadows don't render properly. As a workaround we enable a
        // z-index translation based on an elevation derived from the count
        // of open popups/flyouts. We apply this translation on open of the
        // flyout. (Translation is only supported on RS5+, eg. IUIElement9)
        if (auto uiElement9 = GetView().try_as<xaml::IUIElement9>()) {
          auto numOpenPopups = CountOpenPopups();
          if (numOpenPopups > 0) {
            winrt::Numerics::float3 translation{0, 0, (float)16 * numOpenPopups};
            flyoutPresenter.Translation(translation);
          }
        }

        if (m_autoFocus) {
          if (const auto content = m_flyout.Content()) {
            if (const auto elementToFocus = xaml::Input::FocusManager::FindFirstFocusableElement(content)) {
              if (const auto uiManager = GetNativeUIManager(GetViewManager()->GetReactContext()).lock()) {
                // NativeUIManager::focus is a no-op if the tag is not found
                uiManager->focus(GetTag(elementToFocus));
              }
            }
          }
        }

        flyoutPresenter.AllowFocusOnInteraction(false);
      }
    }
  });

  // Turning AllowFocusOnInteraction off at the root of the flyout and
  // flyout presenter turns it off for all children of the flyout. In order to
  // make sure that interactions with the content of the flyout still work as
  // expected, AllowFocusOnInteraction is turned on the content element when
  // the Content property is updated.
  m_tokenContentPropertyChangeCallback = m_flyout.RegisterPropertyChangedCallback(
      winrt::Flyout::ContentProperty(), [=](xaml::DependencyObject sender, xaml::DependencyProperty dp) {
        if (auto flyout = sender.try_as<winrt::Flyout>()) {
          if (auto content = flyout.Content()) {
            if (auto fe = content.try_as<xaml::FrameworkElement>()) {
              fe.AllowFocusOnInteraction(true);
            }
          }
        }
      });

  // Set XamlRoot on the Flyout to handle XamlIsland/AppWindow scenarios.
  if (auto flyoutBase6 = m_flyout.try_as<winrt::IFlyoutBase6>()) {
    if (auto uiManager = GetNativeUIManager(GetViewManager()->GetReactContext()).lock()) {
      if (auto xamlRoot = uiManager->tryGetXamlRoot(m_rootTag)) {
        flyoutBase6.XamlRoot(xamlRoot);
        m_xamlRootChangedRevoker = xamlRoot.Changed(winrt::auto_revoke, [this](auto &&, auto &&) {
          if (m_isLightDismissEnabled) {
            onDropViewInstance();
          }
        });
      }
    }
  }
}

/*static*/ void FlyoutShadowNode::OnFlyoutClosed(const Mso::React::IReactContext &context, int64_t tag, bool newValue) {
  folly::dynamic eventData = folly::dynamic::object("target", tag)("isOpen", newValue);
  context.DispatchEvent(tag, "topDismiss", std::move(eventData));
}

void FlyoutShadowNode::onDropViewInstance() {
  if (m_isOpen) {
    m_isOpen = false;
    m_flyout.Hide();
  }
}

void FlyoutShadowNode::removeAllChildren() {
  m_flyout.ClearValue(winrt::Flyout::ContentProperty());
}

void FlyoutShadowNode::updateProperties(winrt::Microsoft::ReactNative::JSValueObject &props) {
  m_updating = true;
  bool updateTargetElement = false;
  bool updateIsOpen = false;
  bool updateOffset = false;

  if (m_flyout == nullptr)
    return;

  for (auto &pair : props) {
    const std::string &propertyName = pair.first;
    const auto &propertyValue = pair.second;

    if (propertyName == "horizontalOffset") {
      if (propertyValue.Type() == winrt::Microsoft::ReactNative::JSValueType::Double ||
          propertyValue.Type() == winrt::Microsoft::ReactNative::JSValueType::Int64)
        m_horizontalOffset = propertyValue.AsSingle();
      else
        m_horizontalOffset = 0;

      updateOffset = true;
    } else if (propertyName == "isLightDismissEnabled") {
      if (propertyValue.Type() == winrt::Microsoft::ReactNative::JSValueType::Boolean)
        m_isLightDismissEnabled = propertyValue.AsBoolean();
      else if (propertyValue.IsNull())
        m_isLightDismissEnabled = true;
      if (m_isOpen) {
        if (auto popup = GetFlyoutParentPopup()) {
          popup.IsLightDismissEnabled(m_isLightDismissEnabled);
        }
      }
    } else if (propertyName == "isOpen") {
      if (propertyValue.Type() == winrt::Microsoft::ReactNative::JSValueType::Boolean) {
        bool isOpen = m_isOpen;
        m_isOpen = propertyValue.AsBoolean();
        if (isOpen != m_isOpen) {
          updateIsOpen = true;
        }
      }
    } else if (propertyName == "placement") {
      auto placement = json_type_traits<winrt::FlyoutPlacementMode>::parseJson(propertyValue);
      m_flyout.Placement(placement);
    } else if (propertyName == "target") {
      if (propertyValue.Type() == winrt::Microsoft::ReactNative::JSValueType::Double ||
          propertyValue.Type() == winrt::Microsoft::ReactNative::JSValueType::Int64) {
        m_targetTag = propertyValue.AsInt64();
        updateTargetElement = true;
      } else {
        m_targetTag = -1;
      }
    } else if (propertyName == "verticalOffset") {
      if (propertyValue.Type() == winrt::Microsoft::ReactNative::JSValueType::Double ||
          propertyValue.Type() == winrt::Microsoft::ReactNative::JSValueType::Int64)
        m_verticalOffset = propertyValue.AsSingle();
      else
        m_verticalOffset = 0;

      updateOffset = true;
    } else if (propertyName == "isOverlayEnabled") {
      auto overlayMode = winrt::LightDismissOverlayMode::Off;
      if (propertyValue.Type() == winrt::Microsoft::ReactNative::JSValueType::Boolean && propertyValue.AsBoolean()) {
        overlayMode = winrt::LightDismissOverlayMode::On;
      }

      m_flyout.LightDismissOverlayMode(overlayMode);
<<<<<<< HEAD
    } else if (propertyName == "autoFocus") {
      m_autoFocus = propertyValue.AsBoolean();
=======
    } else if (propertyName == "showMode") {
      const auto showMode = json_type_traits<winrt::FlyoutShowMode>::parseJson(propertyValue);
      m_flyout.ShowMode(showMode);
      if (m_isFlyoutShowOptionsSupported) {
        m_showOptions.ShowMode(showMode);
      }
    } else if (propertyName == "shouldConstrainToRootBounds") {
      if (propertyValue.Type() == React::JSValueType::Boolean) {
        m_flyout.ShouldConstrainToRootBounds(propertyValue.AsBoolean());
      }
>>>>>>> fa19aceb
    }
  }

  if (updateTargetElement || m_targetElement == nullptr) {
    SetTargetFrameworkElement();
    winrt::FlyoutBase::SetAttachedFlyout(m_targetElement, m_flyout);
  }

  if (updateOffset && m_isFlyoutShowOptionsSupported) {
    winrt::Point newPoint(m_horizontalOffset, m_verticalOffset);
    m_showOptions.Position(newPoint);
  }

  if (updateIsOpen) {
    if (m_isOpen) {
      OnShowFlyout();
    } else {
      m_flyout.Hide();
    }
  }

  // TODO: hook up view props to the flyout (m_flyout) instead of setting them
  // on the dummy view.
  // Super::updateProperties(std::move(props));
  m_updating = false;
}

winrt::Flyout FlyoutShadowNode::GetFlyout() {
  return m_flyout;
}

void FlyoutShadowNode::OnShowFlyout() {
  AdjustDefaultFlyoutStyle(50000, 50000);
  if (m_isFlyoutShowOptionsSupported) {
    m_flyout.ShowAt(m_targetElement, m_showOptions);
  } else {
    winrt::FlyoutBase::ShowAttachedFlyout(m_targetElement);
  }

  if (auto popup = GetFlyoutParentPopup()) {
    popup.IsLightDismissEnabled(m_isLightDismissEnabled);
  }
}

void FlyoutShadowNode::SetTargetFrameworkElement() {
  if (m_targetTag > 0) {
    if (auto uiManager = GetNativeUIManager(GetViewManager()->GetReactContext()).lock()) {
      auto pNativeUIManagerHost = uiManager->getHost();
      ShadowNodeBase *pShadowNodeChild =
          static_cast<ShadowNodeBase *>(pNativeUIManagerHost->FindShadowNodeForTag(m_targetTag));

      if (pShadowNodeChild != nullptr) {
        auto targetView = pShadowNodeChild->GetView();
        m_targetElement = targetView.as<xaml::FrameworkElement>();
      }
    }
  } else {
    m_targetElement = xaml::Window::Current().Content().as<xaml::FrameworkElement>();
  }
}

void FlyoutShadowNode::AdjustDefaultFlyoutStyle(float maxWidth, float maxHeight) {
  winrt::Style flyoutStyle({XAML_NAMESPACE_STR L".Controls.FlyoutPresenter", winrt::TypeKind::Metadata});
  flyoutStyle.Setters().Append(winrt::Setter(xaml::FrameworkElement::MaxWidthProperty(), winrt::box_value(maxWidth)));
  flyoutStyle.Setters().Append(winrt::Setter(xaml::FrameworkElement::MaxHeightProperty(), winrt::box_value(maxHeight)));
  flyoutStyle.Setters().Append(winrt::Setter(xaml::Controls::Control::PaddingProperty(), winrt::box_value(0)));
  flyoutStyle.Setters().Append(winrt::Setter(xaml::Controls::Control::BorderThicknessProperty(), winrt::box_value(0)));
  flyoutStyle.Setters().Append(
      winrt::Setter(xaml::FrameworkElement::AllowFocusOnInteractionProperty(), winrt::box_value(false)));
  flyoutStyle.Setters().Append(winrt::Setter(
      xaml::Controls::Control::BackgroundProperty(),
      winrt::box_value(xaml::Media::SolidColorBrush{winrt::Colors::Transparent()})));
  m_flyout.FlyoutPresenterStyle(flyoutStyle);
}

winrt::Popup FlyoutShadowNode::GetFlyoutParentPopup() const {
  // TODO: Use VisualTreeHelper::GetOpenPopupsFromXamlRoot when running against
  // RS6
  winrt::Windows::Foundation::Collections::IVectorView<winrt::Popup> popups =
      winrt::VisualTreeHelper::GetOpenPopups(xaml::Window::Current());
  if (popups.Size() > 0)
    return popups.GetAt(0);
  return nullptr;
}

winrt::FlyoutPresenter FlyoutShadowNode::GetFlyoutPresenter() const {
  if (m_flyout == nullptr || m_flyout.Content() == nullptr)
    return nullptr;

  auto parent = winrt::VisualTreeHelper::GetParent(m_flyout.Content());
  if (parent == nullptr)
    return nullptr;

  auto scope = parent.try_as<winrt::FlyoutPresenter>();
  while (parent != nullptr && scope == nullptr) {
    parent = winrt::VisualTreeHelper::GetParent(parent);
    scope = parent.try_as<winrt::FlyoutPresenter>();
  }

  return scope;
}

FlyoutViewManager::FlyoutViewManager(const Mso::React::IReactContext &context) : Super(context) {}

const wchar_t *FlyoutViewManager::GetName() const {
  return L"RCTFlyout";
}

XamlView FlyoutViewManager::CreateViewCore(int64_t /*tag*/, const winrt::Microsoft::ReactNative::JSValueObject &) {
  return winrt::make<winrt::Microsoft::ReactNative::implementation::ViewPanel>().as<XamlView>();
}

ShadowNode *FlyoutViewManager::createShadow() const {
  return new FlyoutShadowNode();
}

void FlyoutViewManager::GetNativeProps(const winrt::Microsoft::ReactNative::IJSValueWriter &writer) const {
  Super::GetNativeProps(writer);
  React::WriteProperty(writer, L"horizontalOffset", L"number");
  React::WriteProperty(writer, L"isLightDismissEnabled", L"boolean");
  React::WriteProperty(writer, L"isOpen", L"boolean");
  React::WriteProperty(writer, L"placement", L"string");
  React::WriteProperty(writer, L"target", L"number");
  React::WriteProperty(writer, L"verticalOffset", L"number");
  React::WriteProperty(writer, L"isOverlayEnabled", L"boolean");
<<<<<<< HEAD
  React::WriteProperty(writer, L"autoFocus", L"boolean");
=======
  React::WriteProperty(writer, L"showMode", L"string");
  React::WriteProperty(writer, L"shouldConstrainToRootBounds", L"boolean");
>>>>>>> fa19aceb
}

void FlyoutViewManager::GetExportedCustomDirectEventTypeConstants(
    const winrt::Microsoft::ReactNative::IJSValueWriter &writer) const {
  Super::GetExportedCustomDirectEventTypeConstants(writer);

  writer.WritePropertyName(L"topDismiss");
  writer.WriteObjectBegin();
  React::WriteProperty(writer, L"registrationName", L"onDismiss");
  writer.WriteObjectEnd();
}

void FlyoutViewManager::SetLayoutProps(
    ShadowNodeBase &nodeToUpdate,
    const XamlView & /*viewToUpdate*/,
    float /*left*/,
    float /*top*/,
    float width,
    float height) {
  auto *pFlyoutShadowNode = static_cast<FlyoutShadowNode *>(&nodeToUpdate);

  if (auto flyout = pFlyoutShadowNode->GetFlyout()) {
    if (winrt::FlyoutPlacementMode::Full == flyout.Placement()) {
      pFlyoutShadowNode->AdjustDefaultFlyoutStyle(width, height);
    }
  }
}

} // namespace Microsoft::ReactNative<|MERGE_RESOLUTION|>--- conflicted
+++ resolved
@@ -358,10 +358,8 @@
       }
 
       m_flyout.LightDismissOverlayMode(overlayMode);
-<<<<<<< HEAD
     } else if (propertyName == "autoFocus") {
       m_autoFocus = propertyValue.AsBoolean();
-=======
     } else if (propertyName == "showMode") {
       const auto showMode = json_type_traits<winrt::FlyoutShowMode>::parseJson(propertyValue);
       m_flyout.ShowMode(showMode);
@@ -372,7 +370,6 @@
       if (propertyValue.Type() == React::JSValueType::Boolean) {
         m_flyout.ShouldConstrainToRootBounds(propertyValue.AsBoolean());
       }
->>>>>>> fa19aceb
     }
   }
 
@@ -498,12 +495,9 @@
   React::WriteProperty(writer, L"target", L"number");
   React::WriteProperty(writer, L"verticalOffset", L"number");
   React::WriteProperty(writer, L"isOverlayEnabled", L"boolean");
-<<<<<<< HEAD
   React::WriteProperty(writer, L"autoFocus", L"boolean");
-=======
   React::WriteProperty(writer, L"showMode", L"string");
   React::WriteProperty(writer, L"shouldConstrainToRootBounds", L"boolean");
->>>>>>> fa19aceb
 }
 
 void FlyoutViewManager::GetExportedCustomDirectEventTypeConstants(
