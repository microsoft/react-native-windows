// Copyright (c) Microsoft Corporation.
// Licensed under the MIT License.

#include "pch.h"

#include "ReactImage.h"

#include <UI.Xaml.Media.Imaging.h>

#include <winrt/Windows.Security.Cryptography.h>
#include <winrt/Windows.Storage.Streams.h>
#include <winrt/Windows.Web.Http.Headers.h>
#include <winrt/Windows.Web.Http.h>

#include <Utils/ValueUtils.h>
#include <Views/DynamicAutomationPeer.h>
#include "Unicode.h"
#include "XamlView.h"
#include "cdebug.h"

namespace winrt {
using namespace Windows::Foundation;
using namespace Windows::Storage::Streams;
using namespace Windows::UI;
using namespace xaml;
using namespace xaml::Media;
using namespace xaml::Media::Imaging;
using namespace Windows::Web::Http;
using namespace xaml::Automation::Peers;
} // namespace winrt

using Microsoft::Common::Unicode::Utf8ToUtf16;

namespace Microsoft::ReactNative {

/*static*/ winrt::com_ptr<ReactImage> ReactImage::Create() {
  auto reactImage = winrt::make_self<ReactImage>();
  // Grid inheirts the layout direction from parent and mirrors the background image in RTL mode.
  // Forcing the container to LTR mode to avoid the unexpected mirroring behavior.
  reactImage->FlowDirection(xaml::FlowDirection::LeftToRight);
  return reactImage;
}

winrt::Size ReactImage::ArrangeOverride(winrt::Size finalSize) {
  if (m_useCompositionBrush) {
    if (auto brush{Background().try_as<ReactImageBrush>()}) {
      brush->AvailableSize(finalSize);
    }
  } else if (auto brush{Background().try_as<winrt::ImageBrush>()}) {
    brush.Stretch(ResizeModeToStretch(finalSize));
  }

  if (m_imageSource.sourceFormat == ImageSourceFormat::Svg) {
    if (auto const &imageBrush{Background().try_as<winrt::ImageBrush>()}) {
      if (auto const &svgImageSource{imageBrush.ImageSource().try_as<winrt::SvgImageSource>()}) {
        if (svgImageSource.RasterizePixelWidth() != GetWidth() ||
            svgImageSource.RasterizePixelHeight() != GetHeight()) {
          SetBackground(false);
        }
      }
    }
  }

  return finalSize;
}

winrt::event_token ReactImage::OnLoadEnd(winrt::EventHandler<winrt::hstring> const &handler) {
  return m_onLoadEndEvent.add(handler);
}

void ReactImage::OnLoadEnd(winrt::event_token const &token) noexcept {
  m_onLoadEndEvent.remove(token);
}

winrt::AutomationPeer ReactImage::OnCreateAutomationPeer() {
  return winrt::make<winrt::Microsoft::ReactNative::implementation::DynamicAutomationPeer>(*this);
}

void ReactImage::ResizeMode(facebook::react::ImageResizeMode value) {
  if (m_resizeMode != value) {
    m_resizeMode = value;

    bool shouldUseCompositionBrush{
        m_resizeMode == facebook::react::ImageResizeMode::Repeat || m_blurRadius > 0 || m_tintColor.A != 0};
    bool switchBrushes{m_useCompositionBrush != shouldUseCompositionBrush};

    if (switchBrushes) {
      m_useCompositionBrush = shouldUseCompositionBrush;
      SetBackground(false);
    } else if (auto brush{Background().try_as<ReactImageBrush>()}) {
      brush->ResizeMode(value);
    } else if (auto bitmapBrush{Background().as<winrt::ImageBrush>()}) {
      bitmapBrush.Stretch(ResizeModeToStretch());
    }
  }
}

void ReactImage::BlurRadius(float value) {
  if (m_blurRadius != value) {
    m_blurRadius = value;

    bool shouldUseCompositionBrush{
        m_resizeMode == facebook::react::ImageResizeMode::Repeat || m_blurRadius > 0 || m_tintColor.A != 0};
    bool switchBrushes{m_useCompositionBrush != shouldUseCompositionBrush};

    if (switchBrushes) {
      m_useCompositionBrush = shouldUseCompositionBrush;
      SetBackground(false);
    } else if (auto brush{Background().try_as<ReactImageBrush>()}) {
      brush->BlurRadius(value);
    }
  }
}

void ReactImage::TintColor(winrt::Color value) {
  bool sameColor{
      value.A == m_tintColor.A && value.R == m_tintColor.R && value.G == m_tintColor.G && value.B == m_tintColor.B};

  if (!sameColor) {
    m_tintColor = value;
    bool shouldUseCompositionBrush{
        m_resizeMode == facebook::react::ImageResizeMode::Repeat || m_blurRadius > 0 || m_tintColor.A != 0};
    bool switchBrushes{m_useCompositionBrush != shouldUseCompositionBrush};

    if (switchBrushes) {
      m_useCompositionBrush = shouldUseCompositionBrush;
      SetBackground(false);
    } else if (auto brush{Background().try_as<ReactImageBrush>()}) {
      brush->TintColor(value);
    }
  }
}

winrt::Stretch ReactImage::ResizeModeToStretch() {
  return ResizeModeToStretch({static_cast<float>(ActualWidth()), static_cast<float>(ActualHeight())});
}

winrt::Stretch ReactImage::ResizeModeToStretch(winrt::Size size) {
  switch (m_resizeMode) {
    case facebook::react::ImageResizeMode::Cover:
      return winrt::Stretch::UniformToFill;
    case facebook::react::ImageResizeMode::Stretch:
      return winrt::Stretch::Fill;
    case facebook::react::ImageResizeMode::Contain:
      return winrt::Stretch::Uniform;
    default: // ResizeMode::Center || ResizeMode::Repeat
      if (m_imageSource.height < size.Height && m_imageSource.width < size.Width) {
        return winrt::Stretch::None;
      } else {
        return winrt::Stretch::Uniform;
      }
  }
}

void ReactImage::Source(ReactImageSource source) {
  if (source.uri.length() == 0) {
    m_onLoadEndEvent(*this, L"Empty URI");
    return;
  }

  try {
    winrt::Uri uri{UriTryCreate(Utf8ToUtf16(source.uri))};
    winrt::hstring scheme{uri ? uri.SchemeName() : L""};
    winrt::hstring ext{uri ? uri.Extension() : L""};

    if (((scheme == L"http") || (scheme == L"https")) && !source.headers.empty()) {
      source.sourceType = ImageSourceType::Download;
    } else if (scheme == L"data") {
      source.sourceType = ImageSourceType::InlineData;
      if (source.uri.find("image/svg+xml;base64") != std::string::npos) {
        source.sourceFormat = ImageSourceFormat::Svg;
      }
    } else if (ext == L".svg" || ext == L".svgz") {
      source.sourceFormat = ImageSourceFormat::Svg;
    }

    m_imageSource = source;

    SetBackground(true);
  } catch (winrt::hresult_error const &err) {
    m_onLoadEndEvent(*this, L"Failed to initialize ReactImage from source: " + err.message());
  }
}

template <typename TImage>
std::wstring GetUriFromImage(const TImage &image) {
  return image.UriSource() ? image.UriSource().ToString().c_str() : L"<no Uri available>";
}
template <>
std::wstring GetUriFromImage(const winrt::Uri &uri) {
  return uri != nullptr ? uri.ToString().c_str() : L"<no Uri available>";
}

template <typename TImage>
std::wstring ImageFailed(const TImage &image, const xaml::ExceptionRoutedEventArgs &args) {
  std::wstring error{L"Failed to load image (" + args.ErrorMessage() + L")"};
#ifdef DEBUG
  cdebug << error << L": " << GetUriFromImage(image) << L"\n";
#endif
  return error;
}

// TSourceFailedEventArgs can be either LoadedImageSourceLoadCompletedEventArgs or
// SvgImageSourceFailedEventArgs, because they both have Status() properties
// and the type of status are both enums with the same meaning
// See LoadedImageSourceLoadStatus and SvgImageSourceLoadStatus.
template <typename TImage, typename TSourceFailedEventArgs>
std::wstring ImageFailed(const TImage &image, const TSourceFailedEventArgs &args) {
  // https://docs.microsoft.com/en-us/uwp/api/windows.ui.xaml.media.loadedimagesourceloadstatus
  constexpr std::wstring_view statusNames[] = {L"Success", L"NetworkError", L"InvalidFormat", L"Other"};
  const auto status = (int)args.Status();

  std::wstringstream error{L"Failed to load image"};
  if (0 <= status && status < ARRAYSIZE(statusNames)) {
    error << L" (" << statusNames[status] << L")";
  }
#ifdef DEBUG
  assert(0 <= status && status < ARRAYSIZE(statusNames));
  cdebug << error.str() << L": " << GetUriFromImage(image) << L")\n";
#endif
  return error.str();
}

winrt::fire_and_forget ReactImage::SetBackground(bool fireLoadEndEvent) {
  const ReactImageSource source{m_imageSource};
  winrt::Uri uri{UriTryCreate(Utf8ToUtf16(source.uri))};

  // Increment the image source ID before any co_await calls
  auto currentImageSourceId = ++m_imageSourceId;

  const bool fromStream{
      source.sourceType == ImageSourceType::Download || source.sourceType == ImageSourceType::InlineData};

  winrt::IRandomAccessStream memoryStream{nullptr};

  // get weak reference before any co_await calls
  auto weak_this{get_weak()};

  try {
    if (fromStream) {
      memoryStream = co_await GetImageMemoryStreamAsync(source);

      // Fire failed load event if we're not loading from URI and the memory stream is null.
      if (!memoryStream) {
        if (auto strong_this{weak_this.get()}) {
          strong_this->m_onLoadEndEvent(*strong_this, L"Failed to get image memory stream");
        }
        co_return;
      }
    }
  } catch (winrt::hresult_error const &err) {
    const auto strong_this{weak_this.get()};
    if (strong_this && fireLoadEndEvent) {
      strong_this->m_onLoadEndEvent(*strong_this, L"Failed to set background: " + err.message());
    }
    co_return;
  }

  if (auto strong_this{weak_this.get()}) {
    // If the image source has been updated since this operation started, do not continue
    if (currentImageSourceId != strong_this->m_imageSourceId) {
      co_return;
    }

    if (strong_this->m_useCompositionBrush) {
      const auto compositionBrush{ReactImageBrush::Create()};

      compositionBrush->BlurRadius(strong_this->m_blurRadius);
      compositionBrush->TintColor(strong_this->m_tintColor);

      const auto surface = fromStream ? winrt::LoadedImageSurface::StartLoadFromStream(memoryStream)
          : uri                       ? winrt::LoadedImageSurface::StartLoadFromUri(uri)
                                      : nullptr;

      m_sizeChangedRevoker = strong_this->SizeChanged(
          winrt::auto_revoke, [compositionBrush](const auto &, const winrt::SizeChangedEventArgs &args) {
            compositionBrush->AvailableSize(args.NewSize());
          });

      if (strong_this->m_surfaceLoadedRevoker) {
        strong_this->m_surfaceLoadedRevoker.revoke();
      }

      if (surface) {
        strong_this->m_surfaceLoadedRevoker = surface.LoadCompleted(
            winrt::auto_revoke,
            [weak_this, compositionBrush, surface, fireLoadEndEvent, uri](
                winrt::LoadedImageSurface const & /*sender*/,
                winrt::LoadedImageSourceLoadCompletedEventArgs const &args) {
              if (auto strong_this{weak_this.get()}) {
                std::wstring error;
                if (args.Status() == winrt::LoadedImageSourceLoadStatus::Success) {
                  winrt::Size size{surface.DecodedPhysicalSize()};
                  strong_this->m_imageSource.height = size.Height;
                  strong_this->m_imageSource.width = size.Width;

                  // If we are dynamically switching the resizeMode to 'repeat', then
                  // the SizeChanged event has already fired and the ReactImageBrush's
                  // size has not been set. Use ActualWidth/Height in that case.
                  if (compositionBrush->AvailableSize() == winrt::Size{0, 0}) {
                    compositionBrush->AvailableSize(
                        {static_cast<float>(strong_this->ActualWidth()),
                         static_cast<float>(strong_this->ActualHeight())});
                  }

                  compositionBrush->Source(surface);
                  compositionBrush->ResizeMode(strong_this->m_resizeMode);
                  compositionBrush->BlurRadius(strong_this->m_blurRadius);
                  compositionBrush->TintColor(strong_this->m_tintColor);

                  strong_this->Background(compositionBrush.as<winrt::XamlCompositionBrushBase>());
                } else {
                  error = ImageFailed(uri, args);
                }

                if (fireLoadEndEvent) {
                  strong_this->m_onLoadEndEvent(*strong_this, error);
                }

                strong_this->m_sizeChangedRevoker.revoke();
              }
            });
      }
    } else {
      winrt::ImageBrush imageBrush{strong_this->Background().try_as<winrt::ImageBrush>()};
      bool createImageBrush{!imageBrush};
      if (createImageBrush) {
        imageBrush = winrt::ImageBrush{};
        imageBrush.Stretch(strong_this->ResizeModeToStretch());
      }

      if (source.sourceFormat == ImageSourceFormat::Svg) {
        winrt::SvgImageSource svgImageSource{};

        strong_this->m_svgImageSourceOpenedRevoker =
            svgImageSource.Opened(winrt::auto_revoke, [weak_this, fireLoadEndEvent](const auto &, const auto &) {
              auto strong_this{weak_this.get()};
              if (strong_this && fireLoadEndEvent) {
                strong_this->m_onLoadEndEvent(*strong_this, true);
              }
            });

<<<<<<< HEAD
        strong_this->m_svgImageSourceOpenFailedRevoker = svgImageSource.OpenFailed(
            winrt::auto_revoke, [weak_this, fireLoadEndEvent, svgImageSource](const auto &, const auto &args) {
              auto strong_this{weak_this.get()};
              if (strong_this && fireLoadEndEvent) {
                strong_this->m_onLoadEndEvent(*strong_this, false);
              }
              ImageFailed(svgImageSource, args);
            });

        svgImageSource.RasterizePixelWidth(GetWidth());
        svgImageSource.RasterizePixelHeight(GetHeight());
=======
          strong_this->m_svgImageSourceOpenedRevoker =
              svgImageSource.Opened(winrt::auto_revoke, [weak_this, fireLoadEndEvent](const auto &, const auto &) {
                auto strong_this{weak_this.get()};
                if (strong_this && fireLoadEndEvent) {
                  strong_this->m_onLoadEndEvent(*strong_this, L"");
                }
              });

          strong_this->m_svgImageSourceOpenFailedRevoker = svgImageSource.OpenFailed(
              winrt::auto_revoke, [weak_this, fireLoadEndEvent, svgImageSource](const auto &, const auto &args) {
                auto strong_this{weak_this.get()};
                auto error = ImageFailed(svgImageSource, args);
                if (strong_this && fireLoadEndEvent) {
                  strong_this->m_onLoadEndEvent(*strong_this, error);
                }
              });
>>>>>>> c7bbd446

        imageBrush.ImageSource(svgImageSource);

        if (fromStream) {
          try {
            co_await svgImageSource.SetSourceAsync(memoryStream);
          } catch (const winrt::hresult_error &) {
            /*
                winrt::hresult_canceled
                If the app changes the image source again via SetSourceAsync, SetSource or UriSource while a
               SetSourceAsync call is already in progress, the pending SetSourceAsync action will throw a
               TaskCanceledException and set the Status to Canceled.

                WINCODEC_ERR_BADIMAGE
                In low memory situations (most likely on lower-memory phones), it is possible for an exception to be
               raised with the message "The image is unrecognized" and an HRESULT of 0x88982F60. While this exception
               ordinarily indicates bad data, if your app is close to its memory limit then the cause of the exception
               is likely to be low memory. In that case, we recommend that you free memory and try again.
            */
          }
        } else {
          svgImageSource.UriSource(uri);
        }
      } else {
        winrt::BitmapImage bitmapImage{imageBrush.ImageSource().try_as<winrt::BitmapImage>()};

        if (!bitmapImage) {
          bitmapImage = winrt::BitmapImage{};

          strong_this->m_bitmapImageOpened = bitmapImage.ImageOpened(
              winrt::auto_revoke, [imageBrush, weak_this, fireLoadEndEvent](const auto &, const auto &) {
                imageBrush.Opacity(1);

                auto strong_this{weak_this.get()};
                if (strong_this && fireLoadEndEvent) {
                  if (auto bitmap{imageBrush.ImageSource().try_as<winrt::BitmapImage>()}) {
                    strong_this->m_imageSource.height = bitmap.PixelHeight();
                    strong_this->m_imageSource.width = bitmap.PixelWidth();
                    imageBrush.Stretch(strong_this->ResizeModeToStretch());
                  }

                  strong_this->m_onLoadEndEvent(*strong_this, L"");
                }
              });

          strong_this->m_bitmapImageFailed = bitmapImage.ImageFailed(
              winrt::auto_revoke,
              [imageBrush, weak_this, fireLoadEndEvent, bitmapImage](const auto &, const auto &args) {
                imageBrush.Opacity(1);

                auto error = ImageFailed(bitmapImage, args);
                auto strong_this{weak_this.get()};
                if (strong_this && fireLoadEndEvent) {
                  strong_this->m_onLoadEndEvent(*strong_this, error);
                }
              });

          imageBrush.ImageSource(bitmapImage);
        }

        if (fromStream) {
          try {
            co_await bitmapImage.SetSourceAsync(memoryStream);
          } catch (const winrt::hresult_error &) {
            /*
                winrt::hresult_canceled
                If the app changes the image source again via SetSourceAsync, SetSource or UriSource while a
               SetSourceAsync call is already in progress, the pending SetSourceAsync action will throw a
               TaskCanceledException and set the Status to Canceled.

                WINCODEC_ERR_BADIMAGE
                In low memory situations (most likely on lower-memory phones), it is possible for an exception to be
               raised with the message "The image is unrecognized" and an HRESULT of 0x88982F60. While this exception
               ordinarily indicates bad data, if your app is close to its memory limit then the cause of the exception
               is likely to be low memory. In that case, we recommend that you free memory and try again.
            */
          }
        } else {
          bitmapImage.UriSource(uri);

          // It is possible that the same URI will be set twice if an intermediate update occurs that requires
          // asynchronous behavior (e.g., when the ImageSourceType is ::Download or ::InlineData). In this case,
          // do not set the opacity to zero as the ImageOpened event will not fire.
          auto currentUri = bitmapImage.UriSource();
          if (uri && currentUri && uri.AbsoluteUri() != currentUri.AbsoluteUri()) {
            // TODO: When we change the source of a BitmapImage, we're getting a flicker of the old image
            // being resized to the size of the new image. This is a temporary workaround.
            imageBrush.Opacity(0);
          }
        }
      }

      if (createImageBrush) {
        strong_this->Background(imageBrush);
      }
    }
  }
}

double ReactImage::GetWidth() {
  return std::isnan(Width()) ? m_imageSource.width : Width();
}

double ReactImage::GetHeight() {
  return std::isnan(Height()) ? m_imageSource.height : Height();
}
} // namespace Microsoft::ReactNative<|MERGE_RESOLUTION|>--- conflicted
+++ resolved
@@ -336,40 +336,22 @@
             svgImageSource.Opened(winrt::auto_revoke, [weak_this, fireLoadEndEvent](const auto &, const auto &) {
               auto strong_this{weak_this.get()};
               if (strong_this && fireLoadEndEvent) {
-                strong_this->m_onLoadEndEvent(*strong_this, true);
+                strong_this->m_onLoadEndEvent(*strong_this, L"");
               }
             });
 
-<<<<<<< HEAD
         strong_this->m_svgImageSourceOpenFailedRevoker = svgImageSource.OpenFailed(
             winrt::auto_revoke, [weak_this, fireLoadEndEvent, svgImageSource](const auto &, const auto &args) {
               auto strong_this{weak_this.get()};
+              auto error = ImageFailed(svgImageSource, args);
               if (strong_this && fireLoadEndEvent) {
-                strong_this->m_onLoadEndEvent(*strong_this, false);
+                strong_this->m_onLoadEndEvent(*strong_this, error);
               }
               ImageFailed(svgImageSource, args);
             });
 
         svgImageSource.RasterizePixelWidth(GetWidth());
         svgImageSource.RasterizePixelHeight(GetHeight());
-=======
-          strong_this->m_svgImageSourceOpenedRevoker =
-              svgImageSource.Opened(winrt::auto_revoke, [weak_this, fireLoadEndEvent](const auto &, const auto &) {
-                auto strong_this{weak_this.get()};
-                if (strong_this && fireLoadEndEvent) {
-                  strong_this->m_onLoadEndEvent(*strong_this, L"");
-                }
-              });
-
-          strong_this->m_svgImageSourceOpenFailedRevoker = svgImageSource.OpenFailed(
-              winrt::auto_revoke, [weak_this, fireLoadEndEvent, svgImageSource](const auto &, const auto &args) {
-                auto strong_this{weak_this.get()};
-                auto error = ImageFailed(svgImageSource, args);
-                if (strong_this && fireLoadEndEvent) {
-                  strong_this->m_onLoadEndEvent(*strong_this, error);
-                }
-              });
->>>>>>> c7bbd446
 
         imageBrush.ImageSource(svgImageSource);
 
