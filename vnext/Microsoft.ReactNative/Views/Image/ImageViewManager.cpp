// Copyright (c) Microsoft Corporation.
// Licensed under the MIT License.

// NYI:
//   implement multi source (parse out most suitable image source from array of
//   sources)
#include "pch.h"

#include "ImageViewManager.h"

#include <UI.Xaml.Automation.h>
#include <winrt/Windows.Foundation.h>
#include <UI.Xaml.Automation.h>

#include <IReactInstance.h>
#include <Utils/PropertyHandlerUtils.h>
#include <Utils/PropertyUtils.h>
#include <Views/ShadowNodeBase.h>
#include "DynamicAutomationProperties.h"
#include "ReactImage.h"

namespace winrt {
using namespace Windows::Foundation;
using namespace xaml::Controls;
using namespace xaml::Automation::Peers;
} // namespace winrt

// Such code is better to move to a seperate parser layer
template <>
struct json_type_traits<Microsoft::ReactNative::ReactImageSource> {
  static Microsoft::ReactNative::ReactImageSource parseJson(const winrt::Microsoft::ReactNative::JSValue &json) {
    Microsoft::ReactNative::ReactImageSource source;
    for (auto &item : json.AsObject()) {
      if (item.first == "uri")
        source.uri = item.second.AsString();
      else if (item.first == "method")
        source.method = item.second.AsString();
      else if (item.first == "headers") {
        for (auto &header : item.second.AsObject()) {
          source.headers.push_back(std::make_pair(header.first, header.second.AsString()));
        }
      } else if (item.first == "width")
        source.width = item.second.AsDouble();
      else if (item.first == "height")
        source.height = item.second.AsDouble();
      else if (item.first == "scale")
        source.scale = item.second.AsDouble();
      else if (item.first == "__packager_asset")
        source.packagerAsset = item.second.AsBoolean();
    }
    return source;
  }
};

template <>
struct json_type_traits<facebook::react::ImageResizeMode> {
  static facebook::react::ImageResizeMode parseJson(const winrt::Microsoft::ReactNative::JSValue &json) {
    auto resizeMode{facebook::react::ImageResizeMode::Contain};

    if (json == "cover") {
      resizeMode = facebook::react::ImageResizeMode::Cover;
    } else if (json == "contain") {
      resizeMode = facebook::react::ImageResizeMode::Contain;
    } else if (json == "stretch") {
      resizeMode = facebook::react::ImageResizeMode::Stretch;
    } else if (json == "center") {
      resizeMode = facebook::react::ImageResizeMode::Center;
    } else if (json == "repeat") {
      resizeMode = facebook::react::ImageResizeMode::Repeat;
    }

    return resizeMode;
  }
};

namespace Microsoft::ReactNative {

class ImageShadowNode : public ShadowNodeBase {
 public:
  ImageShadowNode() = default;

  void createView(const winrt::Microsoft::ReactNative::JSValueObject &props) override {
    ShadowNodeBase::createView(props);
    auto reactImage{m_view.as<ReactImage>()};

    // Image should default to "accessible: false", but this is not done on the JS level
    // https://reactnative.dev/docs/image#accessible
<<<<<<< HEAD
    xaml::Automation::AutomationProperties::SetAccessibilityView(m_view, winrt::AccessibilityView::Raw);
=======
    xaml::Automation::AutomationProperties::SetAccessibilityView(*reactImage, winrt::AccessibilityView::Raw);
    DynamicAutomationProperties::SetAccessibilityRole(
        *reactImage, winrt::Microsoft::ReactNative::AccessibilityRoles::Image);
>>>>>>> 933054d5

    m_onLoadEndToken = reactImage->OnLoadEnd([imageViewManager{static_cast<ImageViewManager *>(GetViewManager())},
                                              reactImage](const auto &, const bool &succeeded) {
      ReactImageSource source{reactImage->Source()};

      imageViewManager->EmitImageEvent(reactImage.as<winrt::Grid>(), succeeded ? "topLoad" : "topError", source);
      imageViewManager->EmitImageEvent(reactImage.as<winrt::Grid>(), "topLoadEnd", source);
    });
  }

  void onDropViewInstance() override {
    auto reactImage{m_view.as<ReactImage>()};
    reactImage->OnLoadEnd(m_onLoadEndToken);
  }

 private:
  winrt::event_token m_onLoadEndToken;
};

ImageViewManager::ImageViewManager(const Mso::React::IReactContext &context) : Super(context) {}

const wchar_t *ImageViewManager::GetName() const {
  return L"RCTImageView";
}

XamlView ImageViewManager::CreateViewCore(int64_t /*tag*/, const winrt::Microsoft::ReactNative::JSValueObject &) {
  return ReactImage::Create().as<winrt::Grid>();
}

ShadowNode *ImageViewManager::createShadow() const {
  return new ImageShadowNode();
}

bool ImageViewManager::UpdateProperty(
    ShadowNodeBase *nodeToUpdate,
    const std::string &propertyName,
    const winrt::Microsoft::ReactNative::JSValue &propertyValue) {
  auto grid{nodeToUpdate->GetView().as<winrt::Grid>()};
  auto reactImage{grid.as<ReactImage>()};

  bool finalizeBorderRadius{false};
  bool ret = true;

  if (propertyName == "source") {
    setSource(grid, propertyValue);
  } else if (propertyName == "resizeMode") {
    auto resizeMode{json_type_traits<facebook::react::ImageResizeMode>::parseJson(propertyValue)};
    reactImage->ResizeMode(resizeMode);
  } else if (
      propertyName == "blurRadius" &&
      (propertyValue.Type() == winrt::Microsoft::ReactNative::JSValueType::Double ||
       propertyValue.Type() == winrt::Microsoft::ReactNative::JSValueType::Int64)) {
    reactImage->BlurRadius(propertyValue.AsSingle());
  } else if (propertyName == "tintColor") {
    const auto isValidColorValue = IsValidColorValue(propertyValue);
    if (isValidColorValue || propertyValue.IsNull()) {
      const auto color = isValidColorValue ? ColorFrom(propertyValue) : winrt::Colors::Transparent();
      reactImage->TintColor(color);
    }
<<<<<<< HEAD
    // Default behavior when cleared should be "accessible: false"
  } else if (propertyName == "accessible" && propertyValue.IsNull()) {
    xaml::Automation::AutomationProperties::SetAccessibilityView(*reactImage, winrt::AccessibilityView::Raw);
=======
    // Override default accessibility behavior
  } else if (propertyName == "accessible" && propertyValue.IsNull()) {
    xaml::Automation::AutomationProperties::SetAccessibilityView(*reactImage, winrt::AccessibilityView::Raw);
  } else if (propertyName == "accessibilityRole" && propertyValue.IsNull()) {
    DynamicAutomationProperties::SetAccessibilityRole(
        *reactImage, winrt::Microsoft::ReactNative::AccessibilityRoles::Image);
>>>>>>> 933054d5
  } else if (TryUpdateCornerRadiusOnNode(nodeToUpdate, grid, propertyName, propertyValue)) {
    finalizeBorderRadius = true;
  } else if (TryUpdateBorderProperties(nodeToUpdate, grid, propertyName, propertyValue)) {
  } else {
    ret = Super::UpdateProperty(nodeToUpdate, propertyName, propertyValue);
    // TODO: overflow
  }

  if (finalizeBorderRadius)
    UpdateCornerRadiusOnElement(nodeToUpdate, grid);

  return ret;
}

void ImageViewManager::EmitImageEvent(winrt::Grid grid, const char *eventName, ReactImageSource &source) {
  int64_t tag = grid.Tag().as<winrt::IPropertyValue>().GetInt64();
  folly::dynamic imageSource =
      folly::dynamic::object()("uri", source.uri)("width", source.width)("height", source.height);

  folly::dynamic eventData = folly::dynamic::object()("target", tag)("source", imageSource);
  GetReactContext().DispatchEvent(tag, eventName, std::move(eventData));
}

void ImageViewManager::setSource(winrt::Grid grid, const winrt::Microsoft::ReactNative::JSValue &data) {
  auto sources{json_type_traits<std::vector<ReactImageSource>>::parseJson(data)};
  sources[0].bundleRootPath = GetReactContext().SettingsSnapshot().BundleRootPath();

  if (sources[0].packagerAsset && sources[0].uri.find("file://") == 0) {
    sources[0].uri.replace(0, 7, sources[0].bundleRootPath);
  }

  auto reactImage{grid.as<ReactImage>()};

  EmitImageEvent(grid, "topLoadStart", sources[0]);
  reactImage->Source(sources[0]);
}

void ImageViewManager::GetExportedCustomDirectEventTypeConstants(
    const winrt::Microsoft::ReactNative::IJSValueWriter &writer) const {
  Super::GetExportedCustomDirectEventTypeConstants(writer);

  const PCWSTR eventNames[] = {// Generic events
                               L"LoadStart",
                               L"Load",
                               L"LoadEnd",
                               L"Error"};

  for (auto &eventBaseName : eventNames) {
    using namespace std::string_literals;
    std::wstring eventName = L"top"s + eventBaseName;
    std::wstring bubbleName = L"on"s + eventBaseName;

    writer.WritePropertyName(L"top"s + eventBaseName);
    writer.WriteObjectBegin();
    writer.WritePropertyName(L"registrationName");
    writer.WriteString(L"on"s + eventBaseName);
    writer.WriteObjectEnd();
  }
}

void ImageViewManager::GetNativeProps(const winrt::Microsoft::ReactNative::IJSValueWriter &writer) const {
  Super::GetNativeProps(writer);
  // TODO: implement native props propagation from property map

  writer.WritePropertyName(L"source");
  writer.WriteString(L"Map");
  writer.WritePropertyName(L"resizeMode");
  writer.WriteString(L"string");
  writer.WritePropertyName(L"accessibilityLabel");
  writer.WriteString(L"string");
  writer.WritePropertyName(L"blurRadius");
  writer.WriteString(L"number");
}
} // namespace Microsoft::ReactNative<|MERGE_RESOLUTION|>--- conflicted
+++ resolved
@@ -85,13 +85,9 @@
 
     // Image should default to "accessible: false", but this is not done on the JS level
     // https://reactnative.dev/docs/image#accessible
-<<<<<<< HEAD
-    xaml::Automation::AutomationProperties::SetAccessibilityView(m_view, winrt::AccessibilityView::Raw);
-=======
     xaml::Automation::AutomationProperties::SetAccessibilityView(*reactImage, winrt::AccessibilityView::Raw);
     DynamicAutomationProperties::SetAccessibilityRole(
         *reactImage, winrt::Microsoft::ReactNative::AccessibilityRoles::Image);
->>>>>>> 933054d5
 
     m_onLoadEndToken = reactImage->OnLoadEnd([imageViewManager{static_cast<ImageViewManager *>(GetViewManager())},
                                               reactImage](const auto &, const bool &succeeded) {
@@ -151,18 +147,12 @@
       const auto color = isValidColorValue ? ColorFrom(propertyValue) : winrt::Colors::Transparent();
       reactImage->TintColor(color);
     }
-<<<<<<< HEAD
-    // Default behavior when cleared should be "accessible: false"
-  } else if (propertyName == "accessible" && propertyValue.IsNull()) {
-    xaml::Automation::AutomationProperties::SetAccessibilityView(*reactImage, winrt::AccessibilityView::Raw);
-=======
     // Override default accessibility behavior
   } else if (propertyName == "accessible" && propertyValue.IsNull()) {
     xaml::Automation::AutomationProperties::SetAccessibilityView(*reactImage, winrt::AccessibilityView::Raw);
   } else if (propertyName == "accessibilityRole" && propertyValue.IsNull()) {
     DynamicAutomationProperties::SetAccessibilityRole(
         *reactImage, winrt::Microsoft::ReactNative::AccessibilityRoles::Image);
->>>>>>> 933054d5
   } else if (TryUpdateCornerRadiusOnNode(nodeToUpdate, grid, propertyName, propertyValue)) {
     finalizeBorderRadius = true;
   } else if (TryUpdateBorderProperties(nodeToUpdate, grid, propertyName, propertyValue)) {
