// Copyright (c) Microsoft Corporation. All rights reserved.
// Licensed under the MIT License.

#include "pch.h"

#include "ReactRootControl.h"

#include <CxxMessageQueue.h>
#include <ReactUWP/InstanceFactory.h>
#include <Utils/ValueUtils.h>
#include "Unicode.h"

#include <INativeUIManager.h>
#include <Views/KeyboardEventHandler.h>
#include <Views/ShadowNodeBase.h>
#include <crash/verifyElseCrash.h>
#include "Threading/MessageQueueThreadFactory.h"

#include <winrt/Windows.ApplicationModel.Core.h>
#include <winrt/Windows.Devices.Input.h>
#include <winrt/Windows.Foundation.h>
#include <winrt/Windows.UI.Core.h>
#include <winrt/Windows.UI.Input.h>
#include <winrt/Windows.UI.Xaml.Controls.h>
#include <winrt/Windows.UI.Xaml.Input.h>
#include <winrt/Windows.UI.Xaml.Markup.h>
#include <winrt/Windows.UI.Xaml.Media.Media3D.h>
#include <winrt/Windows.UI.Xaml.Media.h>
#include <winrt/Windows.UI.Xaml.h>

#include <ReactHost/React.h>
#include <ReactHost/React_Win.h>
#include <dispatchQueue/dispatchQueue.h>
#include <object/unknownObject.h>

#include <ReactHost/MsoUtils.h>

namespace react::uwp {

//===========================================================================
// ReactRootControl implementation
//===========================================================================

ReactRootControl::ReactRootControl(XamlView const &rootView) noexcept
    : m_weakRootView{rootView}, m_uiQueue(Mso::DispatchQueue::MakeCurrentThreadUIQueue()) {
  PrepareXamlRootView(rootView);
}

ReactRootControl::~ReactRootControl() noexcept {
  // TODO: detach from react instance

  // remove safe harbor and child grid from visual tree
  if (m_focusSafeHarbor) {
    if (auto root = m_focusSafeHarbor.Parent().try_as<winrt::Panel>()) {
      root.Children().Clear();
    }
  }
}

std::shared_ptr<IReactInstance> ReactRootControl::GetReactInstance() const noexcept {
  if (auto reactInstance = m_weakReactInstance.GetStrongPtr()) {
    auto &legacyInstance = query_cast<Mso::React::ILegacyReactInstance &>(*reactInstance);
    return legacyInstance.UwpReactInstance();
  }

  return {};
}

XamlView ReactRootControl::GetXamlView() const noexcept {
  return m_weakXamlRootView.get();
}

void ReactRootControl::SetJSComponentName(std::string && /*mainComponentName*/) noexcept {
  VerifyElseCrashSz(false, "Deprecated. Use ReactViewHost.");
}

void ReactRootControl::SetInstanceCreator(const ReactInstanceCreator & /*instanceCreator*/) noexcept {
  VerifyElseCrashSz(false, "Deprecated. Use ReactViewHost.");
}

void ReactRootControl::SetInitialProps(folly::dynamic && /*initialProps*/) noexcept {
  VerifyElseCrashSz(false, "Deprecated. Use ReactViewHost.");
}

void ReactRootControl::AttachRoot() noexcept {
  VerifyElseCrashSz(false, "Deprecated. Use ReactViewHost.");
}

void ReactRootControl::DetachRoot() noexcept {
  VerifyElseCrashSz(false, "Deprecated. Use ReactViewHost.");
}

std::shared_ptr<IXamlReactControl> ReactRootControl::GetXamlReactControl() const noexcept {
  return std::static_pointer_cast<IXamlReactControl>(const_cast<ReactRootControl *>(this)->shared_from_this());
}

void ReactRootControl::ResetView() noexcept {
  // Ignore the call.
}

std::string ReactRootControl::JSComponentName() const noexcept {
  return m_reactViewOptions->ComponentName;
}

int64_t ReactRootControl::GetActualHeight() const noexcept {
  if (auto xamlRootView = m_weakXamlRootView.get()) {
    if (auto element = xamlRootView.as<winrt::FrameworkElement>()) {
      return static_cast<int64_t>(element.ActualHeight());
    }
  }

  return 0;
}

int64_t ReactRootControl::GetActualWidth() const noexcept {
  if (auto xamlRootView = m_weakXamlRootView.get()) {
    if (auto element = xamlRootView.as<winrt::FrameworkElement>()) {
      return static_cast<int64_t>(element.ActualWidth());
    }
  }

  return 0;
}

int64_t ReactRootControl::GetTag() const noexcept {
  return m_rootTag;
}

void ReactRootControl::SetTag(int64_t tag) noexcept {
  m_rootTag = tag;
}

// Xaml doesn't provide Blur.
// If 'focus safe harbor' exists, make harbor to allow tabstop and focus on
// harbor with ::Pointer otherwise, just changing the FocusState to ::Pointer
// for the element.
void ReactRootControl::blur(XamlView const &xamlView) noexcept {
  EnsureFocusSafeHarbor();
  if (m_focusSafeHarbor) {
    m_focusSafeHarbor.IsTabStop(true);
    winrt::FocusManager::TryFocusAsync(m_focusSafeHarbor, winrt::FocusState::Pointer);
  } else
    winrt::FocusManager::TryFocusAsync(xamlView, winrt::FocusState::Pointer);
}

void ReactRootControl::InitRootView(
    Mso::CntPtr<Mso::React::IReactInstance> &&reactInstance,
    Mso::React::ReactViewOptions &&reactViewOptions) noexcept {
  VerifyElseCrash(m_uiQueue.HasThreadAccess());

  if (m_isInitialized) {
    UninitRootView();
  }

  m_weakReactInstance = Mso::WeakPtr{reactInstance};
  auto &legacyReactInstance = query_cast<Mso::React::ILegacyReactInstance &>(*reactInstance);
  m_reactOptions = std::make_unique<Mso::React::ReactOptions>(reactInstance->Options());
  m_reactViewOptions = std::make_unique<Mso::React::ReactViewOptions>(std::move(reactViewOptions));

  const auto &devSettings = m_reactOptions->DeveloperSettings;
  m_useLiveReload = devSettings.UseLiveReload;
  m_useWebDebugger = devSettings.UseWebDebugger;
  if (devSettings.IsDevModeEnabled) {
    InitializeDeveloperMenu();
  }

  auto uwpReactInstance = legacyReactInstance.UwpReactInstance();
  if (!m_touchEventHandler) {
    m_touchEventHandler = std::make_shared<TouchEventHandler>(uwpReactInstance);
  }

  if (!m_SIPEventHandler) {
    m_SIPEventHandler = std::make_shared<SIPEventHandler>(uwpReactInstance);
  }

  if (!m_previewKeyboardEventHandlerOnRoot) {
    m_previewKeyboardEventHandlerOnRoot = std::make_shared<PreviewKeyboardEventHandlerOnRoot>(uwpReactInstance);
  }

  auto xamlRootView = m_weakXamlRootView.get();
  m_touchEventHandler->AddTouchHandlers(xamlRootView);
  m_previewKeyboardEventHandlerOnRoot->hook(xamlRootView);
  m_SIPEventHandler->AttachView(xamlRootView, /*fireKeyboradEvents:*/ true);

  UpdateRootViewInternal();

  m_isInitialized = true;
}

void ReactRootControl::UpdateRootView() noexcept {
  VerifyElseCrash(m_uiQueue.HasThreadAccess());
  VerifyElseCrash(m_isInitialized);
  UpdateRootViewInternal();
}

void ReactRootControl::UpdateRootViewInternal() noexcept {
  if (auto reactInstance = m_weakReactInstance.GetStrongPtr()) {
    switch (reactInstance->State()) {
      case Mso::React::ReactInstanceState::Loading:
        ShowInstanceLoading(*reactInstance);
        break;
      case Mso::React::ReactInstanceState::WaitingForDebugger:
        ShowInstanceWaiting(*reactInstance);
        break;
      case Mso::React::ReactInstanceState::Loaded:
        ShowInstanceLoaded(*reactInstance);
        break;
      case Mso::React::ReactInstanceState::HasError:
        ShowInstanceError(*reactInstance);
        break;
      default:
        VerifyElseCrashSz(false, "Unexpected value");
    }
  }
}

void ReactRootControl::UninitRootView() noexcept {
  if (!m_isInitialized) {
    return;
  }

  if (auto fbReactInstance = m_fbReactInstance.lock()) {
    fbReactInstance->DetachRootView(this);
  }

  if (m_touchEventHandler != nullptr) {
    m_touchEventHandler->RemoveTouchHandlers();
  }

  if (!m_previewKeyboardEventHandlerOnRoot) {
    m_previewKeyboardEventHandlerOnRoot->unhook();
  }

  // If the redbox error UI is shown we need to remove it, otherwise let the
  // natural teardown process do this
  if (m_redBoxGrid) {
    if (auto xamlRootView = m_weakXamlRootView.get()) {
      if (auto grid = xamlRootView.try_as<winrt::Grid>()) {
        grid.Children().Clear();
      }
    }

    m_redBoxGrid = nullptr;
    m_errorTextBlock = nullptr;
  }

  // Clear members with a dependency on the reactInstance
  m_touchEventHandler.reset();
  m_SIPEventHandler.reset();

  m_reactOptions = nullptr;
  m_reactViewOptions = nullptr;
  m_weakReactInstance = nullptr;

  m_isInitialized = false;
}

void ReactRootControl::ShowInstanceLoaded(Mso::React::IReactInstance &reactInstance) noexcept {
  if (XamlView xamlRootView = m_weakXamlRootView.get()) {
    auto xamlRootGrid{xamlRootView.as<winrt::Grid>()};

    // Remove existing children from root view (from the hosted app)
    xamlRootGrid.Children().Clear();

    auto &legacyInstance = query_cast<Mso::React::ILegacyReactInstance &>(reactInstance);
    legacyInstance.AttachMeasuredRootView(this, Mso::Copy(m_reactViewOptions->InitialProps));
    m_isJSViewAttached = true;
  }
}

void ReactRootControl::ShowInstanceError(Mso::React::IReactInstance &reactInstance) noexcept {
  if (XamlView xamlRootView = m_weakXamlRootView.get()) {
    auto xamlRootGrid{xamlRootView.as<winrt::Grid>()};

    // Remove existing children from root view (from the hosted app)
    xamlRootGrid.Children().Clear();

    // Create Grid & TextBlock to hold error text
    if (!m_errorTextBlock) {
      m_errorTextBlock = winrt::TextBlock{};
      m_redBoxGrid = winrt::Grid{};
      m_redBoxGrid.Background(winrt::SolidColorBrush{winrt::ColorHelper::FromArgb(0xee, 0xcc, 0, 0)});
      m_redBoxGrid.Children().Append(m_errorTextBlock);
    }

    // Add red box grid to root view
    xamlRootGrid.Children().Append(m_redBoxGrid);

    // Place error message into TextBlock
    std::wstring wstrErrorMessage{L"ERROR: Instance failed to start.\n\n"};
    wstrErrorMessage += Microsoft::Common::Unicode::Utf8ToUtf16(reactInstance.LastErrorMessage()).c_str();
    m_errorTextBlock.Text(wstrErrorMessage);

    // Format TextBlock
    m_errorTextBlock.TextAlignment(winrt::TextAlignment::Center);
    m_errorTextBlock.TextWrapping(winrt::TextWrapping::Wrap);
    m_errorTextBlock.FontFamily(winrt::FontFamily(L"Consolas"));
    m_errorTextBlock.Foreground(winrt::SolidColorBrush(winrt::Colors::White()));
    winrt::Thickness margin = {10.0f, 10.0f, 10.0f, 10.0f};
    m_errorTextBlock.Margin(margin);
  }
}

void ReactRootControl::ShowInstanceWaiting(Mso::React::IReactInstance & /*reactInstance*/) noexcept {
  if (XamlView xamlRootView = m_weakXamlRootView.get()) {
    auto xamlRootGrid{xamlRootView.as<winrt::Grid>()};

    // Remove existing children from root view (from the hosted app)
    xamlRootGrid.Children().Clear();

    // Create Grid & TextBlock to hold text
    if (m_waitingTextBlock == nullptr) {
      m_waitingTextBlock = winrt::TextBlock();
      m_greenBoxGrid = winrt::Grid{};
      m_greenBoxGrid.Background(winrt::SolidColorBrush(winrt::ColorHelper::FromArgb(0xff, 0x03, 0x59, 0)));
      m_greenBoxGrid.Children().Append(m_waitingTextBlock);
      m_greenBoxGrid.VerticalAlignment(winrt::Windows::UI::Xaml::VerticalAlignment::Center);
    }

    // Add box grid to root view
    xamlRootGrid.Children().Append(m_greenBoxGrid);

    // Place message into TextBlock
    std::wstring wstrMessage(L"Connecting to remote debugger");
    m_waitingTextBlock.Text(wstrMessage);

    // Format TextBlock
    m_waitingTextBlock.TextAlignment(winrt::TextAlignment::Center);
    m_waitingTextBlock.TextWrapping(winrt::TextWrapping::Wrap);
    m_waitingTextBlock.FontFamily(winrt::FontFamily(L"Consolas"));
    m_waitingTextBlock.Foreground(winrt::SolidColorBrush(winrt::Colors::White()));
    winrt::Thickness margin = {10.0f, 10.0f, 10.0f, 10.0f};
    m_waitingTextBlock.Margin(margin);
  }
}

void ReactRootControl::ShowInstanceLoading(Mso::React::IReactInstance & /*reactInstance*/) noexcept {
  if (XamlView xamlRootView = m_weakXamlRootView.get()) {
    auto xamlRootGrid{xamlRootView.as<winrt::Grid>()};

    // Remove existing children from root view (from the hosted app)
    xamlRootGrid.Children().Clear();

    // Create Grid & TextBlock to hold text
    if (m_waitingTextBlock == nullptr) {
      m_waitingTextBlock = winrt::TextBlock();
      m_greenBoxGrid = winrt::Grid{};
      m_greenBoxGrid.Background(winrt::SolidColorBrush(winrt::ColorHelper::FromArgb(0xff, 0x03, 0x59, 0)));
      m_greenBoxGrid.Children().Append(m_waitingTextBlock);
      m_greenBoxGrid.VerticalAlignment(winrt::Windows::UI::Xaml::VerticalAlignment::Center);
    }

    // Add box grid to root view
    xamlRootGrid.Children().Append(m_greenBoxGrid);

    // Place message into TextBlock
    std::wstring wstrMessage(L"Loading bundle.");
    m_waitingTextBlock.Text(wstrMessage);

    // Format TextBlock
    m_waitingTextBlock.TextAlignment(winrt::TextAlignment::Center);
    m_waitingTextBlock.TextWrapping(winrt::TextWrapping::Wrap);
    m_waitingTextBlock.FontFamily(winrt::FontFamily(L"Consolas"));
    m_waitingTextBlock.Foreground(winrt::SolidColorBrush(winrt::Colors::White()));
    winrt::Thickness margin = {10.0f, 10.0f, 10.0f, 10.0f};
    m_waitingTextBlock.Margin(margin);
  }
}

void ReactRootControl::PrepareXamlRootView(XamlView const &rootView) noexcept {
  if (auto panel = rootView.try_as<winrt::Panel>()) {
    // Xaml don't have blur concept.
    // A ContentControl is created in the middle to act as a 'focus safe harbor'
    // When a XamlView is blurred, make the ContentControl to allow tabstop, and
    // move the pointer focus to safe harbor When the safe harbor is
    // LosingFocus, disable tabstop on ContentControl. The creation of safe
    // harbor is delayed to EnsureFocusSafeHarbor
    auto children = panel.Children();
    children.Clear();

    auto newRootView = winrt::Grid{};
    // Xaml's default projection in 3D is orthographic (all lines are parallel)
    // However React Native's default projection is a one-point perspective.
    // Set a default perspective projection on the main control to mimic this.
    auto perspectiveTransform3D = winrt::Windows::UI::Xaml::Media::Media3D::PerspectiveTransform3D();
    perspectiveTransform3D.Depth(850);
    winrt::Windows::UI::Xaml::Media::Media3D::Transform3D t3d(perspectiveTransform3D);
    newRootView.Transform3D(t3d);
    children.Append(newRootView);
    m_weakXamlRootView = newRootView.try_as<XamlView>();
  } else {
    m_weakXamlRootView = rootView;
  }
}

void ReactRootControl::EnsureFocusSafeHarbor() noexcept {
  auto rootView = m_weakRootView.get();
  auto xamlRootView = m_weakXamlRootView.get();
  if (!m_focusSafeHarbor && rootView && xamlRootView != rootView) {
    // focus safe harbor is delayed to be inserted to the visual tree
    auto panel = rootView.try_as<winrt::Panel>();
    VerifyElseCrash(panel.Children().Size() == 1);

    m_focusSafeHarbor = winrt::ContentControl{};
    m_focusSafeHarbor.Width(0.0);
    m_focusSafeHarbor.IsTabStop(false);
    panel.Children().InsertAt(0, m_focusSafeHarbor);

    m_focusSafeHarborLosingFocusRevoker = m_focusSafeHarbor.LosingFocus(
        winrt::auto_revoke, [this](const auto & /*sender*/, const winrt::LosingFocusEventArgs & /*args*/) {
          m_focusSafeHarbor.IsTabStop(false);
        });
  }
}

// Set keyboard event listener for developer menu
void ReactRootControl::InitializeDeveloperMenu() noexcept {
  VerifyElseCrashSz(m_uiQueue.HasThreadAccess(), "Must be called on UI thread");

  auto coreWindow = winrt::CoreWindow::GetForCurrentThread();
  m_coreDispatcherAKARevoker = coreWindow.Dispatcher().AcceleratorKeyActivated(
      winrt::auto_revoke, [this](const auto & /*sender*/, const winrt::AcceleratorKeyEventArgs &args) {
        if ((args.VirtualKey() == winrt::Windows::System::VirtualKey::D) &&
            KeyboardHelper::IsModifiedKeyPressed(winrt::CoreWindow::GetForCurrentThread(), winrt::VirtualKey::Shift) &&
            KeyboardHelper::IsModifiedKeyPressed(
                winrt::CoreWindow::GetForCurrentThread(), winrt::VirtualKey::Control)) {
          if (!IsDeveloperMenuShowing()) {
            ShowDeveloperMenu();
          }
        }
      });
}

void ReactRootControl::ShowDeveloperMenu() noexcept {
  VerifyElseCrashSz(m_uiQueue.HasThreadAccess(), "Must be called on UI thread");
  VerifyElseCrash(m_developerMenuRoot == nullptr);

  if (auto xamlRootView = m_weakXamlRootView.get()) {
    const winrt::hstring xamlString =
        L"<Grid Background='{ThemeResource ContentDialogDimmingThemeBrush}'"
        L"  xmlns='http://schemas.microsoft.com/winfx/2006/xaml/presentation'"
        L"  xmlns:x='http://schemas.microsoft.com/winfx/2006/xaml'>"
        L"  <Grid.Transitions>"
        L"    <TransitionCollection>"
        L"      <EntranceThemeTransition />"
        L"    </TransitionCollection>"
        L"  </Grid.Transitions>"
        L"  <StackPanel HorizontalAlignment='Center'"
        L"    VerticalAlignment='Center'"
        L"    Background='{ThemeResource ContentDialogBackground}'"
        L"    BorderBrush='{ThemeResource ContentDialogBorderBrush}'"
        L"    BorderThickness='{ThemeResource ContentDialogBorderWidth}'"
        L"    Padding='{ThemeResource ContentDialogPadding}'"
        L"    Spacing='4' >"
        L"    <TextBlock Margin='0,0,0,10' FontSize='40'>Developer Menu</TextBlock>"
        L"    <Button HorizontalAlignment='Stretch' x:Name='Reload'>Reload Javascript</Button>"
        L"    <Button HorizontalAlignment='Stretch' x:Name='RemoteDebug'></Button>"
        L"    <Button HorizontalAlignment='Stretch' x:Name='DirectDebug' ToolTipService.ToolTip='If using Chakra, this will allow Visual Studio to be attached directly to the application using \"Script Debugging\" to debug the JS running directly in this app.\nIf using V8/Hermes, this will enable standard JS debugging tools such as VSCode to attach to the application.'></Button>"
        L"    <Button HorizontalAlignment='Stretch' x:Name='BreakOnNextLine' ToolTipService.ToolTip='If using V8/Hermes, the JS engine will break on the first statement, until you attach a debugger to it, and hit continue. (Requires Direct Debugging to be enabled)'></Button>"
        L"    <Button HorizontalAlignment='Stretch' x:Name='LiveReload'></Button>"
        L"    <Button HorizontalAlignment='Stretch' x:Name='Inspector'>Toggle Inspector</Button>"
        L"    <Button HorizontalAlignment='Stretch' x:Name='Cancel'>Cancel</Button>"
        L"  </StackPanel>"
        L"</Grid>";
    m_developerMenuRoot = winrt::unbox_value<winrt::Grid>(winrt::Markup::XamlReader::Load(xamlString));
    auto reloadJSButton = m_developerMenuRoot.FindName(L"Reload").as<winrt::Button>();
    auto remoteDebugJSButton = m_developerMenuRoot.FindName(L"RemoteDebug").as<winrt::Button>();
    auto directDebugButton = m_developerMenuRoot.FindName(L"DirectDebug").as<winrt::Button>();
    auto breakOnNextLineButton = m_developerMenuRoot.FindName(L"BreakOnNextLine").as<winrt::Button>();
    auto liveReloadButton = m_developerMenuRoot.FindName(L"LiveReload").as<winrt::Button>();
    auto toggleInspector = m_developerMenuRoot.FindName(L"Inspector").as<winrt::Button>();
    auto cancelButton = m_developerMenuRoot.FindName(L"Cancel").as<winrt::Button>();

    m_reloadJSRevoker = reloadJSButton.Click(
        winrt::auto_revoke, [this](auto const & /*sender*/, winrt::RoutedEventArgs const & /*args*/) noexcept {
          DismissDeveloperMenu();
          ReloadHost();
        });

    remoteDebugJSButton.Content(
        winrt::box_value(m_useWebDebugger ? L"Disable Remote JS Debugging" : L"Enable Remote JS Debugging"));
    m_remoteDebugJSRevoker = remoteDebugJSButton.Click(
        winrt::auto_revoke, [this](auto const & /*sender*/, winrt::RoutedEventArgs const & /*args*/) noexcept {
          DismissDeveloperMenu();
          m_useWebDebugger = !m_useWebDebugger;
          ReloadHost();
        });

    directDebugButton.Content(
        winrt::box_value(m_directDebugging ? L"Disable Direct Debugging" : L"Enable Direct Debugging"));
    m_directDebuggingRevoker = directDebugButton.Click(
        winrt::auto_revoke, [this](auto const & /*sender*/, winrt::RoutedEventArgs const & /*args*/) noexcept {
          DismissDeveloperMenu();
          m_directDebugging = !m_directDebugging;
          ReloadHost();
        });

    breakOnNextLineButton.Content(
        winrt::box_value(m_breakOnNextLine ? L"Disable Break on First Line" : L"Enable Break on First Line"));
    m_breakOnNextLineRevoker = directDebugButton.Click(
        winrt::auto_revoke, [this](auto const & /*sender*/, winrt::RoutedEventArgs const & /*args*/) noexcept {
          DismissDeveloperMenu();
          m_breakOnNextLine = !m_breakOnNextLine;
          ReloadHost();
        });

    liveReloadButton.Content(winrt::box_value(m_useLiveReload ? L"Disable Live Reload" : L"Enable Live Reload"));
    m_liveReloadRevoker = liveReloadButton.Click(
        winrt::auto_revoke, [this](auto & /*sender*/, winrt::RoutedEventArgs const & /*args*/) noexcept {
          DismissDeveloperMenu();
          m_useLiveReload = !m_useLiveReload;
          ReloadHost();
        });

    m_toggleInspectorRevoker = toggleInspector.Click(
        winrt::auto_revoke, [this](auto const & /*sender*/, winrt::RoutedEventArgs const & /*args*/) noexcept {
          DismissDeveloperMenu();
          ToggleInspector();
        });

    m_cancelRevoker = cancelButton.Click(
        winrt::auto_revoke,
        [this](auto const & /*sender*/, winrt::RoutedEventArgs const & /*args*/) { DismissDeveloperMenu(); });

    auto xamlRootGrid{xamlRootView.as<winrt::Grid>()};
    xamlRootGrid.Children().Append(m_developerMenuRoot);
  }
}

void ReactRootControl::DismissDeveloperMenu() noexcept {
  VerifyElseCrashSz(m_uiQueue.HasThreadAccess(), "Must be called on UI thread");
  VerifyElseCrash(m_developerMenuRoot != nullptr);

  if (auto xamlRootView = m_weakXamlRootView.get()) {
    auto xamlRootGrid{xamlRootView.as<winrt::Grid>()};
    uint32_t indexToRemove = 0;
    if (xamlRootGrid.Children().IndexOf(m_developerMenuRoot, indexToRemove)) {
      xamlRootGrid.Children().RemoveAt(indexToRemove);
    }

    m_developerMenuRoot = nullptr;
  }
}

bool ReactRootControl::IsDeveloperMenuShowing() const noexcept {
  return (m_developerMenuRoot != nullptr);
}

void ReactRootControl::ToggleInspector() noexcept {
  if (auto reactInstance = m_weakReactInstance.GetStrongPtr()) {
    query_cast<Mso::React::ILegacyReactInstance &>(*reactInstance)
        .CallJsFunction("RCTDeviceEventEmitter", "emit", folly::dynamic::array("toggleElementInspector", nullptr));
  }
}

void ReactRootControl::ReloadHost() noexcept {
  if (auto reactViewHost = m_reactViewHost.Get()) {
    auto options = reactViewHost->ReactHost().Options();
    options.DeveloperSettings.UseLiveReload = m_useLiveReload;
    options.DeveloperSettings.UseWebDebugger = m_useWebDebugger;
<<<<<<< HEAD
    options.DeveloperSettings.DirectDebugging = m_directDebugging;
    options.DeveloperSettings.BreakOnNextLine = m_breakOnNextLine;
=======
    options.DeveloperSettings.UseDirectDebugger = m_directDebugging;
    options.DeveloperSettings.DebuggerBreakOnNextLine = m_breakOnNextLine;
>>>>>>> b683f43e
    reactViewHost->ReactHost().ReloadInstanceWithOptions(std::move(options));
  }
}

void ReactRootControl::ReloadViewHost() noexcept {
  if (auto reactViewHost = m_reactViewHost.Get()) {
    reactViewHost->ReloadViewInstance();
  }
}

Mso::React::IReactViewHost *ReactRootControl::ReactViewHost() noexcept {
  return m_reactViewHost.Get();
}

void ReactRootControl::ReactViewHost(Mso::React::IReactViewHost *viewHost) noexcept {
  if (m_reactViewHost.Get() == viewHost) {
    return;
  }

  if (m_reactViewHost) {
    UninitRootView();
    m_reactViewHost->DetachViewInstance();
  }

  m_reactViewHost = viewHost;

  if (m_reactViewHost) {
    auto viewInstance = Mso::Make<ReactViewInstance>(weak_from_this(), m_uiQueue);
    m_reactViewHost->AttachViewInstance(*viewInstance);
  }
}

//===========================================================================
// ReactViewInstance implementation
//===========================================================================

ReactViewInstance::ReactViewInstance(
    std::weak_ptr<ReactRootControl> &&weakRootControl,
    Mso::DispatchQueue const &uiQueue) noexcept
    : m_weakRootControl{std::move(weakRootControl)}, m_uiQueue{uiQueue} {}

Mso::Future<void> ReactViewInstance::InitRootView(
    Mso::CntPtr<Mso::React::IReactInstance> &&reactInstance,
    Mso::React::ReactViewOptions &&viewOptions) noexcept {
  return PostInUIQueue([ reactInstance{std::move(reactInstance)}, viewOptions{std::move(viewOptions)} ](
      ReactRootControl & rootControl) mutable noexcept {
    rootControl.InitRootView(std::move(reactInstance), std::move(viewOptions));
  });
}

Mso::Future<void> ReactViewInstance::UpdateRootView() noexcept {
  return PostInUIQueue([](ReactRootControl & rootControl) mutable noexcept { rootControl.UpdateRootView(); });
}

Mso::Future<void> ReactViewInstance::UninitRootView() noexcept {
  return PostInUIQueue([](ReactRootControl & rootControl) mutable noexcept { rootControl.UninitRootView(); });
}

} // namespace react::uwp<|MERGE_RESOLUTION|>--- conflicted
+++ resolved
@@ -558,13 +558,8 @@
     auto options = reactViewHost->ReactHost().Options();
     options.DeveloperSettings.UseLiveReload = m_useLiveReload;
     options.DeveloperSettings.UseWebDebugger = m_useWebDebugger;
-<<<<<<< HEAD
-    options.DeveloperSettings.DirectDebugging = m_directDebugging;
-    options.DeveloperSettings.BreakOnNextLine = m_breakOnNextLine;
-=======
     options.DeveloperSettings.UseDirectDebugger = m_directDebugging;
     options.DeveloperSettings.DebuggerBreakOnNextLine = m_breakOnNextLine;
->>>>>>> b683f43e
     reactViewHost->ReactHost().ReloadInstanceWithOptions(std::move(options));
   }
 }
