// Copyright (c) Microsoft Corporation.
// Licensed under the MIT License.

#include "pch.h"

#include "ComponentViewRegistry.h"

#pragma warning(push)
#pragma warning(disable : 4305)
#include <react/renderer/components/scrollview/ScrollViewShadowNode.h>
#pragma warning(pop)

#include <react/components/rnwcore/ShadowNodes.h>
#include <react/renderer/components/image/ImageShadowNode.h>
#include <react/renderer/components/root/RootShadowNode.h>
#include <react/renderer/components/slider/SliderShadowNode.h>
#include <react/renderer/components/text/ParagraphShadowNode.h>
#include <react/renderer/components/text/RawTextShadowNode.h>
#include <react/renderer/components/text/TextShadowNode.h>
#include <react/renderer/components/textinput/iostextinput/TextInputShadowNode.h>
#include <react/renderer/components/view/ViewShadowNode.h>

#include "ActivityIndicatorComponentView.h"
#include "ImageComponentView.h"
#include "ParagraphComponentView.h"
#include "ScrollViewComponentView.h"
#include "SliderComponentView.h"
#include "SwitchComponentView.h"
#include "TextComponentView.h"
#include "ViewComponentView.h"
#include "XamlView.h"

#include "CompImageComponentView.h"
#include "CompParagraphComponentView.h"
#include "CompScrollViewComponentView.h"
#include "CompViewComponentView.h"

namespace Microsoft::ReactNative {

void ComponentViewRegistry::Initialize(winrt::Microsoft::ReactNative::ReactContext const &reactContext) noexcept {
  m_context = reactContext;
}

ComponentViewDescriptor const &ComponentViewRegistry::dequeueComponentViewWithComponentHandle(
    facebook::react::ComponentHandle componentHandle,
    facebook::react::Tag tag,
    const winrt::Windows::UI::Composition::Compositor &compositor) noexcept {
  // TODO implement recycled components like core does

  /*
  std::shared_ptr<BaseComponentView> view;

  if (componentHandle == facebook::react::TextShadowNode::Handle()) {
    view = std::make_shared<TextComponentView>();
  } else if (componentHandle == facebook::react::ParagraphShadowNode::Handle()) {
    view = std::make_shared<ParagraphComponentView>();
  } else if (componentHandle == facebook::react::ScrollViewShadowNode::Handle()) {
    view = std::make_shared<ScrollViewComponentView>();
  } else if (componentHandle == facebook::react::ImageShadowNode::Handle()) {
    view = std::make_shared<ImageComponentView>(m_context);
  } else if (componentHandle == facebook::react::SliderShadowNode::Handle()) {
    view = std::make_shared<SliderComponentView>(m_context);
  } else if (componentHandle == facebook::react::SwitchShadowNode::Handle()) {
    view = std::make_shared<SwitchComponentView>(m_context);
  } else if (componentHandle == facebook::react::ActivityIndicatorViewShadowNode::Handle()) {
    view = std::make_shared<ActivityIndicatorComponentView>();
  } else {
    // Just to keep track of what kinds of shadownodes we are being used verify we know about them here
    assert(
        componentHandle == facebook::react::RawTextShadowNode::Handle() ||
        componentHandle == facebook::react::TextInputShadowNode::Handle() ||
        componentHandle == facebook::react::RootShadowNode::Handle() ||
        componentHandle == facebook::react::ViewShadowNode::Handle());

    view = std::make_shared<ViewComponentView>();
  }

<<<<<<< HEAD
  view->Element().Tag(winrt::box_value(tag));
  */

  std::shared_ptr<CompBaseComponentView> view;

  if (componentHandle == facebook::react::ParagraphShadowNode::Handle()) {
    view = std::make_shared<CompParagraphComponentView>();
  } else if (componentHandle == facebook::react::ScrollViewShadowNode::Handle()) {
    view = std::make_shared<CompScrollViewComponentView>();
  } else if (componentHandle == facebook::react::ImageShadowNode::Handle()) {
    view = std::make_shared<CompImageComponentView>(m_context);
  } else {
    view = std::make_shared<CompViewComponentView>();
  }
  view->Compositor(compositor);
  view->Tag(tag);

=======
  SetTag(view->Element(), tag);
>>>>>>> afb7e6c7
  auto it = m_registry.insert({tag, ComponentViewDescriptor{view}});
  return it.first->second;
}

ComponentViewDescriptor const &ComponentViewRegistry::componentViewDescriptorWithTag(
    facebook::react::Tag tag) const noexcept {
  auto iterator = m_registry.find(tag);
  assert(iterator != m_registry.end());
  return iterator->second;
}

void ComponentViewRegistry::enqueueComponentViewWithComponentHandle(
    facebook::react::ComponentHandle componentHandle,
    facebook::react::Tag tag,
    ComponentViewDescriptor componentViewDescriptor) noexcept {
  assert(m_registry.find(tag) != m_registry.end());

  m_registry.erase(tag);
<<<<<<< HEAD
  // static_cast<ViewComponentView &>(*componentViewDescriptor.view).Element().Tag(nullptr);
=======
  SetTag(static_cast<ViewComponentView &>(*componentViewDescriptor.view).Element(), InvalidTag);
>>>>>>> afb7e6c7
}
} // namespace Microsoft::ReactNative<|MERGE_RESOLUTION|>--- conflicted
+++ resolved
@@ -75,8 +75,7 @@
     view = std::make_shared<ViewComponentView>();
   }
 
-<<<<<<< HEAD
-  view->Element().Tag(winrt::box_value(tag));
+  SetTag(view->Element(), tag);
   */
 
   std::shared_ptr<CompBaseComponentView> view;
@@ -93,9 +92,6 @@
   view->Compositor(compositor);
   view->Tag(tag);
 
-=======
-  SetTag(view->Element(), tag);
->>>>>>> afb7e6c7
   auto it = m_registry.insert({tag, ComponentViewDescriptor{view}});
   return it.first->second;
 }
@@ -114,10 +110,6 @@
   assert(m_registry.find(tag) != m_registry.end());
 
   m_registry.erase(tag);
-<<<<<<< HEAD
-  // static_cast<ViewComponentView &>(*componentViewDescriptor.view).Element().Tag(nullptr);
-=======
-  SetTag(static_cast<ViewComponentView &>(*componentViewDescriptor.view).Element(), InvalidTag);
->>>>>>> afb7e6c7
+  // SetTag(static_cast<ViewComponentView &>(*componentViewDescriptor.view).Element(), InvalidTag);
 }
 } // namespace Microsoft::ReactNative