// Copyright (c) Microsoft Corporation.
// Licensed under the MIT License.

#include "pch.h"
#include <DynamicReader.h>
#include <DynamicWriter.h>
#include <Fabric/ComponentView.h>
#include <Fabric/FabricUIManagerModule.h>
#include <Fabric/ReactNativeConfigProperties.h>
<<<<<<< HEAD
#include <Fabric/WinComp/CompViewComponentView.h>
#ifndef CORE_ABI
#include <Fabric/ViewComponentView.h>
#endif
#include <ICompRootView.h>
=======
#ifndef CORE_ABI
#include <Fabric/ViewComponentView.h>
#endif // CORE_ABI
>>>>>>> ddfe3bbb
#include <IReactContext.h>
#include <IReactRootView.h>
#ifndef CORE_ABI
#include <IXamlRootView.h>
<<<<<<< HEAD
#endif
#include <Fabric/WinComp/TextInput/CompWindowsTextInputComponentDescriptor.h>
=======
#endif // CORE_ABI
>>>>>>> ddfe3bbb
#include <JSI/jsi.h>
#include <SchedulerSettings.h>
#include <UI.Xaml.Controls.h>
#include <react/components/rnwcore/ComponentDescriptors.h>
#include <react/renderer/componentregistry/ComponentDescriptorProviderRegistry.h>
#include <react/renderer/components/image/ImageComponentDescriptor.h>
#ifndef CORE_ABI
#include <react/renderer/components/slider/SliderComponentDescriptor.h>
#endif // CORE_ABI
#include <react/renderer/components/text/ParagraphComponentDescriptor.h>
#include <react/renderer/components/text/RawTextComponentDescriptor.h>
#include <react/renderer/components/text/TextComponentDescriptor.h>
#include <react/renderer/components/view/ViewComponentDescriptor.h>
#include <react/renderer/core/EventBeat.h>
#include <react/renderer/scheduler/Scheduler.h>
#include <react/renderer/scheduler/SchedulerToolbox.h>
#include <react/utils/ContextContainer.h>
#include <runtimeexecutor/ReactCommon/RuntimeExecutor.h>
#include <winrt/Windows.Graphics.Display.h>
<<<<<<< HEAD
#include <winrt/Windows.UI.Composition.Desktop.h>
=======
#ifndef CORE_ABI
#include "TextInput/WindowsTextInputComponentDescriptor.h"
#endif // CORE_ABI
>>>>>>> ddfe3bbb
#include "Unicode.h"

#pragma warning(push)
#pragma warning(disable : 4305)
#include <react/renderer/components/scrollview/ScrollViewComponentDescriptor.h>
#pragma warning(pop)

namespace Microsoft::ReactNative {

winrt::Microsoft::ReactNative::ReactPropertyId<
    winrt::Microsoft::ReactNative::ReactNonAbiValue<std::shared_ptr<FabricUIManager>>>
FabicUIManagerProperty() noexcept {
  winrt::Microsoft::ReactNative::ReactPropertyId<
      winrt::Microsoft::ReactNative::ReactNonAbiValue<std::shared_ptr<FabricUIManager>>>
      propId{L"ReactNative.Fabric", L"UIManager"};
  return propId;
}

/*static*/ std::shared_ptr<FabricUIManager> FabricUIManager::FromProperties(
    const winrt::Microsoft::ReactNative::ReactPropertyBag &props) {
  return props.Get(FabicUIManagerProperty()).Value();
}

FabricUIManager::FabricUIManager() {}

FabricUIManager::~FabricUIManager() {}

// Equiv of AsyncEventBeat (ReactAndroid\src\main\java\com\facebook\react\fabric\jni\AsyncEventBeat.h)
class AsyncEventBeat final : public facebook::react::EventBeat { //, public facebook::react::EventBeatManagerObserver {
 public:
  AsyncEventBeat(
      facebook::react::EventBeat::SharedOwnerBox const &ownerBox,
      // EventBeatManager *eventBeatManager,
      const winrt::Microsoft::ReactNative::ReactContext &context,
      facebook::react::RuntimeExecutor runtimeExecutor,
      std::weak_ptr<FabricUIManager> uiManager,
      bool async)
      : EventBeat(ownerBox),
        m_async(async),
        m_context(context),
        // eventBeatManager_(eventBeatManager),
        runtimeExecutor_(runtimeExecutor),
        uiManager_(uiManager) {
    /*

<<<<<<< HEAD
  m_context.UIDispatcher().Post([this, uiManager, ownerBox = ownerBox_]() {
    auto owner = ownerBox->owner.lock();
    if (!owner) {
      return;
    }

    // TODO: should use something other than CompositionTarget::Rendering ... not sure where to plug this in yet
    // Getting the beat running to unblock basic events
    m_rendering = xaml::Media::CompositionTarget::Rendering(
        winrt::auto_revoke, [this, ownerBox](const winrt::IInspectable &, const winrt::IInspectable & ) {
          auto owner = ownerBox->owner.lock();
          if (!owner) {
            return;
          }

          tick();
        });
  });
        */
=======
#ifndef CORE_ABI
      // TODO: should use something other than CompositionTarget::Rendering ... not sure where to plug this in yet
      // Getting the beat running to unblock basic events
      m_rendering = xaml::Media::CompositionTarget::Rendering(
          winrt::auto_revoke, [this, ownerBox](const winrt::IInspectable &, const winrt::IInspectable & /*args*/) {
            auto owner = ownerBox->owner.lock();
            if (!owner) {
              return;
            }

            tick();
          });
#endif // CORE_ABI
    });
>>>>>>> ddfe3bbb

    // eventBeatManager->addObserver(*this);
    winrt::Microsoft::ReactNative::ReactPropertyBag propBag(m_context.Properties());
    auto coreDisp = propBag.Get(
        winrt::Microsoft::ReactNative::ReactPropertyId<winrt::Windows::UI::Composition::Desktop::DesktopWindowTarget>(
            L"CompCoreDispatcher"));

    // TODO - look into what mechanism this should actually be
    if (coreDisp) {
      m_timer = coreDisp.DispatcherQueue().CreateTimer();
      m_timer.Interval(winrt::Windows::Foundation::TimeSpan(1000));
      m_timerToken = m_timer.Tick(winrt::auto_revoke, [this](const auto &, const auto &) { tick(); });
      m_timer.Start();

    } else {
      winrt::Microsoft::ReactNative::ReactPropertyBag propBag(m_context.Properties());
      propBag.Set(
          winrt::Microsoft::ReactNative::ReactPropertyId<winrt::Microsoft::ReactNative::ReactDispatcherCallback>(
              m_async ? L"AsyncEventBeatCallback" : L"SyncEventBeatCallback"),
          winrt::Microsoft::ReactNative::ReactDispatcherCallback{[this]() { tick(); }});
    }
  }

  ~AsyncEventBeat() {
    // eventBeatManager_->removeObserver(*this);
  }

  void tick() const /* override */ {
    runtimeExecutor_([this, ownerBox = ownerBox_](facebook::jsi::Runtime &runtime) {
      auto owner = ownerBox->owner.lock();
      if (!owner) {
        return;
      }

      this->beat(runtime);
    });
  }

  void induce() const override {
    tick();
  }

  void request() const override {
    bool alreadyRequested = isRequested_;
    EventBeat::request();
    if (!alreadyRequested) {
      if (auto uiManager = uiManager_.lock()) {
        // Notifies that an event will be dispatched (e.g. LayoutEvent)
        // uiManager->onRequestEventBeat();
      }
    }
  }

 private:
  // EventBeatManager *eventBeatManager_;
  // xaml::Media::CompositionTarget::Rendering_revoker m_rendering;
  bool m_async;
  winrt::Microsoft::ReactNative::ReactContext m_context;
  facebook::react::RuntimeExecutor runtimeExecutor_;
  std::weak_ptr<FabricUIManager> uiManager_;
  winrt::Windows::System::DispatcherQueueTimer m_timer{nullptr};
  winrt::Windows::System::DispatcherQueueTimer::Tick_revoker m_timerToken;
};

std::shared_ptr<facebook::react::ComponentDescriptorProviderRegistry const> sharedProviderRegistry() {
  static auto providerRegistry = []() -> std::shared_ptr<facebook::react::ComponentDescriptorProviderRegistry> {
    auto providerRegistry = std::make_shared<facebook::react::ComponentDescriptorProviderRegistry>();
    providerRegistry->add(facebook::react::concreteComponentDescriptorProvider<
                          facebook::react::ActivityIndicatorViewComponentDescriptor>());
    providerRegistry->add(
        facebook::react::concreteComponentDescriptorProvider<facebook::react::ImageComponentDescriptor>());
    providerRegistry->add(
        facebook::react::concreteComponentDescriptorProvider<facebook::react::ParagraphComponentDescriptor>());
    providerRegistry->add(
        facebook::react::concreteComponentDescriptorProvider<facebook::react::RawTextComponentDescriptor>());
    providerRegistry->add(
        facebook::react::concreteComponentDescriptorProvider<facebook::react::ScrollViewComponentDescriptor>());
#ifndef CORE_ABI
    providerRegistry->add(
        facebook::react::concreteComponentDescriptorProvider<facebook::react::SliderComponentDescriptor>());
#endif // CORE_ABI
    providerRegistry->add(
        facebook::react::concreteComponentDescriptorProvider<facebook::react::SwitchComponentDescriptor>());
    providerRegistry->add(
        facebook::react::concreteComponentDescriptorProvider<facebook::react::TextComponentDescriptor>());
    providerRegistry->add(
        facebook::react::concreteComponentDescriptorProvider<facebook::react::ViewComponentDescriptor>());
<<<<<<< HEAD
    providerRegistry->add(facebook::react::concreteComponentDescriptorProvider<
                          facebook::react::CompWindowsTextInputComponentDescriptor>());
=======
#ifndef CORE_ABI
    providerRegistry->add(
        facebook::react::concreteComponentDescriptorProvider<facebook::react::WindowsTextInputComponentDescriptor>());
#endif // CORE_ABI
>>>>>>> ddfe3bbb
    return providerRegistry;
  }();

  return providerRegistry;
}

void FabricUIManager::installFabricUIManager() noexcept {
  std::shared_ptr<const facebook::react::ReactNativeConfig> config =
      std::make_shared<const ReactNativeConfigProperties>(m_context);

  std::lock_guard<std::mutex> schedulerLock(m_schedulerMutex);

  facebook::react::ContextContainer::Shared contextContainer = std::make_shared<facebook::react::ContextContainer>();

  // This allows access to our ReactContext from the contextContainer thats passed around the fabric codebase
  contextContainer->insert("MSRN.ReactContext", m_context);

  auto runtimeExecutor = SchedulerSettings::GetRuntimeExecutor(m_context.Properties());

  // TODO: T31905686 Create synchronous Event Beat
  facebook::react::EventBeat::Factory synchronousBeatFactory =
      [/*eventBeatManager,*/ runtimeExecutor, localUIManager = weak_from_this(), context = m_context](
          facebook::react::EventBeat::SharedOwnerBox const &ownerBox) {
        return std::make_unique<AsyncEventBeat>(
            ownerBox, /* eventBeatManager, */ context, runtimeExecutor, localUIManager, false);
      };

  facebook::react::EventBeat::Factory asynchronousBeatFactory =
      [/*eventBeatManager,*/ runtimeExecutor, localUIManager = weak_from_this(), context = m_context](
          facebook::react::EventBeat::SharedOwnerBox const &ownerBox) {
        return std::make_unique<AsyncEventBeat>(
            ownerBox, /* eventBeatManager, */ context, runtimeExecutor, localUIManager, true);
      };

  contextContainer->insert("ReactNativeConfig", config);

  auto toolbox = facebook::react::SchedulerToolbox{};
  toolbox.contextContainer = contextContainer;
  toolbox.componentRegistryFactory = [](facebook::react::EventDispatcher::Weak const &eventDispatcher,
                                        facebook::react::ContextContainer::Shared const &contextContainer)
      -> facebook::react::ComponentDescriptorRegistry::Shared {
    auto registry = sharedProviderRegistry()->createComponentDescriptorRegistry({eventDispatcher, contextContainer});
    // Enabling the fallback component will require us to run the view component codegen to generate
    // UnimplementedNativeViewComponentDescriptor
    /*
    auto mutableRegistry = std::const_pointer_cast<facebook::react::ComponentDescriptorRegistry>(registry);
    mutableRegistry->setFallbackComponentDescriptor(
        std::make_shared<facebook::react::UnimplementedNativeViewComponentDescriptor>(
            facebook::react::ComponentDescriptorParameters{
                eventDispatcher, contextContainer, nullptr}));
    */
    return registry;
  };
  toolbox.runtimeExecutor = runtimeExecutor;
  toolbox.synchronousEventBeatFactory = synchronousBeatFactory;
  toolbox.asynchronousEventBeatFactory = asynchronousBeatFactory;
  toolbox.backgroundExecutor = [context = m_context,
                                dispatcher = Mso::DispatchQueue::MakeLooperQueue()](std::function<void()> &&callback) {
    if (context.UIDispatcher().HasThreadAccess()) {
      callback();
      return;
    }

    dispatcher.Post(std::move(callback));
  };

  m_scheduler = std::make_shared<facebook::react::Scheduler>(
      toolbox, (/*animationDriver_ ? animationDriver_.get() :*/ nullptr), this);
  m_surfaceManager = std::make_shared<facebook::react::SurfaceManager>(*m_scheduler);
}

const ComponentViewRegistry &FabricUIManager::GetViewRegistry() const noexcept {
  return m_registry;
}

void FabricUIManager::startSurface(
    facebook::react::IReactRootView *rootview,
    facebook::react::SurfaceId surfaceId,
    const std::string &moduleName,
    const folly::dynamic &initialProps) noexcept {
<<<<<<< HEAD
  // auto xamlRootView = static_cast<IXamlRootView *>(rootview);
  auto compRootView = static_cast<ICompRootView *>(rootview);
  // auto rootFE = xamlRootView->GetXamlView().as<xaml::FrameworkElement>();

  // m_surfaceRegistry.insert({surfaceId, xamlRootView->GetXamlView()});
  m_surfaceRegistry.insert({surfaceId, {compRootView->GetVisual(), compRootView->CompContext()}});
=======
#ifndef CORE_ABI
  auto xamlRootView = static_cast<IXamlRootView *>(rootview);
  auto rootFE = xamlRootView->GetXamlView().as<xaml::FrameworkElement>();

  m_surfaceRegistry.insert({surfaceId, xamlRootView->GetXamlView()});
#endif // CORE_ABI
>>>>>>> ddfe3bbb

  m_context.UIDispatcher().Post([self = shared_from_this(), surfaceId]() {
    self->m_registry.dequeueComponentViewWithComponentHandle(
        facebook::react::RootShadowNode::Handle(), surfaceId, self->m_surfaceRegistry.at(surfaceId).compContext);
  });

  facebook::react::LayoutContext context;

  // TODO: This call wont work with winUI
  // context.pointScaleFactor = static_cast<facebook::react::Float>(
  // winrt::Windows::Graphics::Display::DisplayInformation::GetForCurrentView().RawPixelsPerViewPixel());
  context.pointScaleFactor = static_cast<float>(compRootView->ScaleFactor());
  context.fontSizeMultiplier = static_cast<float>(compRootView->ScaleFactor());

  facebook::react::LayoutConstraints constraints;
<<<<<<< HEAD
  /*
=======
#ifndef CORE_ABI
>>>>>>> ddfe3bbb
  constraints.minimumSize.height = static_cast<facebook::react::Float>(rootFE.ActualHeight());
  constraints.minimumSize.width = static_cast<facebook::react::Float>(rootFE.ActualWidth());
  constraints.maximumSize.height = static_cast<facebook::react::Float>(rootFE.ActualHeight());
  constraints.maximumSize.width = static_cast<facebook::react::Float>(rootFE.ActualWidth());
  constraints.layoutDirection = rootFE.FlowDirection() == xaml::FlowDirection::LeftToRight
      ? facebook::react::LayoutDirection::LeftToRight
      : facebook::react::LayoutDirection::RightToLeft;
<<<<<<< HEAD
  */

  constraints.minimumSize.height = static_cast<float>(compRootView->GetActualHeight());
  constraints.minimumSize.width = static_cast<float>(compRootView->GetActualWidth());
  constraints.maximumSize.height = static_cast<float>(compRootView->GetActualHeight());
  constraints.maximumSize.width = static_cast<float>(compRootView->GetActualWidth());
  constraints.layoutDirection = facebook::react::LayoutDirection::LeftToRight;
=======
#endif // CORE_ABI
>>>>>>> ddfe3bbb

  m_surfaceManager->startSurface(
      surfaceId,
      moduleName,
      initialProps,
      constraints, // layout constraints
      context // layout context
  );
}

void FabricUIManager::stopSurface(facebook::react::SurfaceId surfaceId) noexcept {
  m_surfaceManager->stopSurface(surfaceId);
}

facebook::react::Size FabricUIManager::measureSurface(
    facebook::react::SurfaceId surfaceId,
    const facebook::react::LayoutConstraints &layoutConstraints,
    const facebook::react::LayoutContext &layoutContext) const noexcept {
  return m_surfaceManager->measureSurface(surfaceId, layoutConstraints, layoutContext);
}

void FabricUIManager::constraintSurfaceLayout(
    facebook::react::SurfaceId surfaceId,
    const facebook::react::LayoutConstraints &layoutConstraints,
    const facebook::react::LayoutContext &layoutContext) const noexcept {
  m_surfaceManager->constraintSurfaceLayout(surfaceId, layoutConstraints, layoutContext);
}

void FabricUIManager::didMountComponentsWithRootTag(facebook::react::SurfaceId surfaceId) noexcept {
  auto rootComponentViewDescriptor = m_registry.componentViewDescriptorWithTag(surfaceId);
<<<<<<< HEAD
  /*
=======
#ifndef CORE_ABI
>>>>>>> ddfe3bbb
  auto children = m_surfaceRegistry.at(surfaceId).as<xaml::Controls::Panel>().Children();

  uint32_t index;
  if (!children.IndexOf(static_cast<ViewComponentView &>(*rootComponentViewDescriptor.view).Element(), index)) {
    children.Append(static_cast<ViewComponentView &>(*rootComponentViewDescriptor.view).Element());
  }
<<<<<<< HEAD
  */

  auto containerChildren =
      m_surfaceRegistry.at(surfaceId).rootVisual.as<winrt::Windows::UI::Composition::ContainerVisual>().Children();

  // Do not add the root again if its already in the tree
  auto existingChild = containerChildren.First();
  do {
    if (existingChild.Current() ==
        static_cast<const CompBaseComponentView &>(*rootComponentViewDescriptor.view).Visual()) {
      return;
    }
  } while (existingChild.MoveNext());

  containerChildren.InsertAtTop(static_cast<const CompBaseComponentView &>(*rootComponentViewDescriptor.view).Visual());
=======
#endif // CORE_ABI
>>>>>>> ddfe3bbb
}

struct RemoveDeleteMetadata {
  facebook::react::Tag tag;
  facebook::react::Tag parentTag;
  int index;
  bool shouldRemove;
  bool shouldDelete;
};

void FabricUIManager::RCTPerformMountInstructions(
    facebook::react::ShadowViewMutationList const &mutations,
    // facebook::react::RCTComponentViewRegistry* registry,
    // facebook::react::RCTMountingTransactionObserverCoordinator& observerCoordinator,
    facebook::react::SurfaceId surfaceId) {
  for (auto const &mutation : mutations) {
    switch (mutation.type) {
      case facebook::react::ShadowViewMutation::Create: {
        auto &newChildShadowView = mutation.newChildShadowView;
        auto &newChildViewDescriptor = m_registry.dequeueComponentViewWithComponentHandle(
            newChildShadowView.componentHandle, newChildShadowView.tag, m_surfaceRegistry.at(surfaceId).compContext);
        // observerCoordinator.registerViewComponentDescriptor(newChildViewDescriptor, surfaceId);
        break;
      }

      case facebook::react::ShadowViewMutation::Delete: {
        auto &oldChildShadowView = mutation.oldChildShadowView;
        auto &oldChildViewDescriptor = m_registry.componentViewDescriptorWithTag(oldChildShadowView.tag);
        // observerCoordinator.unregisterViewComponentDescriptor(oldChildViewDescriptor, surfaceId);
        m_registry.enqueueComponentViewWithComponentHandle(
            oldChildShadowView.componentHandle, oldChildShadowView.tag, oldChildViewDescriptor);
        break;
      }

      case facebook::react::ShadowViewMutation::Insert: {
        auto &oldChildShadowView = mutation.oldChildShadowView;
        auto &newChildShadowView = mutation.newChildShadowView;
        auto &parentShadowView = mutation.parentShadowView;
        auto &newChildViewDescriptor = m_registry.componentViewDescriptorWithTag(newChildShadowView.tag);
        auto &parentViewDescriptor = m_registry.componentViewDescriptorWithTag(parentShadowView.tag);

        auto &newChildComponentView = newChildViewDescriptor.view;

        newChildComponentView->updateProps(newChildShadowView.props, oldChildShadowView.props);
        newChildComponentView->updateEventEmitter(newChildShadowView.eventEmitter);
        newChildComponentView->updateState(newChildShadowView.state, oldChildShadowView.state);
        newChildComponentView->updateLayoutMetrics(newChildShadowView.layoutMetrics, oldChildShadowView.layoutMetrics);
        newChildComponentView->finalizeUpdates(RNComponentViewUpdateMask::All);

        parentViewDescriptor.view->mountChildComponentView(*newChildComponentView, mutation.index);
        break;
      }

      case facebook::react::ShadowViewMutation::Remove: {
        auto &oldChildShadowView = mutation.oldChildShadowView;
        auto &parentShadowView = mutation.parentShadowView;
        auto &oldChildViewDescriptor = m_registry.componentViewDescriptorWithTag(oldChildShadowView.tag);
        auto &parentViewDescriptor = m_registry.componentViewDescriptorWithTag(parentShadowView.tag);
        parentViewDescriptor.view->unmountChildComponentView(*oldChildViewDescriptor.view, mutation.index);
        break;
      }

      case facebook::react::ShadowViewMutation::Update: {
        auto &oldChildShadowView = mutation.oldChildShadowView;
        auto &newChildShadowView = mutation.newChildShadowView;
        auto &newChildViewDescriptor = m_registry.componentViewDescriptorWithTag(newChildShadowView.tag);
        auto &newChildComponentView = newChildViewDescriptor.view;

        auto mask = RNComponentViewUpdateMask{};

        if (oldChildShadowView.props != newChildShadowView.props) {
          newChildComponentView->updateProps(newChildShadowView.props, oldChildShadowView.props);
          mask |= RNComponentViewUpdateMask::Props;
        }

        if (oldChildShadowView.eventEmitter != newChildShadowView.eventEmitter) {
          newChildComponentView->updateEventEmitter(newChildShadowView.eventEmitter);
          mask |= RNComponentViewUpdateMask::EventEmitter;
        }

        if (oldChildShadowView.state != newChildShadowView.state) {
          newChildComponentView->updateState(newChildShadowView.state, oldChildShadowView.state);
          mask |= RNComponentViewUpdateMask::State;
        }

        if (oldChildShadowView.layoutMetrics != newChildShadowView.layoutMetrics) {
          newChildComponentView->updateLayoutMetrics(
              newChildShadowView.layoutMetrics, oldChildShadowView.layoutMetrics);
          mask |= RNComponentViewUpdateMask::LayoutMetrics;
        }

        if (mask != RNComponentViewUpdateMask::None) {
          newChildComponentView->finalizeUpdates(mask);
        }

        break;
      }
    }
  }
}

void FabricUIManager::performTransaction(facebook::react::MountingCoordinator::Shared const &mountingCoordinator) {
  auto surfaceId = mountingCoordinator->getSurfaceId();

  mountingCoordinator->getTelemetryController().pullTransaction(
      [&](facebook::react::MountingTransactionMetadata metadata) {
        //[self.delegate mountingManager:self willMountComponentsWithRootTag:surfaceId];
        //_observerCoordinator.notifyObserversMountingTransactionWillMount(metadata);
      },
      [&](facebook::react::ShadowViewMutationList const &mutations) {
        RCTPerformMountInstructions(mutations, /* _componentViewRegistry, _observerCoordinator,*/ surfaceId);
      },
      [&](facebook::react::MountingTransactionMetadata metadata) {
        //_observerCoordinator.notifyObserversMountingTransactionDidMount(metadata);
        didMountComponentsWithRootTag(surfaceId);
        //[self.delegate mountingManager:self didMountComponentsWithRootTag:surfaceId];
      });
}

void FabricUIManager::initiateTransaction(facebook::react::MountingCoordinator::Shared const &mountingCoordinator) {
  if (m_transactionInFlight) {
    m_followUpTransactionRequired = true;
    return;
  }

  do {
    m_followUpTransactionRequired = false;
    m_transactionInFlight = true;
    performTransaction(mountingCoordinator);
    m_transactionInFlight = false;
  } while (m_followUpTransactionRequired);
}

void FabricUIManager::schedulerDidFinishTransaction(
    facebook::react::MountingCoordinator::Shared const &mountingCoordinator) {
  // Should cache this locally

  if (m_context.UIDispatcher().HasThreadAccess()) {
    initiateTransaction(mountingCoordinator);
  } else {
    m_context.UIDispatcher().Post(
        [mountingCoordinator, self = shared_from_this()]() { self->initiateTransaction(mountingCoordinator); });
  }
}

void FabricUIManager::schedulerDidRequestPreliminaryViewAllocation(
    facebook::react::SurfaceId surfaceId,
    const facebook::react::ShadowNode &shadowView) {
  /*
    if (m_context.UIDispatcher().HasThreadAccess()) {
    m_registry.dequeueComponentViewWithComponentHandle(shadowView.componentHandle, surfaceId);
  } else {
      m_context.UIDispatcher().Post(
        [componentHandle = shadowView.componentHandle, surfaceId, self = shared_from_this()]() {
          self->m_registry.dequeueComponentViewWithComponentHandle(componentHandle, surfaceId);
          });
  }
  */

  // Not needed on iOS.. so maybe not needed in windows?
  /*
  bool isLayoutableShadowNode = shadowView.layoutMetrics != facebook::react::EmptyLayoutMetrics;

  shadowView.props

  local_ref<ReadableMap::javaobject> props =
      castReadableMap(ReadableNativeMap::newObjectCxxArgs(shadowView.props->rawProps));
  auto component = getPlatformComponentName(shadowView);

  preallocateView(
      localJavaUIManager,
      surfaceId,
      shadowView.tag,
      component.get(),
      props.get(),
      (javaStateWrapper != nullptr ? javaStateWrapper.get() : nullptr),
      isLayoutableShadowNode);

  assert(false);

  */
}

void FabricUIManager::schedulerDidCloneShadowNode(
    facebook::react::SurfaceId /*surfaceId*/,
    const facebook::react::ShadowNode & /*oldShadowNode*/,
    const facebook::react::ShadowNode & /*newShadowNode*/) {
  // currently unused
}

void FabricUIManager::schedulerDidDispatchCommand(
    facebook::react::ShadowView const &shadowView,
    std::string const &commandName,
    folly::dynamic const &arg) {
  if (m_context.UIDispatcher().HasThreadAccess()) {
    auto descriptor = m_registry.componentViewDescriptorWithTag(shadowView.tag);
    descriptor.view->handleCommand(commandName, arg);
  } else {
    m_context.UIDispatcher().Post(
        [wkThis = weak_from_this(), commandName, tag = shadowView.tag, args = folly::dynamic(arg)]() {
          if (auto pThis = wkThis.lock()) {
            auto view = pThis->m_registry.findComponentViewWithTag(tag);
            if (view) {
              view->handleCommand(commandName, args);
            }
          }
        });
  }
}

void FabricUIManager::schedulerDidSetIsJSResponder(
    facebook::react::ShadowView const &shadowView,
    bool isJSResponder,
    bool blockNativeResponder) {}

void FabricUIManager::schedulerDidSendAccessibilityEvent(
    const facebook::react::ShadowView &shadowView,
    std::string const &eventType) {
  assert(false);
}

void FabricUIManager::Initialize(winrt::Microsoft::ReactNative::ReactContext const &reactContext) noexcept {
  m_context = reactContext;

  m_registry.Initialize(reactContext);

  m_context.Properties().Set(FabicUIManagerProperty(), shared_from_this());

  /*
  EventBeatManager eventBeatManager = new EventBeatManager(mReactApplicationContext);
  UIManagerModule nativeModule =
    Assertions.assertNotNull(mReactApplicationContext.getNativeModule(UIManagerModule.class));
  EventDispatcher eventDispatcher = nativeModule.getEventDispatcher();
  FabricUIManager uiManager =
    new FabricUIManager(
      mReactApplicationContext,
      nativeModule.getViewManagerRegistry_DO_NOT_USE(),
      eventDispatcher,
      eventBeatManager);

  Binding binding = new Binding();
  // TODO T31905686: remove this call
  loadClasses();
  MessageQueueThread jsMessageQueueThread =
    mReactApplicationContext
      .getCatalystInstance()
      .getReactQueueConfiguration()
      .getJSQueueThread();
  */

  // binding.register( // This is register in java, which calls into Binding::installFabricUIManager
  installFabricUIManager(
      /*
        mReactApplicationContext.getCatalystInstance().getRuntimeExecutor(),
        uiManager,
        eventBeatManager,
        jsMessageQueueThread,
        mComponentFactory,
        mConfig
        */);
  /*
  Systrace.endSection(Systrace.TRACE_TAG_REACT_JAVA_BRIDGE);
  return uiManager;

*/
}

} // namespace Microsoft::ReactNative<|MERGE_RESOLUTION|>--- conflicted
+++ resolved
@@ -7,27 +7,17 @@
 #include <Fabric/ComponentView.h>
 #include <Fabric/FabricUIManagerModule.h>
 #include <Fabric/ReactNativeConfigProperties.h>
-<<<<<<< HEAD
 #include <Fabric/WinComp/CompViewComponentView.h>
 #ifndef CORE_ABI
 #include <Fabric/ViewComponentView.h>
 #endif
 #include <ICompRootView.h>
-=======
-#ifndef CORE_ABI
-#include <Fabric/ViewComponentView.h>
-#endif // CORE_ABI
->>>>>>> ddfe3bbb
 #include <IReactContext.h>
 #include <IReactRootView.h>
 #ifndef CORE_ABI
 #include <IXamlRootView.h>
-<<<<<<< HEAD
 #endif
 #include <Fabric/WinComp/TextInput/CompWindowsTextInputComponentDescriptor.h>
-=======
-#endif // CORE_ABI
->>>>>>> ddfe3bbb
 #include <JSI/jsi.h>
 #include <SchedulerSettings.h>
 #include <UI.Xaml.Controls.h>
@@ -47,13 +37,10 @@
 #include <react/utils/ContextContainer.h>
 #include <runtimeexecutor/ReactCommon/RuntimeExecutor.h>
 #include <winrt/Windows.Graphics.Display.h>
-<<<<<<< HEAD
 #include <winrt/Windows.UI.Composition.Desktop.h>
-=======
 #ifndef CORE_ABI
 #include "TextInput/WindowsTextInputComponentDescriptor.h"
 #endif // CORE_ABI
->>>>>>> ddfe3bbb
 #include "Unicode.h"
 
 #pragma warning(push)
@@ -97,30 +84,8 @@
         // eventBeatManager_(eventBeatManager),
         runtimeExecutor_(runtimeExecutor),
         uiManager_(uiManager) {
-    /*
-
-<<<<<<< HEAD
-  m_context.UIDispatcher().Post([this, uiManager, ownerBox = ownerBox_]() {
-    auto owner = ownerBox->owner.lock();
-    if (!owner) {
-      return;
-    }
-
-    // TODO: should use something other than CompositionTarget::Rendering ... not sure where to plug this in yet
-    // Getting the beat running to unblock basic events
-    m_rendering = xaml::Media::CompositionTarget::Rendering(
-        winrt::auto_revoke, [this, ownerBox](const winrt::IInspectable &, const winrt::IInspectable & ) {
-          auto owner = ownerBox->owner.lock();
-          if (!owner) {
-            return;
-          }
-
-          tick();
-        });
-  });
-        */
-=======
-#ifndef CORE_ABI
+
+#ifndef USE_WINCOMP
       // TODO: should use something other than CompositionTarget::Rendering ... not sure where to plug this in yet
       // Getting the beat running to unblock basic events
       m_rendering = xaml::Media::CompositionTarget::Rendering(
@@ -132,9 +97,7 @@
 
             tick();
           });
-#endif // CORE_ABI
-    });
->>>>>>> ddfe3bbb
+#else
 
     // eventBeatManager->addObserver(*this);
     winrt::Microsoft::ReactNative::ReactPropertyBag propBag(m_context.Properties());
@@ -156,6 +119,8 @@
               m_async ? L"AsyncEventBeatCallback" : L"SyncEventBeatCallback"),
           winrt::Microsoft::ReactNative::ReactDispatcherCallback{[this]() { tick(); }});
     }
+#endif // CORE_ABI
+
   }
 
   ~AsyncEventBeat() {
@@ -190,7 +155,9 @@
 
  private:
   // EventBeatManager *eventBeatManager_;
-  // xaml::Media::CompositionTarget::Rendering_revoker m_rendering;
+#ifndef CORE_ABI
+  xaml::Media::CompositionTarget::Rendering_revoker m_rendering;
+#endif
   bool m_async;
   winrt::Microsoft::ReactNative::ReactContext m_context;
   facebook::react::RuntimeExecutor runtimeExecutor_;
@@ -222,15 +189,14 @@
         facebook::react::concreteComponentDescriptorProvider<facebook::react::TextComponentDescriptor>());
     providerRegistry->add(
         facebook::react::concreteComponentDescriptorProvider<facebook::react::ViewComponentDescriptor>());
-<<<<<<< HEAD
+#if USE_WINCOMP
     providerRegistry->add(facebook::react::concreteComponentDescriptorProvider<
                           facebook::react::CompWindowsTextInputComponentDescriptor>());
-=======
+#endif
 #ifndef CORE_ABI
     providerRegistry->add(
         facebook::react::concreteComponentDescriptorProvider<facebook::react::WindowsTextInputComponentDescriptor>());
 #endif // CORE_ABI
->>>>>>> ddfe3bbb
     return providerRegistry;
   }();
 
@@ -302,7 +268,7 @@
   m_surfaceManager = std::make_shared<facebook::react::SurfaceManager>(*m_scheduler);
 }
 
-const ComponentViewRegistry &FabricUIManager::GetViewRegistry() const noexcept {
+const IComponentViewRegistry &FabricUIManager::GetViewRegistry() const noexcept {
   return m_registry;
 }
 
@@ -311,21 +277,15 @@
     facebook::react::SurfaceId surfaceId,
     const std::string &moduleName,
     const folly::dynamic &initialProps) noexcept {
-<<<<<<< HEAD
-  // auto xamlRootView = static_cast<IXamlRootView *>(rootview);
+
+#ifdef USE_WINCOMP
   auto compRootView = static_cast<ICompRootView *>(rootview);
-  // auto rootFE = xamlRootView->GetXamlView().as<xaml::FrameworkElement>();
-
-  // m_surfaceRegistry.insert({surfaceId, xamlRootView->GetXamlView()});
   m_surfaceRegistry.insert({surfaceId, {compRootView->GetVisual(), compRootView->CompContext()}});
-=======
-#ifndef CORE_ABI
+#else
   auto xamlRootView = static_cast<IXamlRootView *>(rootview);
   auto rootFE = xamlRootView->GetXamlView().as<xaml::FrameworkElement>();
-
-  m_surfaceRegistry.insert({surfaceId, xamlRootView->GetXamlView()});
-#endif // CORE_ABI
->>>>>>> ddfe3bbb
+  m_surfaceRegistry.insert({surfaceId, {nullptr /*comp visual*/, nullptr /*comp context*/, xamlRootView->GetXamlView()}});
+#endif
 
   m_context.UIDispatcher().Post([self = shared_from_this(), surfaceId]() {
     self->m_registry.dequeueComponentViewWithComponentHandle(
@@ -333,19 +293,19 @@
   });
 
   facebook::react::LayoutContext context;
-
-  // TODO: This call wont work with winUI
-  // context.pointScaleFactor = static_cast<facebook::react::Float>(
-  // winrt::Windows::Graphics::Display::DisplayInformation::GetForCurrentView().RawPixelsPerViewPixel());
+  facebook::react::LayoutConstraints constraints;
+#ifdef USE_WINCOMP
   context.pointScaleFactor = static_cast<float>(compRootView->ScaleFactor());
   context.fontSizeMultiplier = static_cast<float>(compRootView->ScaleFactor());
-
-  facebook::react::LayoutConstraints constraints;
-<<<<<<< HEAD
-  /*
-=======
-#ifndef CORE_ABI
->>>>>>> ddfe3bbb
+  constraints.minimumSize.height = static_cast<float>(compRootView->GetActualHeight());
+  constraints.minimumSize.width = static_cast<float>(compRootView->GetActualWidth());
+  constraints.maximumSize.height = static_cast<float>(compRootView->GetActualHeight());
+  constraints.maximumSize.width = static_cast<float>(compRootView->GetActualWidth());
+  constraints.layoutDirection = facebook::react::LayoutDirection::LeftToRight;
+#else
+  // TODO: This call wont work with winUI
+  context.pointScaleFactor = static_cast<facebook::react::Float>(
+   winrt::Windows::Graphics::Display::DisplayInformation::GetForCurrentView().RawPixelsPerViewPixel());
   constraints.minimumSize.height = static_cast<facebook::react::Float>(rootFE.ActualHeight());
   constraints.minimumSize.width = static_cast<facebook::react::Float>(rootFE.ActualWidth());
   constraints.maximumSize.height = static_cast<facebook::react::Float>(rootFE.ActualHeight());
@@ -353,17 +313,7 @@
   constraints.layoutDirection = rootFE.FlowDirection() == xaml::FlowDirection::LeftToRight
       ? facebook::react::LayoutDirection::LeftToRight
       : facebook::react::LayoutDirection::RightToLeft;
-<<<<<<< HEAD
-  */
-
-  constraints.minimumSize.height = static_cast<float>(compRootView->GetActualHeight());
-  constraints.minimumSize.width = static_cast<float>(compRootView->GetActualWidth());
-  constraints.maximumSize.height = static_cast<float>(compRootView->GetActualHeight());
-  constraints.maximumSize.width = static_cast<float>(compRootView->GetActualWidth());
-  constraints.layoutDirection = facebook::react::LayoutDirection::LeftToRight;
-=======
-#endif // CORE_ABI
->>>>>>> ddfe3bbb
+#endif
 
   m_surfaceManager->startSurface(
       surfaceId,
@@ -394,20 +344,8 @@
 
 void FabricUIManager::didMountComponentsWithRootTag(facebook::react::SurfaceId surfaceId) noexcept {
   auto rootComponentViewDescriptor = m_registry.componentViewDescriptorWithTag(surfaceId);
-<<<<<<< HEAD
-  /*
-=======
-#ifndef CORE_ABI
->>>>>>> ddfe3bbb
-  auto children = m_surfaceRegistry.at(surfaceId).as<xaml::Controls::Panel>().Children();
-
-  uint32_t index;
-  if (!children.IndexOf(static_cast<ViewComponentView &>(*rootComponentViewDescriptor.view).Element(), index)) {
-    children.Append(static_cast<ViewComponentView &>(*rootComponentViewDescriptor.view).Element());
-  }
-<<<<<<< HEAD
-  */
-
+
+#if USE_WINCOMP
   auto containerChildren =
       m_surfaceRegistry.at(surfaceId).rootVisual.as<winrt::Windows::UI::Composition::ContainerVisual>().Children();
 
@@ -421,9 +359,14 @@
   } while (existingChild.MoveNext());
 
   containerChildren.InsertAtTop(static_cast<const CompBaseComponentView &>(*rootComponentViewDescriptor.view).Visual());
-=======
-#endif // CORE_ABI
->>>>>>> ddfe3bbb
+#else
+  auto children = m_surfaceRegistry.at(surfaceId).xamlView.as<xaml::Controls::Panel>().Children();
+
+  uint32_t index;
+  if (!children.IndexOf(static_cast<ViewComponentView &>(*rootComponentViewDescriptor.view).Element(), index)) {
+    children.Append(static_cast<ViewComponentView &>(*rootComponentViewDescriptor.view).Element());
+  }
+#endif
 }
 
 struct RemoveDeleteMetadata {
