// Copyright (c) Microsoft Corporation.
// Licensed under the MIT License.
#pragma once

#include <Fabric/WinComp/CompHelpers.h>
#include <NativeModules.h>
#include <React.h>
#include <react/renderer/scheduler/SchedulerDelegate.h>
#include <react/renderer/scheduler/SurfaceManager.h>
#include <winrt/Windows.UI.Composition.h>
#include "ComponentViewRegistry.h"

namespace facebook::react {
class Scheduler;
class ReactNativeConfig;
} // namespace facebook::react

namespace Microsoft::ReactNative {

REACT_MODULE(FabricUIManager)
struct FabricUIManager final : public std::enable_shared_from_this<FabricUIManager>,
                               facebook::react::SchedulerDelegate {
  FabricUIManager();
  ~FabricUIManager();

  static std::shared_ptr<FabricUIManager> FromProperties(const winrt::Microsoft::ReactNative::ReactPropertyBag &props);

  REACT_INIT(Initialize)
  void Initialize(winrt::Microsoft::ReactNative::ReactContext const &reactContext) noexcept;

  void startSurface(
      facebook::react::IReactRootView *rootview,
      facebook::react::SurfaceId surfaceId,
      const std::string &moduleName,
      const folly::dynamic &initialProps) noexcept;

  void stopSurface(facebook::react::SurfaceId surfaceId) noexcept;

  void constraintSurfaceLayout(
      facebook::react::SurfaceId surfaceId,
      const facebook::react::LayoutConstraints &layoutConstraints,
      const facebook::react::LayoutContext &layoutContext) const noexcept;

  facebook::react::Size measureSurface(
      facebook::react::SurfaceId surfaceId,
      const facebook::react::LayoutConstraints &layoutConstraints,
      const facebook::react::LayoutContext &layoutContext) const noexcept;

  const ComponentViewRegistry &GetViewRegistry() const noexcept;

 private:
  void installFabricUIManager() noexcept;
  void initiateTransaction(facebook::react::MountingCoordinator::Shared const &mountingCoordinator);
  void performTransaction(facebook::react::MountingCoordinator::Shared const &mountingCoordinator);
  void RCTPerformMountInstructions(
      facebook::react::ShadowViewMutationList const &mutations,
      // facebook::react::RCTComponentViewRegistry* registry,
      // facebook::react::RCTMountingTransactionObserverCoordinator& observerCoordinator,
      facebook::react::SurfaceId surfaceId);
  void didMountComponentsWithRootTag(facebook::react::SurfaceId surfaceId) noexcept;

  winrt::Microsoft::ReactNative::ReactContext m_context;
  std::shared_ptr<facebook::react::Scheduler> m_scheduler;
  std::shared_ptr<facebook::react::SurfaceManager> m_surfaceManager;
  std::mutex m_schedulerMutex; // Protect m_scheduler
  bool m_transactionInFlight{false};
  bool m_followUpTransactionRequired{false};

  ComponentViewRegistry m_registry;
<<<<<<< HEAD
  struct SurfaceInfo {
    winrt::Windows::UI::Composition::Visual rootVisual{nullptr};
    std::shared_ptr<CompContext> compContext;
  };

  std::unordered_map<facebook::react::SurfaceId, /*XamlView*/ SurfaceInfo> m_surfaceRegistry;
=======
#ifndef CORE_ABI
  std::unordered_map<facebook::react::SurfaceId, XamlView> m_surfaceRegistry;
#endif // CORE_ABI
>>>>>>> ddfe3bbb

  // Inherited via SchedulerDelegate
  virtual void schedulerDidFinishTransaction(
      facebook::react::MountingCoordinator::Shared const &mountingCoordinator) override;
  virtual void schedulerDidRequestPreliminaryViewAllocation(
      facebook::react::SurfaceId surfaceId,
      const facebook::react::ShadowNode &shadowView) override;
  virtual void schedulerDidCloneShadowNode(
      facebook::react::SurfaceId surfaceId,
      const facebook::react::ShadowNode &oldShadowNode,
      const facebook::react::ShadowNode &newShadowNode) override;
  virtual void schedulerDidDispatchCommand(
      facebook::react::ShadowView const &shadowView,
      std::string const &commandName,
      folly::dynamic const &arg) override;
  virtual void schedulerDidSetIsJSResponder(
      facebook::react::ShadowView const &shadowView,
      bool isJSResponder,
      bool blockNativeResponder) override;
  virtual void schedulerDidSendAccessibilityEvent(
      const facebook::react::ShadowView &shadowView,
      std::string const &eventType) override;
};

} // namespace Microsoft::ReactNative<|MERGE_RESOLUTION|>--- conflicted
+++ resolved
@@ -8,7 +8,11 @@
 #include <react/renderer/scheduler/SchedulerDelegate.h>
 #include <react/renderer/scheduler/SurfaceManager.h>
 #include <winrt/Windows.UI.Composition.h>
+#ifdef USE_WINCOMP
+#include "WinComp/CompComponentViewRegistry.h"
+#else
 #include "ComponentViewRegistry.h"
+#endif
 
 namespace facebook::react {
 class Scheduler;
@@ -46,7 +50,7 @@
       const facebook::react::LayoutConstraints &layoutConstraints,
       const facebook::react::LayoutContext &layoutContext) const noexcept;
 
-  const ComponentViewRegistry &GetViewRegistry() const noexcept;
+  const IComponentViewRegistry &GetViewRegistry() const noexcept;
 
  private:
   void installFabricUIManager() noexcept;
@@ -66,19 +70,21 @@
   bool m_transactionInFlight{false};
   bool m_followUpTransactionRequired{false};
 
+#ifdef USE_WINCOMP
+  CompComponentViewRegistry m_registry;
+#else
   ComponentViewRegistry m_registry;
-<<<<<<< HEAD
+#endif
   struct SurfaceInfo {
     winrt::Windows::UI::Composition::Visual rootVisual{nullptr};
     std::shared_ptr<CompContext> compContext;
+
+#ifndef USE_WINCOMP
+    XamlView xamlView;
+#endif // USE_WINCOMP
   };
 
-  std::unordered_map<facebook::react::SurfaceId, /*XamlView*/ SurfaceInfo> m_surfaceRegistry;
-=======
-#ifndef CORE_ABI
-  std::unordered_map<facebook::react::SurfaceId, XamlView> m_surfaceRegistry;
-#endif // CORE_ABI
->>>>>>> ddfe3bbb
+  std::unordered_map<facebook::react::SurfaceId, SurfaceInfo> m_surfaceRegistry;
 
   // Inherited via SchedulerDelegate
   virtual void schedulerDidFinishTransaction(
