// Copyright (c) Microsoft Corporation.
// Licensed under the MIT License.

#include "AbiState.h"

namespace Microsoft::ReactNative {

AbiComponentState::AbiComponentState(facebook::react::State::Shared const &state) {
  m_state = std::static_pointer_cast<facebook::react::ConcreteState<AbiStateData> const>(state);
}

winrt::Windows::Foundation::IInspectable AbiComponentState::Data() noexcept {
  return m_state->getData().userdata;
}

void AbiComponentState::UpdateState(const winrt::Windows::Foundation::IInspectable &data) noexcept {
  AbiStateData state;
  state.userdata = data;
  m_state->updateState(std::move(state));
}

void AbiComponentState::UpdateStateWithMutation(
    const winrt::Microsoft::ReactNative::StateUpdateMutation &mutation) noexcept {
<<<<<<< HEAD
  m_state->updateState(
    [mutation](const AbiStateData& oldData)
  {
=======
  m_state->updateState([mutation](const AbiStateData &oldData) {
>>>>>>> d876a1f6
    return std::make_shared<AbiStateData const>(mutation(oldData.userdata));
  });
}

} // namespace Microsoft::ReactNative<|MERGE_RESOLUTION|>--- conflicted
+++ resolved
@@ -21,13 +21,7 @@
 
 void AbiComponentState::UpdateStateWithMutation(
     const winrt::Microsoft::ReactNative::StateUpdateMutation &mutation) noexcept {
-<<<<<<< HEAD
-  m_state->updateState(
-    [mutation](const AbiStateData& oldData)
-  {
-=======
   m_state->updateState([mutation](const AbiStateData &oldData) {
->>>>>>> d876a1f6
     return std::make_shared<AbiStateData const>(mutation(oldData.userdata));
   });
 }
