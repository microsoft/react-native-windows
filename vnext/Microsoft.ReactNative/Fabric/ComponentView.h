
// Copyright (c) Microsoft Corporation.
// Licensed under the MIT License.

#pragma once

#include <functional/functor.h>
#include <inspectable.h>
#include <react/renderer/componentregistry/ComponentDescriptorProvider.h>
#include <react/renderer/components/view/ViewEventEmitter.h>
#include <react/renderer/components/view/ViewProps.h>
#include <react/renderer/core/LayoutMetrics.h>

#include <Fabric/Composition/Theme.h>
#include <winrt/Microsoft.ReactNative.Composition.Input.h>

namespace Microsoft::ReactNative {

enum class RNComponentViewUpdateMask : std::uint_fast8_t {
  None = 0,
  Props = 1 << 0,
  EventEmitter = 1 << 1,
  State = 1 << 2,
  LayoutMetrics = 1 << 3,

  All = Props | EventEmitter | State | LayoutMetrics
};

enum class ClipState : std::uint_fast8_t {
  NoClip = 0,
  PartialClip = 1,
  FullyClipped = 2,
};

DEFINE_ENUM_FLAG_OPERATORS(RNComponentViewUpdateMask);

struct RootComponentView;

struct BringIntoViewOptions {
  bool AnimationDesired{false};
  // NaN will bring the element fully into view aligned to the nearest edge of the viewport
  float HorizontalAlignmentRatio{std::numeric_limits<float>::quiet_NaN()};
  float HorizontalOffset{0};
  std::optional<facebook::react::Rect> TargetRect;
  // NaN will bring the element fully into view aligned to the nearest edge of the viewport
  float VerticalAlignmentRatio{std::numeric_limits<float>::quiet_NaN()};
  float VerticalOffset{0};
};

struct IComponentView {
  virtual std::vector<facebook::react::ComponentDescriptorProvider>
  supplementalComponentDescriptorProviders() noexcept = 0;
  virtual void mountChildComponentView(IComponentView &childComponentView, uint32_t index) noexcept = 0;
  virtual void unmountChildComponentView(IComponentView &childComponentView, uint32_t index) noexcept = 0;
  virtual void updateProps(
      facebook::react::Props::Shared const &props,
      facebook::react::Props::Shared const &oldProps) noexcept = 0;
  virtual void updateEventEmitter(facebook::react::EventEmitter::Shared const &eventEmitter) noexcept = 0;
  virtual void updateState(
      facebook::react::State::Shared const &state,
      facebook::react::State::Shared const &oldState) noexcept = 0;
  virtual void updateLayoutMetrics(
      facebook::react::LayoutMetrics const &layoutMetrics,
      facebook::react::LayoutMetrics const &oldLayoutMetrics) noexcept = 0;
  virtual void finalizeUpdates(RNComponentViewUpdateMask updateMask) noexcept = 0;
  virtual void prepareForRecycle() noexcept = 0;
  virtual facebook::react::Props::Shared props() noexcept = 0;
  virtual void handleCommand(std::string const &commandName, folly::dynamic const &arg) noexcept = 0;
  virtual RootComponentView *rootComponentView() noexcept = 0;
  virtual void parent(IComponentView *parent) noexcept = 0;
  virtual IComponentView *parent() const noexcept = 0;
  virtual void theme(const std::shared_ptr<Composition::Theme> &theme) noexcept = 0;
  virtual std::shared_ptr<Composition::Theme> &theme() const noexcept = 0;
  virtual void onThemeChanged() noexcept = 0;
  virtual const std::vector<IComponentView *> &children() const noexcept = 0;
  // Run fn on all children of this node until fn returns true
  // returns true if the fn ever returned true
  virtual bool runOnChildren(bool forward, Mso::Functor<bool(IComponentView &)> &fn) noexcept = 0;
  virtual RECT getClientRect() const noexcept = 0;
  // The offset from this elements parent to its children (accounts for things like scroll position)
  virtual facebook::react::Point getClientOffset() const noexcept = 0;
  virtual void onFocusLost() noexcept = 0;
  virtual void onFocusGained() noexcept = 0;
  virtual void onPointerEntered(
      const winrt::Microsoft::ReactNative::Composition::Input::PointerRoutedEventArgs &args) noexcept = 0;
  virtual void onPointerExited(
      const winrt::Microsoft::ReactNative::Composition::Input::PointerRoutedEventArgs &args) noexcept = 0;
  virtual void onPointerPressed(
      const winrt::Microsoft::ReactNative::Composition::Input::PointerRoutedEventArgs &args) noexcept = 0;
  virtual void onPointerReleased(
      const winrt::Microsoft::ReactNative::Composition::Input::PointerRoutedEventArgs &args) noexcept = 0;
  virtual void onPointerMoved(
      const winrt::Microsoft::ReactNative::Composition::Input::PointerRoutedEventArgs &args) noexcept = 0;
  virtual void onPointerWheelChanged(
      const winrt::Microsoft::ReactNative::Composition::Input::PointerRoutedEventArgs &args) noexcept = 0;
  virtual void onKeyDown(
      const winrt::Microsoft::ReactNative::Composition::Input::KeyboardSource &source,
      const winrt::Microsoft::ReactNative::Composition::Input::KeyRoutedEventArgs &args) noexcept = 0;
  virtual void onKeyUp(
      const winrt::Microsoft::ReactNative::Composition::Input::KeyboardSource &source,
      const winrt::Microsoft::ReactNative::Composition::Input::KeyRoutedEventArgs &args) noexcept = 0;
  virtual void onCharacterReceived(
      const winrt::Microsoft::ReactNative::Composition::Input::KeyboardSource &source,
      const winrt::Microsoft::ReactNative::Composition::Input::CharacterReceivedRoutedEventArgs &args) noexcept = 0;
  virtual bool focusable() const noexcept = 0;
  virtual facebook::react::SharedViewEventEmitter eventEmitterAtPoint(facebook::react::Point pt) noexcept = 0;
  virtual facebook::react::SharedViewEventEmitter eventEmitter() noexcept = 0;
  virtual facebook::react::Tag tag() const noexcept = 0;
  // By default, hitTests according the pointerEvents prop on the Component.
  // If ignorePointerEvents = true, all Components are treated as valid targets
  virtual facebook::react::Tag hitTest(
      facebook::react::Point pt,
      facebook::react::Point &localPt,
      bool ignorePointerEvents = false) const noexcept = 0;
  virtual winrt::IInspectable EnsureUiaProvider() noexcept = 0;
  virtual std::optional<std::string> getAcccessiblityValue() noexcept = 0;
  virtual void setAcccessiblityValue(std::string &&value) noexcept = 0;
  virtual bool getAcccessiblityIsReadOnly() noexcept = 0;

  // Notify up the tree to bring the rect into view by scrolling as needed
  virtual void StartBringIntoView(BringIntoViewOptions &&args) noexcept = 0;
<<<<<<< HEAD
  virtual std::optional<std::string> getAcccessiblityValue() noexcept = 0;
  virtual void setAcccessiblityValue(std::string&& value) noexcept = 0;
  virtual bool getAcccessiblityIsReadOnly() noexcept = 0;
=======
  virtual ClipState getClipState() noexcept = 0;
>>>>>>> f47033e4
};

// Run fn on all nodes of the component view tree starting from this one until fn returns true
// returns true if the fn ever returned true
bool walkTree(IComponentView &view, bool forward, Mso::Functor<bool(IComponentView &)> &fn) noexcept;

} // namespace Microsoft::ReactNative<|MERGE_RESOLUTION|>--- conflicted
+++ resolved
@@ -119,13 +119,7 @@
 
   // Notify up the tree to bring the rect into view by scrolling as needed
   virtual void StartBringIntoView(BringIntoViewOptions &&args) noexcept = 0;
-<<<<<<< HEAD
-  virtual std::optional<std::string> getAcccessiblityValue() noexcept = 0;
-  virtual void setAcccessiblityValue(std::string&& value) noexcept = 0;
-  virtual bool getAcccessiblityIsReadOnly() noexcept = 0;
-=======
   virtual ClipState getClipState() noexcept = 0;
->>>>>>> f47033e4
 };
 
 // Run fn on all nodes of the component view tree starting from this one until fn returns true
