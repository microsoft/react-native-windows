
#include "pch.h"
#include "CompositionContextHelper.h"
#include <algorithm>
#if __has_include("Composition.Experimental.SystemCompositionContextHelper.g.cpp")
#include "Composition.Experimental.SystemCompositionContextHelper.g.cpp"
#endif
#ifdef USE_WINUI3
#if __has_include("Composition.Experimental.MicrosoftCompositionContextHelper.g.cpp")
#include "Composition.Experimental.MicrosoftCompositionContextHelper.g.cpp"
#endif
#endif

#include <Windows.Graphics.Interop.h>
#include <windows.ui.composition.interop.h>
#include <winrt/Microsoft.ReactNative.Composition.Input.h>
#include <winrt/Windows.Graphics.DirectX.Direct3D11.h>
#include <winrt/Windows.UI.Composition.h>
#include <winrt/Windows.UI.Composition.interactions.h>
#include "CompositionHelpers.h"

#ifdef USE_WINUI3
#include <winrt/Microsoft.UI.Composition.h>
#include <winrt/Microsoft.UI.Composition.interactions.h>
#include <winrt/Microsoft.UI.Composition.interop.h>
#endif

namespace Microsoft::ReactNative::Composition::Experimental {

template <typename TSpriteVisual>
struct CompositionTypeTraits {};

struct WindowsTypeTag;
template <>
struct CompositionTypeTraits<WindowsTypeTag> {
  using AnimationDelayBehavior = winrt::Windows::UI::Composition::AnimationDelayBehavior;
  using AnimationDirection = winrt::Windows::UI::Composition::AnimationDirection;
  using AnimationIterationBehavior = winrt::Windows::UI::Composition::AnimationIterationBehavior;
  using CompositionAnimation = winrt::Windows::UI::Composition::CompositionAnimation;
  using CompositionBackfaceVisibility = winrt::Windows::UI::Composition::CompositionBackfaceVisibility;
  using CompositionBrush = winrt::Windows::UI::Composition::CompositionBrush;
  using CompositionColorBrush = winrt::Windows::UI::Composition::CompositionColorBrush;
  using CompositionContainerShape = winrt::Windows::UI::Composition::CompositionContainerShape;
  using CompositionDrawingSurface = winrt::Windows::UI::Composition::CompositionDrawingSurface;
  using CompositionEasingFunction = winrt::Windows::UI::Composition::CompositionEasingFunction;
  using CompositionEllipseGeometry = winrt::Windows::UI::Composition::CompositionEllipseGeometry;
  using CompositionGeometry = winrt::Windows::UI::Composition::CompositionGeometry;
  using CompositionRoundedRectangleGeometry = winrt::Windows::UI::Composition::CompositionRoundedRectangleGeometry;
  using CompositionNineGridBrush = winrt::Windows::UI::Composition::CompositionNineGridBrush;
  using CompositionObject = winrt::Windows::UI::Composition::CompositionObject;
  using CompositionPath = winrt::Windows::UI::Composition::CompositionPath;
  using CompositionPropertySet = winrt::Windows::UI::Composition::CompositionPropertySet;
  using CompositionSpriteShape = winrt::Windows::UI::Composition::CompositionSpriteShape;
  using CompositionStretch = winrt::Windows::UI::Composition::CompositionStretch;
  using CompositionStrokeCap = winrt::Windows::UI::Composition::CompositionStrokeCap;
  using CompositionSurfaceBrush = winrt::Windows::UI::Composition::CompositionSurfaceBrush;
  using Compositor = winrt::Windows::UI::Composition::Compositor;
  using ContainerVisual = winrt::Windows::UI::Composition::ContainerVisual;
  using CubicBezierEasingFunction = winrt::Windows::UI::Composition::CubicBezierEasingFunction;
  using DropShadow = winrt::Windows::UI::Composition::DropShadow;
  using ExpressionAnimation = winrt::Windows::UI::Composition::ExpressionAnimation;
  using ICompositionSurface = winrt::Windows::UI::Composition::ICompositionSurface;
  using IInteractionTrackerOwner = winrt::Windows::UI::Composition::Interactions::IInteractionTrackerOwner;
  using InteractionSourceMode = winrt::Windows::UI::Composition::Interactions::InteractionSourceMode;
  using InteractionTracker = winrt::Windows::UI::Composition::Interactions::InteractionTracker;
  using InteractionTrackerCustomAnimationStateEnteredArgs =
      winrt::Windows::UI::Composition::Interactions::InteractionTrackerCustomAnimationStateEnteredArgs;
  using InteractionTrackerIdleStateEnteredArgs =
      winrt::Windows::UI::Composition::Interactions::InteractionTrackerIdleStateEnteredArgs;
  using InteractionTrackerInertiaStateEnteredArgs =
      winrt::Windows::UI::Composition::Interactions::InteractionTrackerInertiaStateEnteredArgs;
  using InteractionTrackerInteractingStateEnteredArgs =
      winrt::Windows::UI::Composition::Interactions::InteractionTrackerInteractingStateEnteredArgs;
  using InteractionTrackerRequestIgnoredArgs =
      winrt::Windows::UI::Composition::Interactions::InteractionTrackerRequestIgnoredArgs;
  using InteractionTrackerValuesChangedArgs =
      winrt::Windows::UI::Composition::Interactions::InteractionTrackerValuesChangedArgs;
  using InteractionTrackerInertiaRestingValue =
      winrt::Windows::UI::Composition::Interactions::InteractionTrackerInertiaRestingValue;
  using InteractionTrackerInertiaModifier =
      winrt::Windows::UI::Composition::Interactions::InteractionTrackerInertiaModifier;
  using ScalarKeyFrameAnimation = winrt::Windows::UI::Composition::ScalarKeyFrameAnimation;
  using ShapeVisual = winrt::Windows::UI::Composition::ShapeVisual;
  using SpriteVisual = winrt::Windows::UI::Composition::SpriteVisual;
  using StepEasingFunction = winrt::Windows::UI::Composition::StepEasingFunction;
  using Visual = winrt::Windows::UI::Composition::Visual;
  using VisualInteractionSource = winrt::Windows::UI::Composition::Interactions::VisualInteractionSource;
  using VisualInteractionSourceRedirectionMode =
      winrt::Windows::UI::Composition::Interactions::VisualInteractionSourceRedirectionMode;
  using CompositionGraphicsDevice = winrt::Windows::UI::Composition::CompositionGraphicsDevice;

  using ICompositionDrawingSurfaceInterop = ABI::Windows::UI::Composition::ICompositionDrawingSurfaceInterop;
  using ICompositorInterop = ABI::Windows::UI::Composition::ICompositorInterop;

  using IInnerCompositionCompositor = IWindowsCompositionCompositor;
  using IInnerCompositionDropShadow = IWindowsCompositionDropShadow;
  using IInnerCompositionVisual = IWindowsCompositionVisual;
  using IInnerCompositionBrush = IWindowsCompositionBrush;
  using IInnerCompositionDrawingSurface = IWindowsCompositionDrawingSurfaceInner;
  using CompositionContextHelper =
      winrt::Microsoft::ReactNative::Composition::Experimental::SystemCompositionContextHelper;
};
using WindowsTypeRedirects = CompositionTypeTraits<WindowsTypeTag>;

#ifdef USE_WINUI3
struct MicrosoftTypeTag;
template <>
struct CompositionTypeTraits<MicrosoftTypeTag> {
  using AnimationDelayBehavior = winrt::Microsoft::UI::Composition::AnimationDelayBehavior;
  using AnimationDirection = winrt::Microsoft::UI::Composition::AnimationDirection;
  using AnimationIterationBehavior = winrt::Microsoft::UI::Composition::AnimationIterationBehavior;
  using CompositionAnimation = winrt::Microsoft::UI::Composition::CompositionAnimation;
  using CompositionBackfaceVisibility = winrt::Microsoft::UI::Composition::CompositionBackfaceVisibility;
  using CompositionBrush = winrt::Microsoft::UI::Composition::CompositionBrush;
  using CompositionColorBrush = winrt::Microsoft::UI::Composition::CompositionColorBrush;
  using CompositionContainerShape = winrt::Microsoft::UI::Composition::CompositionContainerShape;
  using CompositionDrawingSurface = winrt::Microsoft::UI::Composition::CompositionDrawingSurface;
  using CompositionEasingFunction = winrt::Microsoft::UI::Composition::CompositionEasingFunction;
  using CompositionEllipseGeometry = winrt::Microsoft::UI::Composition::CompositionEllipseGeometry;
  using CompositionGeometry = winrt::Microsoft::UI::Composition::CompositionGeometry;
  using CompositionRoundedRectangleGeometry = winrt::Microsoft::UI::Composition::CompositionRoundedRectangleGeometry;
  using CompositionNineGridBrush = winrt::Microsoft::UI::Composition::CompositionNineGridBrush;
  using CompositionObject = winrt::Microsoft::UI::Composition::CompositionObject;
  using CompositionPath = winrt::Microsoft::UI::Composition::CompositionPath;
  using CompositionPropertySet = winrt::Microsoft::UI::Composition::CompositionPropertySet;
  using CompositionSpriteShape = winrt::Microsoft::UI::Composition::CompositionSpriteShape;
  using CompositionStretch = winrt::Microsoft::UI::Composition::CompositionStretch;
  using CompositionStrokeCap = winrt::Microsoft::UI::Composition::CompositionStrokeCap;
  using CompositionSurfaceBrush = winrt::Microsoft::UI::Composition::CompositionSurfaceBrush;
  using Compositor = winrt::Microsoft::UI::Composition::Compositor;
  using ContainerVisual = winrt::Microsoft::UI::Composition::ContainerVisual;
  using CubicBezierEasingFunction = winrt::Microsoft::UI::Composition::CubicBezierEasingFunction;
  using DropShadow = winrt::Microsoft::UI::Composition::DropShadow;
  using ExpressionAnimation = winrt::Microsoft::UI::Composition::ExpressionAnimation;
  using ICompositionSurface = winrt::Microsoft::UI::Composition::ICompositionSurface;
  using IInteractionTrackerOwner = winrt::Microsoft::UI::Composition::Interactions::IInteractionTrackerOwner;
  using InteractionSourceMode = winrt::Microsoft::UI::Composition::Interactions::InteractionSourceMode;
  using InteractionTracker = winrt::Microsoft::UI::Composition::Interactions::InteractionTracker;
  using InteractionTrackerCustomAnimationStateEnteredArgs =
      winrt::Microsoft::UI::Composition::Interactions::InteractionTrackerCustomAnimationStateEnteredArgs;
  using InteractionTrackerIdleStateEnteredArgs =
      winrt::Microsoft::UI::Composition::Interactions::InteractionTrackerIdleStateEnteredArgs;
  using InteractionTrackerInertiaStateEnteredArgs =
      winrt::Microsoft::UI::Composition::Interactions::InteractionTrackerInertiaStateEnteredArgs;
  using InteractionTrackerInteractingStateEnteredArgs =
      winrt::Microsoft::UI::Composition::Interactions::InteractionTrackerInteractingStateEnteredArgs;
  using InteractionTrackerRequestIgnoredArgs =
      winrt::Microsoft::UI::Composition::Interactions::InteractionTrackerRequestIgnoredArgs;
  using InteractionTrackerValuesChangedArgs =
      winrt::Microsoft::UI::Composition::Interactions::InteractionTrackerValuesChangedArgs;
  using InteractionTrackerInertiaRestingValue =
      winrt::Microsoft::UI::Composition::Interactions::InteractionTrackerInertiaRestingValue;
  using InteractionTrackerInertiaModifier =
      winrt::Microsoft::UI::Composition::Interactions::InteractionTrackerInertiaModifier;
  using ScalarKeyFrameAnimation = winrt::Microsoft::UI::Composition::ScalarKeyFrameAnimation;
  using ShapeVisual = winrt::Microsoft::UI::Composition::ShapeVisual;
  using SpriteVisual = winrt::Microsoft::UI::Composition::SpriteVisual;
  using StepEasingFunction = winrt::Microsoft::UI::Composition::StepEasingFunction;
  using Visual = winrt::Microsoft::UI::Composition::Visual;
  using VisualInteractionSource = winrt::Microsoft::UI::Composition::Interactions::VisualInteractionSource;
  using VisualInteractionSourceRedirectionMode =
      winrt::Microsoft::UI::Composition::Interactions::VisualInteractionSourceRedirectionMode;
  using CompositionGraphicsDevice = winrt::Microsoft::UI::Composition::CompositionGraphicsDevice;

  using ICompositionDrawingSurfaceInterop = winrt::Microsoft::UI::Composition::ICompositionDrawingSurfaceInterop;
  using ICompositorInterop = winrt::Microsoft::UI::Composition::ICompositorInterop;

  using IInnerCompositionCompositor = IMicrosoftCompositionCompositor;
  using IInnerCompositionDropShadow = IMicrosoftCompositionDropShadow;
  using IInnerCompositionVisual = IMicrosoftCompositionVisual;
  using IInnerCompositionBrush = IMicrosoftCompositionBrush;
  using IInnerCompositionDrawingSurface = IMicrosoftCompositionDrawingSurfaceInner;
  using CompositionContextHelper =
      winrt::Microsoft::ReactNative::Composition::Experimental::MicrosoftCompositionContextHelper;
};
using MicrosoftTypeRedirects = CompositionTypeTraits<MicrosoftTypeTag>;
#endif

struct GeometrySource : public winrt::implements<
                            GeometrySource,
                            winrt::Windows::Graphics::IGeometrySource2D,
                            ABI::Windows::Graphics::IGeometrySource2DInterop> {
  GeometrySource(ID2D1Geometry *pGeometry) noexcept {
    m_geometry.copy_from(pGeometry);
  }

  IFACEMETHODIMP GetGeometry(ID2D1Geometry **value) noexcept override {
    m_geometry.copy_to(value);
    return S_OK;
  }

  IFACEMETHODIMP TryGetGeometryUsingFactory(ID2D1Factory *, ID2D1Geometry **) noexcept override {
    return E_NOTIMPL;
  }

 private:
  winrt::com_ptr<ID2D1Geometry> m_geometry;
};

template <typename TTypeRedirects>
struct CompDropShadow : public winrt::implements<
                            CompDropShadow<TTypeRedirects>,
                            winrt::Microsoft::ReactNative::Composition::Experimental::IDropShadow,
                            typename TTypeRedirects::IInnerCompositionDropShadow> {
  CompDropShadow(typename TTypeRedirects::DropShadow const &shadow) : m_shadow(shadow) {}

  typename TTypeRedirects::DropShadow InnerShadow() const noexcept override {
    return m_shadow;
  }

  void Offset(winrt::Windows::Foundation::Numerics::float3 const &offset) noexcept {
    m_shadow.Offset(offset);
  }

  void Opacity(float opacity) noexcept {
    m_shadow.Opacity(opacity);
  }

  void BlurRadius(float radius) noexcept {
    m_shadow.BlurRadius(radius);
  }

  void Color(winrt::Windows::UI::Color color) noexcept {
    m_shadow.Color(color);
  }

 private:
  typename TTypeRedirects::DropShadow m_shadow;
};
using WindowsCompDropShadow = CompDropShadow<WindowsTypeRedirects>;
#ifdef USE_WINUI3
using MicrosoftCompDropShadow = CompDropShadow<MicrosoftTypeRedirects>;
#endif

template <typename TTypeRedirects>
struct CompBrush : public winrt::implements<
                       CompBrush<TTypeRedirects>,
                       winrt::Microsoft::ReactNative::Composition::Experimental::IBrush,
                       typename TTypeRedirects::IInnerCompositionBrush> {
  CompBrush(typename TTypeRedirects::CompositionBrush const &brush) : m_brush(brush) {}

  typename TTypeRedirects::CompositionBrush InnerBrush() const noexcept {
    return m_brush;
  }

 private:
  typename TTypeRedirects::CompositionBrush m_brush;
};
using WindowsCompBrush = CompBrush<WindowsTypeRedirects>;
#ifdef USE_WINUI3
using MicrosoftCompBrush = CompBrush<MicrosoftTypeRedirects>;
#endif

template <typename TTypeRedirects>
struct CompDrawingSurfaceBrush : public winrt::implements<
                                     CompDrawingSurfaceBrush<TTypeRedirects>,
                                     winrt::Microsoft::ReactNative::Composition::Experimental::IDrawingSurfaceBrush,
                                     winrt::Microsoft::ReactNative::Composition::Experimental::IBrush,
                                     typename TTypeRedirects::IInnerCompositionBrush,
                                     ICompositionDrawingSurfaceInterop,
                                     typename TTypeRedirects::IInnerCompositionDrawingSurface> {
  CompDrawingSurfaceBrush(
      const typename TTypeRedirects::Compositor &compositor,
      typename TTypeRedirects::CompositionDrawingSurface const &drawingSurface)
      : m_brush(compositor.CreateSurfaceBrush(drawingSurface)) {
    drawingSurface.as(m_drawingSurfaceInterop);
  }

  HRESULT BeginDraw(ID2D1DeviceContext **deviceContextOut, float xDpi, float yDpi, POINT *offset) noexcept {
#ifdef DEBUG
    // Drawing to a zero sized surface is a waste of time
    auto size = m_drawingSurfaceInterop.as<typename TTypeRedirects::CompositionDrawingSurface>().Size();
    assert(size.Width != 0 && size.Height != 0);
#endif

    auto hr =
        m_drawingSurfaceInterop->BeginDraw(nullptr, __uuidof(ID2D1DeviceContext), (void **)deviceContextOut, offset);
    if (SUCCEEDED(hr)) {
      (*deviceContextOut)->SetDpi(xDpi, yDpi);
    }
    return hr;
  }

  HRESULT EndDraw() noexcept {
    return m_drawingSurfaceInterop->EndDraw();
  }

  typename TTypeRedirects::ICompositionSurface Inner() const noexcept {
    typename TTypeRedirects::ICompositionSurface surface;
    m_drawingSurfaceInterop.as(surface);
    return surface;
  }

  typename TTypeRedirects::CompositionBrush InnerBrush() const noexcept {
    return m_brush;
  }

  void HorizontalAlignmentRatio(float ratio) noexcept {
    m_brush.HorizontalAlignmentRatio(ratio);
  }
  void VerticalAlignmentRatio(float ratio) noexcept {
    m_brush.VerticalAlignmentRatio(ratio);
  }

  void Stretch(winrt::Microsoft::ReactNative::Composition::Experimental::CompositionStretch mode) noexcept {
    static_assert(
        static_cast<winrt::Microsoft::ReactNative::Composition::Experimental::CompositionStretch>(
            TTypeRedirects::CompositionStretch::None) ==
        winrt::Microsoft::ReactNative::Composition::Experimental::CompositionStretch::None);
    static_assert(
        static_cast<winrt::Microsoft::ReactNative::Composition::Experimental::CompositionStretch>(
            TTypeRedirects::CompositionStretch::Fill) ==
        winrt::Microsoft::ReactNative::Composition::Experimental::CompositionStretch::Fill);
    static_assert(
        static_cast<winrt::Microsoft::ReactNative::Composition::Experimental::CompositionStretch>(
            TTypeRedirects::CompositionStretch::Uniform) ==
        winrt::Microsoft::ReactNative::Composition::Experimental::CompositionStretch::Uniform);
    static_assert(
        static_cast<winrt::Microsoft::ReactNative::Composition::Experimental::CompositionStretch>(
            TTypeRedirects::CompositionStretch::UniformToFill) ==
        winrt::Microsoft::ReactNative::Composition::Experimental::CompositionStretch::UniformToFill);

    m_brush.Stretch(static_cast<typename TTypeRedirects::CompositionStretch>(mode));
  }

 private:
  typename TTypeRedirects::CompositionSurfaceBrush m_brush;
  winrt::com_ptr<typename TTypeRedirects::ICompositionDrawingSurfaceInterop> m_drawingSurfaceInterop;
};
using WindowsCompDrawingSurfaceBrush = CompDrawingSurfaceBrush<WindowsTypeRedirects>;
#ifdef USE_WINUI3
using MicrosoftCompDrawingSurfaceBrush = CompDrawingSurfaceBrush<MicrosoftTypeRedirects>;
#endif

template <typename TTypeRedirects>
void SetAnimationClass(
    winrt::Microsoft::ReactNative::Composition::Experimental::AnimationClass value,
    typename const TTypeRedirects::Visual &visual) {
  constexpr int64_t ScrollBarExpandBeginTime = 400; // ms
  constexpr int64_t ScrollBarExpandDuration = 167; // ms
  constexpr int64_t SwitchDuration = 167; // ms

  switch (value) {
    case winrt::Microsoft::ReactNative::Composition::Experimental::AnimationClass::None: {
      visual.ImplicitAnimations(nullptr);
      break;
    }

    case winrt::Microsoft::ReactNative::Composition::Experimental::AnimationClass::SwitchThumb: {
      auto compositor = visual.Compositor();
      auto offsetAnimation = compositor.CreateVector3KeyFrameAnimation();
      offsetAnimation.InsertExpressionKeyFrame(
          0.0f, L"vector3(this.CurrentValue.X, this.FinalValue.Y, this.FinalValue.Z)");
      offsetAnimation.InsertExpressionKeyFrame(1.0f, L"this.FinalValue");
      offsetAnimation.Target(L"Offset");
      offsetAnimation.Duration(std::chrono::milliseconds(SwitchDuration));

      auto implicitAnimations = compositor.CreateImplicitAnimationCollection();
      implicitAnimations.Insert(L"Offset", offsetAnimation);

      visual.ImplicitAnimations(implicitAnimations);
      break;
    }

    case winrt::Microsoft::ReactNative::Composition::Experimental::AnimationClass::ScrollBar: {
      auto compositor = visual.Compositor();

      auto opacityAnimation = compositor.CreateScalarKeyFrameAnimation();
      opacityAnimation.InsertExpressionKeyFrame(0.0f, L"this.StartingValue");
      opacityAnimation.InsertExpressionKeyFrame(1.0f, L"this.FinalValue");
      opacityAnimation.Target(L"Opacity");
      opacityAnimation.DelayTime(std::chrono::milliseconds(ScrollBarExpandBeginTime));
      opacityAnimation.Duration(std::chrono::milliseconds(ScrollBarExpandDuration));

      auto implicitAnimations = compositor.CreateImplicitAnimationCollection();
      implicitAnimations.Insert(L"Opacity", opacityAnimation);
      visual.ImplicitAnimations(implicitAnimations);
      break;
    }

    case winrt::Microsoft::ReactNative::Composition::Experimental::AnimationClass::ScrollBarThumbVertical:
    case winrt::Microsoft::ReactNative::Composition::Experimental::AnimationClass::ScrollBarThumbHorizontal: {
      auto compositor = visual.Compositor();
      auto offsetAnimation = compositor.CreateVector3KeyFrameAnimation();
      // We cannot just use a DelayTime, since we want changes to the offset in the scrolling dirction to happen
      // immediately, and only delay the offset changes used when hiding/showing the scrollbar
      float delayStartFrameOffset =
          static_cast<float>(ScrollBarExpandBeginTime) / (ScrollBarExpandBeginTime + ScrollBarExpandDuration);
      if (value == winrt::Microsoft::ReactNative::Composition::Experimental::AnimationClass::ScrollBarThumbVertical) {
        offsetAnimation.InsertExpressionKeyFrame(
            0.0f, L"vector3(this.CurrentValue.X, this.FinalValue.Y, this.FinalValue.Z)");
        offsetAnimation.InsertExpressionKeyFrame(
            delayStartFrameOffset, L"vector3(this.CurrentValue.X, this.FinalValue.Y, this.FinalValue.Z)");
      } else {
        offsetAnimation.InsertExpressionKeyFrame(
            0.0f, L"vector3(this.FinalValue.X, this.CurrentValue.Y, this.FinalValue.Z)");
        offsetAnimation.InsertExpressionKeyFrame(
            delayStartFrameOffset, L"vector3(this.FinalValue.X, this.CurrentValue.Y, this.FinalValue.Z)");
      }
      offsetAnimation.InsertExpressionKeyFrame(1.0f, L"this.FinalValue");
      offsetAnimation.Target(L"Offset");
      offsetAnimation.Duration(std::chrono::milliseconds(ScrollBarExpandBeginTime + ScrollBarExpandDuration));

      auto scaleAnimation = compositor.CreateVector3KeyFrameAnimation();
      scaleAnimation.InsertExpressionKeyFrame(0.0f, L"this.StartingValue");
      scaleAnimation.InsertExpressionKeyFrame(1.0f, L"this.FinalValue");
      scaleAnimation.Target(L"Scale");
      scaleAnimation.DelayTime(std::chrono::milliseconds(ScrollBarExpandBeginTime));
      scaleAnimation.Duration(std::chrono::milliseconds(ScrollBarExpandDuration));

      auto implicitAnimations = compositor.CreateImplicitAnimationCollection();
      implicitAnimations.Insert(L"Offset", offsetAnimation);
      implicitAnimations.Insert(L"Scale", scaleAnimation);

      visual.ImplicitAnimations(implicitAnimations);
    }
  }
}

template <typename TTypeRedirects, typename TVisual = typename TTypeRedirects::Visual>
struct CompVisualImpl {
  CompVisualImpl(typename TVisual const &visual) : m_visual(visual) {}

  typename TTypeRedirects::Visual InnerVisual() const noexcept {
    return m_visual;
  }

  void InsertAt(
      const winrt::Microsoft::ReactNative::Composition::Experimental::IVisual &visual,
      uint32_t index) noexcept {
    auto containerChildren = InnerVisual().as<typename TTypeRedirects::ContainerVisual>().Children();
    auto compVisual = TTypeRedirects::CompositionContextHelper::InnerVisual(visual);
    if (index == 0) {
      containerChildren.InsertAtBottom(compVisual);
      return;
    }
    auto insertAfter = containerChildren.First();
    for (uint32_t i = 1; i < index; i++)
      insertAfter.MoveNext();
    containerChildren.InsertAbove(compVisual, insertAfter.Current());
  }

  void Remove(const winrt::Microsoft::ReactNative::Composition::Experimental::IVisual &visual) noexcept {
    auto compVisual = TTypeRedirects::CompositionContextHelper::InnerVisual(visual);
    auto containerChildren = InnerVisual().as<typename TTypeRedirects::ContainerVisual>().Children();
    containerChildren.Remove(compVisual);
  }

  winrt::Microsoft::ReactNative::Composition::Experimental::IVisual GetAt(uint32_t index) noexcept {
    auto containerChildren = m_visual.as<typename TTypeRedirects::ContainerVisual>().Children();
    auto it = containerChildren.First();
    for (uint32_t i = 0; i < index; i++)
      it.MoveNext();
    return TTypeRedirects::CompositionContextHelper::CreateVisual(it.Current());
  }

  void SetClippingPath(ID2D1Geometry *clippingPath) noexcept {
    if (!clippingPath) {
      m_visual.Clip(nullptr);
      return;
    }
    auto geometry = winrt::make<GeometrySource>(clippingPath);
    auto path = typename TTypeRedirects::CompositionPath(geometry);
    auto pathgeo = m_visual.Compositor().CreatePathGeometry(path);
    auto clip = m_visual.Compositor().CreateGeometricClip(pathgeo);
    m_visual.Clip(clip);
  }

  void Opacity(float opacity) noexcept {
    m_visual.Opacity(opacity);
  }

  void Scale(winrt::Windows::Foundation::Numerics::float3 const &scale) noexcept {
    m_visual.Scale(scale);
  }

  void TransformMatrix(winrt::Windows::Foundation::Numerics::float4x4 const &transform) noexcept {
    m_visual.TransformMatrix(transform);
  }

  void RotationAngle(float rotation) noexcept {
    m_visual.RotationAngle(rotation);
  }

  void IsVisible(bool isVisible) noexcept {
    m_visual.IsVisible(isVisible);
  }

  void Size(winrt::Windows::Foundation::Numerics::float2 const &size) noexcept {
    m_visual.Size(size);
  }

  void Offset(winrt::Windows::Foundation::Numerics::float3 const &offset) noexcept {
    m_visual.Offset(offset);
  }

  void Offset(
      winrt::Windows::Foundation::Numerics::float3 offset,
      winrt::Windows::Foundation::Numerics::float3 relativeAdjustment) noexcept {
    m_visual.Offset(offset);
    m_visual.RelativeOffsetAdjustment(relativeAdjustment);
  }

  void RelativeSizeWithOffset(
      winrt::Windows::Foundation::Numerics::float2 size,
      winrt::Windows::Foundation::Numerics::float2 relativeSizeAdjustment) noexcept {
    m_visual.Size(size);
    m_visual.RelativeSizeAdjustment(relativeSizeAdjustment);
  }

  winrt::Microsoft::ReactNative::Composition::Experimental::BackfaceVisibility BackfaceVisibility() const noexcept {
    return static_cast<winrt::Microsoft::ReactNative::Composition::Experimental::BackfaceVisibility>(
        m_visual.BackfaceVisibility());
  }

  void BackfaceVisibility(winrt::Microsoft::ReactNative::Composition::Experimental::BackfaceVisibility value) noexcept {
    m_visual.BackfaceVisibility(static_cast<typename TTypeRedirects::CompositionBackfaceVisibility>(value));
  }

  winrt::hstring Comment() const noexcept {
    return m_visual.Comment();
  }

  void Comment(winrt::hstring value) noexcept {
    m_visual.Comment(value);
  }

  void AnimationClass(winrt::Microsoft::ReactNative::Composition::Experimental::AnimationClass value) noexcept {
    SetAnimationClass<TTypeRedirects>(value, m_visual);
  }

 protected:
  TVisual m_visual;
};

template <typename TTypeRedirects>
struct CompVisual : public winrt::implements<
                        CompVisual<TTypeRedirects>,
                        winrt::Microsoft::ReactNative::Composition::Experimental::IVisual,
                        typename TTypeRedirects::IInnerCompositionVisual,
                        IVisualInterop>,
                    CompVisualImpl<TTypeRedirects> {
  using Super = CompVisualImpl<TTypeRedirects>;
  CompVisual(typename TTypeRedirects::Visual const &visual) : CompVisualImpl<TTypeRedirects>(visual) {}

  // IInnerCompositionVisual
  typename TTypeRedirects::Visual InnerVisual() const noexcept override {
    return Super::m_visual;
  }

  // IVisualInterop
  void SetClippingPath(ID2D1Geometry *clippingPath) noexcept override {
    Super::SetClippingPath(clippingPath);
  }
};
using WindowsCompVisual = CompVisual<WindowsTypeRedirects>;
#ifdef USE_WINUI3
using MicrosoftCompVisual = CompVisual<MicrosoftTypeRedirects>;
#endif

template <typename TTypeRedirects>
struct CompSpriteVisual : winrt::implements<
                              CompSpriteVisual<TTypeRedirects>,
                              winrt::Microsoft::ReactNative::Composition::Experimental::ISpriteVisual,
                              winrt::Microsoft::ReactNative::Composition::Experimental::IVisual,
                              typename TTypeRedirects::IInnerCompositionVisual,
                              IVisualInterop>,
                          CompVisualImpl<TTypeRedirects, typename TTypeRedirects::SpriteVisual> {
  using Super = CompVisualImpl<TTypeRedirects, typename TTypeRedirects::SpriteVisual>;
  CompSpriteVisual(typename TTypeRedirects::SpriteVisual const &visual) : Super(visual) {}

  // IInnerCompositionVisual
  typename TTypeRedirects::Visual InnerVisual() const noexcept override {
    return Super::m_visual;
  }

  // IVisualInterop
  void SetClippingPath(ID2D1Geometry *clippingPath) noexcept override {
    Super::SetClippingPath(clippingPath);
  }

  void Brush(const winrt::Microsoft::ReactNative::Composition::Experimental::IBrush &brush) noexcept {
    Super::m_visual.Brush(TTypeRedirects::CompositionContextHelper::InnerBrush(brush));
  }

  void Shadow(const winrt::Microsoft::ReactNative::Composition::Experimental::IDropShadow &shadow) noexcept {
    Super::m_visual.Shadow(TTypeRedirects::CompositionContextHelper::InnerDropShadow(shadow));
  }
};
using WindowsCompSpriteVisual = CompSpriteVisual<WindowsTypeRedirects>;
#ifdef USE_WINUI3
using MicrosoftCompSpriteVisual = CompSpriteVisual<MicrosoftTypeRedirects>;
#endif

template <typename TTypeRedirects>
struct CompRoundedRectangleVisual
    : winrt::implements<
          CompRoundedRectangleVisual<TTypeRedirects>,
          winrt::Microsoft::ReactNative::Composition::Experimental::IRoundedRectangleVisual,
          winrt::Microsoft::ReactNative::Composition::Experimental::IVisual,
          typename TTypeRedirects::IInnerCompositionVisual,
          IVisualInterop>,
      CompVisualImpl<TTypeRedirects> {
  using Super = CompVisualImpl<TTypeRedirects>;
  CompRoundedRectangleVisual(typename TTypeRedirects::ShapeVisual const &visual) : Super(visual) {
    auto compositor = visual.Compositor();
    m_geometry = compositor.CreateRoundedRectangleGeometry();
    m_spriteShape = compositor.CreateSpriteShape();
    m_spriteShape.Geometry(m_geometry);
    visual.Shapes().Append(m_spriteShape);
  }

  // IInnerCompositionVisual
  typename TTypeRedirects::Visual InnerVisual() const noexcept override {
    return Super::m_visual;
  }

  // IVisualInterop
  void SetClippingPath(ID2D1Geometry *clippingPath) noexcept override {
    Super::SetClippingPath(clippingPath);
  }

  void Size(winrt::Windows::Foundation::Numerics::float2 const &size) noexcept {
    m_size = size;
    Super::m_visual.Size(size);
    updateGeometry();
  }

  void updateGeometry() {
    m_geometry.Size({m_size.x - (m_strokeThickness * 2), m_size.y - (m_strokeThickness * 2)});
    m_geometry.CornerRadius({m_cornerRadius.x - m_strokeThickness, m_cornerRadius.y - m_strokeThickness});
    m_geometry.Offset({m_strokeThickness, m_strokeThickness});
  }

  void RelativeSizeWithOffset(
      winrt::Windows::Foundation::Numerics::float2 size,
      winrt::Windows::Foundation::Numerics::float2 relativeSizeAdjustment) noexcept {
    assert(false); // Does not correctly handle relativeSizeAdjustment - since geometry does not support
                   // RelativeSizeAdjustment
    m_size = size;
    Super::m_visual.Size(size);
    updateGeometry();

    Super::m_visual.RelativeSizeAdjustment(relativeSizeAdjustment);
  }

  void Brush(const winrt::Microsoft::ReactNative::Composition::Experimental::IBrush &brush) noexcept {
    m_spriteShape.FillBrush(TTypeRedirects::CompositionContextHelper::InnerBrush(brush));
  }

  void CornerRadius(winrt::Windows::Foundation::Numerics::float2 value) noexcept {
    m_cornerRadius = value;
    updateGeometry();
  }

  void StrokeBrush(const winrt::Microsoft::ReactNative::Composition::Experimental::IBrush &brush) noexcept {
    m_spriteShape.StrokeBrush(TTypeRedirects::CompositionContextHelper::InnerBrush(brush));
  }

  void StrokeThickness(float value) noexcept {
    m_strokeThickness = value;
    m_spriteShape.StrokeThickness(value);
    updateGeometry();
  }

 private:
  float m_strokeThickness{0.0f};
  winrt::Windows::Foundation::Numerics::float2 m_cornerRadius{0};
  winrt::Windows::Foundation::Numerics::float2 m_size{0};
  typename TTypeRedirects::CompositionSpriteShape m_spriteShape{nullptr};
  typename TTypeRedirects::CompositionRoundedRectangleGeometry m_geometry{nullptr};
};
using WindowsCompRoundedRectangleVisual = CompRoundedRectangleVisual<WindowsTypeRedirects>;
#ifdef USE_WINUI3
using MicrosoftCompRoundedRectangleVisual = CompRoundedRectangleVisual<MicrosoftTypeRedirects>;
#endif

struct CompScrollPositionChangedArgs
    : winrt::implements<
          CompScrollPositionChangedArgs,
          winrt::Microsoft::ReactNative::Composition::Experimental::IScrollPositionChangedArgs> {
  CompScrollPositionChangedArgs(winrt::Windows::Foundation::Numerics::float2 position) : m_position(position) {}

  winrt::Windows::Foundation::Numerics::float2 Position() const noexcept {
    return m_position;
  }

 private:
  winrt::Windows::Foundation::Numerics::float2 m_position;
};

template <typename TTypeRedirects>
struct CompScrollerVisual : winrt::implements<
                                CompScrollerVisual<TTypeRedirects>,
                                winrt::Microsoft::ReactNative::Composition::Experimental::IScrollVisual,
                                winrt::Microsoft::ReactNative::Composition::Experimental::IVisual,
                                typename TTypeRedirects::IInnerCompositionVisual,
                                IVisualInterop> {
  struct ScrollInteractionTrackerOwner
      : public winrt::implements<ScrollInteractionTrackerOwner, typename TTypeRedirects::IInteractionTrackerOwner> {
    ScrollInteractionTrackerOwner(CompScrollerVisual *outer) : m_outer(outer){};

    void CustomAnimationStateEntered(
        typename TTypeRedirects::InteractionTracker sender,
        typename TTypeRedirects::InteractionTrackerCustomAnimationStateEnteredArgs args) noexcept {
      m_outer->m_custom = true;
      m_outer->m_inertia = false;
    }
    void IdleStateEntered(
        typename TTypeRedirects::InteractionTracker sender,
        typename TTypeRedirects::InteractionTrackerIdleStateEnteredArgs args) noexcept {
      m_outer->m_custom = false;
      m_outer->m_inertia = false;
    }
    void InertiaStateEntered(
        typename TTypeRedirects::InteractionTracker sender,
        typename TTypeRedirects::InteractionTrackerInertiaStateEnteredArgs args) noexcept {
      m_outer->m_custom = false;
      m_outer->m_inertia = true;
      m_outer->m_currentPosition = args.NaturalRestingPosition();
      // When the user stops interacting with the object, tracker can go into two paths:
      // 1. tracker goes into idle state immediately
      // 2. tracker has just started gliding into Inertia state
      // Fire ScrollEndDrag
      m_outer->FireScrollEndDrag({args.NaturalRestingPosition().x, args.NaturalRestingPosition().y});
    }
    void InteractingStateEntered(
        typename TTypeRedirects::InteractionTracker sender,
        typename TTypeRedirects::InteractionTrackerInteractingStateEnteredArgs args) noexcept {
      // Fire when the user starts dragging the object
      m_outer->FireScrollBeginDrag({sender.Position().x, sender.Position().y});
    }
    void RequestIgnored(
        typename TTypeRedirects::InteractionTracker sender,
        typename TTypeRedirects::InteractionTrackerRequestIgnoredArgs args) noexcept {}
    void ValuesChanged(
        typename TTypeRedirects::InteractionTracker sender,
        typename TTypeRedirects::InteractionTrackerValuesChangedArgs args) noexcept {
      m_outer->m_currentPosition = args.Position();
      m_outer->FireScrollPositionChanged({args.Position().x, args.Position().y});
    }

   private:
    CompScrollerVisual *m_outer;
  };

  CompScrollerVisual(typename TTypeRedirects::SpriteVisual const &visual) : m_visual(visual) {
    auto compositor = m_visual.Compositor();
    m_contentVisual = compositor.CreateSpriteVisual();

    auto brush = compositor.CreateColorBrush({0, 0, 0, 0}); // transparent brush so that hit testing works
    m_visual.Brush(brush);
    m_contentVisual.Brush(brush);

    m_visual.Children().InsertAtTop(m_contentVisual);

    m_visual.Clip(compositor.CreateInsetClip(0, 0, 0, 0));

    m_interactionTracker = TTypeRedirects::InteractionTracker::CreateWithOwner(
        compositor, winrt::make<ScrollInteractionTrackerOwner>(this));

    m_interactionTracker.MinScale(1.0);
    m_interactionTracker.MaxScale(1.0);

    m_visualInteractionSource = TTypeRedirects::VisualInteractionSource::Create(m_visual);
    m_visualInteractionSource.ScaleSourceMode(TTypeRedirects::InteractionSourceMode::Disabled);
    m_interactionTracker.InteractionSources().Add(m_visualInteractionSource);
    UpdateInteractionModes();

    auto positionExpression = compositor.CreateExpressionAnimation(L"-tracker.Position");
    positionExpression.SetReferenceParameter(L"tracker", m_interactionTracker);
    m_contentVisual.StartAnimation(L"Offset", positionExpression);
  }

  typename TTypeRedirects::Visual InnerVisual() const noexcept {
    return m_visual;
  }

  void OnPointerPressed(
      const winrt::Microsoft::ReactNative::Composition::Input::PointerRoutedEventArgs &args) noexcept {
    if constexpr (std::is_same_v<TTypeRedirects, MicrosoftTypeRedirects>) {
      auto pointerDeviceType = args.Pointer().PointerDeviceType();
      if (pointerDeviceType == winrt::Microsoft::ReactNative::Composition::Input::PointerDeviceType::Touch) {
        m_visualInteractionSource.TryRedirectForManipulation(args.GetCurrentPoint(args.OriginalSource()).Inner());
      }
    }
  }

  bool Horizontal() const noexcept {
    return m_horizontal;
  }

  void Horizontal(bool value) noexcept {
    m_horizontal = value;

    UpdateInteractionModes();
    ConfigureSnapInertiaModifiers(); // Reconfigure modifiers when direction changes
  }

  void UpdateInteractionModes() noexcept {
    if (m_isScrollEnabled) {
      m_visualInteractionSource.PositionXSourceMode(
          m_horizontal ? TTypeRedirects::InteractionSourceMode::EnabledWithInertia
                       : TTypeRedirects::InteractionSourceMode::Disabled);
      m_visualInteractionSource.PositionYSourceMode(
          m_horizontal ? TTypeRedirects::InteractionSourceMode::Disabled
                       : TTypeRedirects::InteractionSourceMode::EnabledWithInertia);
      m_visualInteractionSource.ManipulationRedirectionMode(
          TTypeRedirects::VisualInteractionSourceRedirectionMode::CapableTouchpadAndPointerWheel);
    } else {
      m_visualInteractionSource.PositionXSourceMode(TTypeRedirects::InteractionSourceMode::Disabled);
      m_visualInteractionSource.PositionYSourceMode(TTypeRedirects::InteractionSourceMode::Disabled);
      m_visualInteractionSource.ManipulationRedirectionMode(
          TTypeRedirects::VisualInteractionSourceRedirectionMode::Off);
    }
  }

  void InsertAt(
      const winrt::Microsoft::ReactNative::Composition::Experimental::IVisual &visual,
      uint32_t index) noexcept {
    auto containerChildren = m_contentVisual.Children();
    auto compVisual = TTypeRedirects::CompositionContextHelper::InnerVisual(visual);
    if (index == 0) {
      containerChildren.InsertAtBottom(compVisual);
      return;
    }
    auto insertAfter = containerChildren.First();
    for (uint32_t i = 1; i < index; i++)
      insertAfter.MoveNext();
    containerChildren.InsertAbove(compVisual, insertAfter.Current());
  }

  void Remove(const winrt::Microsoft::ReactNative::Composition::Experimental::IVisual &visual) noexcept {
    auto compVisual = TTypeRedirects::CompositionContextHelper::InnerVisual(visual);
    auto containerChildren = m_contentVisual.Children();
    containerChildren.Remove(compVisual);
  }

  winrt::Microsoft::ReactNative::Composition::Experimental::IVisual GetAt(uint32_t index) noexcept {
    auto containerChildren = m_visual.as<typename TTypeRedirects::ContainerVisual>().Children();
    auto it = containerChildren.First();
    for (uint32_t i = 0; i < index; i++)
      it.MoveNext();
    return TTypeRedirects::CompositionContextHelper::CreateVisual(it.Current());
  }

  void Brush(const winrt::Microsoft::ReactNative::Composition::Experimental::IBrush &brush) noexcept {
    m_visual.Brush(TTypeRedirects::CompositionContextHelper::InnerBrush(brush));
  }

  void ScrollEnabled(bool isScrollEnabled) noexcept {
    m_isScrollEnabled = isScrollEnabled;
    UpdateInteractionModes();
  }

  void SetDecelerationRate(winrt::Windows::Foundation::Numerics::float3 const &decelerationRate) noexcept {
    m_interactionTracker.PositionInertiaDecayRate(decelerationRate);
  }

  void SetMaximumZoomScale(float maximumZoomScale) const noexcept {
    m_interactionTracker.MaxScale(maximumZoomScale);
  }

  void SetMinimumZoomScale(float minimumZoomScale) noexcept {
    m_interactionTracker.MinScale(minimumZoomScale);
  }

  void SnapToStart(bool snapToStart) noexcept {
    m_snapToStart = snapToStart;
    ConfigureSnapInertiaModifiers();
  }

  void SnapToEnd(bool snapToEnd) noexcept {
    m_snapToEnd = snapToEnd;
    ConfigureSnapInertiaModifiers();
  }

  void SnapToOffsets(winrt::Windows::Foundation::Collections::IVectorView<float> const &offsets) noexcept {
    m_snapToOffsets.clear();
    if (offsets) {
      for (auto const &offset : offsets) {
        m_snapToOffsets.push_back(offset);
      }
    }
    ConfigureSnapInertiaModifiers();
  }

  void Opacity(float opacity) noexcept {
    m_visual.Opacity(opacity);
  }

  void Scale(winrt::Windows::Foundation::Numerics::float3 const &scale) noexcept {
    m_visual.Scale(scale);
  }

  void TransformMatrix(winrt::Windows::Foundation::Numerics::float4x4 const &transform) noexcept {
    m_visual.TransformMatrix(transform);
  }

  void RotationAngle(float rotation) noexcept {
    m_visual.RotationAngle(rotation);
  }

  void IsVisible(bool isVisible) noexcept {
    m_visual.IsVisible(isVisible);
  }

  void Size(winrt::Windows::Foundation::Numerics::float2 const &size) noexcept {
    m_visualSize = size;
    m_visual.Size(size);
    UpdateMaxPosition();
  }

  void Offset(winrt::Windows::Foundation::Numerics::float3 const &offset) noexcept {
    m_visual.Offset(offset);
  }

  void Offset(
      winrt::Windows::Foundation::Numerics::float3 offset,
      winrt::Windows::Foundation::Numerics::float3 relativeAdjustment) noexcept {
    m_visual.Offset(offset);
    m_visual.RelativeOffsetAdjustment(relativeAdjustment);
  }

  void RelativeSizeWithOffset(
      winrt::Windows::Foundation::Numerics::float2 size,
      winrt::Windows::Foundation::Numerics::float2 relativeSizeAdjustment) noexcept {
    m_visual.Size(size);
    m_visual.RelativeSizeAdjustment(relativeSizeAdjustment);
  }

  winrt::Microsoft::ReactNative::Composition::Experimental::BackfaceVisibility BackfaceVisibility() {
    return static_cast<winrt::Microsoft::ReactNative::Composition::Experimental::BackfaceVisibility>(
        m_visual.BackfaceVisibility());
  }

  void BackfaceVisibility(winrt::Microsoft::ReactNative::Composition::Experimental::BackfaceVisibility value) {
    m_visual.BackfaceVisibility(static_cast<typename TTypeRedirects::CompositionBackfaceVisibility>(value));
  }

  winrt::hstring Comment() const noexcept {
    return m_visual.Comment();
  }

  void Comment(winrt::hstring value) noexcept {
    m_visual.Comment(value);
  }

  void SetClippingPath(ID2D1Geometry *clippingPath) noexcept {
    if (!clippingPath) {
      m_visual.Clip(nullptr);
      return;
    }
    auto geometry = winrt::make<GeometrySource>(clippingPath);
    auto path = TTypeRedirects::CompositionPath(geometry);
    auto pathgeo = m_visual.Compositor().CreatePathGeometry(path);
    auto clip = m_visual.Compositor().CreateGeometricClip(pathgeo);
    m_visual.Clip(clip);
  }

  void Shadow(const winrt::Microsoft::ReactNative::Composition::Experimental::IDropShadow &shadow) noexcept {
    m_visual.Shadow(TTypeRedirects::CompositionContextHelper::InnerDropShadow(shadow));
  }

  winrt::event_token ScrollPositionChanged(
      winrt::Windows::Foundation::EventHandler<
          winrt::Microsoft::ReactNative::Composition::Experimental::IScrollPositionChangedArgs> const
          &handler) noexcept {
    return m_scrollPositionChangedEvent.add(handler);
  }

  winrt::event_token ScrollBeginDrag(
      winrt::Windows::Foundation::EventHandler<
          winrt::Microsoft::ReactNative::Composition::Experimental::IScrollPositionChangedArgs> const
          &handler) noexcept {
    return m_scrollBeginDragEvent.add(handler);
  }

  winrt::event_token ScrollEndDrag(
      winrt::Windows::Foundation::EventHandler<
          winrt::Microsoft::ReactNative::Composition::Experimental::IScrollPositionChangedArgs> const
          &handler) noexcept {
    return m_scrollEndDragEvent.add(handler);
  }

  void ScrollPositionChanged(winrt::event_token const &token) noexcept {
    m_scrollPositionChangedEvent.remove(token);
  }

  void ScrollBeginDrag(winrt::event_token const &token) noexcept {
    m_scrollBeginDragEvent.remove(token);
  }

  void ScrollEndDrag(winrt::event_token const &token) noexcept {
    m_scrollEndDragEvent.remove(token);
  }

  void ContentSize(winrt::Windows::Foundation::Numerics::float2 const &size) noexcept {
    m_contentSize = size;
    m_contentVisual.Size(size);
    UpdateMaxPosition();
  }

  winrt::Windows::Foundation::Numerics::float3 ScrollPosition() const noexcept {
    return m_interactionTracker.Position();
  }

  // ChangeOffsets scrolling constants
  static constexpr int64_t s_offsetsChangeMsPerUnit{5};
  static constexpr int64_t s_offsetsChangeMinMs{50};
  static constexpr int64_t s_offsetsChangeMaxMs{1000};

  typename TTypeRedirects::CompositionAnimation GetPositionAnimation(float x, float y) noexcept {
    const int64_t distance =
        static_cast<int64_t>(std::sqrt(std::pow(x - m_currentPosition.x, 2.0f) + pow(y - m_currentPosition.y, 2.0f)));
    auto compositor = m_visual.Compositor();
    auto positionAnimation = compositor.CreateVector3KeyFrameAnimation();

    positionAnimation.InsertKeyFrame(1.0f, {x, y, 0.0f});
    positionAnimation.Duration(std::chrono::milliseconds(
        std::clamp(distance * s_offsetsChangeMsPerUnit, s_offsetsChangeMinMs, s_offsetsChangeMaxMs)));

    return positionAnimation;
  }

  void ScrollBy(winrt::Windows::Foundation::Numerics::float3 const &offset, bool animate) noexcept {
    auto restingPosition = m_inertia ? m_interactionTracker.NaturalRestingPosition() : m_interactionTracker.Position();
    if (m_custom) {
      restingPosition = m_targetPosition;
    }
    if (animate) {
      auto maxPosition = m_interactionTracker.MaxPosition();
      m_custom = true;
      m_targetPosition = {
          std::clamp(restingPosition.x + offset.x, 0.0f, maxPosition.x),
          std::clamp(restingPosition.y + offset.y, 0.0f, maxPosition.y),
          std::clamp(restingPosition.z + offset.z, 0.0f, maxPosition.z)};

      auto kfa = GetPositionAnimation(m_targetPosition.x, m_targetPosition.y);
      m_interactionTracker.TryUpdatePositionWithAnimation(kfa);
    } else {
      m_interactionTracker.TryUpdatePositionBy(offset);
    }
  };

  void TryUpdatePosition(winrt::Windows::Foundation::Numerics::float3 const &position, bool animate) noexcept {
    auto maxPosition = m_interactionTracker.MaxPosition();
    if (animate) {
      auto kfa = GetPositionAnimation(std::min(maxPosition.x, position.x), std::min(maxPosition.y, position.y));
      m_interactionTracker.TryUpdatePositionWithAnimation(kfa);
    } else {
      m_interactionTracker.TryUpdatePosition(
          {std::min(maxPosition.x, position.x),
           std::min(maxPosition.y, position.y),
           std::min(maxPosition.z, position.z)});
    }
  }

  void AnimationClass(winrt::Microsoft::ReactNative::Composition::Experimental::AnimationClass value) noexcept {
    SetAnimationClass<TTypeRedirects>(value, m_visual);
  }

 private:
  void FireScrollPositionChanged(winrt::Windows::Foundation::Numerics::float2 position) noexcept {
    m_scrollPositionChangedEvent(*this, winrt::make<CompScrollPositionChangedArgs>(position));
  }

  void FireScrollBeginDrag(winrt::Windows::Foundation::Numerics::float2 position) noexcept {
    m_scrollBeginDragEvent(*this, winrt::make<CompScrollPositionChangedArgs>(position));
  }

  void FireScrollEndDrag(winrt::Windows::Foundation::Numerics::float2 position) noexcept {
    m_scrollEndDragEvent(*this, winrt::make<CompScrollPositionChangedArgs>(position));
  }

  void UpdateMaxPosition() noexcept {
    m_interactionTracker.MaxPosition(
        {std::max<float>(m_contentSize.x - m_visualSize.x, 0),
         std::max<float>(m_contentSize.y - m_visualSize.y, 0),
         0});
  }

  void ConfigureSnapInertiaModifiers() noexcept {
    auto compositor = m_visual.Compositor();

    // Collect all snap positions
    std::vector<float> snapPositions;

    if (!m_snapToOffsets.empty()) {
      // When snapToOffsets is used, snapToStart/snapToEnd control whether to include start/end positions
      if (m_snapToStart) {
        snapPositions.push_back(0.0f);
      }

      // Add all the offset positions
      for (const auto &offset : m_snapToOffsets) {
        snapPositions.push_back(offset);
      }

      // When snapToOffsets is used, snapToEnd controls whether to include the end position
      if (m_snapToEnd) {
        const float maxPosition = m_horizontal ? std::max<float>(m_contentSize.x - m_visualSize.x, 0)
                                               : std::max<float>(m_contentSize.y - m_visualSize.y, 0);
        if (maxPosition > 0) {
          snapPositions.push_back(maxPosition);
        }
      }

      // Sort snap positions to ensure proper ordering and remove duplicates
      std::sort(snapPositions.begin(), snapPositions.end());
      snapPositions.erase(std::unique(snapPositions.begin(), snapPositions.end()), snapPositions.end());
    } else if (m_snapToStart) {
      // Legacy behavior: just snap to start when no offsets are provided
      snapPositions.push_back(0.0f);
    }

    if (!snapPositions.empty()) {
      std::vector<typename TTypeRedirects::InteractionTrackerInertiaRestingValue> restingValues;

      // Create a resting value for each snap position with proper conditions
      for (size_t i = 0; i < snapPositions.size(); ++i) {
        const auto position = snapPositions[i];
        auto restingValue = TTypeRedirects::InteractionTrackerInertiaRestingValue::Create(compositor);

        // Create condition that determines when to snap to this position
        winrt::hstring condition;
        if (snapPositions.size() == 1) {
          // Single snap point - use simple distance condition
          condition = winrt::hstring(L"Abs(this.Target.NaturalRestingPosition - ") + winrt::to_hstring(position) +
              winrt::hstring(L") < 50");
        } else {
          // Multiple snap points - use range-based conditions
          if (i == 0) {
            // First snap point
            const auto nextPosition = snapPositions[i + 1];
            const auto midpoint = (position + nextPosition) / 2.0f;
            condition = winrt::hstring(L"this.Target.NaturalRestingPosition < ") + winrt::to_hstring(midpoint);
          } else if (i == snapPositions.size() - 1) {
            // Last snap point
            const auto prevPosition = snapPositions[i - 1];
            const auto midpoint = (prevPosition + position) / 2.0f;
            condition = winrt::hstring(L"this.Target.NaturalRestingPosition >= ") + winrt::to_hstring(midpoint);
          } else {
            // Middle snap point
            const auto prevPosition = snapPositions[i - 1];
            const auto nextPosition = snapPositions[i + 1];
            const auto prevMidpoint = (prevPosition + position) / 2.0f;
            const auto nextMidpoint = (position + nextPosition) / 2.0f;
            condition = winrt::hstring(L"this.Target.NaturalRestingPosition >= ") + winrt::to_hstring(prevMidpoint) +
                winrt::hstring(L" && this.Target.NaturalRestingPosition < ") + winrt::to_hstring(nextMidpoint);
          }
        }

        restingValue.Condition(compositor.CreateExpressionAnimation(condition));
        restingValue.RestingValue(compositor.CreateExpressionAnimation(winrt::to_hstring(position)));

        restingValues.push_back(restingValue);
      }

<<<<<<< HEAD
      // Configure the appropriate axis based on scroll direction
      std::vector<typename TTypeRedirects::InteractionTrackerInertiaModifier> modifiers;
      modifiers.reserve(restingValues.size());
      for (auto &&v : restingValues) {
        modifiers.push_back(v);
      }
      if (m_horizontal) {
        m_interactionTracker.ConfigurePositionXInertiaModifiers(winrt::single_threaded_vector(std::move(modifiers)));
      } else {
        m_interactionTracker.ConfigurePositionYInertiaModifiers(winrt::single_threaded_vector(std::move(modifiers)));
=======
      // Configure the appropriate axis based on scroll direction  
      if (m_horizontal) {
        m_interactionTracker.ConfigurePositionXInertiaModifiers(winrt::single_threaded_vector<typename TTypeRedirects::InteractionTrackerInertiaRestingValue>(std::move(restingValues)));
      } else {
        m_interactionTracker.ConfigurePositionYInertiaModifiers(winrt::single_threaded_vector<typename TTypeRedirects::InteractionTrackerInertiaRestingValue>(std::move(restingValues)));
>>>>>>> 39a0b159
      }
    } else {
      // Clear inertia modifiers when no snapping is configured
      if (m_horizontal) {
        m_interactionTracker.ConfigurePositionXInertiaModifiers({});
      } else {
        m_interactionTracker.ConfigurePositionYInertiaModifiers({});
      }
    }
  }

  bool m_isScrollEnabled{true};
  bool m_horizontal{false};
  bool m_snapToStart{true};
  bool m_snapToEnd{true};
  std::vector<float> m_snapToOffsets;
  bool m_inertia{false};
  bool m_custom{false};
  winrt::Windows::Foundation::Numerics::float3 m_targetPosition;
  winrt::Windows::Foundation::Numerics::float3 m_currentPosition;
  winrt::Windows::Foundation::Numerics::float2 m_contentSize{0};
  winrt::Windows::Foundation::Numerics::float2 m_visualSize{0};
  winrt::event<winrt::Windows::Foundation::EventHandler<
      winrt::Microsoft::ReactNative::Composition::Experimental::IScrollPositionChangedArgs>>
      m_scrollPositionChangedEvent;
  winrt::event<winrt::Windows::Foundation::EventHandler<
      winrt::Microsoft::ReactNative::Composition::Experimental::IScrollPositionChangedArgs>>
      m_scrollBeginDragEvent;
  winrt::event<winrt::Windows::Foundation::EventHandler<
      winrt::Microsoft::ReactNative::Composition::Experimental::IScrollPositionChangedArgs>>
      m_scrollEndDragEvent;
  typename TTypeRedirects::SpriteVisual m_visual{nullptr};
  typename TTypeRedirects::SpriteVisual m_contentVisual{nullptr};
  typename TTypeRedirects::InteractionTracker m_interactionTracker{nullptr};
  typename TTypeRedirects::VisualInteractionSource m_visualInteractionSource{nullptr};
};
using WindowsCompScrollerVisual = CompScrollerVisual<WindowsTypeRedirects>;
#ifdef USE_WINUI3
using MicrosoftCompScrollerVisual = CompScrollerVisual<MicrosoftTypeRedirects>;
#endif

template <typename TTypeRedirects>
struct CompActivityVisual : winrt::implements<
                                CompActivityVisual<TTypeRedirects>,
                                winrt::Microsoft::ReactNative::Composition::Experimental::IActivityVisual,
                                winrt::Microsoft::ReactNative::Composition::Experimental::IVisual,
                                typename TTypeRedirects::IInnerCompositionVisual,
                                IVisualInterop> {
  /************************************************************************************
   * Begin of copy from ProgressRingIndeterminate.cpp which is autogen'd from lottie
   * Changes were made to the namespaces, but otherwise code should be untouched
   ************************************************************************************/

  static constexpr int64_t c_durationTicks{20000000L};
  typename TTypeRedirects::Compositor const _c{nullptr};
  typename TTypeRedirects::ExpressionAnimation const _reusableExpressionAnimation{nullptr};
  typename TTypeRedirects::CompositionPropertySet const _themeProperties{nullptr};
  typename TTypeRedirects::CompositionColorBrush _themeColor_Foreground_0{nullptr};
  typename TTypeRedirects::CompositionColorBrush _themeColor_Foreground_1{nullptr};
  typename TTypeRedirects::ContainerVisual _root{nullptr};
  typename TTypeRedirects::CubicBezierEasingFunction _cubicBezierEasingFunction_0{nullptr};
  typename TTypeRedirects::ExpressionAnimation _rootProgress{nullptr};
  typename TTypeRedirects::StepEasingFunction _holdThenStepEasingFunction{nullptr};

  static void StartProgressBoundAnimation(
      typename TTypeRedirects::CompositionObject target,
      winrt::hstring animatedPropertyName,
      typename TTypeRedirects::CompositionAnimation animation,
      typename TTypeRedirects::ExpressionAnimation controllerProgressExpression) {
    target.StartAnimation(animatedPropertyName, animation);
    const auto controller = target.TryGetAnimationController(animatedPropertyName);
    controller.Pause();
    controller.StartAnimation(L"Progress", controllerProgressExpression);
  }

  void BindProperty(
      typename TTypeRedirects::CompositionObject target,
      winrt::hstring animatedPropertyName,
      winrt::hstring expression,
      winrt::hstring referenceParameterName,
      typename TTypeRedirects::CompositionObject referencedObject) {
    _reusableExpressionAnimation.ClearAllParameters();
    _reusableExpressionAnimation.Expression(expression);
    _reusableExpressionAnimation.SetReferenceParameter(referenceParameterName, referencedObject);
    target.StartAnimation(animatedPropertyName, _reusableExpressionAnimation);
  }

  void BindProperty2(
      typename TTypeRedirects::CompositionObject target,
      winrt::hstring animatedPropertyName,
      winrt::hstring expression,
      winrt::hstring referenceParameterName0,
      typename TTypeRedirects::CompositionObject referencedObject0,
      winrt::hstring referenceParameterName1,
      typename TTypeRedirects::CompositionObject referencedObject1) {
    _reusableExpressionAnimation.ClearAllParameters();
    _reusableExpressionAnimation.Expression(expression);
    _reusableExpressionAnimation.SetReferenceParameter(referenceParameterName0, referencedObject0);
    _reusableExpressionAnimation.SetReferenceParameter(referenceParameterName1, referencedObject1);
    target.StartAnimation(animatedPropertyName, _reusableExpressionAnimation);
  }

  typename TTypeRedirects::ScalarKeyFrameAnimation CreateScalarKeyFrameAnimation(
      float initialProgress,
      float initialValue,
      typename TTypeRedirects::CompositionEasingFunction initialEasingFunction) {
    const auto result = _c.CreateScalarKeyFrameAnimation();
    result.Duration(winrt::Windows::Foundation::TimeSpan{c_durationTicks});
    result.InsertKeyFrame(initialProgress, initialValue, initialEasingFunction);
    return result;
  }

  typename TTypeRedirects::CompositionSpriteShape CreateSpriteShape(
      typename TTypeRedirects::CompositionGeometry geometry,
      winrt::Windows::Foundation::Numerics::float3x2 transformMatrix) {
    const auto result = _c.CreateSpriteShape(geometry);
    result.TransformMatrix(transformMatrix);
    return result;
  }

  // - Layer aggregator
  // Scale:5,5, Offset:<40, 40>
  // Color bound to theme property value: Background
  typename TTypeRedirects::CompositionColorBrush ThemeColor_Background() {
    const auto result = _c.CreateColorBrush();
    BindProperty(
        result,
        L"Color",
        L"ColorRGB(_theme.Background.W*1,_theme.Background.X,_theme.Background.Y,_theme.Background.Z)",
        L"_theme",
        _themeProperties);
    return result;
  }

  // - - Layer aggregator
  // -  Scale:5,5, Offset:<40, 40>
  // ShapeGroup: Ellipse B
  // Color bound to theme property value: Foreground
  typename TTypeRedirects::CompositionColorBrush ThemeColor_Foreground_0() {
    const auto result = _themeColor_Foreground_0 = _c.CreateColorBrush();
    const auto propertySet = result.Properties();
    propertySet.InsertScalar(L"Opacity0", 0.0F);
    BindProperty2(
        result,
        L"Color",
        L"ColorRGB(_theme.Foreground.W*my.Opacity0,_theme.Foreground.X,_theme.Foreground.Y,_theme.Foreground.Z)",
        L"_theme",
        _themeProperties,
        L"my",
        propertySet);
    StartProgressBoundAnimation(propertySet, L"Opacity0", Opacity0ScalarAnimation_0_to_1(), _rootProgress);
    return result;
  }

  // - - Layer aggregator
  // -  Scale:5,5, Offset:<40, 40>
  // ShapeGroup: Ellipse B
  // Color bound to theme property value: Foreground
  typename TTypeRedirects::CompositionColorBrush ThemeColor_Foreground_1() {
    const auto result = _themeColor_Foreground_1 = _c.CreateColorBrush();
    const auto propertySet = result.Properties();
    propertySet.InsertScalar(L"Opacity0", 1.0F);
    BindProperty2(
        result,
        L"Color",
        L"ColorRGB(_theme.Foreground.W*my.Opacity0,_theme.Foreground.X,_theme.Foreground.Y,_theme.Foreground.Z)",
        L"_theme",
        _themeProperties,
        L"my",
        propertySet);
    StartProgressBoundAnimation(propertySet, L"Opacity0", Opacity0ScalarAnimation_1_to_0(), _rootProgress);
    return result;
  }

  // Layer aggregator
  // Transforms for Radial
  typename TTypeRedirects::CompositionContainerShape ContainerShape() {
    const auto result = _c.CreateContainerShape();
    // Offset:<40, 40>, Scale:<5, 5>
    result.TransformMatrix({5.0F, 0.0F, 0.0F, 5.0F, 40.0F, 40.0F});
    const auto shapes = result.Shapes();
    // ShapeGroup: Ellipse B
    shapes.Append(SpriteShape_1());
    // ShapeGroup: Ellipse B
    shapes.Append(SpriteShape_2());
    StartProgressBoundAnimation(
        result, L"RotationAngleInDegrees", RotationAngleInDegreesScalarAnimation_0_to_900(), _rootProgress);
    return result;
  }

  // - Layer aggregator
  // Scale:5,5, Offset:<40, 40>
  // Ellipse Path.EllipseGeometry
  typename TTypeRedirects::CompositionEllipseGeometry Ellipse_7_0() {
    const auto result = _c.CreateEllipseGeometry();
    result.Radius({7.0F, 7.0F});
    return result;
  }

  // - - Layer aggregator
  // -  Scale:5,5, Offset:<40, 40>
  // ShapeGroup: Ellipse B
  // Ellipse Path.EllipseGeometry
  typename TTypeRedirects::CompositionEllipseGeometry Ellipse_7_1() {
    const auto result = _c.CreateEllipseGeometry();
    result.TrimEnd(0.5F);
    result.Radius({7.0F, 7.0F});
    StartProgressBoundAnimation(result, L"TrimStart", TrimStartScalarAnimation_0_to_0p5(), RootProgress());
    return result;
  }

  // - - Layer aggregator
  // -  Scale:5,5, Offset:<40, 40>
  // ShapeGroup: Ellipse B
  // Ellipse Path.EllipseGeometry
  typename TTypeRedirects::CompositionEllipseGeometry Ellipse_7_2() {
    const auto result = _c.CreateEllipseGeometry();
    result.Radius({7.0F, 7.0F});
    StartProgressBoundAnimation(result, L"TrimEnd", TrimEndScalarAnimation_0_to_0p5(), _rootProgress);
    return result;
  }

  // Layer aggregator
  // Ellipse Path
  typename TTypeRedirects::CompositionSpriteShape SpriteShape_0() {
    // Offset:<40, 40>, Scale:<5, 5>
    const auto result = CreateSpriteShape(Ellipse_7_0(), {5.0F, 0.0F, 0.0F, 5.0F, 40.0F, 40.0F});
    result.StrokeBrush(ThemeColor_Background());
    result.StrokeDashCap(TTypeRedirects::CompositionStrokeCap::Round);
    result.StrokeThickness(1.5F);
    return result;
  }

  // - Layer aggregator
  // Scale:5,5, Offset:<40, 40>
  // Ellipse Path
  typename TTypeRedirects::CompositionSpriteShape SpriteShape_1() {
    const auto result = _c.CreateSpriteShape(Ellipse_7_1());
    result.StrokeBrush(ThemeColor_Foreground_0());
    result.StrokeDashCap(TTypeRedirects::CompositionStrokeCap::Round);
    result.StrokeStartCap(TTypeRedirects::CompositionStrokeCap::Round);
    result.StrokeEndCap(TTypeRedirects::CompositionStrokeCap::Round);
    result.StrokeThickness(1.5F);
    return result;
  }

  // - Layer aggregator
  // Scale:5,5, Offset:<40, 40>
  // Ellipse Path
  typename TTypeRedirects::CompositionSpriteShape SpriteShape_2() {
    const auto result = _c.CreateSpriteShape(Ellipse_7_2());
    result.StrokeBrush(ThemeColor_Foreground_1());
    result.StrokeDashCap(TTypeRedirects::CompositionStrokeCap::Round);
    result.StrokeStartCap(TTypeRedirects::CompositionStrokeCap::Round);
    result.StrokeEndCap(TTypeRedirects::CompositionStrokeCap::Round);
    result.StrokeThickness(1.5F);
    return result;
  }

  // The root of the composition.
  typename TTypeRedirects::ContainerVisual Root() {
    const auto result = _root = _c.CreateContainerVisual();
    const auto propertySet = result.Properties();
    propertySet.InsertScalar(L"Progress", 0.0F);
    // Layer aggregator
    result.Children().InsertAtTop(ShapeVisual_0());
    return result;
  }

  typename TTypeRedirects::CubicBezierEasingFunction CubicBezierEasingFunction_0() {
    return _cubicBezierEasingFunction_0 =
               _c.CreateCubicBezierEasingFunction({0.166999996F, 0.166999996F}, {0.833000004F, 0.833000004F});
  }

  typename TTypeRedirects::ExpressionAnimation RootProgress() {
    const auto result = _rootProgress = _c.CreateExpressionAnimation(L"_.Progress");
    result.SetReferenceParameter(L"_", _root);
    return result;
  }

  // Opacity0
  typename TTypeRedirects::ScalarKeyFrameAnimation Opacity0ScalarAnimation_0_to_1() {
    const auto result = CreateScalarKeyFrameAnimation(0.0F, 0.0F, _holdThenStepEasingFunction);
    result.InsertKeyFrame(0.5F, 1.0F, _holdThenStepEasingFunction);
    return result;
  }

  // Opacity0
  typename TTypeRedirects::ScalarKeyFrameAnimation Opacity0ScalarAnimation_1_to_0() {
    const auto result = CreateScalarKeyFrameAnimation(0.0F, 1.0F, _holdThenStepEasingFunction);
    result.InsertKeyFrame(0.5F, 0.0F, _holdThenStepEasingFunction);
    return result;
  }

  // - Layer aggregator
  // Scale:5,5, Offset:<40, 40>
  // Rotation
  typename TTypeRedirects::ScalarKeyFrameAnimation RotationAngleInDegreesScalarAnimation_0_to_900() {
    const auto result = CreateScalarKeyFrameAnimation(0.0F, 0.0F, _holdThenStepEasingFunction);
    result.InsertKeyFrame(0.5F, 450.0F, _cubicBezierEasingFunction_0);
    result.InsertKeyFrame(1.0F, 900.0F, _cubicBezierEasingFunction_0);
    return result;
  }

  // - - - Layer aggregator
  // - -  Scale:5,5, Offset:<40, 40>
  // - ShapeGroup: Ellipse B
  // Ellipse Path.EllipseGeometry
  // TrimEnd
  typename TTypeRedirects::ScalarKeyFrameAnimation TrimEndScalarAnimation_0_to_0p5() {
    const auto result = CreateScalarKeyFrameAnimation(0.0F, 9.99999975E-05F, _holdThenStepEasingFunction);
    result.InsertKeyFrame(0.5F, 0.5F, _cubicBezierEasingFunction_0);
    return result;
  }

  // - - - Layer aggregator
  // - -  Scale:5,5, Offset:<40, 40>
  // - ShapeGroup: Ellipse B
  // Ellipse Path.EllipseGeometry
  // TrimStart
  typename TTypeRedirects::ScalarKeyFrameAnimation TrimStartScalarAnimation_0_to_0p5() {
    const auto result = CreateScalarKeyFrameAnimation(0.0F, 0.0F, StepThenHoldEasingFunction());
    result.InsertKeyFrame(0.5F, 0.0F, HoldThenStepEasingFunction());
    result.InsertKeyFrame(1.0F, 0.5F, CubicBezierEasingFunction_0());
    return result;
  }

  // Layer aggregator
  typename TTypeRedirects::ShapeVisual ShapeVisual_0() {
    const auto result = _c.CreateShapeVisual();
    result.Size({80.0F, 80.0F});
    const auto shapes = result.Shapes();
    // Scale:5,5, Offset:<40, 40>
    shapes.Append(SpriteShape_0());
    // Scale:5,5, Offset:<40, 40>
    shapes.Append(ContainerShape());
    return result;
  }

  typename TTypeRedirects::StepEasingFunction HoldThenStepEasingFunction() {
    const auto result = _holdThenStepEasingFunction = _c.CreateStepEasingFunction();
    result.IsFinalStepSingleFrame(true);
    return result;
  }

  // - - - - Layer aggregator
  // - - -  Scale:5,5, Offset:<40, 40>
  // - - ShapeGroup: Ellipse B
  // - Ellipse Path.EllipseGeometry
  // TrimStart
  typename TTypeRedirects::StepEasingFunction StepThenHoldEasingFunction() {
    const auto result = _c.CreateStepEasingFunction();
    result.IsInitialStepSingleFrame(true);
    return result;
  }

  /************************************************************************************
   * End of copy from ProgressRingIndeterminate.cpp which is autogen'd from lottie
   ************************************************************************************/

  winrt::Windows::Foundation::Numerics::float4 ColorAsVector4(winrt::Windows::UI::Color color) {
    return {
        static_cast<float>(color.R),
        static_cast<float>(color.G),
        static_cast<float>(color.B),
        static_cast<float>(color.A)};
  }

  CompActivityVisual(typename TTypeRedirects::SpriteVisual const &visual)
      : m_visual(visual),
        _c(visual.Compositor()),
        _reusableExpressionAnimation(_c.CreateExpressionAnimation()),
        _themeProperties(_c.CreatePropertySet()) {
    // Default colors
    _themeProperties.InsertVector4(L"Background", ColorAsVector4({0, 0, 0, 0}));
    _themeProperties.InsertVector4(L"Foreground", ColorAsVector4({0, 0, 0, 0}));

    visual.Children().InsertAtTop(Root());
    StartAnimation();
  }

  void Brush(winrt::Microsoft::ReactNative::Composition::Experimental::IBrush brush) noexcept {
    auto innerBrush = TTypeRedirects::CompositionContextHelper::InnerBrush(brush);
    if (brush) {
      _themeProperties.InsertVector4(
          L"Foreground", ColorAsVector4(innerBrush.as<TTypeRedirects::CompositionColorBrush>().Color()));
    } else {
      _themeProperties.InsertVector4(L"Foreground", ColorAsVector4({0, 0, 0, 0}));
    }
  }

  void Size(float radius) noexcept {
    auto scale = radius / 40.0f;
    _root.Scale({scale, scale, 1.0f});
  }

  typename TTypeRedirects::Visual InnerVisual() const noexcept {
    return m_visual;
  }

  void InsertAt(
      const winrt::Microsoft::ReactNative::Composition::Experimental::IVisual &visual,
      uint32_t index) noexcept {
    auto containerChildren = m_contentVisual.Children();
    auto compVisual = typename TTypeRedirects::CompositionContextHelper::InnerVisual(visual);
    if (index == 0) {
      containerChildren.InsertAtBottom(compVisual);
      return;
    }
    auto insertAfter = containerChildren.First();
    for (uint32_t i = 1; i < index; i++)
      insertAfter.MoveNext();
    containerChildren.InsertAbove(compVisual, insertAfter.Current());
  }

  void Remove(const winrt::Microsoft::ReactNative::Composition::Experimental::IVisual &visual) noexcept {
    auto compVisual = typename TTypeRedirects::CompositionContextHelper::InnerVisual(visual);
    auto containerChildren = m_contentVisual.Children();
    containerChildren.Remove(compVisual);
  }

  winrt::Microsoft::ReactNative::Composition::Experimental::IVisual GetAt(uint32_t index) noexcept {
    auto containerChildren = m_visual.as<typename TTypeRedirects::ContainerVisual>().Children();
    auto it = containerChildren.First();
    for (uint32_t i = 0; i < index; i++)
      it.MoveNext();
    return typename TTypeRedirects::CompositionContextHelper::CreateVisual(it.Current());
  }

  void Opacity(float opacity) noexcept {
    m_visual.Opacity(opacity);
  }

  void Scale(winrt::Windows::Foundation::Numerics::float3 const &scale) noexcept {
    m_visual.Scale(scale);
  }

  void TransformMatrix(winrt::Windows::Foundation::Numerics::float4x4 const &transform) noexcept {
    m_visual.TransformMatrix(transform);
  }

  void RotationAngle(float rotation) noexcept {
    m_visual.RotationAngle(rotation);
  }

  void IsVisible(bool isVisible) noexcept {
    m_visual.IsVisible(isVisible);
  }

  void Size(winrt::Windows::Foundation::Numerics::float2 const &size) noexcept {
    m_visual.Size(size);
  }

  void Offset(winrt::Windows::Foundation::Numerics::float3 const &offset) noexcept {
    m_visual.Offset(offset);
  }

  void Offset(
      winrt::Windows::Foundation::Numerics::float3 offset,
      winrt::Windows::Foundation::Numerics::float3 relativeAdjustment) noexcept {
    m_visual.Offset(offset);
    m_visual.RelativeOffsetAdjustment(relativeAdjustment);
  }

  void RelativeSizeWithOffset(
      winrt::Windows::Foundation::Numerics::float2 size,
      winrt::Windows::Foundation::Numerics::float2 relativeSizeAdjustment) noexcept {
    m_visual.Size(size);
    m_visual.RelativeSizeAdjustment(relativeSizeAdjustment);
  }

  winrt::Microsoft::ReactNative::Composition::Experimental::BackfaceVisibility BackfaceVisibility() const noexcept {
    return static_cast<winrt::Microsoft::ReactNative::Composition::Experimental::BackfaceVisibility>(
        m_visual.BackfaceVisibility());
  }

  void BackfaceVisibility(winrt::Microsoft::ReactNative::Composition::Experimental::BackfaceVisibility value) noexcept {
    m_visual.BackfaceVisibility(static_cast<typename TTypeRedirects::CompositionBackfaceVisibility>(value));
  }

  winrt::hstring Comment() const noexcept {
    return m_visual.Comment();
  }

  void Comment(winrt::hstring value) noexcept {
    m_visual.Comment(value);
  }

  void SetClippingPath(ID2D1Geometry *clippingPath) noexcept {
    if (!clippingPath) {
      m_visual.Clip(nullptr);
      return;
    }
    auto geometry = winrt::make<GeometrySource>(clippingPath);
    auto path = typename TTypeRedirects::CompositionPath(geometry);
    auto pathgeo = m_visual.Compositor().CreatePathGeometry(path);
    auto clip = m_visual.Compositor().CreateGeometricClip(pathgeo);
    m_visual.Clip(clip);
  }

  void AnimationClass(winrt::Microsoft::ReactNative::Composition::Experimental::AnimationClass value) noexcept {
    SetAnimationClass<TTypeRedirects>(value, m_visual);
  }

  void StartAnimation() noexcept {
    auto easing = _c.CreateLinearEasingFunction();
    const auto progressAnimation = _c.CreateScalarKeyFrameAnimation();
    progressAnimation.Duration(winrt::Windows::Foundation::TimeSpan{c_durationTicks});
    progressAnimation.InsertKeyFrame(0.0f, 0.0f);
    progressAnimation.InsertKeyFrame(1.0f, 1.0f, easing);
    progressAnimation.IterationBehavior(TTypeRedirects::AnimationIterationBehavior::Forever);

    _root.Properties().StartAnimation(L"Progress", progressAnimation);
    _root.StartAnimation(L"Progress", progressAnimation);
  }

  void StopAnimation() noexcept {
    _root.Properties().InsertScalar(L"Progress", 0.7f);
    _root.Properties().StopAnimation(L"Progress");
    _root.StopAnimation(L"Progress");
  }

 private:
  typename TTypeRedirects::SpriteVisual m_visual{nullptr};
  typename TTypeRedirects::SpriteVisual m_contentVisual{nullptr};
};
using WindowsCompActivityVisual = CompActivityVisual<WindowsTypeRedirects>;
#ifdef USE_WINUI3
using MicrosoftCompActivityVisual = CompActivityVisual<MicrosoftTypeRedirects>;
#endif

template <typename TTypeRedirects>
struct CompCaretVisual : winrt::implements<
                             CompCaretVisual<TTypeRedirects>,
                             winrt::Microsoft::ReactNative::Composition::Experimental::ICaretVisual> {
  CompCaretVisual(typename TTypeRedirects::Compositor const &compositor)
      : m_compositor(compositor),
        m_compVisual(compositor.CreateSpriteVisual()),
        m_opacityAnimation(compositor.CreateScalarKeyFrameAnimation()) {
    m_visual = CreateVisual();

    // TODO should make the caret use an invert brush by default
    m_compVisual.Brush(m_compositor.CreateColorBrush({255, 0, 0, 0} /* Black */));
    m_compVisual.Opacity(1.0f);

    // Blinking animation
    constexpr float ftCaretFadePct = 0.2385714285714f;
    constexpr float stayVisFrame = (1.0f - ftCaretFadePct) / 2.0f;
    constexpr float fadeVisFrame = ftCaretFadePct / 2.0f;

    m_opacityAnimation.InsertKeyFrame(0.0f, 1.0f);
    m_opacityAnimation.InsertKeyFrame(stayVisFrame, 1.0f);
    m_opacityAnimation.InsertKeyFrame(stayVisFrame + fadeVisFrame, 0.0f, m_compositor.CreateLinearEasingFunction());
    m_opacityAnimation.InsertKeyFrame(stayVisFrame + fadeVisFrame + stayVisFrame, 0.0f);
    m_opacityAnimation.InsertKeyFrame(1.0f, 1.0f, m_compositor.CreateLinearEasingFunction());
    m_opacityAnimation.Duration(std::chrono::milliseconds{1000});
    m_opacityAnimation.IterationBehavior(TTypeRedirects::AnimationIterationBehavior::Count);
    m_opacityAnimation.IterationCount(500);
  }

  winrt::Microsoft::ReactNative::Composition::Experimental::IVisual CreateVisual() const noexcept;

  winrt::Microsoft::ReactNative::Composition::Experimental::IVisual InnerVisual() const noexcept {
    return m_visual;
  }

  void Brush(winrt::Microsoft::ReactNative::Composition::Experimental::IBrush brush) noexcept {
    m_compVisual.Brush(TTypeRedirects::CompositionContextHelper::InnerBrush(brush));
  }

  void Size(winrt::Windows::Foundation::Numerics::float2 size) noexcept {
    m_compVisual.Size(size);
  }

  void Position(winrt::Windows::Foundation::Numerics::float2 position) noexcept {
    m_compVisual.Offset({position.x, position.y, 0.0f});
  }

  bool IsVisible() const noexcept {
    return m_isVisible;
  }

  void IsVisible(bool value) noexcept {
    if (m_isVisible == value)
      return;
    m_isVisible = value;
    if (value) {
      m_compVisual.StartAnimation(L"opacity", m_opacityAnimation);
    } else {
      m_compVisual.StopAnimation(L"opacity");
      m_compVisual.Opacity(0.0f);
    }
  }

  void AnimationClass(winrt::Microsoft::ReactNative::Composition::Experimental::AnimationClass value) noexcept {
    SetAnimationClass(value, m_compVisual);
  }

 private:
  bool m_isVisible{true};
  typename TTypeRedirects::SpriteVisual m_compVisual;
  winrt::Microsoft::ReactNative::Composition::Experimental::IVisual m_visual;
  typename TTypeRedirects::ScalarKeyFrameAnimation m_opacityAnimation;
  typename TTypeRedirects::Compositor m_compositor{nullptr};
};

winrt::Microsoft::ReactNative::Composition::Experimental::IVisual CompCaretVisual<WindowsTypeRedirects>::CreateVisual()
    const noexcept {
  return winrt::make<Composition::Experimental::WindowsCompSpriteVisual>(m_compVisual);
}
using WindowsCompCaretVisual = CompCaretVisual<WindowsTypeRedirects>;

#ifdef USE_WINUI3
winrt::Microsoft::ReactNative::Composition::Experimental::IVisual
CompCaretVisual<MicrosoftTypeRedirects>::CreateVisual() const noexcept {
  return winrt::make<Composition::Experimental::MicrosoftCompSpriteVisual>(m_compVisual);
}
using MicrosoftCompCaretVisual = CompCaretVisual<MicrosoftTypeRedirects>;
#endif

template <typename TTypeRedirects>
struct CompFocusVisual : winrt::implements<
                             CompFocusVisual<TTypeRedirects>,
                             winrt::Microsoft::ReactNative::Composition::Experimental::IFocusVisual> {
  CompFocusVisual(typename TTypeRedirects::Compositor const &compositor)
      : m_compVisual(compositor.CreateSpriteVisual()), m_brush(compositor.CreateNineGridBrush()) {
    m_visual = CreateVisual();

    m_compVisual.Opacity(1.0f);
    m_compVisual.RelativeSizeAdjustment({1, 1});

    m_brush.Source(compositor.CreateColorBrush({255, 0, 0, 0} /* Black */));
    m_brush.IsCenterHollow(true);
  }

  winrt::Microsoft::ReactNative::Composition::Experimental::IVisual CreateVisual() noexcept;

  winrt::Microsoft::ReactNative::Composition::Experimental::IVisual InnerVisual() const noexcept {
    return m_visual;
  }

  bool IsFocused() const noexcept {
    return m_compVisual.Brush() != nullptr;
  }

  void IsFocused(bool value) noexcept {
    if (value) {
      m_compVisual.Brush(m_brush);
    } else {
      m_compVisual.Brush(nullptr);
    }
  }

  float ScaleFactor() const noexcept {
    return m_scaleFactor;
  }

  void ScaleFactor(float scaleFactor) noexcept {
    if (m_scaleFactor == scaleFactor) {
      return;
    }
    m_scaleFactor = scaleFactor;
    auto inset = 2 * scaleFactor;
    m_brush.SetInsets(inset, inset, inset, inset);
  }

  void AnimationClass(winrt::Microsoft::ReactNative::Composition::Experimental::AnimationClass value) noexcept {
    SetAnimationClass(value, m_compVisual);
  }

 private:
  float m_scaleFactor{0};
  typename TTypeRedirects::CompositionNineGridBrush m_brush;
  typename TTypeRedirects::SpriteVisual m_compVisual;
  winrt::Microsoft::ReactNative::Composition::Experimental::IVisual m_visual{nullptr};
};

winrt::Microsoft::ReactNative::Composition::Experimental::IVisual
CompFocusVisual<WindowsTypeRedirects>::CreateVisual() noexcept {
  return winrt::make<Composition::Experimental::WindowsCompSpriteVisual>(m_compVisual);
}
using WindowsCompFocusVisual = CompFocusVisual<WindowsTypeRedirects>;

#ifdef USE_WINUI3
winrt::Microsoft::ReactNative::Composition::Experimental::IVisual
CompFocusVisual<MicrosoftTypeRedirects>::CreateVisual() noexcept {
  return winrt::make<Composition::Experimental::MicrosoftCompSpriteVisual>(m_compVisual);
}
using MicrosoftCompFocusVisual = CompFocusVisual<MicrosoftTypeRedirects>;
#endif

template <typename TTypeRedirects>
struct CompContext : winrt::implements<
                         CompContext<TTypeRedirects>,
                         winrt::Microsoft::ReactNative::Composition::Experimental::ICompositionContext,
                         typename TTypeRedirects::IInnerCompositionCompositor,
                         ICompositionContextInterop> {
  CompContext(typename TTypeRedirects::Compositor const &compositor) : m_compositor(compositor) {}

  winrt::com_ptr<ID2D1Factory1> D2DFactory() noexcept {
    if (!m_d2dFactory) {
      // Initialize Direct2D resources.
      // #if defined(_DEBUG)
      //     D2D1_FACTORY_OPTIONS d2d1FactoryOptions{D2D1_DEBUG_LEVEL_INFORMATION};
      // #else
      D2D1_FACTORY_OPTIONS d2d1FactoryOptions{D2D1_DEBUG_LEVEL_NONE};
      // #endif

      D2D1CreateFactory(
          D2D1_FACTORY_TYPE_SINGLE_THREADED, __uuidof(ID2D1Factory1), &d2d1FactoryOptions, m_d2dFactory.put_void());
    }
    return m_d2dFactory;
  }

  void D2DFactory(ID2D1Factory1 **outD2DFactory) noexcept {
    D2DFactory().copy_to(outD2DFactory);
  }

  winrt::com_ptr<ID3D11Device> D3DDevice() noexcept {
    // This flag adds support for surfaces with a different color channel ordering than the API default.
    // You need it for compatibility with Direct2D.
    UINT creationFlags = D3D11_CREATE_DEVICE_BGRA_SUPPORT;

    // #if defined(_DEBUG)
    //   creationFlags |= D3D11_CREATE_DEVICE_DEBUG;
    // #endif

    // This array defines the set of DirectX hardware feature levels this app  supports.
    // The ordering is important and you should  preserve it.
    // Don't forget to declare your app's minimum required feature level in its
    // description.  All apps are assumed to support 9.1 unless otherwise stated.
    D3D_FEATURE_LEVEL featureLevels[] = {
        D3D_FEATURE_LEVEL_11_1,
        D3D_FEATURE_LEVEL_11_0,
        D3D_FEATURE_LEVEL_10_1,
        D3D_FEATURE_LEVEL_10_0,
        D3D_FEATURE_LEVEL_9_3,
        D3D_FEATURE_LEVEL_9_2,
        D3D_FEATURE_LEVEL_9_1};
    if (!m_d3dDevice) {
      D3D11CreateDevice(
          nullptr, // specify null to use the default adapter
          D3D_DRIVER_TYPE_HARDWARE,
          0,
          creationFlags, // optionally set debug and Direct2D compatibility flags
          featureLevels, // list of feature levels this app can support
          ARRAYSIZE(featureLevels), // number of possible feature levels
          D3D11_SDK_VERSION,
          m_d3dDevice.put(), // returns the Direct3D device created
          nullptr /*&m_featureLevel*/, // returns feature level of device created
          nullptr /*&context*/ // returns the device immediate context
      );
    }
    return m_d3dDevice;
  }

  winrt::com_ptr<ID2D1Device> D2DDevice() noexcept {
    if (!m_d2dDevice) {
      winrt::com_ptr<IDXGIDevice> dxgiDevice;
      // Obtain the underlying DXGI device of the Direct3D11 device.
      D3DDevice().as(dxgiDevice);

      // Obtain the Direct2D device for 2-D rendering.
      winrt::check_hresult(D2DFactory()->CreateDevice(dxgiDevice.get(), m_d2dDevice.put()));
    }
    return m_d2dDevice;
  }

  winrt::Microsoft::ReactNative::Composition::Experimental::ISpriteVisual CreateSpriteVisual() noexcept;

  winrt::Microsoft::ReactNative::Composition::Experimental::IRoundedRectangleVisual
  CreateRoundedRectangleVisual() noexcept;

  winrt::Microsoft::ReactNative::Composition::Experimental::IScrollVisual CreateScrollerVisual() noexcept;

  winrt::Microsoft::ReactNative::Composition::Experimental::IActivityVisual CreateActivityVisual() noexcept;

  winrt::Microsoft::ReactNative::Composition::Experimental::IDropShadow CreateDropShadow() noexcept;

  winrt::Microsoft::ReactNative::Composition::Experimental::IBrush CreateColorBrush(
      winrt::Windows::UI::Color color) noexcept;

  winrt::Microsoft::ReactNative::Composition::Experimental::IDrawingSurfaceBrush CreateDrawingSurfaceBrush(
      winrt::Windows::Foundation::Size surfaceSize,
      winrt::Windows::Graphics::DirectX::DirectXPixelFormat pixelFormat,
      winrt::Windows::Graphics::DirectX::DirectXAlphaMode alphaMode) noexcept;

  winrt::Microsoft::ReactNative::Composition::Experimental::ICaretVisual CreateCaretVisual() noexcept;

  winrt::Microsoft::ReactNative::Composition::Experimental::IFocusVisual CreateFocusVisual() noexcept;

  typename TTypeRedirects::CompositionGraphicsDevice CompositionGraphicsDevice() noexcept;

  typename TTypeRedirects::Compositor InnerCompositor() const noexcept {
    return m_compositor;
  }

 private:
  typename TTypeRedirects::Compositor m_compositor{nullptr};
  winrt::com_ptr<ID2D1Factory1> m_d2dFactory;
  winrt::com_ptr<ID3D11Device> m_d3dDevice;
  winrt::com_ptr<ID2D1Device> m_d2dDevice;
  typename TTypeRedirects::CompositionGraphicsDevice m_compositionGraphicsDevice{nullptr};
  winrt::com_ptr<ID3D11DeviceContext> m_d3dDeviceContext;
};

winrt::Microsoft::ReactNative::Composition::Experimental::ISpriteVisual
CompContext<WindowsTypeRedirects>::CreateSpriteVisual() noexcept {
  return winrt::make<Composition::Experimental::WindowsCompSpriteVisual>(m_compositor.CreateSpriteVisual());
}

winrt::Microsoft::ReactNative::Composition::Experimental::IScrollVisual
CompContext<WindowsTypeRedirects>::CreateScrollerVisual() noexcept {
  return winrt::make<Composition::Experimental::WindowsCompScrollerVisual>(m_compositor.CreateSpriteVisual());
}

winrt::Microsoft::ReactNative::Composition::Experimental::IRoundedRectangleVisual
CompContext<WindowsTypeRedirects>::CreateRoundedRectangleVisual() noexcept {
  return winrt::make<Composition::Experimental::WindowsCompRoundedRectangleVisual>(m_compositor.CreateShapeVisual());
}

winrt::Microsoft::ReactNative::Composition::Experimental::IActivityVisual
CompContext<WindowsTypeRedirects>::CreateActivityVisual() noexcept {
  return winrt::make<Composition::Experimental::WindowsCompActivityVisual>(m_compositor.CreateSpriteVisual());
}

winrt::Microsoft::ReactNative::Composition::Experimental::IDropShadow
CompContext<WindowsTypeRedirects>::CreateDropShadow() noexcept {
  return winrt::make<Composition::Experimental::WindowsCompDropShadow>(m_compositor.CreateDropShadow());
}

winrt::Microsoft::ReactNative::Composition::Experimental::IBrush CompContext<WindowsTypeRedirects>::CreateColorBrush(
    winrt::Windows::UI::Color color) noexcept {
  return winrt::make<Composition::Experimental::WindowsCompBrush>(m_compositor.CreateColorBrush(color));
}

winrt::Microsoft::ReactNative::Composition::Experimental::IDrawingSurfaceBrush
CompContext<WindowsTypeRedirects>::CreateDrawingSurfaceBrush(
    winrt::Windows::Foundation::Size surfaceSize,
    winrt::Windows::Graphics::DirectX::DirectXPixelFormat pixelFormat,
    winrt::Windows::Graphics::DirectX::DirectXAlphaMode alphaMode) noexcept {
  return winrt::make<Composition::Experimental::WindowsCompDrawingSurfaceBrush>(
      m_compositor, CompositionGraphicsDevice().CreateDrawingSurface(surfaceSize, pixelFormat, alphaMode));
}

winrt::Microsoft::ReactNative::Composition::Experimental::ICaretVisual
CompContext<WindowsTypeRedirects>::CreateCaretVisual() noexcept {
  return winrt::make<Composition::Experimental::WindowsCompCaretVisual>(m_compositor);
}

winrt::Microsoft::ReactNative::Composition::Experimental::IFocusVisual
CompContext<WindowsTypeRedirects>::CreateFocusVisual() noexcept {
  return winrt::make<Composition::Experimental::WindowsCompFocusVisual>(m_compositor);
}

template <>
winrt::Windows::UI::Composition::CompositionGraphicsDevice
CompContext<WindowsTypeRedirects>::CompositionGraphicsDevice() noexcept {
  if (!m_compositionGraphicsDevice) {
    // To create a composition graphics device, we need to QI for another interface

    winrt::com_ptr<ABI::Windows::UI::Composition::ICompositorInterop> compositorInterop{
        m_compositor.as<ABI::Windows::UI::Composition::ICompositorInterop>()};

    // Create a graphics device backed by our D3D device
    winrt::com_ptr<ABI::Windows::UI::Composition::ICompositionGraphicsDevice> compositionGraphicsDeviceIface;
    winrt::check_hresult(
        compositorInterop->CreateGraphicsDevice(D2DDevice().get(), compositionGraphicsDeviceIface.put()));

    compositionGraphicsDeviceIface.as(m_compositionGraphicsDevice);
  }
  return m_compositionGraphicsDevice;
}

using WindowsCompContext = CompContext<WindowsTypeRedirects>;

#ifdef USE_WINUI3
winrt::Microsoft::ReactNative::Composition::Experimental::ISpriteVisual
CompContext<MicrosoftTypeRedirects>::CreateSpriteVisual() noexcept {
  return winrt::make<Composition::Experimental::MicrosoftCompSpriteVisual>(m_compositor.CreateSpriteVisual());
}

winrt::Microsoft::ReactNative::Composition::Experimental::IScrollVisual
CompContext<MicrosoftTypeRedirects>::CreateScrollerVisual() noexcept {
  return winrt::make<Composition::Experimental::MicrosoftCompScrollerVisual>(m_compositor.CreateSpriteVisual());
}

winrt::Microsoft::ReactNative::Composition::Experimental::IRoundedRectangleVisual
CompContext<MicrosoftTypeRedirects>::CreateRoundedRectangleVisual() noexcept {
  return winrt::make<Composition::Experimental::MicrosoftCompRoundedRectangleVisual>(m_compositor.CreateShapeVisual());
}

winrt::Microsoft::ReactNative::Composition::Experimental::IActivityVisual
CompContext<MicrosoftTypeRedirects>::CreateActivityVisual() noexcept {
  return winrt::make<Composition::Experimental::MicrosoftCompActivityVisual>(m_compositor.CreateSpriteVisual());
}

winrt::Microsoft::ReactNative::Composition::Experimental::IDropShadow
CompContext<MicrosoftTypeRedirects>::CreateDropShadow() noexcept {
  return winrt::make<Composition::Experimental::MicrosoftCompDropShadow>(m_compositor.CreateDropShadow());
}

winrt::Microsoft::ReactNative::Composition::Experimental::IBrush CompContext<MicrosoftTypeRedirects>::CreateColorBrush(
    winrt::Windows::UI::Color color) noexcept {
  return winrt::make<Composition::Experimental::MicrosoftCompBrush>(m_compositor.CreateColorBrush(color));
}

winrt::Microsoft::ReactNative::Composition::Experimental::IDrawingSurfaceBrush
CompContext<MicrosoftTypeRedirects>::CreateDrawingSurfaceBrush(
    winrt::Windows::Foundation::Size surfaceSize,
    winrt::Windows::Graphics::DirectX::DirectXPixelFormat pixelFormat,
    winrt::Windows::Graphics::DirectX::DirectXAlphaMode alphaMode) noexcept {
  return winrt::make<Composition::Experimental::MicrosoftCompDrawingSurfaceBrush>(
      m_compositor,
      CompositionGraphicsDevice().CreateDrawingSurface(
          surfaceSize,
          static_cast<winrt::Microsoft::Graphics::DirectX::DirectXPixelFormat>(pixelFormat),
          static_cast<winrt::Microsoft::Graphics::DirectX::DirectXAlphaMode>(alphaMode)));
}

winrt::Microsoft::ReactNative::Composition::Experimental::ICaretVisual
CompContext<MicrosoftTypeRedirects>::CreateCaretVisual() noexcept {
  return winrt::make<Composition::Experimental::MicrosoftCompCaretVisual>(m_compositor);
}

winrt::Microsoft::ReactNative::Composition::Experimental::IFocusVisual
CompContext<MicrosoftTypeRedirects>::CreateFocusVisual() noexcept {
  return winrt::make<Composition::Experimental::MicrosoftCompFocusVisual>(m_compositor);
}

template <>
winrt::Microsoft::UI::Composition::CompositionGraphicsDevice
CompContext<MicrosoftTypeRedirects>::CompositionGraphicsDevice() noexcept {
  if (!m_compositionGraphicsDevice) {
    winrt::check_hresult(m_compositor.as<winrt::Microsoft::UI::Composition::ICompositorInterop>()->CreateGraphicsDevice(
        D2DDevice().get(), &m_compositionGraphicsDevice));
  }
  return m_compositionGraphicsDevice;
}

using MicrosoftCompContext = CompContext<MicrosoftTypeRedirects>;
#endif

} // namespace Microsoft::ReactNative::Composition::Experimental

namespace winrt::Microsoft::ReactNative::Composition::Experimental::implementation {

ICompositionContext SystemCompositionContextHelper::CreateContext(
    winrt::Windows::UI::Composition::Compositor const &compositor) noexcept {
  return winrt::make<::Microsoft::ReactNative::Composition::Experimental::WindowsCompContext>(compositor);
}

IVisual SystemCompositionContextHelper::CreateVisual(winrt::Windows::UI::Composition::Visual const &visual) noexcept {
  if (auto spriteVisual = visual.try_as<winrt::Windows::UI::Composition::SpriteVisual>())
    return winrt::make<::Microsoft::ReactNative::Composition::Experimental::WindowsCompSpriteVisual>(spriteVisual);
  return winrt::make<::Microsoft::ReactNative::Composition::Experimental::WindowsCompVisual>(visual);
}

winrt::Windows::UI::Composition::Compositor SystemCompositionContextHelper::InnerCompositor(
    ICompositionContext context) noexcept {
  winrt::com_ptr<::Microsoft::ReactNative::Composition::IWindowsCompositionCompositor> s;
  context.try_as(s);
  return s ? s->InnerCompositor() : nullptr;
}

winrt::Windows::UI::Composition::Visual SystemCompositionContextHelper::InnerVisual(IVisual visual) noexcept {
  winrt::com_ptr<::Microsoft::ReactNative::Composition::IWindowsCompositionVisual> s;
  visual.try_as(s);
  return s ? s->InnerVisual() : nullptr;
}

winrt::Windows::UI::Composition::DropShadow SystemCompositionContextHelper::InnerDropShadow(
    IDropShadow shadow) noexcept {
  winrt::com_ptr<::Microsoft::ReactNative::Composition::IWindowsCompositionDropShadow> s;
  shadow.try_as(s);
  return s ? s->InnerShadow() : nullptr;
}

winrt::Windows::UI::Composition::CompositionBrush SystemCompositionContextHelper::InnerBrush(IBrush brush) noexcept {
  winrt::com_ptr<::Microsoft::ReactNative::Composition::IWindowsCompositionBrush> s;
  brush.try_as(s);
  return s ? s->InnerBrush() : nullptr;
}

winrt::Windows::UI::Composition::ICompositionSurface SystemCompositionContextHelper::InnerSurface(
    IDrawingSurfaceBrush surface) noexcept {
  winrt::com_ptr<::Microsoft::ReactNative::Composition::IWindowsCompositionDrawingSurfaceInner> s;
  surface.try_as(s);
  return s ? s->Inner() : nullptr;
}

#ifdef USE_WINUI3
ICompositionContext MicrosoftCompositionContextHelper::CreateContext(
    winrt::Microsoft::UI::Composition::Compositor const &compositor) noexcept {
  return winrt::make<::Microsoft::ReactNative::Composition::Experimental::MicrosoftCompContext>(compositor);
}

IVisual MicrosoftCompositionContextHelper::CreateVisual(
    winrt::Microsoft::UI::Composition::Visual const &visual) noexcept {
  if (auto spriteVisual = visual.try_as<winrt::Microsoft::UI::Composition::SpriteVisual>())
    return winrt::make<::Microsoft::ReactNative::Composition::Experimental::MicrosoftCompSpriteVisual>(spriteVisual);
  return winrt::make<::Microsoft::ReactNative::Composition::Experimental::MicrosoftCompVisual>(visual);
}

winrt::Microsoft::UI::Composition::Compositor MicrosoftCompositionContextHelper::InnerCompositor(
    ICompositionContext context) noexcept {
  winrt::com_ptr<::Microsoft::ReactNative::Composition::IMicrosoftCompositionCompositor> s;
  context.try_as(s);
  return s ? s->InnerCompositor() : nullptr;
}

winrt::Microsoft::UI::Composition::Visual MicrosoftCompositionContextHelper::InnerVisual(IVisual visual) noexcept {
  winrt::com_ptr<::Microsoft::ReactNative::Composition::IMicrosoftCompositionVisual> s;
  visual.try_as(s);
  return s ? s->InnerVisual() : nullptr;
}

winrt::Microsoft::UI::Composition::DropShadow MicrosoftCompositionContextHelper::InnerDropShadow(
    IDropShadow shadow) noexcept {
  winrt::com_ptr<::Microsoft::ReactNative::Composition::IMicrosoftCompositionDropShadow> s;
  shadow.try_as(s);
  return s ? s->InnerShadow() : nullptr;
}

winrt::Microsoft::UI::Composition::CompositionBrush MicrosoftCompositionContextHelper::InnerBrush(
    IBrush brush) noexcept {
  winrt::com_ptr<::Microsoft::ReactNative::Composition::IMicrosoftCompositionBrush> s;
  brush.try_as(s);
  return s ? s->InnerBrush() : nullptr;
}

winrt::Microsoft::UI::Composition::ICompositionSurface MicrosoftCompositionContextHelper::InnerSurface(
    IDrawingSurfaceBrush surface) noexcept {
  winrt::com_ptr<::Microsoft::ReactNative::Composition::IMicrosoftCompositionDrawingSurfaceInner> s;
  surface.try_as(s);
  return s ? s->Inner() : nullptr;
}

winrt::Microsoft::ReactNative::Composition::Experimental::IBrush MicrosoftCompositionContextHelper::WrapBrush(
    const winrt::Microsoft::UI::Composition::CompositionBrush &brush) noexcept {
  return winrt::make<::Microsoft::ReactNative::Composition::Experimental::MicrosoftCompBrush>(brush);
}

#endif

} // namespace winrt::Microsoft::ReactNative::Composition::Experimental::implementation<|MERGE_RESOLUTION|>--- conflicted
+++ resolved
@@ -698,7 +698,7 @@
                                 IVisualInterop> {
   struct ScrollInteractionTrackerOwner
       : public winrt::implements<ScrollInteractionTrackerOwner, typename TTypeRedirects::IInteractionTrackerOwner> {
-    ScrollInteractionTrackerOwner(CompScrollerVisual *outer) : m_outer(outer){};
+    ScrollInteractionTrackerOwner(CompScrollerVisual *outer) : m_outer(outer) {};
 
     void CustomAnimationStateEntered(
         typename TTypeRedirects::InteractionTracker sender,
@@ -1157,7 +1157,6 @@
         restingValues.push_back(restingValue);
       }
 
-<<<<<<< HEAD
       // Configure the appropriate axis based on scroll direction
       std::vector<typename TTypeRedirects::InteractionTrackerInertiaModifier> modifiers;
       modifiers.reserve(restingValues.size());
@@ -1168,13 +1167,6 @@
         m_interactionTracker.ConfigurePositionXInertiaModifiers(winrt::single_threaded_vector(std::move(modifiers)));
       } else {
         m_interactionTracker.ConfigurePositionYInertiaModifiers(winrt::single_threaded_vector(std::move(modifiers)));
-=======
-      // Configure the appropriate axis based on scroll direction  
-      if (m_horizontal) {
-        m_interactionTracker.ConfigurePositionXInertiaModifiers(winrt::single_threaded_vector<typename TTypeRedirects::InteractionTrackerInertiaRestingValue>(std::move(restingValues)));
-      } else {
-        m_interactionTracker.ConfigurePositionYInertiaModifiers(winrt::single_threaded_vector<typename TTypeRedirects::InteractionTrackerInertiaRestingValue>(std::move(restingValues)));
->>>>>>> 39a0b159
       }
     } else {
       // Clear inertia modifiers when no snapping is configured
