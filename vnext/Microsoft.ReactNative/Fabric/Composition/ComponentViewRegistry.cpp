--- conflicted
+++ resolved
@@ -57,14 +57,10 @@
     view = winrt::Microsoft::ReactNative::Composition::implementation::ScrollViewComponentView::Create(
         compContext, tag, m_context);
   } else if (componentHandle == facebook::react::ImageShadowNode::Handle()) {
-<<<<<<< HEAD
-    view = ImageComponentView::Create(compContext, tag, m_context);
+    view = winrt::Microsoft::ReactNative::Composition::implementation::ImageComponentView::Create(
+        compContext, tag, m_context);
   } else if (componentHandle == facebook::react::WindowsModalHostViewShadowNode::Handle()) {
     view = WindowsModalHostComponentView::Create(compContext, tag, m_context);
-=======
-    view = winrt::Microsoft::ReactNative::Composition::implementation::ImageComponentView::Create(
-        compContext, tag, m_context);
->>>>>>> 1fbc5357
   } else if (componentHandle == facebook::react::WindowsTextInputShadowNode::Handle()) {
     view = winrt::Microsoft::ReactNative::Composition::implementation::WindowsTextInputComponentView::Create(
         compContext, tag, m_context);
