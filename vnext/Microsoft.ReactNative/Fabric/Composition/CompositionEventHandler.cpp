--- conflicted
+++ resolved
@@ -139,22 +139,13 @@
 
 CompositionEventHandler::CompositionEventHandler(
     const winrt::Microsoft::ReactNative::ReactContext &context,
-<<<<<<< HEAD
     const winrt::Microsoft::ReactNative::ReactNativeIsland &reactNativeIsland,
     const int isFragment)
-    : m_context(context), m_wkRootView(reactNativeIsland) {
-#ifdef USE_WINUI3
-  if (auto island = reactNativeIsland.Island()) {
-    m_isFragment = isFragment;
-
-=======
-    const winrt::Microsoft::ReactNative::ReactNativeIsland &reactNativeIsland)
-    : m_context(context), m_wkRootView(reactNativeIsland) {}
+    : m_isFragment(isFragment), m_context(context), m_wkRootView(reactNativeIsland) {}
 
 void CompositionEventHandler::Initialize() noexcept {
 #ifdef USE_WINUI3
   if (auto island = m_wkRootView.get().Island()) {
->>>>>>> 3cec3f09
     auto pointerSource = winrt::Microsoft::UI::Input::InputPointerSource::GetForIsland(island);
     auto SurfaceID = SurfaceId();
 
@@ -162,15 +153,6 @@
         pointerSource.PointerPressed([wkThis = weak_from_this()](
                                          winrt::Microsoft::UI::Input::InputPointerSource const &,
                                          winrt::Microsoft::UI::Input::PointerEventArgs const &args) {
-<<<<<<< HEAD
-          if (auto strongRootView = m_wkRootView.get()) {
-            if (!m_isFragment && SurfaceId() == -1)
-              return;
-
-            auto pp = winrt::make<winrt::Microsoft::ReactNative::Composition::Input::implementation::PointerPoint>(
-                args.CurrentPoint(), strongRootView.ScaleFactor());
-            onPointerPressed(pp, args.KeyModifiers());
-=======
           if (auto strongThis = wkThis.lock()) {
             if (auto strongRootView = strongThis->m_wkRootView.get()) {
               if (strongThis->SurfaceId() == -1)
@@ -180,7 +162,6 @@
                   args.CurrentPoint(), strongRootView.ScaleFactor());
               strongThis->onPointerPressed(pp, args.KeyModifiers());
             }
->>>>>>> 3cec3f09
           }
         });
 
@@ -188,15 +169,6 @@
         pointerSource.PointerReleased([wkThis = weak_from_this()](
                                           winrt::Microsoft::UI::Input::InputPointerSource const &,
                                           winrt::Microsoft::UI::Input::PointerEventArgs const &args) {
-<<<<<<< HEAD
-          if (auto strongRootView = m_wkRootView.get()) {
-            if (!m_isFragment && SurfaceId() == -1)
-              return;
-
-            auto pp = winrt::make<winrt::Microsoft::ReactNative::Composition::Input::implementation::PointerPoint>(
-                args.CurrentPoint(), strongRootView.ScaleFactor());
-            onPointerReleased(pp, args.KeyModifiers());
-=======
           if (auto strongThis = wkThis.lock()) {
             if (auto strongRootView = strongThis->m_wkRootView.get()) {
               if (strongThis->SurfaceId() == -1)
@@ -206,22 +178,12 @@
                   args.CurrentPoint(), strongRootView.ScaleFactor());
               strongThis->onPointerReleased(pp, args.KeyModifiers());
             }
->>>>>>> 3cec3f09
           }
         });
 
     m_pointerMovedToken = pointerSource.PointerMoved([wkThis = weak_from_this()](
                                                          winrt::Microsoft::UI::Input::InputPointerSource const &,
                                                          winrt::Microsoft::UI::Input::PointerEventArgs const &args) {
-<<<<<<< HEAD
-      if (auto strongRootView = m_wkRootView.get()) {
-        if (!m_isFragment && SurfaceId() == -1)
-          return;
-
-        auto pp = winrt::make<winrt::Microsoft::ReactNative::Composition::Input::implementation::PointerPoint>(
-            args.CurrentPoint(), strongRootView.ScaleFactor());
-        onPointerMoved(pp, args.KeyModifiers());
-=======
       if (auto strongThis = wkThis.lock()) {
         if (auto strongRootView = strongThis->m_wkRootView.get()) {
           if (strongThis->SurfaceId() == -1)
@@ -231,7 +193,6 @@
               args.CurrentPoint(), strongRootView.ScaleFactor());
           strongThis->onPointerMoved(pp, args.KeyModifiers());
         }
->>>>>>> 3cec3f09
       }
     });
 
@@ -239,15 +200,6 @@
         pointerSource.PointerCaptureLost([wkThis = weak_from_this()](
                                              winrt::Microsoft::UI::Input::InputPointerSource const &,
                                              winrt::Microsoft::UI::Input::PointerEventArgs const &args) {
-<<<<<<< HEAD
-          if (auto strongRootView = m_wkRootView.get()) {
-            if (!m_isFragment && SurfaceId() == -1)
-              return;
-
-            auto pp = winrt::make<winrt::Microsoft::ReactNative::Composition::Input::implementation::PointerPoint>(
-                args.CurrentPoint(), strongRootView.ScaleFactor());
-            onPointerCaptureLost(pp, args.KeyModifiers());
-=======
           if (auto strongThis = wkThis.lock()) {
             if (auto strongRootView = strongThis->m_wkRootView.get()) {
               if (strongThis->SurfaceId() == -1)
@@ -257,7 +209,6 @@
                   args.CurrentPoint(), strongRootView.ScaleFactor());
               strongThis->onPointerCaptureLost(pp, args.KeyModifiers());
             }
->>>>>>> 3cec3f09
           }
         });
 
@@ -265,15 +216,6 @@
         pointerSource.PointerWheelChanged([wkThis = weak_from_this()](
                                               winrt::Microsoft::UI::Input::InputPointerSource const &,
                                               winrt::Microsoft::UI::Input::PointerEventArgs const &args) {
-<<<<<<< HEAD
-          if (auto strongRootView = m_wkRootView.get()) {
-            if (!m_isFragment && SurfaceId() == -1)
-              return;
-
-            auto pp = winrt::make<winrt::Microsoft::ReactNative::Composition::Input::implementation::PointerPoint>(
-                args.CurrentPoint(), strongRootView.ScaleFactor());
-            onPointerWheelChanged(pp, args.KeyModifiers());
-=======
           if (auto strongThis = wkThis.lock()) {
             if (auto strongRootView = strongThis->m_wkRootView.get()) {
               if (strongThis->SurfaceId() == -1)
@@ -283,7 +225,6 @@
                   args.CurrentPoint(), strongRootView.ScaleFactor());
               strongThis->onPointerWheelChanged(pp, args.KeyModifiers());
             }
->>>>>>> 3cec3f09
           }
         });
 
@@ -292,25 +233,6 @@
     m_keyDownToken = keyboardSource.KeyDown([wkThis = weak_from_this()](
                                                 winrt::Microsoft::UI::Input::InputKeyboardSource const &source,
                                                 winrt::Microsoft::UI::Input::KeyEventArgs const &args) {
-<<<<<<< HEAD
-      if (auto strongRootView = m_wkRootView.get()) {
-        if (!m_isFragment && SurfaceId() == -1)
-          return;
-
-        auto focusedComponent = RootComponentView().GetFocusedComponent();
-        auto keyArgs =
-            winrt::make<winrt::Microsoft::ReactNative::Composition::Input::implementation::KeyRoutedEventArgs>(
-                focusedComponent
-                    ? focusedComponent.Tag()
-                    : static_cast<facebook::react::Tag>(
-                          winrt::get_self<winrt::Microsoft::ReactNative::implementation::ReactNativeIsland>(
-                              strongRootView)
-                              ->RootTag()),
-                args);
-        auto keyboardSource = winrt::make<CompositionInputKeyboardSource>(source);
-        onKeyDown(keyboardSource, keyArgs);
-        winrt::get_self<CompositionInputKeyboardSource>(keyboardSource)->Disconnect();
-=======
       if (auto strongThis = wkThis.lock()) {
         if (auto strongRootView = strongThis->m_wkRootView.get()) {
           if (strongThis->SurfaceId() == -1)
@@ -331,32 +253,12 @@
           strongThis->onKeyDown(keyArgs);
           winrt::get_self<CompositionInputKeyboardSource>(keyboardSource)->Disconnect();
         }
->>>>>>> 3cec3f09
       }
     });
 
     m_keyUpToken = keyboardSource.KeyUp([wkThis = weak_from_this()](
                                             winrt::Microsoft::UI::Input::InputKeyboardSource const &source,
                                             winrt::Microsoft::UI::Input::KeyEventArgs const &args) {
-<<<<<<< HEAD
-      if (auto strongRootView = m_wkRootView.get()) {
-        if (!m_isFragment && SurfaceId() == -1)
-          return;
-
-        auto focusedComponent = RootComponentView().GetFocusedComponent();
-        auto keyArgs =
-            winrt::make<winrt::Microsoft::ReactNative::Composition::Input::implementation::KeyRoutedEventArgs>(
-                focusedComponent
-                    ? focusedComponent.Tag()
-                    : static_cast<facebook::react::Tag>(
-                          winrt::get_self<winrt::Microsoft::ReactNative::implementation::ReactNativeIsland>(
-                              strongRootView)
-                              ->RootTag()),
-                args);
-        auto keyboardSource = winrt::make<CompositionInputKeyboardSource>(source);
-        onKeyUp(keyboardSource, keyArgs);
-        winrt::get_self<CompositionInputKeyboardSource>(keyboardSource)->Disconnect();
-=======
       if (auto strongThis = wkThis.lock()) {
         if (auto strongRootView = strongThis->m_wkRootView.get()) {
           if (strongThis->SurfaceId() == -1)
@@ -377,7 +279,6 @@
           strongThis->onKeyUp(keyArgs);
           winrt::get_self<CompositionInputKeyboardSource>(keyboardSource)->Disconnect();
         }
->>>>>>> 3cec3f09
       }
     });
 
@@ -385,25 +286,6 @@
         keyboardSource.CharacterReceived([wkThis = weak_from_this()](
                                              winrt::Microsoft::UI::Input::InputKeyboardSource const &source,
                                              winrt::Microsoft::UI::Input::CharacterReceivedEventArgs const &args) {
-<<<<<<< HEAD
-          if (auto strongRootView = m_wkRootView.get()) {
-            if (!m_isFragment && SurfaceId() == -1)
-              return;
-
-            auto focusedComponent = RootComponentView().GetFocusedComponent();
-            auto charArgs = winrt::make<
-                winrt::Microsoft::ReactNative::Composition::Input::implementation::CharacterReceivedRoutedEventArgs>(
-                focusedComponent
-                    ? focusedComponent.Tag()
-                    : static_cast<facebook::react::Tag>(
-                          winrt::get_self<winrt::Microsoft::ReactNative::implementation::ReactNativeIsland>(
-                              strongRootView)
-                              ->RootTag()),
-                args);
-            auto keyboardSource = winrt::make<CompositionInputKeyboardSource>(source);
-            onCharacterReceived(keyboardSource, charArgs);
-            winrt::get_self<CompositionInputKeyboardSource>(keyboardSource)->Disconnect();
-=======
           if (auto strongThis = wkThis.lock()) {
             if (auto strongRootView = strongThis->m_wkRootView.get()) {
               if (strongThis->SurfaceId() == -1)
@@ -424,7 +306,6 @@
               strongThis->onCharacterReceived(charArgs);
               winrt::get_self<CompositionInputKeyboardSource>(keyboardSource)->Disconnect();
             }
->>>>>>> 3cec3f09
           }
         });
   }
@@ -1073,13 +954,8 @@
     auto targetComponentView = fabricuiManager->GetViewRegistry().componentViewDescriptorWithTag(tag).view;
     auto args = winrt::make<winrt::Microsoft::ReactNative::Composition::Input::implementation::PointerRoutedEventArgs>(
         m_context, tag, pointerPoint, keyModifiers);
-<<<<<<< HEAD
-
-    targetComponentView.OnPointerPressed(args);
-=======
     winrt::get_self<winrt::Microsoft::ReactNative::implementation::ComponentView>(targetComponentView)
         ->OnPointerPressed(args);
->>>>>>> 3cec3f09
 
     ActiveTouch activeTouch{0};
     activeTouch.touchType = UITouchType::Mouse;
