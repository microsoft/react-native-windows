// Copyright (c) Microsoft Corporation.
// Licensed under the MIT License.

#include <pch.h>

#include "CompositionEventHandler.h"

#include <Fabric/FabricUIManagerModule.h>
#include <IReactContext.h>
#include <React.h>
#include <Views/DevMenu.h>
#include <Views/ShadowNodeBase.h>
#include <windows.h>
#include <windowsx.h>
#include <winrt/Windows.UI.Input.h>
#include "Composition.Input.h"
#include "CompositionRootView.h"
#include "CompositionViewComponentView.h"
#include "RootComponentView.h"

#ifdef USE_WINUI3
#include <winrt/Microsoft.UI.Input.h>
#endif

namespace Microsoft::ReactNative {

const PointerId MOUSE_POINTER_ID = 1;

bool IsMousePointerEvent(const facebook::react::PointerEvent &pointerEvent) {
  return pointerEvent.pointerId == MOUSE_POINTER_ID;
}

bool IsViewListeningToEvent(IComponentView *view, facebook::react::ViewEvents::Offset eventType) {
  if (view) {
    auto const &viewProps = *std::static_pointer_cast<facebook::react::ViewProps const>(view->props());
    return viewProps.events[eventType];
  }
  return false;
}

bool IsViewListeningToEvent(IComponentView *view, facebook::react::WindowsViewEvents::Offset eventType) {
  if (view) {
    auto const &viewProps = *std::static_pointer_cast<facebook::react::ViewProps const>(view->props());
    return viewProps.windowsEvents[eventType];
  }
  return false;
}

bool IsAnyViewInPathListeningToEvent(
    std::vector<IComponentView *> &path,
    facebook::react::ViewEvents::Offset eventType) {
  for (auto view : path) {
    if (IsViewListeningToEvent(view, eventType)) {
      return true;
    }
  }
  return false;
}

IComponentView *FindClosestFabricManagedTouchableView(IComponentView *componentView) {
  while (componentView) {
    if (componentView->eventEmitter()) {
      return componentView;
    }
    componentView = componentView->parent();
  }
  return nullptr;
}

facebook::react::SharedEventEmitter EventEmitterForComponent(
    std::shared_ptr<FabricUIManager> &uimanager,
    facebook::react::Tag tag) noexcept {
  auto &registry = uimanager->GetViewRegistry();

  auto descriptor = registry.componentViewDescriptorWithTag(tag);
  auto view = std::static_pointer_cast<CompositionBaseComponentView>(descriptor.view);
  auto emitter = view->GetEventEmitter();
  if (emitter)
    return emitter;

  for (IComponentView *it = view->parent(); it; it = it->parent()) {
    auto emitter = static_cast<CompositionBaseComponentView *>(it)->GetEventEmitter();
    if (emitter)
      return emitter;
  }

  return nullptr;
}

struct CompositionKeyboardSource
    : winrt::implements<CompositionKeyboardSource, winrt::Microsoft::ReactNative::Composition::Input::KeyboardSource> {
  CompositionKeyboardSource(CompositionEventHandler *outer) : m_outer(outer) {}

  winrt::Windows::UI::Core::CoreVirtualKeyStates GetKeyState(winrt::Windows::System::VirtualKey key) noexcept {
    if (!m_outer)
      return winrt::Windows::UI::Core::CoreVirtualKeyStates::None;
    return m_outer->GetKeyState(key);
  }

  void Disconnect() noexcept {
    m_outer = nullptr;
  }

 private:
  CompositionEventHandler *m_outer{nullptr};
};

#ifdef USE_WINUI3
struct CompositionInputKeyboardSource : winrt::implements<
                                            CompositionInputKeyboardSource,
                                            winrt::Microsoft::ReactNative::Composition::Input::KeyboardSource> {
  CompositionInputKeyboardSource(winrt::Microsoft::UI::Input::InputKeyboardSource source) : m_source(source) {}

  winrt::Windows::UI::Core::CoreVirtualKeyStates GetKeyState(winrt::Windows::System::VirtualKey key) noexcept {
    if (!m_source)
      return winrt::Windows::UI::Core::CoreVirtualKeyStates::None;

    static_assert(
        static_cast<winrt::Windows::UI::Core::CoreVirtualKeyStates>(
            winrt::Microsoft::UI::Input::VirtualKeyStates::Down) ==
        winrt::Windows::UI::Core::CoreVirtualKeyStates::Down);
    static_assert(
        static_cast<winrt::Windows::UI::Core::CoreVirtualKeyStates>(
            winrt::Microsoft::UI::Input::VirtualKeyStates::Locked) ==
        winrt::Windows::UI::Core::CoreVirtualKeyStates::Locked);
    static_assert(
        static_cast<winrt::Windows::UI::Core::CoreVirtualKeyStates>(
            winrt::Microsoft::UI::Input::VirtualKeyStates::None) ==
        winrt::Windows::UI::Core::CoreVirtualKeyStates::None);
    return static_cast<winrt::Windows::UI::Core::CoreVirtualKeyStates>(m_source.GetKeyState(key));
  }

  void Disconnect() noexcept {
    m_source = nullptr;
  }

 private:
  winrt::Microsoft::UI::Input::InputKeyboardSource m_source{nullptr};
};
#endif

CompositionEventHandler::CompositionEventHandler(
    const winrt::Microsoft::ReactNative::ReactContext &context,
    const winrt::Microsoft::ReactNative::CompositionRootView &CompositionRootView)
    : m_context(context) {
  m_compRootView = CompositionRootView;

#ifdef USE_WINUI3
  if (auto island = m_compRootView.Island()) {
    auto pointerSource = winrt::Microsoft::UI::Input::InputPointerSource::GetForIsland(island);

    m_pointerPressedToken =
        pointerSource.PointerPressed([this](
                                         winrt::Microsoft::UI::Input::InputPointerSource const &,
                                         winrt::Microsoft::UI::Input::PointerEventArgs const &args) {
          if (SurfaceId() == -1)
            return;

          auto pp = winrt::make<winrt::Microsoft::ReactNative::Composition::Input::implementation::PointerPoint>(
              args.CurrentPoint());
          onPointerPressed(pp, args.KeyModifiers());
        });

    m_pointerReleasedToken =
        pointerSource.PointerReleased([this](
                                          winrt::Microsoft::UI::Input::InputPointerSource const &,
                                          winrt::Microsoft::UI::Input::PointerEventArgs const &args) {
          if (SurfaceId() == -1)
            return;

          auto pp = winrt::make<winrt::Microsoft::ReactNative::Composition::Input::implementation::PointerPoint>(
              args.CurrentPoint());
          onPointerReleased(pp, args.KeyModifiers());
        });

    m_pointerMovedToken = pointerSource.PointerMoved([this](
                                                         winrt::Microsoft::UI::Input::InputPointerSource const &,
                                                         winrt::Microsoft::UI::Input::PointerEventArgs const &args) {
      auto pp = winrt::make<winrt::Microsoft::ReactNative::Composition::Input::implementation::PointerPoint>(
          args.CurrentPoint());
      onPointerMoved(pp, args.KeyModifiers());
    });

    m_pointerWheelChangedToken =
        pointerSource.PointerWheelChanged([this](
                                              winrt::Microsoft::UI::Input::InputPointerSource const &,
                                              winrt::Microsoft::UI::Input::PointerEventArgs const &args) {
          if (SurfaceId() == -1)
            return;

          auto pp = winrt::make<winrt::Microsoft::ReactNative::Composition::Input::implementation::PointerPoint>(
              args.CurrentPoint());
          onPointerWheelChanged(pp, args.KeyModifiers());
        });

    auto keyboardSource = winrt::Microsoft::UI::Input::InputKeyboardSource::GetForIsland(island);

    m_keyDownToken = keyboardSource.KeyDown([this](
                                                winrt::Microsoft::UI::Input::InputKeyboardSource const &source,
                                                winrt::Microsoft::UI::Input::KeyEventArgs const &args) {
      if (SurfaceId() == -1)
        return;

      auto focusedComponent = RootComponentView().GetFocusedComponent();
      auto keyArgs = winrt::make<winrt::Microsoft::ReactNative::Composition::Input::implementation::KeyRoutedEventArgs>(
          focusedComponent
              ? focusedComponent->tag()
              : static_cast<facebook::react::Tag>(
                    winrt::get_self<winrt::Microsoft::ReactNative::implementation::CompositionRootView>(m_compRootView)
                        ->GetTag()),
          args);
      auto keyboardSource = winrt::make<CompositionInputKeyboardSource>(source);
      onKeyDown(keyboardSource, keyArgs);
      winrt::get_self<CompositionInputKeyboardSource>(keyboardSource)->Disconnect();
    });

    m_keyUpToken = keyboardSource.KeyUp([this](
                                            winrt::Microsoft::UI::Input::InputKeyboardSource const &source,
                                            winrt::Microsoft::UI::Input::KeyEventArgs const &args) {
      if (SurfaceId() == -1)
        return;

      auto focusedComponent = RootComponentView().GetFocusedComponent();
      auto keyArgs = winrt::make<winrt::Microsoft::ReactNative::Composition::Input::implementation::KeyRoutedEventArgs>(
          focusedComponent
              ? focusedComponent->tag()
              : static_cast<facebook::react::Tag>(
                    winrt::get_self<winrt::Microsoft::ReactNative::implementation::CompositionRootView>(m_compRootView)
                        ->GetTag()),
          args);
      auto keyboardSource = winrt::make<CompositionInputKeyboardSource>(source);
      onKeyUp(keyboardSource, keyArgs);
      winrt::get_self<CompositionInputKeyboardSource>(keyboardSource)->Disconnect();
    });

    m_characterReceivedToken =
        keyboardSource.CharacterReceived([this](
                                             winrt::Microsoft::UI::Input::InputKeyboardSource const &source,
                                             winrt::Microsoft::UI::Input::CharacterReceivedEventArgs const &args) {
          if (SurfaceId() == -1)
            return;

          auto focusedComponent = RootComponentView().GetFocusedComponent();
          auto charArgs = winrt::make<
              winrt::Microsoft::ReactNative::Composition::Input::implementation::CharacterReceivedRoutedEventArgs>(
              focusedComponent
                  ? focusedComponent->tag()
                  : static_cast<facebook::react::Tag>(
                        winrt::get_self<winrt::Microsoft::ReactNative::implementation::CompositionRootView>(
                            m_compRootView)
                            ->GetTag()),
              args);
          auto keyboardSource = winrt::make<CompositionInputKeyboardSource>(source);
          onCharacterReceived(keyboardSource, charArgs);
          winrt::get_self<CompositionInputKeyboardSource>(keyboardSource)->Disconnect();
        });
  }
#endif
}

CompositionEventHandler::~CompositionEventHandler() {
#ifdef USE_WINUI3
  if (auto island = m_compRootView.Island()) {
    auto pointerSource = winrt::Microsoft::UI::Input::InputPointerSource::GetForIsland(island);
    pointerSource.PointerPressed(m_pointerPressedToken);
    pointerSource.PointerReleased(m_pointerReleasedToken);
    pointerSource.PointerMoved(m_pointerMovedToken);
    pointerSource.PointerWheelChanged(m_pointerWheelChangedToken);
    auto keyboardSource = winrt::Microsoft::UI::Input::InputKeyboardSource::GetForIsland(island);
    keyboardSource.KeyDown(m_keyDownToken);
    keyboardSource.KeyUp(m_keyUpToken);
    keyboardSource.CharacterReceived(m_characterReceivedToken);
  }
#endif
}

facebook::react::SurfaceId CompositionEventHandler::SurfaceId() noexcept {
  return static_cast<facebook::react::SurfaceId>(
      winrt::get_self<winrt::Microsoft::ReactNative::implementation::CompositionRootView>(m_compRootView)->GetTag());
}

::Microsoft::ReactNative::RootComponentView &CompositionEventHandler::RootComponentView() noexcept {
  auto rootComponentViewDescriptor = (::Microsoft::ReactNative::FabricUIManager::FromProperties(m_context.Properties()))
                                         ->GetViewRegistry()
                                         .componentViewDescriptorWithTag(SurfaceId());
  return static_cast<::Microsoft::ReactNative::RootComponentView &>(*(rootComponentViewDescriptor.view));
}

void CompositionEventHandler::onPointerWheelChanged(
    const winrt::Microsoft::ReactNative::Composition::Input::PointerPoint &pointerPoint,
    winrt::Windows::System::VirtualKeyModifiers keyModifiers) noexcept {
  if (std::shared_ptr<FabricUIManager> fabricuiManager =
          ::Microsoft::ReactNative::FabricUIManager::FromProperties(m_context.Properties())) {
    auto position = pointerPoint.Position();

    facebook::react::Point ptLocal;
    facebook::react::Point ptScaled = {static_cast<float>(position.X), static_cast<float>(position.Y)};

    auto tag = RootComponentView().hitTest(ptScaled, ptLocal);

    if (tag == -1)
      return;

    auto targetComponentView = fabricuiManager->GetViewRegistry().componentViewDescriptorWithTag(tag).view;
    auto args = winrt::make<winrt::Microsoft::ReactNative::Composition::Input::implementation::PointerRoutedEventArgs>(
        tag, pointerPoint, keyModifiers);

    std::static_pointer_cast<CompositionBaseComponentView>(targetComponentView)->onPointerWheelChanged(args);
  }
}

winrt::Windows::UI::Core::CoreVirtualKeyStates CompositionEventHandler::GetKeyState(
    winrt::Windows::System::VirtualKey key) noexcept {
  winrt::Windows::UI::Core::CoreVirtualKeyStates coreKeyState = winrt::Windows::UI::Core::CoreVirtualKeyStates::None;
  SHORT keyState = ::GetKeyState(static_cast<int>(key));
  if (keyState & 0x01) {
    coreKeyState = winrt::Windows::UI::Core::CoreVirtualKeyStates::Locked;
  }
  if (keyState & 0x8000) {
    coreKeyState = static_cast<winrt::Windows::UI::Core::CoreVirtualKeyStates>(
        static_cast<int>(coreKeyState) | static_cast<int>(winrt::Windows::UI::Core::CoreVirtualKeyStates::Down));
  }

  return coreKeyState;
}

winrt::Windows::System::VirtualKeyModifiers GetKeyModifiers(uint64_t wParam) {
  auto keyModifiers = winrt::Windows::System::VirtualKeyModifiers::None;
  if ((wParam & MK_CONTROL) == MK_CONTROL) {
    keyModifiers |= winrt::Windows::System::VirtualKeyModifiers::Control;
  }
  if ((wParam & MK_SHIFT) == MK_SHIFT) {
    keyModifiers |= winrt::Windows::System::VirtualKeyModifiers::Shift;
  }
  if (::GetKeyState(VK_MENU) < 0) {
    keyModifiers |= winrt::Windows::System::VirtualKeyModifiers::Menu;
  }
  if (::GetKeyState(VK_LWIN) < 0 || ::GetKeyState(VK_RWIN) < 0) {
    keyModifiers |= winrt::Windows::System::VirtualKeyModifiers::Windows;
  }
  return keyModifiers;
}

int64_t CompositionEventHandler::SendMessage(uint32_t msg, uint64_t wParam, int64_t lParam) noexcept {
  switch (msg) {
    case WM_LBUTTONDOWN: {
      auto pp = winrt::make<winrt::Microsoft::ReactNative::Composition::Input::implementation::PointerPoint>(
          msg, wParam, lParam, m_compRootView.ScaleFactor());
      onPointerPressed(pp, GetKeyModifiers(wParam));
      return 0;
    }
    case WM_POINTERDOWN: {
      auto pp = winrt::make<winrt::Microsoft::ReactNative::Composition::Input::implementation::PointerPoint>(
          msg, wParam, lParam, m_compRootView.ScaleFactor());
      onPointerPressed(pp, GetKeyModifiers(wParam));
      return 0;
    }
    case WM_LBUTTONUP: {
      auto pp = winrt::make<winrt::Microsoft::ReactNative::Composition::Input::implementation::PointerPoint>(
          msg, wParam, lParam, m_compRootView.ScaleFactor());
      onPointerReleased(pp, GetKeyModifiers(wParam));
      return 0;
    }
    case WM_POINTERUP: {
      auto pp = winrt::make<winrt::Microsoft::ReactNative::Composition::Input::implementation::PointerPoint>(
          msg, wParam, lParam, m_compRootView.ScaleFactor());
      onPointerReleased(pp, GetKeyModifiers(wParam));
      return 0;
    }
    case WM_MOUSEMOVE: {
      auto pp = winrt::make<winrt::Microsoft::ReactNative::Composition::Input::implementation::PointerPoint>(
          msg, wParam, lParam, m_compRootView.ScaleFactor());
      onPointerMoved(pp, GetKeyModifiers(wParam));
      return 0;
    }
    case WM_MOUSEWHEEL: {
      auto pp = winrt::make<winrt::Microsoft::ReactNative::Composition::Input::implementation::PointerPoint>(
          msg, wParam, lParam, m_compRootView.ScaleFactor());
      onPointerWheelChanged(pp, GetKeyModifiers(wParam));
      break;
    }
    case WM_CHAR:
    case WM_SYSCHAR: {
      auto focusedComponent = RootComponentView().GetFocusedComponent();
      auto args = winrt::make<
          winrt::Microsoft::ReactNative::Composition::Input::implementation::CharacterReceivedRoutedEventArgs>(
          focusedComponent
              ? focusedComponent->tag()
              : static_cast<facebook::react::Tag>(
                    winrt::get_self<winrt::Microsoft::ReactNative::implementation::CompositionRootView>(m_compRootView)
                        ->GetTag()),
          msg,
          wParam,
          lParam);
      auto keyboardSource = winrt::make<CompositionKeyboardSource>(this);
      onCharacterReceived(keyboardSource, args);
      winrt::get_self<CompositionKeyboardSource>(keyboardSource)->Disconnect();
<<<<<<< HEAD
=======
      break;
>>>>>>> 869f2c40
    }
    case WM_KEYDOWN:
    case WM_KEYUP:
    case WM_SYSKEYDOWN:
    case WM_SYSKEYUP: {
      auto focusedComponent = RootComponentView().GetFocusedComponent();
      auto args = winrt::make<winrt::Microsoft::ReactNative::Composition::Input::implementation::KeyRoutedEventArgs>(
          focusedComponent
              ? focusedComponent->tag()
              : static_cast<facebook::react::Tag>(
                    winrt::get_self<winrt::Microsoft::ReactNative::implementation::CompositionRootView>(m_compRootView)
                        ->GetTag()),
          msg,
          wParam,
          lParam);
      auto keyboardSource = winrt::make<CompositionKeyboardSource>(this);
      if (msg == WM_KEYDOWN || msg == WM_SYSKEYDOWN) {
        onKeyDown(keyboardSource, args);
      } else {
        onKeyUp(keyboardSource, args);
      }
      winrt::get_self<CompositionKeyboardSource>(keyboardSource)->Disconnect();
      break;
    }
  }

  return 0;
}

void CompositionEventHandler::onKeyDown(
    const winrt::Microsoft::ReactNative::Composition::Input::KeyboardSource &source,
    const winrt::Microsoft::ReactNative::Composition::Input::KeyRoutedEventArgs &args) noexcept {
  if (auto focusedComponent = RootComponentView().GetFocusedComponent()) {
    focusedComponent->onKeyDown(source, args);

    if (args.Handled())
      return;
  }

  bool fShift = source.GetKeyState(winrt::Windows::System::VirtualKey::Shift) ==
      winrt::Windows::UI::Core::CoreVirtualKeyStates::Down;
  bool fCtrl = source.GetKeyState(winrt::Windows::System::VirtualKey::Control) ==
      winrt::Windows::UI::Core::CoreVirtualKeyStates::Down;

  if (fShift && fCtrl && args.Key() == static_cast<winrt::Windows::System::VirtualKey>(VkKeyScanA('d')) &&
      Mso::React::ReactOptions::UseDeveloperSupport(m_context.Properties().Handle())) {
    auto contextSelf = winrt::get_self<React::implementation::ReactContext>(m_context.Handle());
    Microsoft::ReactNative::DevMenuManager::Show(Mso::CntPtr<Mso::React::IReactContext>(&contextSelf->GetInner()));
    args.Handled(true);
    return;
  }

  if (!fCtrl && args.Key() == winrt::Windows::System::VirtualKey::Tab) {
    if (RootComponentView().TryMoveFocus(!fShift)) {
      args.Handled(true);
    }

    // TODO notify rootview that host should move focus
  }
}

void CompositionEventHandler::onKeyUp(
    const winrt::Microsoft::ReactNative::Composition::Input::KeyboardSource &source,
    const winrt::Microsoft::ReactNative::Composition::Input::KeyRoutedEventArgs &args) noexcept {
  if (auto focusedComponent = RootComponentView().GetFocusedComponent()) {
    focusedComponent->onKeyUp(source, args);

    if (args.Handled())
      return;
  }
}

void CompositionEventHandler::onCharacterReceived(
    const winrt::Microsoft::ReactNative::Composition::Input::KeyboardSource &source,
    const winrt::Microsoft::ReactNative::Composition::Input::CharacterReceivedRoutedEventArgs &args) noexcept {
  if (auto focusedComponent = RootComponentView().GetFocusedComponent()) {
    focusedComponent->onCharacterReceived(source, args);

    if (args.Handled())
      return;
  }
}

std::vector<IComponentView *> GetTouchableViewsInPathToRoot(IComponentView *view) {
  std::vector<IComponentView *> results;
  while (view) {
    if (view->eventEmitter()) {
      results.push_back(view);
    }
    view = view->parent();
  }
  return results;
}

/**
 * Private method which is used for tracking the location of pointer events to manage the entering/leaving events.
 * The primary idea is that a pointer's presence & movement is dictated by a variety of underlying events such as
 * down, move, and up — and they should all be treated the same when it comes to tracking the entering & leaving of
 * pointers to views. This method accomplishes that by receiving the pointer event, the target view (can be null in
 * cases when the event indicates that the pointer has left the screen entirely), and a block/callback where the
 * underlying event should be fired.
 */
void CompositionEventHandler::HandleIncomingPointerEvent(
    facebook::react::PointerEvent &event,
    IComponentView *targetView,
    const winrt::Microsoft::ReactNative::Composition::Input::PointerPoint &pointerPoint,
    winrt::Windows::System::VirtualKeyModifiers keyModifiers,
    std::function<void(std::vector<IComponentView *> &)> handler) {
  int pointerId = event.pointerId;
  // CGPoint clientLocation = CGPointMake(event.clientPoint.x, event.clientPoint.y);

  std::vector<IComponentView *> currentlyHoveredViews;
  auto itCurrentlyHoveredViews = m_currentlyHoveredViewsPerPointer.find(pointerId);
  if (itCurrentlyHoveredViews != m_currentlyHoveredViewsPerPointer.end()) {
    for (auto &taggedView : itCurrentlyHoveredViews->second) {
      if (auto view = taggedView.view()) {
        currentlyHoveredViews.push_back(view.get());
      }
    }
  }

  // RCTReactTaggedView *targetTaggedView = [RCTReactTaggedView wrap:targetView];
  auto prevTargetView = currentlyHoveredViews.empty() ? nullptr : currentlyHoveredViews[0];
  auto previousTargetTag = prevTargetView ? prevTargetView->tag() : -1;

  auto eventPathViews = GetTouchableViewsInPathToRoot(targetView);

  // Over
  if (targetView != nullptr && previousTargetTag != targetView->tag()) {
    bool shouldEmitOverEvent =
        IsAnyViewInPathListeningToEvent(eventPathViews, facebook::react::ViewEvents::Offset::PointerOver);
    const auto eventEmitter = targetView->eventEmitterAtPoint(event.offsetPoint);
    if (shouldEmitOverEvent && eventEmitter != nullptr) {
      eventEmitter->onPointerOver(event);
    }
  }

  // Entering

  // We only want to emit events to JS if there is a view that is currently listening to said event
  // so we only send those event to the JS side if the element which has been entered is itself listening,
  // or if one of its parents is listening in case those listeners care about the capturing phase. Adding the ability
  // for native to distinguish between capturing listeners and not could be an optimization to further reduce the
  // number of events we send to JS
  bool hasParentEnterListener = false;
  bool emittedNativeEnteredEvent = false;

  for (auto itComponentView = eventPathViews.rbegin(); itComponentView != eventPathViews.rend();
       itComponentView++) { //  for (RCTReactTaggedView *taggedView in [eventPathViews reverseObjectEnumerator]) {

    auto componentView = *itComponentView;
    bool shouldEmitEvent = componentView != nullptr &&
        (hasParentEnterListener ||
         IsViewListeningToEvent(componentView, facebook::react::ViewEvents::Offset::PointerEnter) ||
         IsViewListeningToEvent(componentView, facebook::react::WindowsViewEvents::Offset::MouseEnter));

    if ((shouldEmitEvent || !emittedNativeEnteredEvent) &&
        std::find(currentlyHoveredViews.begin(), currentlyHoveredViews.end(), componentView) ==
            currentlyHoveredViews.end()) {
      if (shouldEmitEvent) {
        const auto eventEmitter = componentView->eventEmitter();
        if (eventEmitter) {
          eventEmitter->onPointerEnter(event);
          if (IsMousePointerEvent(event)) {
            eventEmitter->onMouseEnter(event);
          }
        }
      }
      if (!emittedNativeEnteredEvent) {
        emittedNativeEnteredEvent = true;
        auto args =
            winrt::make<winrt::Microsoft::ReactNative::Composition::Input::implementation::PointerRoutedEventArgs>(
                componentView->tag(), pointerPoint, keyModifiers);
        static_cast<CompositionBaseComponentView *>(componentView)->onPointerEntered(args);
      }
    }

    if (shouldEmitEvent && !hasParentEnterListener) {
      hasParentEnterListener = true;
    }
  }

  // Call the underlaying pointer handler
  handler(eventPathViews);

  // Out
  if (previousTargetTag != -1 && previousTargetTag != (targetView ? targetView->tag() : -1)) {
    bool shouldEmitOutEvent =
        IsAnyViewInPathListeningToEvent(currentlyHoveredViews, facebook::react::ViewEvents::Offset::PointerOut);
    const auto eventEmitter = prevTargetView->eventEmitter();
    if (shouldEmitOutEvent && eventEmitter != nullptr) {
      eventEmitter->onPointerOut(event);
    }
  }

  // Leaving

  // pointerleave events need to be emitted from the deepest target to the root but
  // we also need to efficiently keep track of if a view has a parent which is listening to the leave events,
  // so we first iterate from the root to the target, collecting the views which need events fired for, of which
  // we reverse iterate (now from target to root), actually emitting the events.
  std::vector<IComponentView *> viewsToEmitLeaveEventsTo; // NSMutableOrderedSet<UIView *> *viewsToEmitLeaveEventsTo =
                                                          // [NSMutableOrderedSet orderedSet];

  IComponentView *viewToEmitNativeExitedEvent = nullptr;

  bool hasParentLeaveListener = false;
  for (auto itComponentView = currentlyHoveredViews.rbegin(); itComponentView != currentlyHoveredViews.rend();
       itComponentView++) { //  for (RCTReactTaggedView *taggedView in [currentlyHoveredViews
                            //  reverseObjectEnumerator])
                            //  {
    auto componentView = *itComponentView;

    bool shouldEmitEvent = componentView != nullptr &&
        (hasParentLeaveListener ||
         IsViewListeningToEvent(componentView, facebook::react::ViewEvents::Offset::PointerLeave) ||
         IsViewListeningToEvent(componentView, facebook::react::WindowsViewEvents::Offset::MouseLeave));

    if ((shouldEmitEvent || !viewToEmitNativeExitedEvent) &&
        std::find(eventPathViews.begin(), eventPathViews.end(), componentView) == eventPathViews.end()) {
      if (shouldEmitEvent) {
        viewsToEmitLeaveEventsTo.push_back(componentView);
      }
      if (!viewToEmitNativeExitedEvent) {
        viewToEmitNativeExitedEvent = componentView;
      }
    }

    if (shouldEmitEvent && !hasParentLeaveListener) {
      hasParentLeaveListener = true;
    }
  }

  if (viewToEmitNativeExitedEvent) {
    auto args = winrt::make<winrt::Microsoft::ReactNative::Composition::Input::implementation::PointerRoutedEventArgs>(
        viewToEmitNativeExitedEvent->tag(), pointerPoint, keyModifiers);
    static_cast<CompositionBaseComponentView *>(viewToEmitNativeExitedEvent)->onPointerExited(args);
  }

  for (auto itComponentView = viewsToEmitLeaveEventsTo.rbegin(); itComponentView != viewsToEmitLeaveEventsTo.rend();
       itComponentView++) { //  for (UIView *componentView in [viewsToEmitLeaveEventsTo reverseObjectEnumerator]) {
    auto componentView = *itComponentView;

    const auto eventEmitter = componentView->eventEmitter();
    if (eventEmitter) {
      eventEmitter->onPointerLeave(event);
      if (IsMousePointerEvent(event)) {
        eventEmitter->onMouseLeave(event);
      }
    }
  }

  std::vector<ReactTaggedView> hoveredViews;
  std::shared_ptr<FabricUIManager> fabricuiManager =
      ::Microsoft::ReactNative::FabricUIManager::FromProperties(m_context.Properties());
  auto &viewRegistry = fabricuiManager->GetViewRegistry();
  for (auto &view : eventPathViews) {
    auto componentViewDescriptor = viewRegistry.componentViewDescriptorWithTag(view->tag());
    hoveredViews.emplace_back(ReactTaggedView(componentViewDescriptor.view));
  }
  m_currentlyHoveredViewsPerPointer[pointerId] = std::move(hoveredViews);
}

void CompositionEventHandler::UpdateActiveTouch(
    ActiveTouch &activeTouch,
    facebook::react::Point ptScaled,
    facebook::react::Point ptLocal) noexcept {
  // TODO set all the activeTouch.touch properties
  // activeTouch.touch.isLeftButton = true;
  // activeTouch.touch.isRightButton = false;
  // activeTouch.touch.isMiddleButton = false;
  // activeTouch.touch.isHorizontalScrollWheel = false;
  // activeTouch.touch.isEraser = false;
  activeTouch.touch.pagePoint.x = ptScaled.x;
  activeTouch.touch.pagePoint.y = ptScaled.y;
  activeTouch.touch.screenPoint.x = ptLocal.x;
  activeTouch.touch.screenPoint.y = ptLocal.y;
  activeTouch.touch.offsetPoint.x = ptLocal.x;
  activeTouch.touch.offsetPoint.y = ptLocal.y;
  activeTouch.touch.timestamp = static_cast<facebook::react::Float>(
      std::chrono::duration_cast<std::chrono::milliseconds>(std::chrono::system_clock::now().time_since_epoch())
          .count());
  activeTouch.touch.force = 0;
  // activeTouch.touch.isBarrelButton = false;
  // activeTouch.touch.shiftKey = false;
  // activeTouch.touch.ctrlKey = false;
  // activeTouch.touch.altKey = false;

  // activeTouch.touch.isPrimary = true;
}

facebook::react::PointerEvent CreatePointerEventFromIncompleteHoverData(
    facebook::react::Point ptScaled,
    facebook::react::Point ptLocal) {
  facebook::react::PointerEvent pointerEvent = {};
  pointerEvent.pointerId = MOUSE_POINTER_ID;
  pointerEvent.pressure = 0.0;
  pointerEvent.pointerType = "mouse";

  pointerEvent.clientPoint = ptScaled;
  pointerEvent.screenPoint = ptScaled;
  pointerEvent.offsetPoint = ptLocal;
  pointerEvent.width = 1.0;
  pointerEvent.height = 1.0;
  pointerEvent.tiltX = 0;
  pointerEvent.tiltY = 0;
  pointerEvent.detail = 0;
  // pointerEvent.button = -1;
  pointerEvent.buttons = 0;
  // UpdatePointerEventModifierFlags(pointerEvent, modifierFlags);
  pointerEvent.tangentialPressure = 0.0;
  pointerEvent.twist = 0;
  // pointerEvent.isPrimary = true;

  return pointerEvent;
}

void CompositionEventHandler::onPointerMoved(
    const winrt::Microsoft::ReactNative::Composition::Input::PointerPoint &pointerPoint,
    winrt::Windows::System::VirtualKeyModifiers keyModifiers) noexcept {
  if (SurfaceId() == -1)
    return;

  int pointerId = pointerPoint.PointerId();

  auto position = pointerPoint.Position();

  if (std::shared_ptr<FabricUIManager> fabricuiManager =
          ::Microsoft::ReactNative::FabricUIManager::FromProperties(m_context.Properties())) {
    facebook::react::Point ptLocal;

    facebook::react::Point ptScaled = {position.X, position.Y};
    auto tag = RootComponentView().hitTest(ptScaled, ptLocal);

    if (tag == -1)
      return;

    auto args = winrt::make<winrt::Microsoft::ReactNative::Composition::Input::implementation::PointerRoutedEventArgs>(
        tag, pointerPoint, keyModifiers);
    IComponentView *targetComponentView =
        fabricuiManager->GetViewRegistry().componentViewDescriptorWithTag(tag).view.get();

    static_cast<CompositionBaseComponentView *>(targetComponentView)->onPointerMoved(args);

    auto targetView = FindClosestFabricManagedTouchableView(
        fabricuiManager->GetViewRegistry().componentViewDescriptorWithTag(tag).view.get());

    facebook::react::PointerEvent pointerEvent = CreatePointerEventFromIncompleteHoverData(ptScaled, ptLocal);

    auto handler = [targetView, &pointerEvent](std::vector<IComponentView *> &eventPathViews) {
      const auto eventEmitter = targetView ? targetView->eventEmitterAtPoint(pointerEvent.offsetPoint) : nullptr;
      bool hasMoveEventListeners =
          IsAnyViewInPathListeningToEvent(eventPathViews, facebook::react::ViewEvents::Offset::PointerMove) ||
          IsAnyViewInPathListeningToEvent(eventPathViews, facebook::react::ViewEvents::Offset::PointerMoveCapture);
      if (eventEmitter != nullptr && hasMoveEventListeners) {
        eventEmitter->onPointerMove(pointerEvent);
      }
    };

    HandleIncomingPointerEvent(pointerEvent, targetView, pointerPoint, keyModifiers, handler);
  }
}

void CompositionEventHandler::onPointerPressed(
    const winrt::Microsoft::ReactNative::Composition::Input::PointerPoint &pointerPoint,
    winrt::Windows::System::VirtualKeyModifiers keyModifiers) noexcept {
  PointerId pointerId = pointerPoint.PointerId();

  auto staleTouch = std::find_if(m_activeTouches.begin(), m_activeTouches.end(), [pointerId](const auto &pair) {
    return pair.second.touch.identifier == pointerId;
  });

  if (staleTouch != m_activeTouches.end()) {
    // A pointer with this ID already exists - Should we fire a button cancel or something?
    // assert(false);
    return;
  }

  auto position = pointerPoint.Position();
  const auto eventType = TouchEventType::Start;

  if (std::shared_ptr<FabricUIManager> fabricuiManager =
          ::Microsoft::ReactNative::FabricUIManager::FromProperties(m_context.Properties())) {
    facebook::react::Point ptLocal;

    facebook::react::Point ptScaled = {position.X, position.Y};
    auto tag = RootComponentView().hitTest(ptScaled, ptLocal);

    if (tag == -1)
      return;

    IComponentView *targetComponentView =
        fabricuiManager->GetViewRegistry().componentViewDescriptorWithTag(tag).view.get();
    auto args = winrt::make<winrt::Microsoft::ReactNative::Composition::Input::implementation::PointerRoutedEventArgs>(
        tag, pointerPoint, keyModifiers);
    static_cast<CompositionBaseComponentView *>(targetComponentView)->onPointerPressed(args);

    ActiveTouch activeTouch{0};
    activeTouch.touchType = UITouchType::Mouse;

    auto componentView = targetComponentView;
    while (componentView) {
      if (auto eventEmitter = componentView->eventEmitterAtPoint(ptLocal)) {
        activeTouch.eventEmitter = eventEmitter;
        activeTouch.touch.target = componentView->tag();
        // activeTouch.componentView = componentView;
        break;
      }
      componentView = componentView->parent();
    }

    UpdateActiveTouch(activeTouch, ptScaled, ptLocal);

    // activeTouch.touch.isPrimary = true;
    activeTouch.touch.identifier = pointerId;

    // If the pointer has not been marked as hovering over views before the touch started, we register
    // that the activeTouch should not maintain its hovered state once the pointer has been lifted.
    auto currentlyHoveredTags = m_currentlyHoveredViewsPerPointer.find(activeTouch.touch.identifier);
    if (currentlyHoveredTags == m_currentlyHoveredViewsPerPointer.end() || currentlyHoveredTags->second.empty()) {
      activeTouch.shouldLeaveWhenReleased = true;
    }

    m_activeTouches.emplace(pointerId, activeTouch);

    DispatchTouchEvent(eventType, pointerId, pointerPoint, keyModifiers);
  }
}

void CompositionEventHandler::onPointerReleased(
    const winrt::Microsoft::ReactNative::Composition::Input::PointerPoint &pointerPoint,
    winrt::Windows::System::VirtualKeyModifiers keyModifiers) noexcept {
  int pointerId = pointerPoint.PointerId();

  auto activeTouch = std::find_if(m_activeTouches.begin(), m_activeTouches.end(), [pointerId](const auto &pair) {
    return pair.second.touch.identifier == pointerId;
  });

  if (activeTouch == m_activeTouches.end()) {
    return;
  }

  auto position = pointerPoint.Position();

  if (std::shared_ptr<FabricUIManager> fabricuiManager =
          ::Microsoft::ReactNative::FabricUIManager::FromProperties(m_context.Properties())) {
    facebook::react::Point ptLocal;

    facebook::react::Point ptScaled = {position.X, position.Y};
    auto tag = RootComponentView().hitTest(ptScaled, ptLocal);

    if (tag == -1)
      return;

    auto targetComponentView = fabricuiManager->GetViewRegistry().componentViewDescriptorWithTag(tag).view;
    auto args = winrt::make<winrt::Microsoft::ReactNative::Composition::Input::implementation::PointerRoutedEventArgs>(
        tag, pointerPoint, keyModifiers);

    std::static_pointer_cast<CompositionBaseComponentView>(targetComponentView)->onPointerReleased(args);

    UpdateActiveTouch(activeTouch->second, ptScaled, ptLocal);
    DispatchTouchEvent(TouchEventType::End, pointerId, pointerPoint, keyModifiers);
    m_activeTouches.erase(pointerId);
  }
}

// defines button payload, follows https://developer.mozilla.org/docs/Web/API/MouseEvent/button
enum class MouseEventButtonKind { None = -1, Main = 0, Auxiliary = 1, Secondary = 2, Eraser = 5 };

bool CompositionEventHandler::IsEndishEventType(TouchEventType eventType) noexcept {
  switch (eventType) {
    case TouchEventType::End:
    case TouchEventType::Cancel:
    case TouchEventType::CaptureLost:
      return true;
    default:
      return false;
  }
}

const char *CompositionEventHandler::PointerTypeCStringFromUITouchType(UITouchType type) noexcept {
  switch (type) {
    case UITouchType::Mouse:
      return "mouse";
    case UITouchType::Pen:
      return "pen";
    case UITouchType::Touch:
      return "touch";
    default:
      assert(false);
      return "";
  }
}

facebook::react::PointerEvent CompositionEventHandler::CreatePointerEventFromActiveTouch(
    const ActiveTouch &activeTouch,
    TouchEventType eventType) noexcept {
  facebook::react::Touch touch = activeTouch.touch;

  facebook::react::PointerEvent event = {};
  event.pointerId = touch.identifier;
  event.pointerType = PointerTypeCStringFromUITouchType(activeTouch.touchType);
  event.clientPoint = touch.pagePoint;
  event.screenPoint = touch.screenPoint;
  event.offsetPoint = touch.offsetPoint;

  event.pressure = touch.force;
  if (activeTouch.touchType == UITouchType::Mouse) {
    // pointer events with a mouse button pressed should report a pressure of 0.5
    // when the touch is down and 0.0 when it is lifted regardless of how it is reported by the OS
    event.pressure = eventType != TouchEventType::End ? 0.5f : 0.0f;
  }

  /*
  float pointerSize = activeTouch.majorRadius * 2.0;
  if (activeTouch.touchType == UITouchType::Mouse) {
    // mouse type pointers should always report a size of 1
    pointerSize = 1.0;
  }
  event.width = pointerSize;
  event.height = pointerSize;
  */

  // CGPoint tilt = SphericalToTilt(activeTouch.altitudeAngle, activeTouch.azimuthAngle);
  // event.tiltX = RadsToDegrees(tilt.x);
  // event.tiltY = RadsToDegrees(tilt.y);

  event.detail = 0;

  // event.button = activeTouch.button;
  // event.buttons = ButtonMaskToButtons(activeTouch.buttonMask);

  // UpdatePointerEventModifierFlags(event, activeTouch.modifierFlags);

  // event.tangentialPressure = 0.0;
  // event.twist = 0;
  // event.isPrimary = activeTouch.isPrimary;

  return event;
}

// If we have events that include multiple pointer updates, we should change arg from pointerId to vector<pointerId>
void CompositionEventHandler::DispatchTouchEvent(
    TouchEventType eventType,
    PointerId pointerId,
    const winrt::Microsoft::ReactNative::Composition::Input::PointerPoint &pointerPoint,
    winrt::Windows::System::VirtualKeyModifiers keyModifiers) {
  auto fabricuiManager = ::Microsoft::ReactNative::FabricUIManager::FromProperties(m_context.Properties());

  if (!fabricuiManager)
    return;

  std::unordered_set<facebook::react::SharedTouchEventEmitter> uniqueEventEmitters = {};
  std::vector<facebook::react::SharedTouchEventEmitter> emittersForIndex;

  facebook::react::TouchEvent event;

  size_t index = 0;
  for (const auto &pair : m_activeTouches) {
    const auto &activeTouch = pair.second;

    if (!activeTouch.eventEmitter) {
      continue;
    }

    if (activeTouch.touch.identifier == pointerId) {
      event.changedTouches.insert(activeTouch.touch);
    }
    uniqueEventEmitters.insert(activeTouch.eventEmitter);

    facebook::react::PointerEvent pointerEvent = CreatePointerEventFromActiveTouch(activeTouch, eventType);

    IComponentView *targetView = nullptr;
    bool shouldLeave = (eventType == TouchEventType::End && activeTouch.shouldLeaveWhenReleased) ||
        eventType == TouchEventType::Cancel;
    if (!shouldLeave) {
      const auto &viewRegistry = fabricuiManager->GetViewRegistry();
      facebook::react::Point ptLocal;
      auto targetTag = RootComponentView().hitTest(pointerEvent.clientPoint, ptLocal);
      auto targetComponentViewDescriptor = viewRegistry.componentViewDescriptorWithTag(targetTag);
      targetView = FindClosestFabricManagedTouchableView(targetComponentViewDescriptor.view.get());
    }

    auto handler = [&activeTouch, eventType, &pointerEvent](std::vector<IComponentView *> &eventPathViews) {
      switch (eventType) {
        case TouchEventType::Start:
          activeTouch.eventEmitter->onPointerDown(pointerEvent);
          break;
        case TouchEventType::Move: {
          bool hasMoveEventListeners =
              IsAnyViewInPathListeningToEvent(eventPathViews, facebook::react::ViewEvents::Offset::PointerMove) ||
              IsAnyViewInPathListeningToEvent(eventPathViews, facebook::react::ViewEvents::Offset::PointerMoveCapture);
          if (hasMoveEventListeners) {
            activeTouch.eventEmitter->onPointerMove(pointerEvent);
          }
          break;
        }
        case TouchEventType::End:
          activeTouch.eventEmitter->onPointerUp(pointerEvent);
          break;
        case TouchEventType::Cancel:
        case TouchEventType::CaptureLost:
          activeTouch.eventEmitter->onPointerCancel(pointerEvent);
          break;
      }
    };

    HandleIncomingPointerEvent(pointerEvent, targetView, pointerPoint, keyModifiers, handler);
  }

  for (const auto &pair : m_activeTouches) {
    if (!pair.second.eventEmitter) {
      continue;
    }

    if (IsEndishEventType(eventType) && event.changedTouches.find(pair.second.touch) != event.changedTouches.end()) {
      continue;
    }

    event.touches.insert(pair.second.touch);
  }

  for (const auto &eventEmitter : uniqueEventEmitters) {
    event.targetTouches.clear();

    for (const auto &pair : m_activeTouches) {
      if (pair.second.eventEmitter == eventEmitter) {
        event.targetTouches.insert(pair.second.touch);
      }
    }

    switch (eventType) {
      case TouchEventType::Start:
        eventEmitter->onTouchStart(event);
        break;
      case TouchEventType::Move:
        eventEmitter->onTouchMove(event);
        break;
      case TouchEventType::End:
        eventEmitter->onTouchEnd(event);
        break;
      case TouchEventType::Cancel:
      case TouchEventType::CaptureLost:
        eventEmitter->onTouchCancel(event);
        break;
    }
  }
}

} // namespace Microsoft::ReactNative<|MERGE_RESOLUTION|>--- conflicted
+++ resolved
@@ -395,10 +395,7 @@
       auto keyboardSource = winrt::make<CompositionKeyboardSource>(this);
       onCharacterReceived(keyboardSource, args);
       winrt::get_self<CompositionKeyboardSource>(keyboardSource)->Disconnect();
-<<<<<<< HEAD
-=======
       break;
->>>>>>> 869f2c40
     }
     case WM_KEYDOWN:
     case WM_KEYUP:
