// Copyright (c) Microsoft Corporation.
// Licensed under the MIT License.

#pragma once

#include <Fabric/ComponentView.h>
#include <Microsoft.ReactNative.Cxx/ReactContext.h>

#include "Composition.WindowsModalHostComponentView.g.h"
#include "../CompositionViewComponentView.h"

#include <react/components/rnwcore/ShadowNodes.h>

namespace winrt::Microsoft::ReactNative::Composition::implementation {

<<<<<<< HEAD
struct WindowsModalHostComponentView
    : public winrt::Microsoft::ReactNative::Composition::implementation::
          WindowsModalHostComponentViewT<WindowsModalHostComponentView, CompositionBaseComponentView> {
  using Super = winrt::Microsoft::ReactNative::Composition::implementation::
      WindowsModalHostComponentViewT<WindowsModalHostComponentView, CompositionBaseComponentView>;
=======
struct WindowsModalHostComponentView : WindowsModalHostComponentViewT<WindowsModalHostComponentView, ComponentView> {
  using Super = WindowsModalHostComponentViewT<WindowsModalHostComponentView, ComponentView>;
>>>>>>> 5d1a18f4

  [[nodiscard]] static winrt::Microsoft::ReactNative::ComponentView Create(
      const winrt::Microsoft::ReactNative::Composition::ICompositionContext &compContext,
      facebook::react::Tag tag,
      winrt::Microsoft::ReactNative::ReactContext const &reactContext) noexcept;

  void mountChildComponentView(
      const winrt::Microsoft::ReactNative::ComponentView &childComponentView,
      uint32_t index) noexcept override;
  void unmountChildComponentView(
      const winrt::Microsoft::ReactNative::ComponentView &childComponentView,
      uint32_t index) noexcept override;
<<<<<<< HEAD

=======
  void HandleCommand(winrt::hstring commandName, const winrt::Microsoft::ReactNative::IJSValueReader &args) noexcept
      override;
  void updateProps(facebook::react::Props::Shared const &props, facebook::react::Props::Shared const &oldProps) noexcept
      override;
>>>>>>> 5d1a18f4
  void updateState(facebook::react::State::Shared const &state, facebook::react::State::Shared const &oldState) noexcept
      override;

  void updateProps(facebook::react::Props::Shared const &props, facebook::react::Props::Shared const &oldProps) noexcept
      override;
  void updateLayoutMetrics(
      facebook::react::LayoutMetrics const &layoutMetrics,
      facebook::react::LayoutMetrics const &oldLayoutMetrics) noexcept override;
  void prepareForRecycle() noexcept override;
  facebook::react::SharedViewProps viewProps() noexcept override;
  bool focusable() const noexcept override;
  facebook::react::Tag hitTest(facebook::react::Point pt, facebook::react::Point &localPt, bool ignorePointerEvents)
      const noexcept override;
  winrt::Microsoft::ReactNative::Composition::IVisual Visual() const noexcept override;
  winrt::Microsoft::ReactNative::Composition::IVisual OuterVisual() const noexcept override;
  virtual std::string DefaultControlType() const noexcept;

  WindowsModalHostComponentView(
      const winrt::Microsoft::ReactNative::Composition::ICompositionContext &compContext,
      facebook::react::Tag tag,
      winrt::Microsoft::ReactNative::ReactContext const &reactContext);

  // Used for creating new window
  void ShowOnUIThread() noexcept;
  void HideOnUIThread() noexcept;
  static void RegisterWndClass() noexcept;

 private:
  std::shared_ptr<facebook::react::ModalHostViewProps const> m_props;
  winrt::Microsoft::ReactNative::Composition::ISpriteVisual m_visual{nullptr};
  HWND m_hwnd{nullptr};
  winrt::Microsoft::ReactNative::ReactContext m_context;
};

} // namespace winrt::Microsoft::ReactNative::Composition::implementation<|MERGE_RESOLUTION|>--- conflicted
+++ resolved
@@ -13,16 +13,8 @@
 
 namespace winrt::Microsoft::ReactNative::Composition::implementation {
 
-<<<<<<< HEAD
-struct WindowsModalHostComponentView
-    : public winrt::Microsoft::ReactNative::Composition::implementation::
-          WindowsModalHostComponentViewT<WindowsModalHostComponentView, CompositionBaseComponentView> {
-  using Super = winrt::Microsoft::ReactNative::Composition::implementation::
-      WindowsModalHostComponentViewT<WindowsModalHostComponentView, CompositionBaseComponentView>;
-=======
 struct WindowsModalHostComponentView : WindowsModalHostComponentViewT<WindowsModalHostComponentView, ComponentView> {
   using Super = WindowsModalHostComponentViewT<WindowsModalHostComponentView, ComponentView>;
->>>>>>> 5d1a18f4
 
   [[nodiscard]] static winrt::Microsoft::ReactNative::ComponentView Create(
       const winrt::Microsoft::ReactNative::Composition::ICompositionContext &compContext,
@@ -35,14 +27,8 @@
   void unmountChildComponentView(
       const winrt::Microsoft::ReactNative::ComponentView &childComponentView,
       uint32_t index) noexcept override;
-<<<<<<< HEAD
-
-=======
   void HandleCommand(winrt::hstring commandName, const winrt::Microsoft::ReactNative::IJSValueReader &args) noexcept
       override;
-  void updateProps(facebook::react::Props::Shared const &props, facebook::react::Props::Shared const &oldProps) noexcept
-      override;
->>>>>>> 5d1a18f4
   void updateState(facebook::react::State::Shared const &state, facebook::react::State::Shared const &oldState) noexcept
       override;
 
