// Copyright (c) Microsoft Corporation.
// Licensed under the MIT License.

#pragma once

#include "WindowsModalHostViewComponentView.h"

#include <Fabric/DWriteHelpers.h>
#include "../CompositionDynamicAutomationProvider.h"
#include "Composition/AutoDraw.h"
#include "Unicode.h"

#include <Fabric/Composition/CompositionContextHelper.h>
#include <Fabric/Composition/CompositionUIService.h>
#include <winrt/Windows.UI.Composition.h>
#include "IReactContext.h"
#include "ReactHost/ReactInstanceWin.h"
#include "ReactNativeHost.h"

namespace winrt::Microsoft::ReactNative::Composition::implementation {

WindowsModalHostComponentView::WindowsModalHostComponentView(
    const winrt::Microsoft::ReactNative::Composition::ICompositionContext &compContext,
    facebook::react::Tag tag,
    winrt::Microsoft::ReactNative::ReactContext const &reactContext)
    : base_type(
          compContext,
          tag,
          reactContext,
          (CompositionComponentViewFeatures::Default & ~CompositionComponentViewFeatures::NativeBorder)) {
  static auto const defaultProps = std::make_shared<facebook::react::ModalHostViewProps const>();
  m_props = defaultProps;
  m_context = reactContext; // save context
  m_visual = compContext.CreateSpriteVisual();
}

winrt::Microsoft::ReactNative::ComponentView WindowsModalHostComponentView::Create(
    const winrt::Microsoft::ReactNative::Composition::ICompositionContext &compContext,
    facebook::react::Tag tag,
    winrt::Microsoft::ReactNative::ReactContext const &reactContext) noexcept {
  return winrt::make<WindowsModalHostComponentView>(compContext, tag, reactContext);
}
<<<<<<< HEAD

// constants for creating a new windows (code mostly taken from LogBox)
constexpr PCWSTR c_modalWindowClassName = L"MS_REACTNATIVE_MODAL";
constexpr auto CompHostProperty = L"CompHost";
const int MODAL_DEFAULT_WIDTH = 500;
const int MODAL_DEFAULT_HEIGHT = 500;

// creates a new modal window
void WindowsModalHostComponentView::ShowOnUIThread() noexcept {
  auto host = React::implementation::ReactNativeHost::GetReactNativeHost(m_context.Properties());
  if (!host) {
    return;
  }

  RegisterWndClass(); // creates and register a windows class

  if (!m_hwnd) {
    auto CompositionHwndHost = React::CompositionHwndHost();
    winrt::Microsoft::ReactNative::ReactViewOptions viewOptions;
    viewOptions.ComponentName(L"Modal");
    CompositionHwndHost.ReactViewHost(
        winrt::Microsoft::ReactNative::ReactCoreInjection::MakeViewHost(host, viewOptions));
    HINSTANCE hInstance = GetModuleHandle(NULL);
    winrt::impl::abi<winrt::Microsoft::ReactNative::ICompositionHwndHost>::type *pHost{nullptr};
    winrt::com_ptr<::IUnknown> spunk;
    CompositionHwndHost.as(spunk);
    spunk->AddRef(); // Will be stored in windowData

    // get the root hwnd
    auto roothwnd = reinterpret_cast<HWND>(
        winrt::Microsoft::ReactNative::ReactCoreInjection::GetTopLevelWindowId(m_context.Properties().Handle()));

    m_hwnd = CreateWindow(
        c_modalWindowClassName,
        L"React-Native Modal",
        WS_OVERLAPPEDWINDOW,
        CW_USEDEFAULT,
        CW_USEDEFAULT,
        MODAL_DEFAULT_WIDTH,
        MODAL_DEFAULT_HEIGHT,
        roothwnd, // parent
        nullptr,
        hInstance,
        spunk.get());
  }

  ShowWindow(m_hwnd, SW_NORMAL);
  BringWindowToTop(m_hwnd);
  SetFocus(m_hwnd);
=======
WindowsModalHostComponentView::WindowsModalHostComponentView(
    const winrt::Microsoft::ReactNative::Composition::ICompositionContext &compContext,
    facebook::react::Tag tag,
    winrt::Microsoft::ReactNative::ReactContext const &reactContext)
    : Super(compContext, tag, reactContext, CompositionComponentViewFeatures::Default, false) {
  m_props = std::make_shared<facebook::react::ModalHostViewProps const>();
  m_visual = compContext.CreateSpriteVisual();
>>>>>>> 5d1a18f4
}

void WindowsModalHostComponentView::HideOnUIThread() noexcept {
  if (m_hwnd) {
    ::ShowWindow(m_hwnd, SW_HIDE);
  }
}

// Windows Procedure - callback function used for handling all messages (generated by NTUser or manual calls to
// SendMessage)
LRESULT CALLBACK LogBoxWndProc(HWND hwnd, UINT message, WPARAM wparam, LPARAM lparam) noexcept {
  auto data = reinterpret_cast<::IUnknown *>(GetProp(
      hwnd,
      CompHostProperty)); // gets data handle from the property list of specified window (ie the window we want to make)
  winrt::com_ptr<winrt::IUnknown> spunk;
  React::CompositionHwndHost host{nullptr};

  if (data) {
    winrt::check_hresult(data->QueryInterface(
        winrt::guid_of<React::CompositionHwndHost>(),
        winrt::put_abi(host))); // look into the data for a CompositionHwndHost and store it in host
    auto result = static_cast<LRESULT>(host.TranslateMessage(message, wparam, lparam));
    if (result)
      return result;
  }

  switch (message) {
    case WM_NCCREATE: { // sent before WM_CREATE, lparam should be identical to members of CreateWindowEx
      auto createStruct = reinterpret_cast<CREATESTRUCT *>(lparam); // CreateStruct
      auto windowData = static_cast<::IUnknown *>(createStruct->lpCreateParams);
      SetProp(hwnd, CompHostProperty, reinterpret_cast<::IUnknown *>(windowData)); // adds new properties to window
      break;
    }
    case WM_CREATE: { // recieves after window is created but before visible
      // host.Initialize((uint64_t)hwnd); // this line currently breaks Modal and LogBox
      break;
    }
    case WM_CLOSE: {
      // Just hide the window instead of destroying it
      ::ShowWindow(hwnd, SW_HIDE);
      return 0;
    }
    case WM_DESTROY: { // called when we want to destroy the window
      data->Release();
      SetProp(hwnd, CompHostProperty, nullptr);
    }
  }

  return DefWindowProc(hwnd, message, wparam, lparam);
}

<<<<<<< HEAD
// Creates and Register a new window class
void WindowsModalHostComponentView::RegisterWndClass() noexcept {
  static bool registered = false;
  if (registered)
    return;

  HINSTANCE hInstance =
      GetModuleHandle(NULL); // returns a handle to the file used to create the calling process (.exe file)

  WNDCLASSEXW wcex = {}; // contains window class information
  wcex.cbSize = sizeof(WNDCLASSEX); // size of windows class (bytes)
  wcex.style = CS_HREDRAW | CS_VREDRAW; // class style (redraw window on size adjustment)
  wcex.lpfnWndProc = &LogBoxWndProc; // pointer to windows procedure
  wcex.cbClsExtra = DLGWINDOWEXTRA; // extra bytes to allocate
  wcex.cbWndExtra =
      sizeof(winrt::impl::abi<winrt::Microsoft::ReactNative::ICompositionHwndHost>::type *); // extra bytes to allocate
  wcex.hInstance = hInstance;
  wcex.hCursor = LoadCursor(nullptr, IDC_ARROW); // handle to class cursor
  wcex.hbrBackground = (HBRUSH)(COLOR_WINDOW + 1); // background color
  wcex.lpszClassName = c_modalWindowClassName; // specify resource name
  ATOM classId = RegisterClassEx(&wcex); // register new windows class
  WINRT_VERIFY(classId); // 0 = fail
  winrt::check_win32(!classId);

  registered = true;
=======
void WindowsModalHostComponentView::HandleCommand(
    winrt::hstring commandName,
    const winrt::Microsoft::ReactNative::IJSValueReader &args) noexcept {
  Super::HandleCommand(commandName, args);
>>>>>>> 5d1a18f4
}

void WindowsModalHostComponentView::mountChildComponentView(
    const winrt::Microsoft::ReactNative::ComponentView & /*childComponentView*/,
    uint32_t /*index*/) noexcept {}

void WindowsModalHostComponentView::unmountChildComponentView(
    const winrt::Microsoft::ReactNative::ComponentView & /*childComponentView*/,
    uint32_t /*index*/) noexcept {}

void WindowsModalHostComponentView::updateProps(
    facebook::react::Props::Shared const &props,
    facebook::react::Props::Shared const &oldProps) noexcept {
  const auto &oldModalProps = *std::static_pointer_cast<const facebook::react::ModalHostViewProps>(m_props);
  const auto &newModalProps = *std::static_pointer_cast<const facebook::react::ModalHostViewProps>(props);

  // currently Modal only gets Destroyed by closing the window
  if (newModalProps.visible == true) {
    ShowOnUIThread();
  }

  // update BaseComponentView props
  updateTransformProps(oldModalProps, newModalProps, m_visual);
  Super::updateProps(props, oldProps);
  m_props = std::static_pointer_cast<facebook::react::ModalHostViewProps const>(props);
}

void WindowsModalHostComponentView::updateLayoutMetrics(
    facebook::react::LayoutMetrics const &layoutMetrics,
    facebook::react::LayoutMetrics const &oldLayoutMetrics) noexcept {
  if ((layoutMetrics.displayType != m_layoutMetrics.displayType)) {
    OuterVisual().IsVisible(layoutMetrics.displayType != facebook::react::DisplayType::None);
  }

  if (m_layoutMetrics.frame.size != layoutMetrics.frame.size ||
      m_layoutMetrics.pointScaleFactor != layoutMetrics.pointScaleFactor || m_layoutMetrics.frame.size.width == 0) {
    // Always make visual a min size, so that even if its laid out at zero size, its clear an unimplemented view was
    // rendered
    float width = std::max(m_layoutMetrics.frame.size.width, 200.0f);
    float height = std::max(m_layoutMetrics.frame.size.width, 50.0f);

    winrt::Windows::Foundation::Size surfaceSize = {
        width * m_layoutMetrics.pointScaleFactor, height * m_layoutMetrics.pointScaleFactor};
    auto drawingSurface = m_compContext.CreateDrawingSurfaceBrush(
        surfaceSize,
        winrt::Windows::Graphics::DirectX::DirectXPixelFormat::B8G8R8A8UIntNormalized,
        winrt::Windows::Graphics::DirectX::DirectXAlphaMode::Premultiplied);

    drawingSurface.HorizontalAlignmentRatio(0.f);
    drawingSurface.VerticalAlignmentRatio(0.f);
    drawingSurface.Stretch(winrt::Microsoft::ReactNative::Composition::CompositionStretch::None);
    m_visual.Brush(drawingSurface);
    m_visual.Size(surfaceSize);
    m_visual.Offset({
        layoutMetrics.frame.origin.x * layoutMetrics.pointScaleFactor,
        layoutMetrics.frame.origin.y * layoutMetrics.pointScaleFactor,
        0.0f,
    });

    POINT offset;
    {
      ::Microsoft::ReactNative::Composition::AutoDrawDrawingSurface autoDraw(drawingSurface, &offset);
      if (auto d2dDeviceContext = autoDraw.GetRenderTarget()) {
        d2dDeviceContext->Clear(D2D1::ColorF(D2D1::ColorF::Blue, 0.3f));
        assert(d2dDeviceContext->GetUnitMode() == D2D1_UNIT_MODE_DIPS);
        const auto dpi = m_layoutMetrics.pointScaleFactor * 96.0f;
        float oldDpiX, oldDpiY;
        d2dDeviceContext->GetDpi(&oldDpiX, &oldDpiY);
        d2dDeviceContext->SetDpi(dpi, dpi);

        float offsetX = static_cast<float>(offset.x / m_layoutMetrics.pointScaleFactor);
        float offsetY = static_cast<float>(offset.y / m_layoutMetrics.pointScaleFactor);

        winrt::com_ptr<IDWriteTextFormat> spTextFormat;
        winrt::check_hresult(::Microsoft::ReactNative::DWriteFactory()->CreateTextFormat(
            L"Segoe UI",
            nullptr, // Font collection (nullptr sets it to use the system font collection).
            DWRITE_FONT_WEIGHT_REGULAR,
            DWRITE_FONT_STYLE_NORMAL,
            DWRITE_FONT_STRETCH_NORMAL,
            12,
            L"",
            spTextFormat.put()));

        winrt::com_ptr<ID2D1SolidColorBrush> textBrush;
        winrt::check_hresult(
            d2dDeviceContext->CreateSolidColorBrush(D2D1::ColorF(D2D1::ColorF::White), textBrush.put()));

        const D2D1_RECT_F rect = {
            static_cast<float>(offset.x), static_cast<float>(offset.y), width + offset.x, height + offset.y};

        auto label = ::Microsoft::Common::Unicode::Utf8ToUtf16(std::string("This is a Modal"));
        d2dDeviceContext->DrawText(
            label.c_str(),
            static_cast<UINT32>(label.length()),
            spTextFormat.get(),
            rect,
            textBrush.get(),
            D2D1_DRAW_TEXT_OPTIONS_NONE,
            DWRITE_MEASURING_MODE_NATURAL);
      }
    }
  }

  Super::updateLayoutMetrics(layoutMetrics, oldLayoutMetrics);
}

void WindowsModalHostComponentView::updateState(
    facebook::react::State::Shared const &state,
    facebook::react::State::Shared const &oldState) noexcept {}

void WindowsModalHostComponentView::prepareForRecycle() noexcept {}

facebook::react::SharedViewProps WindowsModalHostComponentView::viewProps() noexcept {
  return m_props;
}

winrt::Microsoft::ReactNative::Composition::IVisual WindowsModalHostComponentView::Visual() const noexcept {
  return m_visual;
}

winrt::Microsoft::ReactNative::Composition::IVisual WindowsModalHostComponentView::OuterVisual() const noexcept {
  return m_visual;
}

facebook::react::Tag WindowsModalHostComponentView::hitTest(
    facebook::react::Point pt,
    facebook::react::Point &localPt,
    bool ignorePointerEvents) const noexcept {
  facebook::react::Point ptLocal{pt.x - m_layoutMetrics.frame.origin.x, pt.y - m_layoutMetrics.frame.origin.y};

  if ((ignorePointerEvents || m_props->pointerEvents == facebook::react::PointerEventsMode::Auto ||
       m_props->pointerEvents == facebook::react::PointerEventsMode::BoxOnly) &&
      ptLocal.x >= 0 && ptLocal.x <= m_layoutMetrics.frame.size.width && ptLocal.y >= 0 &&
      ptLocal.y <= m_layoutMetrics.frame.size.height) {
    localPt = ptLocal;
    return Tag();
  }

  return -1;
}

bool WindowsModalHostComponentView::focusable() const noexcept {
  return false;
}

std::string WindowsModalHostComponentView::DefaultControlType() const noexcept {
  return "modal";
}

} // namespace winrt::Microsoft::ReactNative::Composition::implementation<|MERGE_RESOLUTION|>--- conflicted
+++ resolved
@@ -18,18 +18,12 @@
 #include "ReactNativeHost.h"
 
 namespace winrt::Microsoft::ReactNative::Composition::implementation {
-
 WindowsModalHostComponentView::WindowsModalHostComponentView(
     const winrt::Microsoft::ReactNative::Composition::ICompositionContext &compContext,
     facebook::react::Tag tag,
     winrt::Microsoft::ReactNative::ReactContext const &reactContext)
-    : base_type(
-          compContext,
-          tag,
-          reactContext,
-          (CompositionComponentViewFeatures::Default & ~CompositionComponentViewFeatures::NativeBorder)) {
-  static auto const defaultProps = std::make_shared<facebook::react::ModalHostViewProps const>();
-  m_props = defaultProps;
+    : Super(compContext, tag, reactContext, CompositionComponentViewFeatures::Default, false) {
+  m_props = std::make_shared<facebook::react::ModalHostViewProps const>();
   m_context = reactContext; // save context
   m_visual = compContext.CreateSpriteVisual();
 }
@@ -40,7 +34,6 @@
     winrt::Microsoft::ReactNative::ReactContext const &reactContext) noexcept {
   return winrt::make<WindowsModalHostComponentView>(compContext, tag, reactContext);
 }
-<<<<<<< HEAD
 
 // constants for creating a new windows (code mostly taken from LogBox)
 constexpr PCWSTR c_modalWindowClassName = L"MS_REACTNATIVE_MODAL";
@@ -90,15 +83,6 @@
   ShowWindow(m_hwnd, SW_NORMAL);
   BringWindowToTop(m_hwnd);
   SetFocus(m_hwnd);
-=======
-WindowsModalHostComponentView::WindowsModalHostComponentView(
-    const winrt::Microsoft::ReactNative::Composition::ICompositionContext &compContext,
-    facebook::react::Tag tag,
-    winrt::Microsoft::ReactNative::ReactContext const &reactContext)
-    : Super(compContext, tag, reactContext, CompositionComponentViewFeatures::Default, false) {
-  m_props = std::make_shared<facebook::react::ModalHostViewProps const>();
-  m_visual = compContext.CreateSpriteVisual();
->>>>>>> 5d1a18f4
 }
 
 void WindowsModalHostComponentView::HideOnUIThread() noexcept {
@@ -150,7 +134,6 @@
   return DefWindowProc(hwnd, message, wparam, lparam);
 }
 
-<<<<<<< HEAD
 // Creates and Register a new window class
 void WindowsModalHostComponentView::RegisterWndClass() noexcept {
   static bool registered = false;
@@ -176,21 +159,21 @@
   winrt::check_win32(!classId);
 
   registered = true;
-=======
+}
+
+void WindowsModalHostComponentView::mountChildComponentView(
+    const winrt::Microsoft::ReactNative::ComponentView & /*childComponentView*/,
+    uint32_t /*index*/) noexcept {}
+
+void WindowsModalHostComponentView::unmountChildComponentView(
+    const winrt::Microsoft::ReactNative::ComponentView & /*childComponentView*/,
+    uint32_t /*index*/) noexcept {}
+
 void WindowsModalHostComponentView::HandleCommand(
     winrt::hstring commandName,
     const winrt::Microsoft::ReactNative::IJSValueReader &args) noexcept {
   Super::HandleCommand(commandName, args);
->>>>>>> 5d1a18f4
-}
-
-void WindowsModalHostComponentView::mountChildComponentView(
-    const winrt::Microsoft::ReactNative::ComponentView & /*childComponentView*/,
-    uint32_t /*index*/) noexcept {}
-
-void WindowsModalHostComponentView::unmountChildComponentView(
-    const winrt::Microsoft::ReactNative::ComponentView & /*childComponentView*/,
-    uint32_t /*index*/) noexcept {}
+}
 
 void WindowsModalHostComponentView::updateProps(
     facebook::react::Props::Shared const &props,
