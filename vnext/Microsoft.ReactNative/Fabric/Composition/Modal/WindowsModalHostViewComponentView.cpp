// Copyright (c) Microsoft Corporation.
// Licensed under the MIT License.

#pragma once

#include "WindowsModalHostViewComponentView.h"

#include <Fabric/DWriteHelpers.h>
#include "../CompositionDynamicAutomationProvider.h"
#include "Composition/AutoDraw.h"
#include "Unicode.h"

#include <Fabric/Composition/CompositionContextHelper.h>
#include <Fabric/Composition/CompositionUIService.h>
#include <winrt/Windows.UI.Composition.h>
#include "IReactContext.h"
#include "ReactHost/ReactInstanceWin.h"
#include "ReactNativeHost.h"

namespace winrt::Microsoft::ReactNative::Composition::implementation {
WindowsModalHostComponentView::WindowsModalHostComponentView(
    const winrt::Microsoft::ReactNative::Composition::ICompositionContext &compContext,
    facebook::react::Tag tag,
    winrt::Microsoft::ReactNative::ReactContext const &reactContext)
    : Super(compContext, tag, reactContext, CompositionComponentViewFeatures::Default, false) {
  m_props = std::make_shared<facebook::react::ModalHostViewProps const>();
  m_context = reactContext; // save context
  m_visual = compContext.CreateSpriteVisual();
}

<<<<<<< HEAD
winrt::Microsoft::ReactNative::ComponentView WindowsModalHostComponentView::Create(
    const winrt::Microsoft::ReactNative::Composition::ICompositionContext &compContext,
    facebook::react::Tag tag,
    winrt::Microsoft::ReactNative::ReactContext const &reactContext) noexcept {
  return winrt::make<WindowsModalHostComponentView>(compContext, tag, reactContext);
}

// constants for creating a new windows (code mostly taken from LogBox)
constexpr PCWSTR c_modalWindowClassName = L"MS_REACTNATIVE_MODAL";
constexpr auto CompHostProperty = L"CompHost";
const int MODAL_DEFAULT_WIDTH = 500;
const int MODAL_DEFAULT_HEIGHT = 500;

// creates a new modal window
void WindowsModalHostComponentView::ShowOnUIThread() noexcept {
  auto host =
      winrt::Microsoft::ReactNative::implementation::ReactNativeHost::GetReactNativeHost(m_context.Properties());
  if (!host) {
    return;
  }

  RegisterWndClass(); // creates and register a windows class

  if (!m_hwnd) {
    auto CompositionHwndHost = winrt::Microsoft::ReactNative::CompositionHwndHost();
    winrt::Microsoft::ReactNative::ReactViewOptions viewOptions;
    viewOptions.ComponentName(L"Modal");
    CompositionHwndHost.ReactViewHost(
        winrt::Microsoft::ReactNative::ReactCoreInjection::MakeViewHost(host, viewOptions));
    HINSTANCE hInstance = GetModuleHandle(NULL);
    winrt::impl::abi<winrt::Microsoft::ReactNative::ICompositionHwndHost>::type *pHost{nullptr};
    winrt::com_ptr<::IUnknown> spunk;
    CompositionHwndHost.as(spunk);
    spunk->AddRef(); // Will be stored in windowData

    // get the root hwnd
    auto roothwnd = reinterpret_cast<HWND>(
        winrt::Microsoft::ReactNative::ReactCoreInjection::GetTopLevelWindowId(m_context.Properties().Handle()));

    m_hwnd = CreateWindow(
        c_modalWindowClassName,
        L"React-Native Modal",
        WS_OVERLAPPEDWINDOW,
        CW_USEDEFAULT,
        CW_USEDEFAULT,
        MODAL_DEFAULT_WIDTH,
        MODAL_DEFAULT_HEIGHT,
        roothwnd, // parent
        nullptr,
        hInstance,
        spunk.get());
  }

  ShowWindow(m_hwnd, SW_NORMAL);
  BringWindowToTop(m_hwnd);
  SetFocus(m_hwnd);
}

void WindowsModalHostComponentView::HideOnUIThread() noexcept {
  if (m_hwnd) {
    ::ShowWindow(m_hwnd, SW_HIDE);
  }
}

// Windows Procedure - callback function used for handling all messages (generated by NTUser or manual calls to
// SendMessage)
LRESULT CALLBACK LogBoxWndProc(HWND hwnd, UINT message, WPARAM wparam, LPARAM lparam) noexcept {
  auto data = reinterpret_cast<::IUnknown *>(GetProp(
      hwnd,
      CompHostProperty)); // gets data handle from the property list of specified window (ie the window we want to make)
  winrt::com_ptr<winrt::IUnknown> spunk;
  winrt::Microsoft::ReactNative::CompositionHwndHost host{nullptr};

  if (data) {
    winrt::check_hresult(data->QueryInterface(
        winrt::guid_of<winrt::Microsoft::ReactNative::CompositionHwndHost>(),
        winrt::put_abi(host))); // look into the data for a CompositionHwndHost and store it in host
    auto result = static_cast<LRESULT>(host.TranslateMessage(message, wparam, lparam));
    if (result)
      return result;
  }

  switch (message) {
    case WM_NCCREATE: { // sent before WM_CREATE, lparam should be identical to members of CreateWindowEx
      auto createStruct = reinterpret_cast<CREATESTRUCT *>(lparam); // CreateStruct
      auto windowData = static_cast<::IUnknown *>(createStruct->lpCreateParams);
      SetProp(hwnd, CompHostProperty, reinterpret_cast<::IUnknown *>(windowData)); // adds new properties to window
      break;
    }
    case WM_CREATE: { // recieves after window is created but before visible
      // host.Initialize((uint64_t)hwnd); // this line currently breaks Modal and LogBox
      break;
    }
    case WM_CLOSE: {
      // Just hide the window instead of destroying it
      ::ShowWindow(hwnd, SW_HIDE);
      return 0;
    }
    case WM_DESTROY: { // called when we want to destroy the window
      data->Release();
      SetProp(hwnd, CompHostProperty, nullptr);
    }
  }

  return DefWindowProc(hwnd, message, wparam, lparam);
}

// Creates and Register a new window class
void WindowsModalHostComponentView::RegisterWndClass() noexcept {
  static bool registered = false;
  if (registered)
    return;

  HINSTANCE hInstance =
      GetModuleHandle(NULL); // returns a handle to the file used to create the calling process (.exe file)

  WNDCLASSEXW wcex = {}; // contains window class information
  wcex.cbSize = sizeof(WNDCLASSEX); // size of windows class (bytes)
  wcex.style = CS_HREDRAW | CS_VREDRAW; // class style (redraw window on size adjustment)
  wcex.lpfnWndProc = &LogBoxWndProc; // pointer to windows procedure
  wcex.cbClsExtra = DLGWINDOWEXTRA; // extra bytes to allocate
  wcex.cbWndExtra =
      sizeof(winrt::impl::abi<winrt::Microsoft::ReactNative::ICompositionHwndHost>::type *); // extra bytes to allocate
  wcex.hInstance = hInstance;
  wcex.hCursor = LoadCursor(nullptr, IDC_ARROW); // handle to class cursor
  wcex.hbrBackground = (HBRUSH)(COLOR_WINDOW + 1); // background color
  wcex.lpszClassName = c_modalWindowClassName; // specify resource name
  ATOM classId = RegisterClassEx(&wcex); // register new windows class
  WINRT_VERIFY(classId); // 0 = fail
  winrt::check_win32(!classId);

  registered = true;
}

void WindowsModalHostComponentView::mountChildComponentView(
    const winrt::Microsoft::ReactNative::ComponentView & /*childComponentView*/,
    uint32_t /*index*/) noexcept {}

void WindowsModalHostComponentView::unmountChildComponentView(
    const winrt::Microsoft::ReactNative::ComponentView & /*childComponentView*/,
    uint32_t /*index*/) noexcept {}
=======
void WindowsModalHostComponentView::MountChildComponentView(
    const winrt::Microsoft::ReactNative::ComponentView &childComponentView,
    uint32_t index) noexcept {
  assert(false);
  base_type::MountChildComponentView(childComponentView, index);
}

void WindowsModalHostComponentView::UnmountChildComponentView(
    const winrt::Microsoft::ReactNative::ComponentView &childComponentView,
    uint32_t index) noexcept {
  assert(false);
  base_type::UnmountChildComponentView(childComponentView, index);
}
>>>>>>> 4c9dbfcb

void WindowsModalHostComponentView::HandleCommand(
    winrt::hstring commandName,
    const winrt::Microsoft::ReactNative::IJSValueReader &args) noexcept {
  Super::HandleCommand(commandName, args);
}

void WindowsModalHostComponentView::updateProps(
    facebook::react::Props::Shared const &props,
    facebook::react::Props::Shared const &oldProps) noexcept {
  const auto &oldModalProps = *std::static_pointer_cast<const facebook::react::ModalHostViewProps>(m_props);
  const auto &newModalProps = *std::static_pointer_cast<const facebook::react::ModalHostViewProps>(props);

  // currently Modal only gets Destroyed by closing the window
  if (newModalProps.visible == true) {
    ShowOnUIThread();
  }

  // update BaseComponentView props
  updateTransformProps(oldModalProps, newModalProps, m_visual);
  Super::updateProps(props, oldProps);
  m_props = std::static_pointer_cast<facebook::react::ModalHostViewProps const>(props);
}

void WindowsModalHostComponentView::updateLayoutMetrics(
    facebook::react::LayoutMetrics const &layoutMetrics,
    facebook::react::LayoutMetrics const &oldLayoutMetrics) noexcept {
  if ((layoutMetrics.displayType != m_layoutMetrics.displayType)) {
    OuterVisual().IsVisible(layoutMetrics.displayType != facebook::react::DisplayType::None);
  }

  if (m_layoutMetrics.frame.size != layoutMetrics.frame.size ||
      m_layoutMetrics.pointScaleFactor != layoutMetrics.pointScaleFactor || m_layoutMetrics.frame.size.width == 0) {
    // Always make visual a min size, so that even if its laid out at zero size, its clear an unimplemented view was
    // rendered
    float width = std::max(m_layoutMetrics.frame.size.width, 200.0f);
    float height = std::max(m_layoutMetrics.frame.size.width, 50.0f);

    winrt::Windows::Foundation::Size surfaceSize = {
        width * m_layoutMetrics.pointScaleFactor, height * m_layoutMetrics.pointScaleFactor};
    auto drawingSurface = m_compContext.CreateDrawingSurfaceBrush(
        surfaceSize,
        winrt::Windows::Graphics::DirectX::DirectXPixelFormat::B8G8R8A8UIntNormalized,
        winrt::Windows::Graphics::DirectX::DirectXAlphaMode::Premultiplied);

    drawingSurface.HorizontalAlignmentRatio(0.f);
    drawingSurface.VerticalAlignmentRatio(0.f);
    drawingSurface.Stretch(winrt::Microsoft::ReactNative::Composition::CompositionStretch::None);
    m_visual.Brush(drawingSurface);
    m_visual.Size(surfaceSize);
    m_visual.Offset({
        layoutMetrics.frame.origin.x * layoutMetrics.pointScaleFactor,
        layoutMetrics.frame.origin.y * layoutMetrics.pointScaleFactor,
        0.0f,
    });

    POINT offset;
    {
      ::Microsoft::ReactNative::Composition::AutoDrawDrawingSurface autoDraw(drawingSurface, &offset);
      if (auto d2dDeviceContext = autoDraw.GetRenderTarget()) {
        d2dDeviceContext->Clear(D2D1::ColorF(D2D1::ColorF::Blue, 0.3f));
        assert(d2dDeviceContext->GetUnitMode() == D2D1_UNIT_MODE_DIPS);
        const auto dpi = m_layoutMetrics.pointScaleFactor * 96.0f;
        float oldDpiX, oldDpiY;
        d2dDeviceContext->GetDpi(&oldDpiX, &oldDpiY);
        d2dDeviceContext->SetDpi(dpi, dpi);

        float offsetX = static_cast<float>(offset.x / m_layoutMetrics.pointScaleFactor);
        float offsetY = static_cast<float>(offset.y / m_layoutMetrics.pointScaleFactor);

        winrt::com_ptr<IDWriteTextFormat> spTextFormat;
        winrt::check_hresult(::Microsoft::ReactNative::DWriteFactory()->CreateTextFormat(
            L"Segoe UI",
            nullptr, // Font collection (nullptr sets it to use the system font collection).
            DWRITE_FONT_WEIGHT_REGULAR,
            DWRITE_FONT_STYLE_NORMAL,
            DWRITE_FONT_STRETCH_NORMAL,
            12,
            L"",
            spTextFormat.put()));

        winrt::com_ptr<ID2D1SolidColorBrush> textBrush;
        winrt::check_hresult(
            d2dDeviceContext->CreateSolidColorBrush(D2D1::ColorF(D2D1::ColorF::White), textBrush.put()));

        const D2D1_RECT_F rect = {
            static_cast<float>(offset.x), static_cast<float>(offset.y), width + offset.x, height + offset.y};

        auto label = ::Microsoft::Common::Unicode::Utf8ToUtf16(std::string("This is a Modal"));
        d2dDeviceContext->DrawText(
            label.c_str(),
            static_cast<UINT32>(label.length()),
            spTextFormat.get(),
            rect,
            textBrush.get(),
            D2D1_DRAW_TEXT_OPTIONS_NONE,
            DWRITE_MEASURING_MODE_NATURAL);
      }
    }
  }

  Super::updateLayoutMetrics(layoutMetrics, oldLayoutMetrics);
}

void WindowsModalHostComponentView::updateState(
    facebook::react::State::Shared const &state,
    facebook::react::State::Shared const &oldState) noexcept {}

void WindowsModalHostComponentView::prepareForRecycle() noexcept {}

facebook::react::SharedViewProps WindowsModalHostComponentView::viewProps() noexcept {
  return m_props;
}

winrt::Microsoft::ReactNative::Composition::IVisual WindowsModalHostComponentView::Visual() const noexcept {
  return m_visual;
}

winrt::Microsoft::ReactNative::Composition::IVisual WindowsModalHostComponentView::OuterVisual() const noexcept {
  return m_visual;
}

facebook::react::Tag WindowsModalHostComponentView::hitTest(
    facebook::react::Point pt,
    facebook::react::Point &localPt,
    bool ignorePointerEvents) const noexcept {
  facebook::react::Point ptLocal{pt.x - m_layoutMetrics.frame.origin.x, pt.y - m_layoutMetrics.frame.origin.y};

  if ((ignorePointerEvents || m_props->pointerEvents == facebook::react::PointerEventsMode::Auto ||
       m_props->pointerEvents == facebook::react::PointerEventsMode::BoxOnly) &&
      ptLocal.x >= 0 && ptLocal.x <= m_layoutMetrics.frame.size.width && ptLocal.y >= 0 &&
      ptLocal.y <= m_layoutMetrics.frame.size.height) {
    localPt = ptLocal;
    return Tag();
  }

  return -1;
}

bool WindowsModalHostComponentView::focusable() const noexcept {
  return false;
}

std::string WindowsModalHostComponentView::DefaultControlType() const noexcept {
  return "modal";
}

} // namespace winrt::Microsoft::ReactNative::Composition::implementation<|MERGE_RESOLUTION|>--- conflicted
+++ resolved
@@ -28,7 +28,6 @@
   m_visual = compContext.CreateSpriteVisual();
 }
 
-<<<<<<< HEAD
 winrt::Microsoft::ReactNative::ComponentView WindowsModalHostComponentView::Create(
     const winrt::Microsoft::ReactNative::Composition::ICompositionContext &compContext,
     facebook::react::Tag tag,
@@ -163,14 +162,6 @@
   registered = true;
 }
 
-void WindowsModalHostComponentView::mountChildComponentView(
-    const winrt::Microsoft::ReactNative::ComponentView & /*childComponentView*/,
-    uint32_t /*index*/) noexcept {}
-
-void WindowsModalHostComponentView::unmountChildComponentView(
-    const winrt::Microsoft::ReactNative::ComponentView & /*childComponentView*/,
-    uint32_t /*index*/) noexcept {}
-=======
 void WindowsModalHostComponentView::MountChildComponentView(
     const winrt::Microsoft::ReactNative::ComponentView &childComponentView,
     uint32_t index) noexcept {
@@ -184,7 +175,6 @@
   assert(false);
   base_type::UnmountChildComponentView(childComponentView, index);
 }
->>>>>>> 4c9dbfcb
 
 void WindowsModalHostComponentView::HandleCommand(
     winrt::hstring commandName,
