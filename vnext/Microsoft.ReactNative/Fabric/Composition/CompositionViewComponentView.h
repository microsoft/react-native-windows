--- conflicted
+++ resolved
@@ -114,14 +114,9 @@
 
   winrt::IInspectable EnsureUiaProvider() noexcept override;
   std::optional<std::string> getAcccessiblityValue() noexcept override;
-<<<<<<< HEAD
-  void setAcccessiblityValue(std::string&& value) noexcept override;
-  bool getAcccessiblityIsReadOnly() noexcept override;
-=======
   void setAcccessiblityValue(std::string &&value) noexcept override;
   bool getAcccessiblityIsReadOnly() noexcept override;
   ClipState getClipState() noexcept override;
->>>>>>> f47033e4
 
   virtual std::string DefaultControlType() const noexcept;
   virtual std::string DefaultAccessibleName() const noexcept;
