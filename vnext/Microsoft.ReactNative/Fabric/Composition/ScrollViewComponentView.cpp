--- conflicted
+++ resolved
@@ -1273,14 +1273,6 @@
       [this](
           winrt::IInspectable const & /*sender*/,
           winrt::Microsoft::ReactNative::Composition::Experimental::IScrollPositionChangedArgs const &args) {
-<<<<<<< HEAD
-        updateStateWithContentOffset();
-        auto eventEmitter = GetEventEmitter();
-        if (eventEmitter) {
-          auto scrollMetrics = getScrollMetrics(eventEmitter, args);
-          std::static_pointer_cast<facebook::react::ScrollViewEventEmitter const>(eventEmitter)
-              ->onScroll(scrollMetrics);
-=======
         auto now = std::chrono::steady_clock::now();
         auto elapsed = std::chrono::duration_cast<std::chrono::duration<double>>(now - m_lastScrollEventTime).count();
 
@@ -1289,20 +1281,12 @@
           updateStateWithContentOffset();
           auto eventEmitter = GetEventEmitter();
           if (eventEmitter) {
-            facebook::react::ScrollViewEventEmitter::Metrics scrollMetrics;
-            scrollMetrics.containerSize.height = m_layoutMetrics.frame.size.height;
-            scrollMetrics.containerSize.width = m_layoutMetrics.frame.size.width;
-            scrollMetrics.contentOffset.x = args.Position().x / m_layoutMetrics.pointScaleFactor;
-            scrollMetrics.contentOffset.y = args.Position().y / m_layoutMetrics.pointScaleFactor;
-            scrollMetrics.zoomScale = 1.0;
-            scrollMetrics.contentSize.height = std::max(m_contentSize.height, m_layoutMetrics.frame.size.height);
-            scrollMetrics.contentSize.width = std::max(m_contentSize.width, m_layoutMetrics.frame.size.width);
+            auto scrollMetrics = getScrollMetrics(eventEmitter, args);
             std::static_pointer_cast<facebook::react::ScrollViewEventEmitter const>(eventEmitter)
                 ->onScroll(scrollMetrics);
             m_lastScrollEventTime = now;
             m_allowNextScrollNoMatterWhat = false;
           }
->>>>>>> a7607c5e
         }
       });
 
