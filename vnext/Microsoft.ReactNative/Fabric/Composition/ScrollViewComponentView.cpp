--- conflicted
+++ resolved
@@ -758,17 +758,15 @@
     m_scrollVisual.Horizontal(newViewProps.horizontal);
   }
 
-<<<<<<< HEAD
   if (!oldProps || oldViewProps.showsHorizontalScrollIndicator != newViewProps.showsHorizontalScrollIndicator) {
     updateShowsHorizontalScrollIndicator(newViewProps.showsHorizontalScrollIndicator);
   }
 
   if (!oldProps || oldViewProps.showsVerticalScrollIndicator != newViewProps.showsVerticalScrollIndicator) {
     updateShowsVerticalScrollIndicator(newViewProps.showsVerticalScrollIndicator);
-=======
+
   if (!oldProps || oldViewProps.decelerationRate != newViewProps.decelerationRate) {
     updateDecelerationRate(newViewProps.decelerationRate);
->>>>>>> e3da8102
   }
 }
 
@@ -1333,7 +1331,6 @@
   return std::min((m_layoutMetrics.frame.size.width / m_contentSize.width * 100.0), 100.0);
 }
 
-<<<<<<< HEAD
 void ScrollViewComponentView::updateShowsHorizontalScrollIndicator(bool value) noexcept {
   if (value) {
     m_horizontalScrollbarComponent->updateVisibility(true);
@@ -1348,9 +1345,8 @@
   } else {
     m_verticalScrollbarComponent->updateVisibility(false);
   }
-=======
+
 void ScrollViewComponentView::updateDecelerationRate(float value) noexcept {
   m_scrollVisual.SetDecelerationRate({value, value, value});
->>>>>>> e3da8102
 }
 } // namespace winrt::Microsoft::ReactNative::Composition::implementation