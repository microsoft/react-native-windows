
// Copyright (c) Microsoft Corporation.
// Licensed under the MIT License.

#pragma once

#include <ReactContext.h>
#include <Windows.Graphics.DirectX.Direct3D11.interop.h>
#include <richedit.h>
#include <textserv.h>
#include <windows.ui.composition.interop.h>
#include <winrt/Windows.UI.Composition.h>
#include "../ComponentView.h"
#include "../CompositionHelpers.h"
#include "../CompositionViewComponentView.h"
#include "WindowsTextInputProps.h"
#include "WindowsTextInputShadowNode.h"

namespace Microsoft::ReactNative {

struct CompTextHost;

struct WindowsTextInputComponentView : CompositionBaseComponentView {
  friend CompTextHost;

  using Super = CompositionBaseComponentView;
  [[nodiscard]] static std::shared_ptr<WindowsTextInputComponentView> Create(
      const winrt::Microsoft::ReactNative::Composition::ICompositionContext &compContext,
      facebook::react::Tag tag,
      winrt::Microsoft::ReactNative::ReactContext const &reactContext) noexcept;

  void mountChildComponentView(IComponentView &childComponentView, uint32_t index) noexcept override;
  void unmountChildComponentView(IComponentView &childComponentView, uint32_t index) noexcept override;
  void updateProps(facebook::react::Props::Shared const &props, facebook::react::Props::Shared const &oldProps) noexcept
      override;
  void updateState(facebook::react::State::Shared const &state, facebook::react::State::Shared const &oldState) noexcept
      override;
  void updateLayoutMetrics(
      facebook::react::LayoutMetrics const &layoutMetrics,
      facebook::react::LayoutMetrics const &oldLayoutMetrics) noexcept override;
  void finalizeUpdates(RNComponentViewUpdateMask updateMask) noexcept override;
  void prepareForRecycle() noexcept override;
  facebook::react::SharedViewProps viewProps() noexcept override;
  void handleCommand(std::string const &commandName, folly::dynamic const &arg) noexcept override;
  facebook::react::Tag hitTest(
      facebook::react::Point pt,
      facebook::react::Point &localPt,
      bool ignorePointerEvents = false) const noexcept override;
  void OnRenderingDeviceLost() noexcept override;
  winrt::Microsoft::ReactNative::Composition::IVisual Visual() const noexcept override;
  void onFocusLost() noexcept override;
  void onFocusGained() noexcept override;
  bool focusable() const noexcept override;
  std::string DefaultControlType() const noexcept override;
  std::string DefaultAccessibleName() const noexcept override;
  std::string DefaultHelpText() const noexcept override;
  void onThemeChanged() noexcept override;
  void onPointerPressed(
      const winrt::Microsoft::ReactNative::Composition::Input::PointerRoutedEventArgs &args) noexcept override;
  void onPointerReleased(
      const winrt::Microsoft::ReactNative::Composition::Input::PointerRoutedEventArgs &args) noexcept override;
  void onPointerMoved(
      const winrt::Microsoft::ReactNative::Composition::Input::PointerRoutedEventArgs &args) noexcept override;

  void onKeyDown(
      const winrt::Microsoft::ReactNative::Composition::Input::KeyboardSource &source,
      const winrt::Microsoft::ReactNative::Composition::Input::KeyRoutedEventArgs &args) noexcept override;
  void onKeyUp(
      const winrt::Microsoft::ReactNative::Composition::Input::KeyboardSource &source,
      const winrt::Microsoft::ReactNative::Composition::Input::KeyRoutedEventArgs &args) noexcept override;
  void onCharacterReceived(
      const winrt::Microsoft::ReactNative::Composition::Input::KeyboardSource &source,
      const winrt::Microsoft::ReactNative::Composition::Input::CharacterReceivedRoutedEventArgs &args) noexcept
      override;

  std::optional<std::string> getAcccessiblityValue() noexcept override;
<<<<<<< HEAD
  void setAcccessiblityValue(std::string&& value) noexcept override;
  bool getAcccessiblityIsReadOnly() noexcept override;


=======
  void setAcccessiblityValue(std::string &&value) noexcept override;
  bool getAcccessiblityIsReadOnly() noexcept override;

>>>>>>> f47033e4
 private:
  WindowsTextInputComponentView(
      const winrt::Microsoft::ReactNative::Composition::ICompositionContext &compContext,
      facebook::react::Tag tag,
      winrt::Microsoft::ReactNative::ReactContext const &reactContext);

  struct DrawBlock {
    DrawBlock(WindowsTextInputComponentView &view);
    ~DrawBlock();
    WindowsTextInputComponentView &m_view;
  };

  facebook::react::AttributedString getAttributedString() const;
  void ensureVisual() noexcept;
  void ensureDrawingSurface() noexcept;
  void DrawText() noexcept;
  void ShowCaret(bool show) noexcept;
  winrt::com_ptr<::IDWriteTextLayout> CreatePlaceholderLayout();
  void UpdateCharFormat() noexcept;
  void UpdateParaFormat() noexcept;
  void UpdateText(const std::string &str) noexcept;
  void OnTextUpdated() noexcept;
  void OnSelectionChanged(LONG start, LONG end) noexcept;
  std::string GetTextFromRichEdit() const noexcept;
  void updateCursorColor(
      const facebook::react::SharedColor &cursorColor,
      const facebook::react::SharedColor &foregroundColor) noexcept;

  winrt::Windows::UI::Composition::CompositionSurfaceBrush m_brush{nullptr};
  winrt::Microsoft::ReactNative::Composition::ISpriteVisual m_visual{nullptr};
  winrt::Microsoft::ReactNative::Composition::ICaretVisual m_caretVisual{nullptr};
  winrt::Microsoft::ReactNative::Composition::IDrawingSurfaceBrush m_drawingSurface{nullptr};

  // Used by ITextHost impl
  CHARFORMAT2W m_cf;
  PARAFORMAT2 m_pf;

  winrt::com_ptr<ITextHost> m_textHost;
  winrt::com_ptr<ITextServices2> m_textServices;
  unsigned int m_imgWidth{0}, m_imgHeight{0};
  std::shared_ptr<facebook::react::WindowsTextInputProps const> m_props;
  std::shared_ptr<facebook::react::WindowsTextInputShadowNode::ConcreteState const> m_state;
  RECT m_rcClient;
  int m_mostRecentEventCount{0};
  int m_nativeEventCount{0};
  bool m_comingFromJS{false};
  bool m_comingFromState{false};
  int m_cDrawBlock{0};
  bool m_needsRedraw{false};
  bool m_drawing{false};
};

} // namespace Microsoft::ReactNative<|MERGE_RESOLUTION|>--- conflicted
+++ resolved
@@ -74,16 +74,9 @@
       override;
 
   std::optional<std::string> getAcccessiblityValue() noexcept override;
-<<<<<<< HEAD
-  void setAcccessiblityValue(std::string&& value) noexcept override;
-  bool getAcccessiblityIsReadOnly() noexcept override;
-
-
-=======
   void setAcccessiblityValue(std::string &&value) noexcept override;
   bool getAcccessiblityIsReadOnly() noexcept override;
 
->>>>>>> f47033e4
  private:
   WindowsTextInputComponentView(
       const winrt::Microsoft::ReactNative::Composition::ICompositionContext &compContext,
