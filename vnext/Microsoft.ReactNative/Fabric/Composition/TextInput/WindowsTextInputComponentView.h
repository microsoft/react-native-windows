
// Copyright (c) Microsoft Corporation.
// Licensed under the MIT License.

#pragma once

#include <ReactContext.h>
#include <Windows.Graphics.DirectX.Direct3D11.interop.h>
#include <richedit.h>
#include <textserv.h>
#include <windows.ui.composition.interop.h>
#include <winrt/Windows.UI.Composition.h>
#include "../ComponentView.h"
#include "../CompositionHelpers.h"
#include "../CompositionViewComponentView.h"
#include "WindowsTextInputProps.h"
#include "WindowsTextInputShadowNode.h"

namespace Microsoft::ReactNative {

struct CompTextHost;

struct WindowsTextInputComponentView : CompositionBaseComponentView {
  friend CompTextHost;

  using Super = CompositionBaseComponentView;
  [[nodiscard]] static std::shared_ptr<WindowsTextInputComponentView> Create(
      const winrt::Microsoft::ReactNative::Composition::ICompositionContext &compContext,
      facebook::react::Tag tag,
      winrt::Microsoft::ReactNative::ReactContext const &reactContext) noexcept;

  void mountChildComponentView(IComponentView &childComponentView, uint32_t index) noexcept override;
  void unmountChildComponentView(IComponentView &childComponentView, uint32_t index) noexcept override;
  void updateProps(facebook::react::Props::Shared const &props, facebook::react::Props::Shared const &oldProps) noexcept
      override;
  void updateState(facebook::react::State::Shared const &state, facebook::react::State::Shared const &oldState) noexcept
      override;
  void updateLayoutMetrics(
      facebook::react::LayoutMetrics const &layoutMetrics,
      facebook::react::LayoutMetrics const &oldLayoutMetrics) noexcept override;
  void finalizeUpdates(RNComponentViewUpdateMask updateMask) noexcept override;
  void prepareForRecycle() noexcept override;
  facebook::react::SharedViewProps viewProps() noexcept override;
  void handleCommand(std::string const &commandName, folly::dynamic const &arg) noexcept override;
  facebook::react::Tag hitTest(
      facebook::react::Point pt,
      facebook::react::Point &localPt,
      bool ignorePointerEvents = false) const noexcept override;
  void OnRenderingDeviceLost() noexcept override;
  winrt::Microsoft::ReactNative::Composition::IVisual Visual() const noexcept override;
  void onFocusLost() noexcept override;
  void onFocusGained() noexcept override;
  bool focusable() const noexcept override;
  std::string DefaultControlType() const noexcept override;
  std::string DefaultAccessibleName() const noexcept override;
  std::string DefaultHelpText() const noexcept override;
  void onThemeChanged() noexcept override;
  void onPointerPressed(
      const winrt::Microsoft::ReactNative::Composition::Input::PointerRoutedEventArgs &args) noexcept override;
  void onPointerReleased(
      const winrt::Microsoft::ReactNative::Composition::Input::PointerRoutedEventArgs &args) noexcept override;
  void onPointerMoved(
      const winrt::Microsoft::ReactNative::Composition::Input::PointerRoutedEventArgs &args) noexcept override;

  void onKeyDown(
      const winrt::Microsoft::ReactNative::Composition::Input::KeyboardSource &source,
      const winrt::Microsoft::ReactNative::Composition::Input::KeyRoutedEventArgs &args) noexcept override;
  void onKeyUp(
      const winrt::Microsoft::ReactNative::Composition::Input::KeyboardSource &source,
      const winrt::Microsoft::ReactNative::Composition::Input::KeyRoutedEventArgs &args) noexcept override;
  void onCharacterReceived(
      const winrt::Microsoft::ReactNative::Composition::Input::KeyboardSource &source,
      const winrt::Microsoft::ReactNative::Composition::Input::CharacterReceivedRoutedEventArgs &args) noexcept
      override;
<<<<<<< HEAD
=======

  std::optional<std::string> getAcccessiblityValue() noexcept override;
  void setAcccessiblityValue(std::string &&value) noexcept override;
  bool getAcccessiblityIsReadOnly() noexcept override;
>>>>>>> 869f2c40

 private:
  WindowsTextInputComponentView(
      const winrt::Microsoft::ReactNative::Composition::ICompositionContext &compContext,
      facebook::react::Tag tag,
      winrt::Microsoft::ReactNative::ReactContext const &reactContext);

  struct DrawBlock {
    DrawBlock(WindowsTextInputComponentView &view);
    ~DrawBlock();
    WindowsTextInputComponentView &m_view;
  };

  facebook::react::AttributedString getAttributedString() const;
  void ensureVisual() noexcept;
  void ensureDrawingSurface() noexcept;
  void DrawText() noexcept;
  void ShowCaret(bool show) noexcept;
  winrt::com_ptr<::IDWriteTextLayout> CreatePlaceholderLayout();
  void UpdateCharFormat() noexcept;
  void UpdateParaFormat() noexcept;
  void UpdateText(const std::string &str) noexcept;
  void OnTextUpdated() noexcept;
  void OnSelectionChanged(LONG start, LONG end) noexcept;
  std::string GetTextFromRichEdit() const noexcept;
  void updateCursorColor(
      const facebook::react::SharedColor &cursorColor,
      const facebook::react::SharedColor &foregroundColor) noexcept;

  winrt::Windows::UI::Composition::CompositionSurfaceBrush m_brush{nullptr};
  winrt::Microsoft::ReactNative::Composition::ISpriteVisual m_visual{nullptr};
  winrt::Microsoft::ReactNative::Composition::ICaretVisual m_caretVisual{nullptr};
  winrt::Microsoft::ReactNative::Composition::IDrawingSurfaceBrush m_drawingSurface{nullptr};

  // Used by ITextHost impl
  CHARFORMAT2W m_cf;
  PARAFORMAT2 m_pf;

  winrt::com_ptr<ITextHost> m_textHost;
  winrt::com_ptr<ITextServices2> m_textServices;
  unsigned int m_imgWidth{0}, m_imgHeight{0};
  std::shared_ptr<facebook::react::WindowsTextInputProps const> m_props;
  std::shared_ptr<facebook::react::WindowsTextInputShadowNode::ConcreteState const> m_state;
  RECT m_rcClient;
  int m_mostRecentEventCount{0};
  int m_nativeEventCount{0};
  bool m_comingFromJS{false};
  bool m_comingFromState{false};
  int m_cDrawBlock{0};
  bool m_needsRedraw{false};
  bool m_drawing{false};
};

} // namespace Microsoft::ReactNative<|MERGE_RESOLUTION|>--- conflicted
+++ resolved
@@ -72,13 +72,10 @@
       const winrt::Microsoft::ReactNative::Composition::Input::KeyboardSource &source,
       const winrt::Microsoft::ReactNative::Composition::Input::CharacterReceivedRoutedEventArgs &args) noexcept
       override;
-<<<<<<< HEAD
-=======
 
   std::optional<std::string> getAcccessiblityValue() noexcept override;
   void setAcccessiblityValue(std::string &&value) noexcept override;
   bool getAcccessiblityIsReadOnly() noexcept override;
->>>>>>> 869f2c40
 
  private:
   WindowsTextInputComponentView(
