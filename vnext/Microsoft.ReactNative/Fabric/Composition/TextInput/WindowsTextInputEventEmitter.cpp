--- conflicted
+++ resolved
@@ -67,7 +67,6 @@
   });
 }
 
-<<<<<<< HEAD
 void WindowsTextInputEventEmitter::onPressIn(PressEvent event) const {
   dispatchEvent("textInputPressIn", [event = std::move(event)](jsi::Runtime &runtime) {
     auto payload = jsi::Object(runtime);
@@ -80,14 +79,16 @@
     nativeEvent.setProperty(runtime, "timestamp", event.timestamp);
     nativeEvent.setProperty(runtime, "identifier", static_cast<double>(event.identifier));
     payload.setProperty(runtime, "nativeEvent", nativeEvent);
-=======
+    return payload;
+  });
+}
+
 void WindowsTextInputEventEmitter::onEndEditing(OnEndEditing event) const {
   dispatchEvent("textInputEndEditing", [event = std::move(event)](jsi::Runtime &runtime) {
     auto payload = jsi::Object(runtime);
     payload.setProperty(runtime, "eventCount", event.eventCount);
     payload.setProperty(runtime, "target", event.target);
     payload.setProperty(runtime, "text", event.text);
->>>>>>> cb694079
     return payload;
   });
 }
