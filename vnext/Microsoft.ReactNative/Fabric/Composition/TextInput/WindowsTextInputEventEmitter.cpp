--- conflicted
+++ resolved
@@ -67,7 +67,6 @@
   });
 }
 
-<<<<<<< HEAD
 void WindowsTextInputEventEmitter::onEndEditing(OnEndEditing event) const {
   dispatchEvent("textInputEndEditing", [event = std::move(event)](jsi::Runtime &runtime) {
     auto payload = jsi::Object(runtime);
@@ -78,7 +77,4 @@
   });
 }
 
-
-=======
->>>>>>> 6a4d3c74
 } // namespace facebook::react