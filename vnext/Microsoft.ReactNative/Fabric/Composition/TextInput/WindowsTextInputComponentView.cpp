
// Copyright (c) Microsoft Corporation.
// Licensed under the MIT License.

#pragma once

#include "WindowsTextInputComponentView.h"

#include <Fabric/Composition/CompositionDynamicAutomationProvider.h>
#include <Utils/ValueUtils.h>
#include <tom.h>
#include <unicode.h>
#include <winrt/Windows.UI.h>
#include "../CompositionHelpers.h"
#include "../RootComponentView.h"
#include "WindowsTextInputShadowNode.h"
#include "WindowsTextInputState.h"
#include "guid/msoGuid.h"

// convert a BSTR to a std::string.
std::string &BstrToStdString(const BSTR bstr, std::string &dst, int cp = CP_UTF8) {
  if (!bstr) {
    // define NULL functionality. I just clear the target.
    dst.clear();
    return dst;
  }

  // request content length in single-chars through a terminating
  //  nullchar in the BSTR. note: BSTR's support imbedded nullchars,
  //  so this will only convert through the first nullchar.
  int res = WideCharToMultiByte(cp, 0, bstr, -1, NULL, 0, NULL, NULL);
  if (res > 0) {
    dst.resize(res);
    WideCharToMultiByte(cp, 0, bstr, -1, &dst[0], res, NULL, NULL);
  } else { // no content. clear target
    dst.clear();
  }
  return dst;
}

// conversion with temp.
std::string BstrToStdString(BSTR bstr, int cp = CP_UTF8) {
  std::string str;
  BstrToStdString(bstr, str, cp);
  return str;
}

MSO_CLASS_GUID(ITextHost, "13E670F4-1A5A-11cf-ABEB-00AA00B65EA1") // IID_ITextHost
MSO_CLASS_GUID(ITextServices, "8D33F740-CF58-11CE-A89D-00AA006CADC5") // IID_ITextServices
MSO_CLASS_GUID(ITextServices2, "8D33F741-CF58-11CE-A89D-00AA006CADC5") // IID_ITextServices2

namespace Microsoft::ReactNative {

// RichEdit doesn't handle us calling Draw during the middle of a TxTranslateMessage call.
WindowsTextInputComponentView::DrawBlock::DrawBlock(WindowsTextInputComponentView &view) : m_view(view) {
  m_view.m_cDrawBlock++;
}

WindowsTextInputComponentView::DrawBlock::~DrawBlock() {
  m_view.m_cDrawBlock--;
  if (!m_view.m_cDrawBlock && m_view.m_needsRedraw) {
    m_view.DrawText();
  }
}

// 	Msftedit.dll vs "Riched20.dll"?

static HINSTANCE g_hInstRichEdit = nullptr;
static PCreateTextServices g_pfnCreateTextServices;

HRESULT HrEnsureRichEd20Loaded() noexcept {
  if (g_hInstRichEdit == nullptr) {
    g_hInstRichEdit = LoadLibrary(L"Msftedit.dll");
    if (!g_hInstRichEdit)
      return E_FAIL;

    // Create the windowless control (text services object)
    g_pfnCreateTextServices = (PCreateTextServices)GetProcAddress(g_hInstRichEdit, "CreateTextServices");
    if (!g_pfnCreateTextServices)
      return E_FAIL;

    /*
    // Calling the REExtendedRegisterClass() function is required for
    // registering the REComboboxW and REListBoxW window classes.
    PFNREGISTER pfnRegister = (PFNREGISTER)GetProcAddress(g_hInstRichEdit, "REExtendedRegisterClass");
    if (pfnRegister) {
      pfnRegister();
      return S_OK;
    } else
      return E_FAIL;
      */
  }
  return NOERROR;
}

struct CompTextHost : public winrt::implements<CompTextHost, ITextHost> {
  CompTextHost(WindowsTextInputComponentView *outer) : m_outer(outer) {}

  //@cmember Get the DC for the host
  HDC TxGetDC() override {
    assert(false);
    return {};
  }

  //@cmember Release the DC gotten from the host
  INT TxReleaseDC(HDC hdc) override {
    assert(false);
    return {};
  }

  //@cmember Show the scroll bar
  BOOL TxShowScrollBar(INT fnBar, BOOL fShow) override {
    assert(false);
    return {};
  }

  //@cmember Enable the scroll bar
  BOOL TxEnableScrollBar(INT fuSBFlags, INT fuArrowflags) override {
    assert(false);
    return {};
  }

  //@cmember Set the scroll range
  BOOL TxSetScrollRange(INT fnBar, LONG nMinPos, INT nMaxPos, BOOL fRedraw) override {
    assert(false);
    return {};
  }

  //@cmember Set the scroll position
  BOOL TxSetScrollPos(INT fnBar, INT nPos, BOOL fRedraw) override {
    assert(false);
    return {};
  }

  //@cmember InvalidateRect
  void TxInvalidateRect(LPCRECT prc, BOOL fMode) override {
    if (m_outer->m_drawing)
      return;
    m_outer->DrawText();
  }

  //@cmember Send a WM_PAINT to the window
  void TxViewChange(BOOL fUpdate) override {
    // When keyboard scrolling without scrollbar, TxInvalidateRect is not called.
    // Instead TxViewChange is called with fUpdate = true
    // if (fUpdate && !OnInnerViewerExtentChanged())
    {
      // If inner viewer size changed, a redraw will have be queued.
      // If not, we need to redraw at least once here.
      m_outer->DrawText();
    }
  }

  //@cmember Create the caret
  BOOL TxCreateCaret(HBITMAP hbmp, INT xWidth, INT yHeight) override {
    m_outer->m_caretVisual.Size({static_cast<float>(xWidth), static_cast<float>(yHeight)});
    return true;
  }

  //@cmember Show the caret
  BOOL TxShowCaret(BOOL fShow) override {
    m_outer->ShowCaret(fShow);
    return true;
  }

  //@cmember Set the caret position
  BOOL TxSetCaretPos(INT x, INT y) override {
    if (x < 0 && y < 0) {
      // RichEdit sends (-32000,-32000) when the caret is not currently visible.
      return false;
    }

    m_outer->m_caretVisual.Position(
        {x - (m_outer->m_layoutMetrics.frame.origin.x * m_outer->m_layoutMetrics.pointScaleFactor),
         y - (m_outer->m_layoutMetrics.frame.origin.y * m_outer->m_layoutMetrics.pointScaleFactor)});
    return true;
  }

  //@cmember Create a timer with the specified timeout
  BOOL TxSetTimer(UINT idTimer, UINT uTimeout) override {
    // TODO timers
    // assert(false);
    // return {};
    return false;
  }

  //@cmember Destroy a timer
  void TxKillTimer(UINT idTimer) override {
    // TODO timers
  }

  //@cmember Scroll the content of the specified window's client area
  void TxScrollWindowEx(
      INT dx,
      INT dy,
      LPCRECT lprcScroll,
      LPCRECT lprcClip,
      HRGN hrgnUpdate,
      LPRECT lprcUpdate,
      UINT fuScroll) override {
    assert(false);
  }

  //@cmember Get mouse capture
  void TxSetCapture(BOOL fCapture) override {
    // assert(false);
    // TODO capture?
    /*
    if (fCapture) {
      ::SetCapture(m_hwndHost);
    } else {
      ::ReleaseCapture();
    }
    */
  }

  //@cmember Set the focus to the text window
  void TxSetFocus() override {
    m_outer->rootComponentView()->SetFocusedComponent(m_outer);
    // assert(false);
    // TODO focus
  }

  //@cmember Establish a new cursor shape
  void TxSetCursor(HCURSOR hcur, BOOL fText) override {
    assert(false);
  }

  //@cmember Converts screen coordinates of a specified point to the client coordinates
  BOOL TxScreenToClient(LPPOINT lppt) override {
    assert(false);
    return {};
  }

  //@cmember Converts the client coordinates of a specified point to screen coordinates
  BOOL TxClientToScreen(LPPOINT lppt) override {
    assert(false);
    return {};
  }

  //@cmember Request host to activate text services
  HRESULT TxActivate(LONG *plOldState) override {
    assert(false);
    return {};
  }

  //@cmember Request host to deactivate text services
  HRESULT TxDeactivate(LONG lNewState) override {
    assert(false);
    return {};
  }

  //@cmember Retrieves the coordinates of a window's client area
  HRESULT TxGetClientRect(LPRECT prc) override {
    *prc = m_outer->getClientRect();
    return S_OK;
  }

  //@cmember Get the view rectangle relative to the inset
  HRESULT TxGetViewInset(LPRECT prc) override {
    // Inset is in HIMETRIC
    constexpr float HmPerInchF = 2540.0f;
    constexpr float PointsPerInch = 96.0f;
    constexpr float dipToHm = HmPerInchF / PointsPerInch;

    prc->left = static_cast<LONG>(m_outer->m_layoutMetrics.contentInsets.left * dipToHm);
    prc->top = static_cast<LONG>(m_outer->m_layoutMetrics.contentInsets.top * dipToHm);
    prc->bottom = static_cast<LONG>(m_outer->m_layoutMetrics.contentInsets.bottom * dipToHm);
    prc->right = static_cast<LONG>(m_outer->m_layoutMetrics.contentInsets.right * dipToHm);

    return NOERROR;
  }

  //@cmember Get the default character format for the text
  HRESULT TxGetCharFormat(const CHARFORMATW **ppCF) override {
    m_outer->UpdateCharFormat();

    *ppCF = &(m_outer->m_cf);
    return S_OK;
  }

  //@cmember Get the default paragraph format for the text
  HRESULT TxGetParaFormat(const PARAFORMAT **ppPF) override {
    m_outer->UpdateParaFormat();

    *ppPF = &(m_outer->m_pf);
    return S_OK;
  }

  //@cmember Get the background color for the window
  COLORREF TxGetSysColor(int nIndex) override {
    // if (/* !m_isDisabled || */ nIndex != COLOR_WINDOW && nIndex != COLOR_WINDOWTEXT && nIndex != COLOR_GRAYTEXT) {
    // This window is either not disabled or the color isn't interesting
    // in the disabled case.
    COLORREF cr = (COLORREF)tomAutoColor;

    switch (nIndex) {
      case COLOR_WINDOWTEXT:
        if (m_outer->m_props->textAttributes.foregroundColor)
          return m_outer->m_props->textAttributes.foregroundColor.AsColorRefNoAlpha();
        // cr = 0x000000FF;
        break;

      case COLOR_WINDOW:
        if (m_outer->m_props->backgroundColor)
          return m_outer->m_props->backgroundColor.AsColorRefNoAlpha();
        break;
        // case COLOR_HIGHLIGHT:
        // cr = RGB(0, 0, 255);
        // cr = 0x0000ffFF;
        //          break;

        // case COLOR_HIGHLIGHTTEXT:
        // cr = RGB(255, 0, 0);
        // cr = 0xFFFFFFFF;
        //          break;

        // case COLOR_GRAYTEXT:
        // cr = RGB(128, 128, 128);
        // cr = 0x777777FF;
        //          break;
    }
    return GetSysColor(nIndex);

    // return GetSysColor(nIndex);
    // assert(false);
    // return 0xFF00FF00;

    /*
    // Disabled case. When the richedit control is disabled, both the placeholder text and input text should appear as
    // disabled text.
    if (COLOR_WINDOWTEXT == nIndex || COLOR_GRAYTEXT == nIndex) {
      // Color of text for disabled window
      return m_crDisabledText == (COLORREF)tomAutoColor ? MsoCrSysColorGet(COLOR_GRAYTEXT) : m_crDisabledText;
    }

    // Background color for disabled window
    return m_crDisabledBackground == (COLORREF)tomAutoColor ? MsoCrSysColorGet(COLOR_3DFACE) : m_crDisabledBackground;
    */
  }

  //@cmember Get the background (either opaque or transparent)
  HRESULT TxGetBackStyle(TXTBACKSTYLE *pstyle) override {
    *pstyle = TXTBACK_TRANSPARENT;
    //*pstyle = TXTBACK_OPAQUE;
    return S_OK;
  }

  //@cmember Get the maximum length for the text
  HRESULT TxGetMaxLength(DWORD *plength) override {
    auto length = m_outer->m_props->maxLength;
    if (length > static_cast<decltype(m_outer->m_props->maxLength)>(std::numeric_limits<DWORD>::max())) {
      length = std::numeric_limits<DWORD>::max();
    }
    *plength = static_cast<DWORD>(length);
    return S_OK;
  }

  //@cmember Get the bits representing requested scroll bars for the window
  HRESULT TxGetScrollBars(DWORD *pdwScrollBar) override {
    // TODO support scrolling
    *pdwScrollBar = 0;
    return S_OK;
  }

  //@cmember Get the character to display for password input
  HRESULT TxGetPasswordChar(_Out_ wchar_t *pch) override {
    *pch = L'\u2022';
    return S_OK;
  }

  //@cmember Get the accelerator character
  HRESULT TxGetAcceleratorPos(LONG *pcp) override {
    assert(false);
    return {};
  }

  //@cmember Get the native size
  HRESULT TxGetExtent(LPSIZEL lpExtent) override {
    return E_NOTIMPL;
    // This shouldn't be implemented
  }

  //@cmember Notify host that default character format has changed
  HRESULT OnTxCharFormatChange(const CHARFORMATW *pCF) override {
    assert(false);
    return {};
  }

  //@cmember Notify host that default paragraph format has changed
  HRESULT OnTxParaFormatChange(const PARAFORMAT *pPF) override {
    assert(false);
    return {};
  }

  //@cmember Bulk access to bit properties
  HRESULT TxGetPropertyBits(DWORD dwMask, DWORD *pdwBits) override {
    DWORD dwProperties = TXTBIT_RICHTEXT | TXTBIT_WORDWRAP | TXTBIT_D2DDWRITE | TXTBIT_D2DSIMPLETYPOGRAPHY;
    *pdwBits = dwProperties & dwMask;
    return NOERROR;
  }

  //@cmember Notify host of events
  HRESULT TxNotify(DWORD iNotify, void *pv) override {
    // TODO

    switch (iNotify) {
      case EN_UPDATE:
        if (!m_outer->m_drawing) {
          m_outer->DrawText();
        }
        break;
      case EN_CHANGE:
        m_outer->OnTextUpdated();
        break;
      case EN_SELCHANGE: {
        auto selChange = (SELCHANGE *)pv;
        m_outer->OnSelectionChanged(selChange->chrg.cpMin, selChange->chrg.cpMax);
        break;
      }
    }

    return S_OK;
  }

  // East Asia Methods for getting the Input Context
  HIMC TxImmGetContext() override {
    assert(false);
    return {};
  }
  void TxImmReleaseContext(HIMC himc) override {
    assert(false);
  }

  //@cmember Returns HIMETRIC size of the control bar.
  HRESULT TxGetSelectionBarWidth(LONG *lSelBarWidth) override {
    *lSelBarWidth = 0;
    return S_OK;
  }

  WindowsTextInputComponentView *m_outer;
};

facebook::react::AttributedString WindowsTextInputComponentView::getAttributedString() const {
  // Use BaseTextShadowNode to get attributed string from children

  auto childTextAttributes = facebook::react::TextAttributes::defaultTextAttributes();

  childTextAttributes.apply(m_props->textAttributes);

  auto attributedString = facebook::react::AttributedString{};
  // auto attachments = facebook::react::BaseTextShadowNode::Attachments{};

  // BaseTextShadowNode only gets children. We must detect and prepend text
  // value attributes manually.
  auto text = GetTextFromRichEdit();
  // if (!m_props->text.empty()) {
  if (!text.empty()) {
    auto textAttributes = facebook::react::TextAttributes::defaultTextAttributes();
    textAttributes.apply(m_props->textAttributes);
    auto fragment = facebook::react::AttributedString::Fragment{};
    fragment.string = text;
    // fragment.string = m_props->text;
    fragment.textAttributes = textAttributes;
    // If the TextInput opacity is 0 < n < 1, the opacity of the TextInput and
    // text value's background will stack. This is a hack/workaround to prevent
    // that effect.
    fragment.textAttributes.backgroundColor = facebook::react::clearColor();
    // fragment.parentShadowView = facebook::react::ShadowView(*this);
    attributedString.prependFragment(fragment);
  }

  return attributedString;
}

WindowsTextInputComponentView::WindowsTextInputComponentView(
    const winrt::Microsoft::ReactNative::Composition::ICompositionContext &compContext,
    facebook::react::Tag tag,
    winrt::Microsoft::ReactNative::ReactContext const &reactContext)
    : Super(compContext, tag), m_context(reactContext) {
  static auto const defaultProps = std::make_shared<facebook::react::WindowsTextInputProps const>();
  m_props = defaultProps;

  /*
  m_textChangedRevoker =
      m_element.TextChanged(winrt::auto_revoke, [this](auto sender, xaml::Controls::TextChangedEventArgs args) {
        auto data = m_state->getData();
        data.attributedString = getAttributedString();
        data.mostRecentEventCount = m_nativeEventCount;
        m_state->updateState(std::move(data));

        if (m_eventEmitter && !m_comingFromJS) {
          auto emitter = std::static_pointer_cast<const facebook::react::WindowsTextInputEventEmitter>(m_eventEmitter);
          facebook::react::WindowsTextInputEventEmitter::OnChange onChangeArgs;
          onChangeArgs.text = winrt::to_string(m_element.Text());
          onChangeArgs.eventCount = ++m_nativeEventCount;
          emitter->onChange(onChangeArgs);
        }
      });

  m_SelectionChangedRevoker = m_element.SelectionChanged(winrt::auto_revoke, [this](auto sender, auto args) {
    if (m_eventEmitter) {
      auto emitter = std::static_pointer_cast<const facebook::react::WindowsTextInputEventEmitter>(m_eventEmitter);
      facebook::react::WindowsTextInputEventEmitter::OnSelectionChange onSelectionChangeArgs;
      onSelectionChangeArgs.selection.start = m_element.SelectionStart();
      onSelectionChangeArgs.selection.end = m_element.SelectionStart() + m_element.SelectionLength();
      emitter->onSelectionChange(onSelectionChangeArgs);
    }
  });
  */
}

void WindowsTextInputComponentView::handleCommand(std::string const &commandName, folly::dynamic const &arg) noexcept {
  if (commandName == "setTextAndSelection") {
    auto eventCount = arg[0].asInt();

    if (eventCount >= m_nativeEventCount) {
      auto text = arg[1].asString();
      auto begin = arg[2].asInt();
      auto end = arg[3].asInt();
      m_comingFromJS = true;
      UpdateText(text);

      SELCHANGE sc;
      memset(&sc, 0, sizeof(sc));
      sc.chrg.cpMin = static_cast<LONG>(begin);
      sc.chrg.cpMax = static_cast<LONG>(end);
      sc.seltyp = (begin == end) ? SEL_EMPTY : SEL_TEXT;

      LRESULT res;
      /*
      winrt::check_hresult(m_textServices->TxSendMessage(
          EM_SELCHANGE, 0 , reinterpret_cast<WPARAM>(&sc), &res));
          */
      winrt::check_hresult(
          m_textServices->TxSendMessage(EM_SETSEL, static_cast<WPARAM>(begin), static_cast<LPARAM>(end), &res));

      m_comingFromJS = false;
    }
  } else {
    Super::handleCommand(commandName, arg);
  }
}

int64_t WindowsTextInputComponentView::sendMessage(uint32_t msg, uint64_t wParam, int64_t lParam) noexcept {
  // Do not forward tab keys into the TextInput, since we want that to do the tab loop instead.  This aligns with WinUI
  // behavior We do forward Ctrl+Tab to the textinput.
  if (((msg == WM_KEYDOWN || msg == WM_KEYUP) && wParam == VK_TAB) || (msg == WM_CHAR && wParam == '\t')) {
    BYTE bKeys[256];
    if (GetKeyboardState(bKeys)) {
      bool fCtrl = false;
      if (!(bKeys[VK_LCONTROL] & 0x80 || bKeys[VK_RCONTROL] & 0x80)) {
        return 0;
      }
    }
  }

  if (m_textServices) {
    LRESULT lresult;
    DrawBlock db(*this);
    auto hr = m_textServices->TxSendMessage(msg, static_cast<WPARAM>(wParam), static_cast<LPARAM>(lParam), &lresult);
    if (hr >= 0 && lresult) {
      return lresult;
    }
  }
  return Super::sendMessage(msg, wParam, lParam);
}

void WindowsTextInputComponentView::mountChildComponentView(
    IComponentView &childComponentView,
    uint32_t index) noexcept {
  assert(false);
  // m_element.Children().InsertAt(index, v.Element());
}

void WindowsTextInputComponentView::unmountChildComponentView(
    IComponentView &childComponentView,
    uint32_t index) noexcept {
  assert(false);
  // m_element.Children().RemoveAt(index);
}

void WindowsTextInputComponentView::onFocusLost() noexcept {
  Super::onFocusLost();
  sendMessage(WM_KILLFOCUS, 0, 0);
}

void WindowsTextInputComponentView::onFocusGained() noexcept {
  Super::onFocusGained();
  sendMessage(WM_SETFOCUS, 0, 0);
}

bool WindowsTextInputComponentView::focusable() const noexcept {
  return m_props->focusable;
}

void WindowsTextInputComponentView::updateProps(
    facebook::react::Props::Shared const &props,
    facebook::react::Props::Shared const &oldProps) noexcept {
  const auto &oldTextInputProps = *std::static_pointer_cast<const facebook::react::WindowsTextInputProps>(m_props);
  const auto &newTextInputProps = *std::static_pointer_cast<const facebook::react::WindowsTextInputProps>(props);

  DWORD propBitsMask = 0;
  DWORD propBits = 0;

  ensureVisual();

  updateBorderProps(oldTextInputProps, newTextInputProps);

  if (!facebook::react::floatEquality(
          oldTextInputProps.textAttributes.fontSize, newTextInputProps.textAttributes.fontSize) ||
      oldTextInputProps.textAttributes.fontWeight != newTextInputProps.textAttributes.fontWeight) {
    propBitsMask |= TXTBIT_CHARFORMATCHANGE;
    propBits |= TXTBIT_CHARFORMATCHANGE;
  }

<<<<<<< HEAD
  if (oldTextInputProps.secureTextEntry != newTextInputProps.secureTextEntry) {
    propBitsMask |= TXTBIT_USEPASSWORD;
    if (newTextInputProps.secureTextEntry) {
      propBits |= TXTBIT_USEPASSWORD;
=======
  if (oldTextInputProps.multiline != newTextInputProps.multiline) {
    propBitsMask |= TXTBIT_MULTILINE | TXTBIT_WORDWRAP;
    if (newTextInputProps.multiline) {
      propBits |= TXTBIT_MULTILINE | TXTBIT_WORDWRAP;
>>>>>>> 23557897
    }
  }

  /*
  if (oldTextInputProps.textAttributes.foregroundColor != newTextInputProps.textAttributes.foregroundColor) {
    if (newTextInputProps.textAttributes.foregroundColor)
      m_element.Foreground(newTextInputProps.textAttributes.foregroundColor.AsWindowsBrush());
    else
      m_element.ClearValue(::xaml::Controls::TextBlock::ForegroundProperty());
  }

  if (oldTextInputProps.textAttributes.fontStyle != newTextInputProps.textAttributes.fontStyle) {
    switch (newTextInputProps.textAttributes.fontStyle.value_or(facebook::react::FontStyle::Normal)) {
      case facebook::react::FontStyle::Italic:
        m_element.FontStyle(winrt::Windows::UI::Text::FontStyle::Italic);
        break;
      case facebook::react::FontStyle::Normal:
        m_element.FontStyle(winrt::Windows::UI::Text::FontStyle::Normal);
        break;
      case facebook::react::FontStyle::Oblique:
        m_element.FontStyle(winrt::Windows::UI::Text::FontStyle::Oblique);
        break;
      default:
        assert(false);
    }
  }

  if (oldTextInputProps.textAttributes.fontFamily != newTextInputProps.textAttributes.fontFamily) {
    if (newTextInputProps.textAttributes.fontFamily.empty())
      m_element.FontFamily(xaml::Media::FontFamily(L"Segoe UI"));
    else
      m_element.FontFamily(xaml::Media::FontFamily(
          Microsoft::Common::Unicode::Utf8ToUtf16(newTextInputProps.textAttributes.fontFamily)));
  }

  if (oldTextInputProps.allowFontScaling != newTextInputProps.allowFontScaling) {
    m_element.IsTextScaleFactorEnabled(newTextInputProps.allowFontScaling);
  }

  if (oldTextInputProps.placeholder != newTextInputProps.placeholder) {
    m_element.PlaceholderText(winrt::to_hstring(newTextInputProps.placeholder));
  }

  if (oldTextInputProps.editable != newTextInputProps.editable) {
    m_element.IsReadOnly(!newTextInputProps.editable);
  }

  if (oldTextInputProps.selection.start != newTextInputProps.selection.start ||
      oldTextInputProps.selection.end != newTextInputProps.selection.end) {
    m_element.Select(
        newTextInputProps.selection.start, newTextInputProps.selection.end - newTextInputProps.selection.start);
  }

  if (oldTextInputProps.autoCapitalize != newTextInputProps.autoCapitalize) {
    if (newTextInputProps.autoCapitalize == "characters") {
      m_element.CharacterCasing(xaml::Controls::CharacterCasing::Upper);
    } else { // anything else turns off autoCap (should be "None" but
             // we don't support "words"/"senetences" yet)
      m_element.CharacterCasing(xaml::Controls::CharacterCasing::Normal);
    }
  }

  if (oldViewProps.backgroundColor != newViewProps.backgroundColor) {
    auto color = *newViewProps.backgroundColor;

    if (newViewProps.backgroundColor) {
      m_element.ViewBackground(SolidColorBrushFrom(newViewProps.backgroundColor));
    } else {
      m_element.ClearValue(winrt::Microsoft::ReactNative::ViewPanel::ViewBackgroundProperty());
    }
  }
  */

  m_props = std::static_pointer_cast<facebook::react::WindowsTextInputProps const>(props);

  if (propBitsMask != 0) {
    DrawBlock db(*this);
    winrt::check_hresult(m_textServices->OnTxPropertyBitsChange(propBitsMask, propBits));
  }
}

void WindowsTextInputComponentView::updateState(
    facebook::react::State::Shared const &state,
    facebook::react::State::Shared const &oldState) noexcept {
  m_state = std::static_pointer_cast<facebook::react::WindowsTextInputShadowNode::ConcreteState const>(state);

  if (!m_state) {
    assert(false && "State is `null` for <TextInput> component.");
    // m_element.Text(L"");
    return;
  }

  auto data = m_state->getData();

  if (!oldState) {
    m_mostRecentEventCount = m_state->getData().mostRecentEventCount;
  }

  if (m_mostRecentEventCount == m_state->getData().mostRecentEventCount) {
    m_comingFromState = true;
    // Only handle single/empty fragments right now -- ignore the other fragments

    LRESULT res;
    CHARRANGE cr;
    cr.cpMin = cr.cpMax = 0;
    winrt::check_hresult(m_textServices->TxSendMessage(EM_EXGETSEL, 0, reinterpret_cast<LPARAM>(&cr), &res));

    UpdateText(
        m_state->getData().attributedString.getFragments().size()
            ? m_state->getData().attributedString.getFragments()[0].string
            : "");

    winrt::check_hresult(
        m_textServices->TxSendMessage(EM_SETSEL, static_cast<WPARAM>(cr.cpMin), static_cast<LPARAM>(cr.cpMax), &res));

    m_comingFromState = false;
  }
}

void WindowsTextInputComponentView::UpdateText(const std::string &str) noexcept {
  SETTEXTEX stt;
  memset(&stt, 0, sizeof(stt));
  stt.flags = ST_DEFAULT;
  stt.codepage = CP_UTF8;
  LRESULT res;

  CHARRANGE cr;
  cr.cpMin = cr.cpMax = 0;
  winrt::check_hresult(m_textServices->TxSendMessage(EM_EXGETSEL, 0, reinterpret_cast<LPARAM>(&cr), &res));

  winrt::check_hresult(m_textServices->TxSendMessage(
      EM_SETTEXTEX, reinterpret_cast<WPARAM>(&stt), reinterpret_cast<LPARAM>(str.c_str()), &res));

  winrt::check_hresult(m_textServices->TxSendMessage(EM_EXGETSEL, 0, reinterpret_cast<LPARAM>(&cr), &res));
}

void WindowsTextInputComponentView::updateLayoutMetrics(
    facebook::react::LayoutMetrics const &layoutMetrics,
    facebook::react::LayoutMetrics const &oldLayoutMetrics) noexcept {
  // Set Position & Size Properties

  if ((layoutMetrics.displayType != m_layoutMetrics.displayType)) {
    OuterVisual().IsVisible(layoutMetrics.displayType != facebook::react::DisplayType::None);
  }

  if ((layoutMetrics.pointScaleFactor != m_layoutMetrics.pointScaleFactor)) {
    LRESULT res;
    winrt::check_hresult(m_textServices->TxSendMessage(
        (WM_USER + 328), // EM_SETDPI
        static_cast<WPARAM>(layoutMetrics.pointScaleFactor * 96.0f),
        static_cast<LPARAM>(layoutMetrics.pointScaleFactor * 96.0f),
        &res));
  }

  updateBorderLayoutMetrics(layoutMetrics, *m_props);

  m_layoutMetrics = layoutMetrics;

  // TODO should ceil?
  unsigned int newWidth = static_cast<unsigned int>(layoutMetrics.frame.size.width * layoutMetrics.pointScaleFactor);
  unsigned int newHeight = static_cast<unsigned int>(layoutMetrics.frame.size.height * layoutMetrics.pointScaleFactor);

  if (newWidth != m_imgWidth || newHeight != m_imgHeight) {
    m_drawingSurface = nullptr; // Invalidate surface if we get a size change
  }

  m_imgWidth = newWidth;
  m_imgHeight = newHeight;

  UpdateCenterPropertySet();
  m_visual.Size(
      {layoutMetrics.frame.size.width * layoutMetrics.pointScaleFactor,
       layoutMetrics.frame.size.height * layoutMetrics.pointScaleFactor});
}

// When we are notified by RichEdit that the text changed, we need to notify JS
void WindowsTextInputComponentView::OnTextUpdated() noexcept {
  auto data = m_state->getData();
  // auto newAttributedString = getAttributedString();
  // if (data.attributedString == newAttributedString)
  //    return;
  data.attributedString = getAttributedString();
  data.mostRecentEventCount = m_nativeEventCount;
  m_state->updateState(std::move(data));

  if (m_eventEmitter && !m_comingFromJS) {
    auto emitter = std::static_pointer_cast<const facebook::react::WindowsTextInputEventEmitter>(m_eventEmitter);
    facebook::react::WindowsTextInputEventEmitter::OnChange onChangeArgs;
    onChangeArgs.text = GetTextFromRichEdit();
    onChangeArgs.eventCount = ++m_nativeEventCount;
    emitter->onChange(onChangeArgs);
  }
}

void WindowsTextInputComponentView::OnSelectionChanged(LONG start, LONG end) noexcept {
  if (m_eventEmitter /* && !m_comingFromJS ?? */) {
    auto emitter = std::static_pointer_cast<const facebook::react::WindowsTextInputEventEmitter>(m_eventEmitter);
    facebook::react::WindowsTextInputEventEmitter::OnSelectionChange onSelectionChangeArgs;
    onSelectionChangeArgs.selection.start = start;
    onSelectionChangeArgs.selection.end = end;
    emitter->onSelectionChange(onSelectionChangeArgs);
  }
}

std::string WindowsTextInputComponentView::GetTextFromRichEdit() const noexcept {
  if (!m_textServices)
    return {};

  BSTR bstr;
  winrt::check_hresult(m_textServices->TxGetText(&bstr));
  auto str = BstrToStdString(bstr);

  // JS gets confused by the \r\0 ending
  if (str.size() > 0 && *(str.end() - 1) == '\0') {
    str.pop_back();
  }
  if (str.size() > 0 && *(str.end() - 1) == '\r') {
    str.pop_back();
  }
  SysFreeString(bstr);
  return str;
}

void WindowsTextInputComponentView::finalizeUpdates(RNComponentViewUpdateMask updateMask) noexcept {
  // m_element.FinalizeProperties();

  ensureDrawingSurface();
}
void WindowsTextInputComponentView::prepareForRecycle() noexcept {}
facebook::react::Props::Shared WindowsTextInputComponentView::props() noexcept {
  return m_props;
}

void WindowsTextInputComponentView::UpdateCharFormat() noexcept {
  CHARFORMAT2W cfNew = {0};
  // Set CHARFORMAT structure
  cfNew.cbSize = sizeof(CHARFORMAT2W);

  // ElementFontDetails fontDetails;
  // GetFontDetails(fontDetails);

  // Cache foreground color instead of setting in char format.
  // This will make RichEdit call us back for the colors.
  // if (fontDetails.HasColor) {
  //    m_crText = RemoveAlpha(fontDetails.FontColor);
  //  }

  // set font face
  // cfNew.dwMask |= CFM_FACE;
  // NetUIWzCchCopy(cfNew.szFaceName, _countof(cfNew.szFaceName), fontDetails.FontName.c_str());
  // cfNew.bPitchAndFamily = FF_DONTCARE;

  // set font size -- 15 to convert twips to pt
  float fontSize = m_props->textAttributes.fontSize;
  if (std::isnan(fontSize))
    fontSize = facebook::react::TextAttributes::defaultTextAttributes().fontSize;
  // TODO get fontSize from m_props->textAttributes, or defaultTextAttributes, or fragment?
  cfNew.dwMask |= CFM_SIZE;
  cfNew.yHeight = static_cast<LONG>(fontSize * 15);

  // set bold
  cfNew.dwMask |= CFM_WEIGHT;
  cfNew.wWeight = m_props->textAttributes.fontWeight ? static_cast<WORD>(*m_props->textAttributes.fontWeight)
                                                     : DWRITE_FONT_WEIGHT_NORMAL;

  // set font style
  // cfNew.dwMask |= (CFM_ITALIC | CFM_STRIKEOUT | CFM_UNDERLINE);
  // int dFontStyle = fontDetails.FontStyle;
  // if (dFontStyle & FS_Italic) {
  //    cfNew.dwEffects |= CFE_ITALIC;
  //  }
  //  if (dFontStyle & FS_StrikeOut) {
  // cfNew.dwEffects |= CFE_STRIKEOUT;
  //}
  // if (dFontStyle & FS_Underline) {
  //    cfNew.dwEffects |= CFE_UNDERLINE;
  //  }

  // set char offset
  cfNew.dwMask |= CFM_OFFSET;
  cfNew.yOffset = 0;

  // set charset
  cfNew.dwMask |= CFM_CHARSET;
  cfNew.bCharSet = DEFAULT_CHARSET;

  m_cf = cfNew;
}

void WindowsTextInputComponentView::UpdateParaFormat() noexcept {
  ZeroMemory(&m_pf, sizeof(m_pf));

  m_pf.cbSize = sizeof(PARAFORMAT2);
  m_pf.dwMask = PFM_ALL;

  m_pf.wAlignment = PFA_LEFT;

  m_pf.cTabCount = 1;
  m_pf.rgxTabs[0] = lDefaultTab;

  /*
        if (m_spcontroller->IsCurrentReadingOrderRTL())
        {
                m_pf.dwMask |= PFM_RTLPARA;
                m_pf.wEffects |= PFE_RTLPARA;
        }
  */
}

void WindowsTextInputComponentView::OnRenderingDeviceLost() noexcept {
  DrawText();
}

void WindowsTextInputComponentView::ensureDrawingSurface() noexcept {
  assert(m_context.UIDispatcher().HasThreadAccess());

  if (!m_drawingSurface) {
    m_drawingSurface = m_compContext.CreateDrawingSurface(
        {static_cast<float>(m_imgWidth), static_cast<float>(m_imgHeight)},
        winrt::Windows::Graphics::DirectX::DirectXPixelFormat::B8G8R8A8UIntNormalized,
        winrt::Windows::Graphics::DirectX::DirectXAlphaMode::Premultiplied);

    auto rcClient = getClientRect();
    winrt::check_hresult(m_textServices->OnTxInPlaceActivate(&rcClient));

    LRESULT lresult;
    winrt::check_hresult(
        m_textServices->TxSendMessage(EM_SETEVENTMASK, 0, ENM_CHANGE | ENM_SELCHANGE | ENM_ENDCOMPOSITION, &lresult));

    DrawText();

    auto surfaceBrush = m_compContext.CreateSurfaceBrush(m_drawingSurface);
    surfaceBrush.HorizontalAlignmentRatio(0.f);
    surfaceBrush.VerticalAlignmentRatio(0.f);
    surfaceBrush.Stretch(winrt::Microsoft::ReactNative::Composition::CompositionStretch::None);
    m_visual.Brush(surfaceBrush);
  }
}

void WindowsTextInputComponentView::ShowCaret(bool show) noexcept {
  ensureVisual();
  m_caretVisual.IsVisible(show);
}

void WindowsTextInputComponentView::DrawText() noexcept {
  m_needsRedraw = true;
  if (m_cDrawBlock) {
    return;
  }

  if (!m_drawingSurface)
    return;

  // Begin our update of the surface pixels. If this is our first update, we are required
  // to specify the entire surface, which nullptr is shorthand for (but, as it works out,
  // any time we make an update we touch the entire surface, so we always pass nullptr).
  winrt::com_ptr<ID2D1DeviceContext> d2dDeviceContext;
  POINT offset;

  assert(m_context.UIDispatcher().HasThreadAccess());

  winrt::com_ptr<Composition::ICompositionDrawingSurfaceInterop> drawingSurfaceInterop;
  m_drawingSurface.as(drawingSurfaceInterop);

  m_drawing = true;
  if (CheckForDeviceRemoved(drawingSurfaceInterop->BeginDraw(d2dDeviceContext.put(), &offset))) {
    d2dDeviceContext->Clear(D2D1::ColorF(D2D1::ColorF::Black, 0.0f));
    assert(d2dDeviceContext->GetUnitMode() == D2D1_UNIT_MODE_DIPS);
    const auto dpi = m_layoutMetrics.pointScaleFactor * 96.0f;
    float oldDpiX, oldDpiY;
    d2dDeviceContext->GetDpi(&oldDpiX, &oldDpiY);
    d2dDeviceContext->SetDpi(dpi, dpi);

    RECTL rc{
        static_cast<LONG>(offset.x),
        static_cast<LONG>(offset.y),
        static_cast<LONG>(offset.x) + static_cast<LONG>(m_imgWidth),
        static_cast<LONG>(offset.y) + static_cast<LONG>(m_imgHeight)};

    RECT rcClient{
        static_cast<LONG>(offset.x),
        static_cast<LONG>(offset.y),
        static_cast<LONG>(offset.x) + static_cast<LONG>(m_imgWidth),
        static_cast<LONG>(offset.y) + static_cast<LONG>(m_imgHeight)};

    winrt::check_hresult(m_textServices->OnTxInPlaceActivate(&rcClient));

    // TODO keep track of proper invalid rect
    auto hrDraw = m_textServices->TxDrawD2D(d2dDeviceContext.get(), &rc, nullptr, TXTVIEW_ACTIVE);
    winrt::check_hresult(hrDraw);

    // restore dpi state
    d2dDeviceContext->SetDpi(oldDpiX, oldDpiY);

    // Our update is done. EndDraw never indicates rendering device removed, so any
    // failure here is unexpected and, therefore, fatal.
    auto hrEndDraw = drawingSurfaceInterop->EndDraw();
    winrt::check_hresult(hrEndDraw);
  }
  m_drawing = false;
  m_needsRedraw = false;
}

facebook::react::Tag WindowsTextInputComponentView::hitTest(facebook::react::Point pt, facebook::react::Point &localPt)
    const noexcept {
  facebook::react::Point ptLocal{pt.x - m_layoutMetrics.frame.origin.x, pt.y - m_layoutMetrics.frame.origin.y};

  facebook::react::Tag targetTag;

  /*
    if ((m_props.pointerEvents == facebook::react::PointerEventsMode::Auto ||
        m_props.pointerEvents == facebook::react::PointerEventsMode::BoxNone) && std::any_of(m_children.rbegin(),
    m_children.rend(), [&targetTag, &ptLocal, &localPt](auto child) { targetTag = static_cast<const
    CompositionBaseComponentView
    *>(child)->hitTest(ptLocal, localPt); return targetTag != -1;
        }))
      return targetTag;
      */

  if ((m_props->pointerEvents == facebook::react::PointerEventsMode::Auto ||
       m_props->pointerEvents == facebook::react::PointerEventsMode::BoxOnly) &&
      ptLocal.x >= 0 && ptLocal.x <= m_layoutMetrics.frame.size.width && ptLocal.y >= 0 &&
      ptLocal.y <= m_layoutMetrics.frame.size.height) {
    localPt = ptLocal;
    return tag();
  }

  return -1;
}

void WindowsTextInputComponentView::ensureVisual() noexcept {
  if (!m_visual) {
    HrEnsureRichEd20Loaded();
    m_visual = m_compContext.CreateSpriteVisual();
    m_textHost = winrt::make<CompTextHost>(this);
    winrt::com_ptr<IUnknown> spUnk;
    winrt::check_hresult(g_pfnCreateTextServices(nullptr, m_textHost.get(), spUnk.put()));
    spUnk.as(m_textServices);
    OuterVisual().InsertAt(m_visual, 0);
  }

  if (!m_caretVisual) {
    m_caretVisual = m_compContext.CreateCaretVisual();
    m_visual.InsertAt(m_caretVisual.InnerVisual(), 0);
    m_caretVisual.IsVisible(false);
  }
}

winrt::Microsoft::ReactNative::Composition::IVisual WindowsTextInputComponentView::Visual() const noexcept {
  return m_visual;
}

std::shared_ptr<WindowsTextInputComponentView> WindowsTextInputComponentView::Create(
    const winrt::Microsoft::ReactNative::Composition::ICompositionContext &compContext,
    facebook::react::Tag tag,
    winrt::Microsoft::ReactNative::ReactContext const &reactContext) noexcept {
  return std::shared_ptr<WindowsTextInputComponentView>(
      new WindowsTextInputComponentView(compContext, tag, reactContext));
}

} // namespace Microsoft::ReactNative<|MERGE_RESOLUTION|>--- conflicted
+++ resolved
@@ -614,17 +614,17 @@
     propBits |= TXTBIT_CHARFORMATCHANGE;
   }
 
-<<<<<<< HEAD
   if (oldTextInputProps.secureTextEntry != newTextInputProps.secureTextEntry) {
     propBitsMask |= TXTBIT_USEPASSWORD;
     if (newTextInputProps.secureTextEntry) {
       propBits |= TXTBIT_USEPASSWORD;
-=======
+    }
+  }
+
   if (oldTextInputProps.multiline != newTextInputProps.multiline) {
     propBitsMask |= TXTBIT_MULTILINE | TXTBIT_WORDWRAP;
     if (newTextInputProps.multiline) {
       propBits |= TXTBIT_MULTILINE | TXTBIT_WORDWRAP;
->>>>>>> 23557897
     }
   }
 
