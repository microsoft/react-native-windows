#include "pch.h"
#include "CompositionDynamicAutomationProvider.h"
#include <Fabric/ComponentView.h>
#include <Fabric/Composition/SwitchComponentView.h>
#include <Fabric/Composition/TextInput/WindowsTextInputComponentView.h>
#include <Unicode.h>
#include "RootComponentView.h"
#include "UiaHelpers.h"

namespace winrt::Microsoft::ReactNative::implementation {

CompositionDynamicAutomationProvider::CompositionDynamicAutomationProvider(
    const winrt::Microsoft::ReactNative::Composition::ComponentView &componentView) noexcept
    : m_view{componentView} {}

HRESULT __stdcall CompositionDynamicAutomationProvider::Navigate(
    NavigateDirection direction,
    IRawElementProviderFragment **pRetVal) {
  if (pRetVal == nullptr)
    return E_POINTER;

  return UiaNavigateHelper(m_view.view(), direction, *pRetVal);
}

// Implementations should return NULL for a top-level element that is hosted in a window. Other elements should return
// an array that contains UiaAppendRuntimeId (defined in Uiautomationcoreapi.h), followed by a value that is unique
// within an instance of the fragment.
//
// We'll use the react tag as our identifier for those situations
HRESULT __stdcall CompositionDynamicAutomationProvider::GetRuntimeId(SAFEARRAY **pRetVal) {
  if (pRetVal == nullptr)
    return E_POINTER;

  *pRetVal = nullptr;

  auto strongView = m_view.view();

  if (!strongView)
    return UIA_E_ELEMENTNOTAVAILABLE;

  *pRetVal = SafeArrayCreateVector(VT_I4, 0, 2);

  if (*pRetVal == nullptr)
    return E_OUTOFMEMORY;

  int runtimeId[] = {UiaAppendRuntimeId, strongView.Tag()};
  for (long i = 0; i < 2; i++) {
    SafeArrayPutElement(*pRetVal, &i, static_cast<void *>(&runtimeId[i]));
  }

  return S_OK;
}

HRESULT __stdcall CompositionDynamicAutomationProvider::get_BoundingRectangle(UiaRect *pRetVal) {
  if (pRetVal == nullptr)
    return E_POINTER;

  auto hr = UiaGetBoundingRectangleHelper(m_view, *pRetVal);
  if (FAILED(hr))
    return hr;

  // Since get_BoundingRectangle needs to provide real screen coordinates back to the UIA client
  // we'll use the FragmentRoot's origin to offset our rect because that should have been taken
  // into account already.
  winrt::com_ptr<IRawElementProviderFragmentRoot> spFragmentRoot = nullptr;
  hr = get_FragmentRoot(spFragmentRoot.put());
  if (FAILED(hr)) {
    assert(false);
    return hr;
  }

  auto spFragment = spFragmentRoot.try_as<IRawElementProviderFragment>();
  if (spFragment == nullptr) {
    assert(false);
    return E_FAIL;
  }

  UiaRect rect;
  hr = spFragment->get_BoundingRectangle(&rect);
  if (FAILED(hr)) {
    assert(false);
    return hr;
  }

  pRetVal->left += rect.left;
  pRetVal->top += rect.top;

  return S_OK;
}

HRESULT __stdcall CompositionDynamicAutomationProvider::GetEmbeddedFragmentRoots(SAFEARRAY **pRetVal) {
  if (pRetVal == nullptr)
    return E_POINTER;

  *pRetVal = nullptr;

  return S_OK;
}

HRESULT __stdcall CompositionDynamicAutomationProvider::SetFocus(void) {
  return UiaSetFocusHelper(m_view);
}

HRESULT __stdcall CompositionDynamicAutomationProvider::get_FragmentRoot(IRawElementProviderFragmentRoot **pRetVal) {
  if (pRetVal == nullptr)
    return E_POINTER;

  auto strongView = m_view.view();

  if (!strongView) {
    return UIA_E_ELEMENTNOTAVAILABLE;
  }

  if (auto root = winrt::get_self<winrt::Microsoft::ReactNative::implementation::ComponentView>(strongView)
                      ->rootComponentView()) {
    return root->GetFragmentRoot(pRetVal);
  }

  return UIA_E_ELEMENTNOTAVAILABLE;
}

HRESULT __stdcall CompositionDynamicAutomationProvider::get_ProviderOptions(ProviderOptions *pRetVal) {
  if (pRetVal == nullptr)
    return E_POINTER;

  *pRetVal = ProviderOptions_ServerSideProvider | ProviderOptions_UseComThreading;
  return S_OK;
}

bool accessibilityValueHasValue(const facebook::react::AccessibilityValue &value) {
  return (value.min.has_value() && value.max.has_value()) || value.now.has_value() || value.text.has_value();
}

bool expandableControl(const facebook::react::SharedViewProps props) {
  if (props->accessibilityState.has_value() && props->accessibilityState->expanded.has_value())
    return true;
  auto accessibilityActions = props->accessibilityActions;
  for (size_t i = 0; i < accessibilityActions.size(); i++) {
    if (accessibilityActions[i].name == "expand" || accessibilityActions[i].name == "collapse") {
      return true;
    }
  }
  return false;
}

bool togglableControl(const facebook::react::SharedViewProps props) {
  if (props->accessibilityState.has_value() &&
      props->accessibilityState->checked != facebook::react::AccessibilityState::None) {
    return true;
  }
  auto accessibilityActions = props->accessibilityActions;
  for (size_t i = 0; i < accessibilityActions.size(); i++) {
    if (accessibilityActions[i].name == "toggle") {
      return true;
    }
  }
  return false;
}

HRESULT __stdcall CompositionDynamicAutomationProvider::GetPatternProvider(PATTERNID patternId, IUnknown **pRetVal) {
  if (pRetVal == nullptr)
    return E_POINTER;

  *pRetVal = nullptr;

  auto strongView = m_view.view();
  if (strongView == nullptr)
    return UIA_E_ELEMENTNOTAVAILABLE;

  auto compositionView = strongView.try_as<winrt::Microsoft::ReactNative::Composition::implementation::ComponentView>();
  if (compositionView == nullptr)
    return UIA_E_ELEMENTNOTAVAILABLE;
  auto props = std::static_pointer_cast<const facebook::react::ViewProps>(
      winrt::get_self<winrt::Microsoft::ReactNative::implementation::ComponentView>(strongView)->props());
  if (props == nullptr)
    return UIA_E_ELEMENTNOTAVAILABLE;
  auto accessibilityRole =
      props->accessibilityRole.empty() ? compositionView->DefaultControlType() : props->accessibilityRole;
  // Invoke control pattern is used to support controls that do not maintain state
  // when activated but rather initiate or perform a single, unambiguous action.
  if (patternId == UIA_InvokePatternId && (props->onAccessibilityTap)) {
    *pRetVal = static_cast<IInvokeProvider *>(this);
    AddRef();
  }

  if (patternId == UIA_ScrollItemPatternId) {
    *pRetVal = static_cast<IScrollItemProvider *>(this);
    AddRef();
  }

  if (patternId == UIA_ValuePatternId &&
      (strongView.try_as<winrt::Microsoft::ReactNative::Composition::implementation::WindowsTextInputComponentView>() ||
       accessibilityValueHasValue(props->accessibilityValue))) {
    *pRetVal = static_cast<IValueProvider *>(this);
    AddRef();
  }

  if (patternId == UIA_TogglePatternId &&
<<<<<<< HEAD
      (accessibilityRole == "switch" || accessibilityRole == "checkbox" || togglableControl(props))) {
=======
      strongView.try_as<winrt::Microsoft::ReactNative::Composition::implementation::SwitchComponentView>()) {
>>>>>>> 4d45e818
    *pRetVal = static_cast<IToggleProvider *>(this);
    AddRef();
  }

  if (patternId == UIA_ExpandCollapsePatternId && expandableControl(props)) {
    *pRetVal = static_cast<IExpandCollapseProvider *>(this);
    AddRef();
  }

  return S_OK;
}

long GetControlType(const std::string &role) noexcept {
  if (role == "adjustable") {
    return UIA_SliderControlTypeId;
  } else if (role == "group" || role == "search" || role == "radiogroup" || role == "timer" || role.empty()) {
    return UIA_GroupControlTypeId;
  } else if (role == "button" || role == "imagebutton" || role == "switch" || role == "togglebutton") {
    return UIA_ButtonControlTypeId;
  } else if (role == "checkbox") {
    return UIA_CheckBoxControlTypeId;
  } else if (role == "combobox") {
    return UIA_ComboBoxControlTypeId;
  } else if (role == "alert" || role == "header" || role == "summary" || role == "text") {
    return UIA_TextControlTypeId;
  } else if (role == "image") {
    return UIA_ImageControlTypeId;
  } else if (role == "keyboardkey") {
    return UIA_CustomControlTypeId;
  } else if (role == "link") {
    return UIA_HyperlinkControlTypeId;
  }
  // list and listitem were added by RNW to better support UIA Control Types
  else if (role == "list") {
    return UIA_ListControlTypeId;
  } else if (role == "listitem") {
    return UIA_ListItemControlTypeId;
  } else if (role == "menu") {
    return UIA_MenuControlTypeId;
  } else if (role == "menubar") {
    return UIA_MenuBarControlTypeId;
  } else if (role == "menuitem") {
    return UIA_MenuItemControlTypeId;
  }
  // If role is "none", remove the element from the control tree
  // and expose it as a plain element would in the raw tree.
  else if (role == "none") {
    return UIA_GroupControlTypeId;
  } else if (role == "progressbar") {
    return UIA_ProgressBarControlTypeId;
  } else if (role == "radio") {
    return UIA_RadioButtonControlTypeId;
  } else if (role == "scrollbar") {
    return UIA_ScrollBarControlTypeId;
  } else if (role == "spinbutton") {
    return UIA_SpinnerControlTypeId;
  } else if (role == "splitbutton") {
    return UIA_SplitButtonControlTypeId;
  } else if (role == "tab") {
    return UIA_TabItemControlTypeId;
  } else if (role == "tablist") {
    return UIA_TabControlTypeId;
  } else if (role == "textinput" || role == "searchbox") {
    return UIA_EditControlTypeId;
  } else if (role == "toolbar") {
    return UIA_ToolBarControlTypeId;
  } else if (role == "tree") {
    return UIA_TreeControlTypeId;
  } else if (role == "treeitem") {
    return UIA_TreeItemControlTypeId;
  }
  assert(false);
  return UIA_GroupControlTypeId;
}

HRESULT __stdcall CompositionDynamicAutomationProvider::GetPropertyValue(PROPERTYID propertyId, VARIANT *pRetVal) {
  if (pRetVal == nullptr)
    return E_POINTER;

  auto strongView = m_view.view();
  if (strongView == nullptr)
    return UIA_E_ELEMENTNOTAVAILABLE;

  auto baseView = winrt::get_self<winrt::Microsoft::ReactNative::implementation::ComponentView>(strongView);
  if (baseView == nullptr)
    return UIA_E_ELEMENTNOTAVAILABLE;

  auto props = std::static_pointer_cast<const facebook::react::ViewProps>(baseView->props());
  if (props == nullptr)
    return UIA_E_ELEMENTNOTAVAILABLE;

  auto compositionView = strongView.try_as<winrt::Microsoft::ReactNative::Composition::implementation::ComponentView>();
  if (compositionView == nullptr)
    return UIA_E_ELEMENTNOTAVAILABLE;

  auto hr = S_OK;

  switch (propertyId) {
    case UIA_ControlTypePropertyId: {
      pRetVal->vt = VT_I4;
      auto role = props->accessibilityRole.empty() ? compositionView->DefaultControlType() : props->accessibilityRole;
      pRetVal->lVal = GetControlType(role);
      break;
    }
    case UIA_AutomationIdPropertyId: {
      pRetVal->vt = VT_BSTR;
      auto wideTestId = ::Microsoft::Common::Unicode::Utf8ToUtf16(props->testId);
      pRetVal->bstrVal = SysAllocString(wideTestId.c_str());
      hr = pRetVal->bstrVal != nullptr ? S_OK : E_OUTOFMEMORY;
      break;
    }
    case UIA_NamePropertyId: {
      pRetVal->vt = VT_BSTR;
      auto wideName = ::Microsoft::Common::Unicode::Utf8ToUtf16(
          props->accessibilityLabel.empty() ? compositionView->DefaultAccessibleName() : props->accessibilityLabel);
      pRetVal->bstrVal = SysAllocString(wideName.c_str());
      hr = pRetVal->bstrVal != nullptr ? S_OK : E_OUTOFMEMORY;
      break;
    }
    case UIA_IsKeyboardFocusablePropertyId: {
      pRetVal->vt = VT_BOOL;
      pRetVal->boolVal = props->focusable ? VARIANT_TRUE : VARIANT_FALSE;
      break;
    }
    case UIA_HasKeyboardFocusPropertyId: {
      auto rootCV = baseView->rootComponentView();
      if (rootCV == nullptr)
        return UIA_E_ELEMENTNOTAVAILABLE;

      pRetVal->vt = VT_BOOL;
      pRetVal->boolVal = rootCV->GetFocusedComponent() == strongView ? VARIANT_TRUE : VARIANT_FALSE;
      break;
    }
    case UIA_IsEnabledPropertyId: {
      pRetVal->vt = VT_BOOL;
      pRetVal->boolVal =
          !(props->accessibilityState && props->accessibilityState->disabled) ? VARIANT_TRUE : VARIANT_FALSE;
      break;
    }
    case UIA_IsContentElementPropertyId: {
      pRetVal->vt = VT_BOOL;
      pRetVal->boolVal = (props->accessible && props->accessibilityRole != "none") ? VARIANT_TRUE : VARIANT_FALSE;
      break;
    }
    case UIA_IsControlElementPropertyId: {
      pRetVal->vt = VT_BOOL;
      pRetVal->boolVal = (props->accessible && props->accessibilityRole != "none") ? VARIANT_TRUE : VARIANT_FALSE;
      break;
    }
    case UIA_IsOffscreenPropertyId: {
      pRetVal->vt = VT_BOOL;
      pRetVal->boolVal = (compositionView->getClipState() == ClipState::FullyClipped) ? VARIANT_TRUE : VARIANT_FALSE;
    }
    case UIA_HelpTextPropertyId: {
      pRetVal->vt = VT_BSTR;
      auto helpText = props->accessibilityHint.empty()
          ? ::Microsoft::Common::Unicode::Utf8ToUtf16(compositionView->DefaultHelpText())
          : ::Microsoft::Common::Unicode::Utf8ToUtf16(props->accessibilityHint);
      pRetVal->bstrVal = SysAllocString(helpText.c_str());
      hr = pRetVal->bstrVal != nullptr ? S_OK : E_OUTOFMEMORY;
      break;
    }
    case UIA_PositionInSetPropertyId: {
      pRetVal->vt = VT_I4;
      pRetVal->lVal = props->accessibilityPosInSet;
      break;
    }
    case UIA_SizeOfSetPropertyId: {
      pRetVal->vt = VT_I4;
      pRetVal->lVal = props->accessibilitySetSize;
      break;
    }
    case UIA_LiveSettingPropertyId: {
      pRetVal->vt = VT_I4;
      pRetVal->lVal = GetLiveSetting(props->accessibilityLiveRegion);
      break;
    }
    case UIA_ItemStatusPropertyId: {
      pRetVal->vt = VT_BSTR;
      pRetVal->bstrVal = (props->accessibilityState.has_value() && props->accessibilityState->busy)
          ? SysAllocString(L"Busy")
          : SysAllocString(L"");
      break;
    }
  }

  return hr;
}

HRESULT __stdcall CompositionDynamicAutomationProvider::get_HostRawElementProvider(
    IRawElementProviderSimple **pRetVal) {
  if (pRetVal == nullptr)
    return E_POINTER;

  *pRetVal = nullptr;

  return S_OK;
}

HRESULT __stdcall CompositionDynamicAutomationProvider::Invoke() {
  auto strongView = m_view.view();

  if (!strongView)
    return UIA_E_ELEMENTNOTAVAILABLE;

  auto baseView = strongView.try_as<winrt::Microsoft::ReactNative::Composition::implementation::ComponentView>();
  if (baseView == nullptr)
    return UIA_E_ELEMENTNOTAVAILABLE;

  baseView->GetEventEmitter().get()->onAccessibilityTap();
  auto uiaProvider =
      winrt::get_self<winrt::Microsoft::ReactNative::implementation::ComponentView>(strongView)->EnsureUiaProvider();
  auto spProviderSimple = uiaProvider.try_as<IRawElementProviderSimple>();
  if (spProviderSimple != nullptr) {
    UiaRaiseAutomationEvent(spProviderSimple.get(), UIA_Invoke_InvokedEventId);
  }
  DispatchAccessibilityAction(m_view, "invoke");
  DispatchAccessibilityAction(m_view, "activate");

  return S_OK;
}

HRESULT __stdcall CompositionDynamicAutomationProvider::ScrollIntoView() {
  auto strongView = m_view.view();

  if (!strongView)
    return UIA_E_ELEMENTNOTAVAILABLE;

  winrt::Microsoft::ReactNative::implementation::BringIntoViewOptions scrollOptions;
  winrt::get_self<winrt::Microsoft::ReactNative::implementation::ComponentView>(strongView)
      ->StartBringIntoView(std::move(scrollOptions));
  DispatchAccessibilityAction(m_view, "scrollIntoView");

  return S_OK;
}

BSTR StringToBSTR(const std::string &str) {
  // Calculate the required BSTR size in bytes
  int len = MultiByteToWideChar(CP_UTF8, 0, str.c_str(), -1, nullptr, 0);
  if (len == 0) {
    return nullptr; // Conversion error
  }

  // Allocate memory for the BSTR
  BSTR bstr = SysAllocStringLen(nullptr, len - 1); // len includes the null terminator

  // Convert the std::string to BSTR
  MultiByteToWideChar(CP_UTF8, 0, str.c_str(), -1, bstr, len);

  return bstr;
}

HRESULT __stdcall CompositionDynamicAutomationProvider::SetValue(LPCWSTR val) {
  auto strongView = m_view.view();

  if (!strongView)
    return UIA_E_ELEMENTNOTAVAILABLE;

  winrt::get_self<winrt::Microsoft::ReactNative::implementation::ComponentView>(strongView)
      ->setAcccessiblityValue(winrt::to_string(val));
  DispatchAccessibilityAction(m_view, "setValue");
  return S_OK;
}

HRESULT __stdcall CompositionDynamicAutomationProvider::get_Value(BSTR *pRetVal) {
  if (pRetVal == nullptr)
    return E_POINTER;
  auto strongView = m_view.view();

  if (!strongView)
    return UIA_E_ELEMENTNOTAVAILABLE;

  *pRetVal = StringToBSTR(winrt::get_self<winrt::Microsoft::ReactNative::implementation::ComponentView>(strongView)
                              ->getAccessiblityValue()
                              .value_or(""));
  return S_OK;
}

HRESULT __stdcall CompositionDynamicAutomationProvider::get_IsReadOnly(BOOL *pRetVal) {
  if (pRetVal == nullptr)
    return E_POINTER;
  auto strongView = m_view.view();

  if (!strongView)
    return UIA_E_ELEMENTNOTAVAILABLE;

  auto props = std::static_pointer_cast<const facebook::react::ViewProps>(
      winrt::get_self<winrt::Microsoft::ReactNative::implementation::ComponentView>(strongView)->props());
  if (props == nullptr)
    return UIA_E_ELEMENTNOTAVAILABLE;
  auto accessibilityRole = props->accessibilityRole;
  if (accessibilityRole.empty()) {
    // Control is using default control type. Use default IsReadOnly value.
    *pRetVal = winrt::get_self<winrt::Microsoft::ReactNative::implementation::ComponentView>(strongView)
                   ->getAcccessiblityIsReadOnly();
  } else if (
      accessibilityRole == "textinput" || accessibilityRole == "searchbox" || accessibilityRole == "adjustable" ||
      accessibilityRole == "spinbutton" || accessibilityRole == "combobox") {
    // Control is using customized control type which should not be IsReadOnly for value pattern.
    *pRetVal = false;
  } else {
    // Control is using customized control type which should be IsReadOnly for value pattern.
    *pRetVal = true;
  }
  return S_OK;
}

HRESULT __stdcall CompositionDynamicAutomationProvider::get_ToggleState(ToggleState *pRetVal) {
  if (pRetVal == nullptr)
    return E_POINTER;
  auto strongView = m_view.view();

  if (!strongView)
    return UIA_E_ELEMENTNOTAVAILABLE;

  auto props = std::static_pointer_cast<const facebook::react::ViewProps>(
      winrt::get_self<winrt::Microsoft::ReactNative::implementation::ComponentView>(strongView)->props());

  *pRetVal = (props->accessibilityState.has_value() &&
              props->accessibilityState->checked != facebook::react::AccessibilityState::None)
      ? GetToggleState(props->accessibilityState)
      : winrt::get_self<winrt::Microsoft::ReactNative::implementation::ComponentView>(strongView)->getToggleState();
  return S_OK;
}

HRESULT __stdcall CompositionDynamicAutomationProvider::Toggle() {
  auto strongView = m_view.view();

  if (!strongView)
    return UIA_E_ELEMENTNOTAVAILABLE;

  winrt::get_self<winrt::Microsoft::ReactNative::implementation::ComponentView>(strongView)->Toggle();
  DispatchAccessibilityAction(m_view, "toggle");
  return S_OK;
}

HRESULT __stdcall CompositionDynamicAutomationProvider::get_ExpandCollapseState(ExpandCollapseState *pRetVal) {
  if (pRetVal == nullptr)
    return E_POINTER;
  auto strongView = m_view.view();

  if (!strongView)
    return UIA_E_ELEMENTNOTAVAILABLE;

  auto props = std::static_pointer_cast<const facebook::react::ViewProps>(
      winrt::get_self<winrt::Microsoft::ReactNative::implementation::ComponentView>(strongView)->props());

  if (props == nullptr)
    return UIA_E_ELEMENTNOTAVAILABLE;

  *pRetVal = props->accessibilityState->expanded.has_value()
      ? GetExpandCollapseState(props->accessibilityState->expanded.value())
      : ExpandCollapseState_Collapsed;
  return S_OK;
}

HRESULT __stdcall CompositionDynamicAutomationProvider::Expand() {
  auto strongView = m_view.view();

  if (!strongView)
    return UIA_E_ELEMENTNOTAVAILABLE;
  DispatchAccessibilityAction(m_view, "expand");
  return S_OK;
}

HRESULT __stdcall CompositionDynamicAutomationProvider::Collapse() {
  auto strongView = m_view.view();

  if (!strongView)
    return UIA_E_ELEMENTNOTAVAILABLE;
  DispatchAccessibilityAction(m_view, "collapse");
  return S_OK;
}

} // namespace winrt::Microsoft::ReactNative::implementation<|MERGE_RESOLUTION|>--- conflicted
+++ resolved
@@ -196,11 +196,7 @@
   }
 
   if (patternId == UIA_TogglePatternId &&
-<<<<<<< HEAD
-      (accessibilityRole == "switch" || accessibilityRole == "checkbox" || togglableControl(props))) {
-=======
-      strongView.try_as<winrt::Microsoft::ReactNative::Composition::implementation::SwitchComponentView>()) {
->>>>>>> 4d45e818
+      (strongView.try_as<winrt::Microsoft::ReactNative::Composition::implementation::SwitchComponentView>() || togglableControl(props))) {
     *pRetVal = static_cast<IToggleProvider *>(this);
     AddRef();
   }
