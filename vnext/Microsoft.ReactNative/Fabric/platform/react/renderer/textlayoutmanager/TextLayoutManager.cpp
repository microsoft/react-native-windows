--- conflicted
+++ resolved
@@ -5,11 +5,8 @@
 
 #include "pch.h"
 
-<<<<<<< HEAD
 #include <Fabric/CompHelpers.h>
 #include <dwrite.h>
-=======
->>>>>>> 66ca5ce8
 #include "TextLayoutManager.h"
 
 #include <unicode.h>
@@ -116,7 +113,6 @@
     AttributedStringBox attributedStringBox,
     ParagraphAttributes paragraphAttributes,
     LayoutConstraints layoutConstraints) const {
-<<<<<<< HEAD
   winrt::com_ptr<IDWriteTextLayout> spTextLayout;
 
   GetTextLayout(attributedStringBox, paragraphAttributes, layoutConstraints, TextAlignment::Left, spTextLayout);
@@ -126,58 +122,6 @@
     DWRITE_TEXT_METRICS dtm;
     spTextLayout->GetMetrics(&dtm);
     tm.size = {dtm.width, dtm.height};
-=======
-  winrt::com_ptr<IDWriteFactory> spDWriteFactory;
-
-  if (!m_spDWriteFactory) {
-    DWriteCreateFactory(
-        DWRITE_FACTORY_TYPE_SHARED, __uuidof(IDWriteFactory), reinterpret_cast<IUnknown **>(m_spDWriteFactory.put()));
-  }
-
-  for (auto &fragment : attributedStringBox.getValue().getFragments()) {
-    DWRITE_FONT_STYLE style = DWRITE_FONT_STYLE_NORMAL;
-    if (fragment.textAttributes.fontStyle == facebook::react::FontStyle::Italic)
-      style = DWRITE_FONT_STYLE_ITALIC;
-    else if (fragment.textAttributes.fontStyle == facebook::react::FontStyle::Oblique)
-      style = DWRITE_FONT_STYLE_OBLIQUE;
-
-    winrt::com_ptr<IDWriteTextFormat> spTextFormat;
-    m_spDWriteFactory->CreateTextFormat(
-        fragment.textAttributes.fontFamily.empty()
-            ? L"Segoe UI"
-            : Microsoft::Common::Unicode::Utf8ToUtf16(fragment.textAttributes.fontFamily).c_str(),
-        nullptr, // Font collection (nullptr sets it to use the system font collection).
-        static_cast<DWRITE_FONT_WEIGHT>(fragment.textAttributes.fontWeight.value_or(
-            static_cast<facebook::react::FontWeight>(DWRITE_FONT_WEIGHT_REGULAR))),
-        style,
-        DWRITE_FONT_STRETCH_NORMAL,
-        fragment.textAttributes.fontSize * fragment.textAttributes.fontSizeMultiplier,
-        L"en-us",
-        spTextFormat.put());
-
-    auto str = Microsoft::Common::Unicode::Utf8ToUtf16(fragment.string);
-
-    winrt::com_ptr<IDWriteTextLayout> spTextLayout;
-    // TODO - For now assuming fragment.textAttributes.fontSizeMultiplier is the same as the pointScaleFactor
-    m_spDWriteFactory->CreateTextLayout(
-        str.c_str(), // The string to be laid out and formatted.
-        static_cast<UINT32>(str.length()), // The length of the string.
-        spTextFormat.get(), // The text format to apply to the string (contains font information, etc).
-        layoutConstraints.maximumSize.width *
-            fragment.textAttributes.fontSizeMultiplier, // The width of the layout box.
-        layoutConstraints.maximumSize.height *
-            fragment.textAttributes.fontSizeMultiplier, // The height of the layout box.
-        spTextLayout.put() // The IDWriteTextLayout interface pointer.
-    );
-
-    TextMeasurement tm;
-    DWRITE_TEXT_METRICS dtm;
-    spTextLayout->GetMetrics(&dtm);
-    tm.size = {
-        dtm.width / fragment.textAttributes.fontSizeMultiplier,
-        dtm.height / fragment.textAttributes.fontSizeMultiplier};
-    return tm;
->>>>>>> 66ca5ce8
   }
   return tm;
 }
