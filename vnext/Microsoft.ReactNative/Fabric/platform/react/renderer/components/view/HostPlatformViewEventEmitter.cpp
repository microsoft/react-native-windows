// Copyright (c) Microsoft Corporation.
// Licensed under the MIT License.

#include "HostPlatformViewEventEmitter.h"

namespace facebook::react {

#pragma mark - Keyboard Events

static jsi::Value keyEventPayload(jsi::Runtime &runtime, KeyEvent const &event) {
  auto payload = jsi::Object(runtime);
  payload.setProperty(runtime, "key", jsi::String::createFromUtf8(runtime, event.key));
  payload.setProperty(runtime, "code", jsi::String::createFromUtf8(runtime, event.code));
  payload.setProperty(runtime, "ctrlKey", event.ctrlKey);
  payload.setProperty(runtime, "shiftKey", event.shiftKey);
  payload.setProperty(runtime, "altKey", event.altKey);
  payload.setProperty(runtime, "metaKey", event.metaKey);
  return payload;
};

void HostPlatformViewEventEmitter::onKeyDown(KeyEvent const &keyEvent) const {
  dispatchEvent("keyDown", [keyEvent](jsi::Runtime &runtime) { return keyEventPayload(runtime, keyEvent); });
}

void HostPlatformViewEventEmitter::onKeyUp(KeyEvent const &keyEvent) const {
  dispatchEvent("keyUp", [keyEvent](jsi::Runtime &runtime) { return keyEventPayload(runtime, keyEvent); });
}

#pragma mark - Focus Events

void HostPlatformViewEventEmitter::onFocus() const {
  dispatchEvent("focus");
}

void HostPlatformViewEventEmitter::onBlur() const {
  dispatchEvent("blur");
}

#pragma mark - Mouse Events

void HostPlatformViewEventEmitter::onMouseEnter(PointerEvent const &pointerEvent) const {
<<<<<<< HEAD
  dispatchEvent(
      "mouseEnter",
      std::make_shared<PointerEvent>(pointerEvent),
      RawEvent::Category::ContinuousStart);
}

void HostPlatformViewEventEmitter::onMouseLeave(PointerEvent const &pointerEvent) const {
  dispatchEvent(
      "mouseLeave",
      std::make_shared<PointerEvent>(pointerEvent),
      RawEvent::Category::ContinuousStart);
=======
  dispatchEvent("mouseEnter", std::make_shared<PointerEvent>(pointerEvent), RawEvent::Category::ContinuousStart);
}

void HostPlatformViewEventEmitter::onMouseLeave(PointerEvent const &pointerEvent) const {
  dispatchEvent("mouseLeave", std::make_shared<PointerEvent>(pointerEvent), RawEvent::Category::ContinuousStart);
>>>>>>> d876a1f6
}

} // namespace facebook::react<|MERGE_RESOLUTION|>--- conflicted
+++ resolved
@@ -39,25 +39,11 @@
 #pragma mark - Mouse Events
 
 void HostPlatformViewEventEmitter::onMouseEnter(PointerEvent const &pointerEvent) const {
-<<<<<<< HEAD
-  dispatchEvent(
-      "mouseEnter",
-      std::make_shared<PointerEvent>(pointerEvent),
-      RawEvent::Category::ContinuousStart);
-}
-
-void HostPlatformViewEventEmitter::onMouseLeave(PointerEvent const &pointerEvent) const {
-  dispatchEvent(
-      "mouseLeave",
-      std::make_shared<PointerEvent>(pointerEvent),
-      RawEvent::Category::ContinuousStart);
-=======
   dispatchEvent("mouseEnter", std::make_shared<PointerEvent>(pointerEvent), RawEvent::Category::ContinuousStart);
 }
 
 void HostPlatformViewEventEmitter::onMouseLeave(PointerEvent const &pointerEvent) const {
   dispatchEvent("mouseLeave", std::make_shared<PointerEvent>(pointerEvent), RawEvent::Category::ContinuousStart);
->>>>>>> d876a1f6
 }
 
 } // namespace facebook::react