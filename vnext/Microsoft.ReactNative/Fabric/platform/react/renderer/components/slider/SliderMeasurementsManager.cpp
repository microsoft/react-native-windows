--- conflicted
+++ resolved
@@ -36,29 +36,11 @@
 }
 
 Size SliderMeasurementsManager::measure(SurfaceId surfaceId, LayoutConstraints layoutConstraints) const {
-<<<<<<< HEAD
   /*
-  if (!m_slider) {
-    m_slider = xaml::Controls::Slider();
-    xaml::Style sliderStyle;
-    xaml::Application::Current()
-        .Resources()
-        .TryLookup(winrt::box_value(winrt::xaml_typename<xaml::Controls::Slider>()))
-        .as(sliderStyle);
-    m_slider.Style(sliderStyle);
-  }
-
-  winrt::Windows::Foundation::Size availiableSize(
-      layoutConstraints.maximumSize.width, layoutConstraints.maximumSize.height);
-
-  m_slider.Measure(availiableSize);
-  auto size = m_slider.DesiredSize();
-=======
   auto context = m_contextContainer->at<winrt::Microsoft::ReactNative::ReactContext>("MSRN.ReactContext");
   auto size = *context.Properties().Get(
       winrt::Microsoft::ReactNative::ReactPropertyId<winrt::Windows::Foundation::Size>(L"SliderMeasurements"));
 
->>>>>>> 66ca5ce8
   return {static_cast<float>(size.Width), static_cast<float>(size.Height)};
   */
   return {50, 50}; // TEMP
