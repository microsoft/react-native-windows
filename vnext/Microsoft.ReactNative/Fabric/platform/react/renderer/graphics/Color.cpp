// Copyright (c) Microsoft Corporation.
// Licensed under the MIT License.

#include "Color.h"
#include <Utils/ValueUtils.h>

#ifndef CORE_ABI
#include <XamlUtils.h>
#endif // CORE_ABI

#include <winrt/Windows.UI.ViewManagement.h>

namespace facebook::react {

bool isColorMeaningful(SharedColor const &color) noexcept {
  if (!color) {
    return false;
  }

  return colorComponentsFromColor(color).alpha > 0;
}

winrt::Windows::UI::Color ResolvePlatformColor(Color const *const color) {
  if (!color->m_platformColor.empty()) {
<<<<<<< HEAD
    for (auto platformColor : color->m_platformColor) {
      auto result = s_windowsColors.find(platformColor);
      if (result != s_windowsColors.end()) {
        return result->second;
      }
=======
#ifndef CORE_ABI
    // If XAML is loaded, look in application resources
    if (xaml::TryGetCurrentApplication()) {
      xaml::Media::Brush brush{Microsoft::ReactNative::BrushFromColorObject(winrt::to_hstring(color->m_platformColor))};
      if (auto scb{brush.try_as<xaml::Media::SolidColorBrush>()}) {
        return scb.Color();
      }
    }
#endif // CORE_ABI

    // Accent colors
    // https://learn.microsoft.com/en-us/uwp/api/windows.ui.viewmanagement.uicolortype?view=winrt-22621
    static std::
        unordered_map<std::string, ui::ViewManagement::UIColorType, std::hash<std::string_view>, std::equal_to<>>
            s_uiColorTypes = {
                {"Accent", ui::ViewManagement::UIColorType::Accent},
                {"AccentDark1", ui::ViewManagement::UIColorType::AccentDark1},
                {"AccentDark2", ui::ViewManagement::UIColorType::AccentDark2},
                {"AccentDark3", ui::ViewManagement::UIColorType::AccentDark3},
                {"AccentLight1", ui::ViewManagement::UIColorType::AccentLight1},
                {"AccentLight2", ui::ViewManagement::UIColorType::AccentLight2},
                {"AccentLight3", ui::ViewManagement::UIColorType::AccentLight3},
                {"Background", ui::ViewManagement::UIColorType::Background},
                {"Complement", ui::ViewManagement::UIColorType::Complement},
                {"Foreground", ui::ViewManagement::UIColorType::Foreground}};

    auto uiColor = s_uiColorTypes.find(color->m_platformColor);
    if (uiColor != s_uiColorTypes.end()) {
      auto uiSettings{ui::ViewManagement::UISettings()};
      return uiSettings.GetColorValue(uiColor->second);
    }

    // UI element colors
    // https://learn.microsoft.com/en-us/uwp/api/windows.ui.viewmanagement.uielementtype?view=winrt-22621
    static std::
        unordered_map<std::string, ui::ViewManagement::UIElementType, std::hash<std::string_view>, std::equal_to<>>
            s_uiElementTypes = {
                {"AccentColor", ui::ViewManagement::UIElementType::AccentColor},
                {"ActiveCaption", ui::ViewManagement::UIElementType::ActiveCaption},
                {"Background", ui::ViewManagement::UIElementType::Background},
                {"ButtonFace", ui::ViewManagement::UIElementType::ButtonFace},
                {"ButtonText", ui::ViewManagement::UIElementType::ButtonText},
                {"CaptionText", ui::ViewManagement::UIElementType::CaptionText},
                {"GrayText", ui::ViewManagement::UIElementType::GrayText},
                {"Highlight", ui::ViewManagement::UIElementType::Highlight},
                {"HighlightText", ui::ViewManagement::UIElementType::HighlightText},
                {"Hotlight", ui::ViewManagement::UIElementType::Hotlight},
                {"InactiveCaption", ui::ViewManagement::UIElementType::InactiveCaption},
                {"InactiveCaptionText", ui::ViewManagement::UIElementType::InactiveCaptionText},
                {"NonTextHigh", ui::ViewManagement::UIElementType::NonTextHigh},
                {"NonTextLow", ui::ViewManagement::UIElementType::NonTextLow},
                {"NonTextMedium", ui::ViewManagement::UIElementType::NonTextMedium},
                {"NonTextMediumHigh", ui::ViewManagement::UIElementType::NonTextMediumHigh},
                {"NonTextMediumLow", ui::ViewManagement::UIElementType::NonTextMediumLow},
                {"OverlayOutsidePopup", ui::ViewManagement::UIElementType::OverlayOutsidePopup},
                {"PageBackground", ui::ViewManagement::UIElementType::PageBackground},
                {"PopupBackground", ui::ViewManagement::UIElementType::PopupBackground},
                {"TextContrastWithHigh", ui::ViewManagement::UIElementType::TextContrastWithHigh},
                {"TextHigh", ui::ViewManagement::UIElementType::TextHigh},
                {"TextLow", ui::ViewManagement::UIElementType::TextLow},
                {"TextMedium", ui::ViewManagement::UIElementType::TextMedium},
                {"Window", ui::ViewManagement::UIElementType::Window},
                {"WindowText", ui::ViewManagement::UIElementType::WindowText}};

    auto uiElement = s_uiElementTypes.find(color->m_platformColor);
    if (uiElement != s_uiElementTypes.end()) {
      auto uiSettings{ui::ViewManagement::UISettings()};
      return uiSettings.UIElementColor(uiElement->second);
    }

    // Fallback light-theme XAML brushes
    // Issue #11489. These are all the light-theme values. Which is better than no values.
    // Where did these values come from? WinUI's common theme resources:
    // https://github.com/microsoft/microsoft-ui-xaml/blob/7a33ad772d77d908aa6b316ec24e6d2eb3ebf571/dev/CommonStyles/Common_themeresources_any.xaml
    // Specifically these are pulled from the "Light" ResourceDictionary. If any additional values
    // are needed, they should be taken from that section (not "Dark" or "HighContrast").
    // For control-specific values, they will be in a theme resource file for that control. Example:
    // https://github.com/microsoft/microsoft-ui-xaml/blob/9052972906c8a0a1b6cb5d5c61b27d6d27cd7f11/dev/CommonStyles/Button_themeresources.xaml
    static std::unordered_map<std::string, ui::Color, std::hash<std::string_view>, std::equal_to<>> s_xamlBrushes = {
        {"SolidBackgroundFillColorBase", {0xFF, 0xF3, 0xF3, 0xF3}},
        {"ControlFillColorDefault", {0xB3, 0xFF, 0xFF, 0xFF}},
        {"ControlFillColorSecondary", {0x80, 0xF9, 0xF9, 0xF9}},
        {"ControlFillColorTertiary", {0x4D, 0xF9, 0xF9, 0xF9}},
        {"ControlFillColorDisabled", {0x4D, 0xF9, 0xF9, 0xF9}},
        {"ControlFillColorTransparent", {0x00, 0xFF, 0xFF, 0xFF}},
        {"ControlStrokeColorDefault", {0x0F, 0x00, 0x00, 0x00}},
        {"ControlStrokeColorSecondary", {0x29, 0x00, 0x00, 0x00}},
        {"ControlStrokeColorOnAccentSecondary", {0x66, 0x00, 0x00, 0x00}},
        {"TextFillColorPrimary", {0xE4, 0x00, 0x00, 0x00}},
        {"TextFillColorSecondary", {0x9E, 0x00, 0x00, 0x00}},
        {"TextFillColorDisabled", {0x5C, 0x00, 0x00, 0x00}},
        // Arguably only the control-agnostic platform colors should be respected, and
        // Button should be updated to use those instead, assuming that still holds up
        // in high contrast and such.
        {"ButtonBackgroundPressed", {0x4D, 0xF9, 0xF9, 0xF9}}, // ControlFillColorTertiary
        {"ButtonForegroundPressed", {0x9E, 0x00, 0x00, 0x00}}, // TextFillColorSecondary
        {"ButtonForegroundPointerOver", {0xE4, 0x00, 0x00, 0x00}}, // TextFillColorPrimary
        {"ButtonBackground", {0xB3, 0xFF, 0xFF, 0xFF}}, // ControlFillColorDefault
        {"ButtonBorderBrush",
         {0x29, 0x00, 0x00, 0x00}}, // from ControlStrokeColorSecondary to ControlStrokeColorDefault
        {"ButtonForeground", {0xE4, 0x00, 0x00, 0x00}}, // TextFillColorPrimary
        {"ButtonBackgroundDisabled", {0x4D, 0xF9, 0xF9, 0xF9}}, // ControlFillColorDisabled
        {"ButtonBorderBrushDisabled", {0x0F, 0x00, 0x00, 0x00}}, // ControlStrokeColorDefault
        {"ButtonForegroundDisabled", {0x5C, 0x00, 0x00, 0x00}}, // TextFillColorDisabled
        {"ButtonBackgroundPointerOver", {0x80, 0xF9, 0xF9, 0xF9}}, // ControlFillColorSecondary
        {"ButtonBorderBrushPointerOver",
         {0x66, 0x00, 0x00, 0x00}}, // from ControlStrokeColorOnAccentSecondary to ControlStrokeColorOnAccentDefault
        {"ButtonBorderBrushPressed", {0x00, 0xFF, 0xFF, 0xFF}}, // ControlFillColorTransparent
    };

    auto result = s_xamlBrushes.find(color->m_platformColor);
    if (result != s_xamlBrushes.end()) {
      return result->second;
>>>>>>> a4d6c41a
    }
  }

  return color->m_color;
}

D2D1::ColorF SharedColor::AsD2DColor() const {
  winrt::Windows::UI::Color color = ResolvePlatformColor(m_color.get());
  return {color.R / 255.0f, color.G / 255.0f, color.B / 255.0f, color.A / 255.0f};
}

winrt::Windows::UI::Color SharedColor::AsWindowsColor() const {
  return ResolvePlatformColor(m_color.get());
}

#ifndef CORE_ABI
xaml::Media::Brush SharedColor::AsWindowsBrush() const {
  if (!m_color)
    return nullptr;
  if (!m_color->m_platformColor.empty()) {
    return Microsoft::ReactNative::BrushFromColorObject(m_color->m_platformColor);
  }
  return xaml::Media::SolidColorBrush(m_color->m_color);
}
#endif // CORE_ABI

SharedColor colorFromComponents(ColorComponents components) {
  float ratio = 255;
  return {ui::ColorHelper::FromArgb(
      (int)round(components.alpha * ratio) & 0xff,
      (int)round(components.red * ratio) & 0xff,
      (int)round(components.green * ratio) & 0xff,
      (int)round(components.blue * ratio) & 0xff)};
}

ColorComponents colorComponentsFromColor(SharedColor const &sharedColor) {
  float ratio = 255;
  auto color = sharedColor.AsWindowsColor();
  return ColorComponents{
      (float)color.R / ratio, (float)color.G / ratio, (float)color.B / ratio, (float)color.A / ratio};
}

SharedColor clearColor() {
  static SharedColor color = colorFromComponents(ColorComponents{0, 0, 0, 0});
  return color;
}

SharedColor blackColor() {
  static SharedColor color = colorFromComponents(ColorComponents{0, 0, 0, 1});
  return color;
}

SharedColor whiteColor() {
  static SharedColor color = colorFromComponents(ColorComponents{1, 1, 1, 1});
  return color;
}

SharedColor greyColor() {
  static SharedColor color = colorFromComponents(ColorComponents{133, 133, 133, 1});
  return color;
}

} // namespace facebook::react<|MERGE_RESOLUTION|>--- conflicted
+++ resolved
@@ -22,13 +22,8 @@
 
 winrt::Windows::UI::Color ResolvePlatformColor(Color const *const color) {
   if (!color->m_platformColor.empty()) {
-<<<<<<< HEAD
     for (auto platformColor : color->m_platformColor) {
-      auto result = s_windowsColors.find(platformColor);
-      if (result != s_windowsColors.end()) {
-        return result->second;
-      }
-=======
+
 #ifndef CORE_ABI
     // If XAML is loaded, look in application resources
     if (xaml::TryGetCurrentApplication()) {
@@ -55,7 +50,7 @@
                 {"Complement", ui::ViewManagement::UIColorType::Complement},
                 {"Foreground", ui::ViewManagement::UIColorType::Foreground}};
 
-    auto uiColor = s_uiColorTypes.find(color->m_platformColor);
+    auto uiColor = s_uiColorTypes.find(platformColor);
     if (uiColor != s_uiColorTypes.end()) {
       auto uiSettings{ui::ViewManagement::UISettings()};
       return uiSettings.GetColorValue(uiColor->second);
@@ -93,7 +88,7 @@
                 {"Window", ui::ViewManagement::UIElementType::Window},
                 {"WindowText", ui::ViewManagement::UIElementType::WindowText}};
 
-    auto uiElement = s_uiElementTypes.find(color->m_platformColor);
+    auto uiElement = s_uiElementTypes.find(platformColor);
     if (uiElement != s_uiElementTypes.end()) {
       auto uiSettings{ui::ViewManagement::UISettings()};
       return uiSettings.UIElementColor(uiElement->second);
@@ -139,10 +134,9 @@
         {"ButtonBorderBrushPressed", {0x00, 0xFF, 0xFF, 0xFF}}, // ControlFillColorTransparent
     };
 
-    auto result = s_xamlBrushes.find(color->m_platformColor);
+    auto result = s_xamlBrushes.find(platformColor);
     if (result != s_xamlBrushes.end()) {
       return result->second;
->>>>>>> a4d6c41a
     }
   }
 
