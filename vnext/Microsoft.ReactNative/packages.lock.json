{
  "version": 1,
  "dependencies": {
    "native,Version=v0.0": {
      "boost": {
        "type": "Direct",
        "requested": "[1.83.0, )",
        "resolved": "1.83.0",
        "contentHash": "cy53VNMzysEMvhBixDe8ujPk67Fcj3v6FPHQnH91NYJNLHpc6jxa2xq9ruCaaJjE4M3YrGSHDi4uUSTGBWw6EQ=="
      },
      "Microsoft.JavaScript.Hermes": {
        "type": "Direct",
        "requested": "[0.1.23, )",
        "resolved": "0.1.23",
        "contentHash": "cA9t1GjY4Yo0JD1AfA//e1lOwk48hLANfuX6GXrikmEBNZVr2TIX5ONJt5tqCnpZyLz6xGiPDgTfFNKbSfb21g=="
      },
      "Microsoft.SourceLink.GitHub": {
        "type": "Direct",
        "requested": "[1.1.1, )",
        "resolved": "1.1.1",
        "contentHash": "IaJGnOv/M7UQjRJks7B6p7pbPnOwisYGOIzqCz5ilGFTApZ3ktOR+6zJ12ZRPInulBmdAf1SrGdDG2MU8g6XTw==",
        "dependencies": {
          "Microsoft.Build.Tasks.Git": "1.1.1",
          "Microsoft.SourceLink.Common": "1.1.1"
        }
      },
      "Microsoft.Windows.CppWinRT": {
        "type": "Direct",
        "requested": "[2.0.230706.1, )",
        "resolved": "2.0.230706.1",
        "contentHash": "l0D7oCw/5X+xIKHqZTi62TtV+1qeSz7KVluNFdrJ9hXsst4ghvqQ/Yhura7JqRdZWBXAuDS0G0KwALptdoxweQ=="
      },
      "Microsoft.Build.Tasks.Git": {
        "type": "Transitive",
        "resolved": "1.1.1",
        "contentHash": "AT3HlgTjsqHnWpBHSNeR0KxbLZD7bztlZVj7I8vgeYG9SYqbeFGh0TM/KVtC6fg53nrWHl3VfZFvb5BiQFcY6Q=="
      },
<<<<<<< HEAD
      "Microsoft.Build.Tasks.Git": {
        "type": "Transitive",
        "resolved": "1.1.1",
        "contentHash": "AT3HlgTjsqHnWpBHSNeR0KxbLZD7bztlZVj7I8vgeYG9SYqbeFGh0TM/KVtC6fg53nrWHl3VfZFvb5BiQFcY6Q=="
      },
      "Microsoft.SourceLink.Common": {
        "type": "Transitive",
        "resolved": "1.1.1",
        "contentHash": "WMcGpWKrmJmzrNeuaEb23bEMnbtR/vLmvZtkAP5qWu7vQsY59GqfRJd65sFpBszbd2k/bQ8cs8eWawQKAabkVg=="
      },
      "Microsoft.Windows.SDK.BuildTools": {
=======
      "Microsoft.SourceLink.Common": {
>>>>>>> 57235066
        "type": "Transitive",
        "resolved": "1.1.1",
        "contentHash": "WMcGpWKrmJmzrNeuaEb23bEMnbtR/vLmvZtkAP5qWu7vQsY59GqfRJd65sFpBszbd2k/bQ8cs8eWawQKAabkVg=="
      },
      "Microsoft.Web.WebView2": {
        "type": "Transitive",
        "resolved": "1.0.1264.42",
        "contentHash": "7OBUTkzQ5VI/3gb0ufi5U4zjuCowAJwQg2li0zXXzqkM+S1kmOlivTy1R4jAW+gY5Vyg510M+qMAESCQUjrfgA=="
      },
      "common": {
        "type": "Project",
        "dependencies": {
          "boost": "[1.83.0, )"
        }
      },
      "fmt": {
        "type": "Project"
      },
      "folly": {
        "type": "Project",
        "dependencies": {
          "Fmt": "[1.0.0, )",
          "boost": "[1.83.0, )"
        }
      },
      "reactcommon": {
        "type": "Project",
        "dependencies": {
          "Folly": "[1.0.0, )",
          "boost": "[1.83.0, )"
        }
      }
    },
    "native,Version=v0.0/win10-arm": {
      "Microsoft.Web.WebView2": {
        "type": "Transitive",
        "resolved": "1.0.1264.42",
        "contentHash": "7OBUTkzQ5VI/3gb0ufi5U4zjuCowAJwQg2li0zXXzqkM+S1kmOlivTy1R4jAW+gY5Vyg510M+qMAESCQUjrfgA=="
      }
    },
    "native,Version=v0.0/win10-arm-aot": {
      "Microsoft.Web.WebView2": {
        "type": "Transitive",
        "resolved": "1.0.1264.42",
        "contentHash": "7OBUTkzQ5VI/3gb0ufi5U4zjuCowAJwQg2li0zXXzqkM+S1kmOlivTy1R4jAW+gY5Vyg510M+qMAESCQUjrfgA=="
      }
    },
    "native,Version=v0.0/win10-arm64-aot": {
      "Microsoft.Web.WebView2": {
        "type": "Transitive",
        "resolved": "1.0.1264.42",
        "contentHash": "7OBUTkzQ5VI/3gb0ufi5U4zjuCowAJwQg2li0zXXzqkM+S1kmOlivTy1R4jAW+gY5Vyg510M+qMAESCQUjrfgA=="
      }
    },
    "native,Version=v0.0/win10-x64": {
      "Microsoft.Web.WebView2": {
        "type": "Transitive",
        "resolved": "1.0.1264.42",
        "contentHash": "7OBUTkzQ5VI/3gb0ufi5U4zjuCowAJwQg2li0zXXzqkM+S1kmOlivTy1R4jAW+gY5Vyg510M+qMAESCQUjrfgA=="
      }
    },
    "native,Version=v0.0/win10-x64-aot": {
      "Microsoft.Web.WebView2": {
        "type": "Transitive",
        "resolved": "1.0.1264.42",
        "contentHash": "7OBUTkzQ5VI/3gb0ufi5U4zjuCowAJwQg2li0zXXzqkM+S1kmOlivTy1R4jAW+gY5Vyg510M+qMAESCQUjrfgA=="
      }
    },
    "native,Version=v0.0/win10-x86": {
      "Microsoft.Web.WebView2": {
        "type": "Transitive",
        "resolved": "1.0.1264.42",
        "contentHash": "7OBUTkzQ5VI/3gb0ufi5U4zjuCowAJwQg2li0zXXzqkM+S1kmOlivTy1R4jAW+gY5Vyg510M+qMAESCQUjrfgA=="
      }
    },
    "native,Version=v0.0/win10-x86-aot": {
      "Microsoft.Web.WebView2": {
        "type": "Transitive",
        "resolved": "1.0.1264.42",
        "contentHash": "7OBUTkzQ5VI/3gb0ufi5U4zjuCowAJwQg2li0zXXzqkM+S1kmOlivTy1R4jAW+gY5Vyg510M+qMAESCQUjrfgA=="
      }
    }
  }
}<|MERGE_RESOLUTION|>--- conflicted
+++ resolved
@@ -35,21 +35,7 @@
         "resolved": "1.1.1",
         "contentHash": "AT3HlgTjsqHnWpBHSNeR0KxbLZD7bztlZVj7I8vgeYG9SYqbeFGh0TM/KVtC6fg53nrWHl3VfZFvb5BiQFcY6Q=="
       },
-<<<<<<< HEAD
-      "Microsoft.Build.Tasks.Git": {
-        "type": "Transitive",
-        "resolved": "1.1.1",
-        "contentHash": "AT3HlgTjsqHnWpBHSNeR0KxbLZD7bztlZVj7I8vgeYG9SYqbeFGh0TM/KVtC6fg53nrWHl3VfZFvb5BiQFcY6Q=="
-      },
       "Microsoft.SourceLink.Common": {
-        "type": "Transitive",
-        "resolved": "1.1.1",
-        "contentHash": "WMcGpWKrmJmzrNeuaEb23bEMnbtR/vLmvZtkAP5qWu7vQsY59GqfRJd65sFpBszbd2k/bQ8cs8eWawQKAabkVg=="
-      },
-      "Microsoft.Windows.SDK.BuildTools": {
-=======
-      "Microsoft.SourceLink.Common": {
->>>>>>> 57235066
         "type": "Transitive",
         "resolved": "1.1.1",
         "contentHash": "WMcGpWKrmJmzrNeuaEb23bEMnbtR/vLmvZtkAP5qWu7vQsY59GqfRJd65sFpBszbd2k/bQ8cs8eWawQKAabkVg=="
