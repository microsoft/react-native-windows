--- conflicted
+++ resolved
@@ -38,7 +38,6 @@
         "dependencies": {
           "Microsoft.Windows.SDK.BuildTools": "10.0.22621.756"
         }
-<<<<<<< HEAD
       },
       "Microsoft.Build.Tasks.Git": {
         "type": "Transitive",
@@ -49,8 +48,6 @@
         "type": "Transitive",
         "resolved": "1.1.1",
         "contentHash": "WMcGpWKrmJmzrNeuaEb23bEMnbtR/vLmvZtkAP5qWu7vQsY59GqfRJd65sFpBszbd2k/bQ8cs8eWawQKAabkVg=="
-=======
->>>>>>> 85d1f5dd
       },
       "Microsoft.Windows.SDK.BuildTools": {
         "type": "Transitive",
@@ -69,8 +66,8 @@
       "folly": {
         "type": "Project",
         "dependencies": {
-          "boost": "[1.83.0, )",
-          "fmt": "[1.0.0, )"
+          "Fmt": "[1.0.0, )",
+          "boost": "[1.83.0, )"
         }
       },
       "reactcommon": {
