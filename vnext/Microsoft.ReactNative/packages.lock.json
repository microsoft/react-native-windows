--- conflicted
+++ resolved
@@ -13,8 +13,6 @@
         "requested": "[0.1.23, )",
         "resolved": "0.1.23",
         "contentHash": "cA9t1GjY4Yo0JD1AfA//e1lOwk48hLANfuX6GXrikmEBNZVr2TIX5ONJt5tqCnpZyLz6xGiPDgTfFNKbSfb21g=="
-<<<<<<< HEAD
-=======
       },
       "Microsoft.SourceLink.GitHub": {
         "type": "Direct",
@@ -34,7 +32,6 @@
         "dependencies": {
           "Microsoft.Web.WebView2": "1.0.1264.42"
         }
->>>>>>> 432f1a3f
       },
       "Microsoft.Windows.CppWinRT": {
         "type": "Direct",
