// Copyright (c) Microsoft Corporation.
// Licensed under the MIT License.

import "IReactContext.idl";
import "IReactDispatcher.idl";
import "IReactNotificationService.idl";
import "IReactPackageProvider.idl";
import "IReactPropertyBag.idl";
import "RedBoxHandler.idl";

namespace Microsoft.ReactNative {

  // Keep in sync with enum in IReactInstance.h
  enum JSIEngine {
    Chakra = 0,
    Hermes = 1,
    V8 = 2
  };

  [webhosthidden]
  [default_interface]
  runtimeclass InstanceCreatedEventArgs {
    IReactContext Context { get; };
  }

  [webhosthidden]
  [default_interface]
  runtimeclass InstanceLoadedEventArgs {
    IReactContext Context { get; };
    Boolean Failed { get; };
  }

  [webhosthidden]
  [default_interface] runtimeclass InstanceDestroyedEventArgs {
    IReactContext Context { get; };
  }

  [webhosthidden]
  runtimeclass ReactInstanceSettings 
  {
    ReactInstanceSettings();

    IReactPropertyBag Properties { get; };
    IReactNotificationService Notifications { get; };
    IVector<IReactPackageProvider> PackageProviders { get; };
    Boolean UseDeveloperSupport { get; set; };
    String JavaScriptMainModuleName { get; set; };
    String JavaScriptBundleFile { get; set; };
    Boolean UseWebDebugger { get; set; };
    Boolean UseFastRefresh { get; set; };
    Boolean UseLiveReload { get; set; };
    Boolean UseDirectDebugger { get; set; };
    Boolean DebuggerBreakOnNextLine { get; set; };
    Boolean UseJsi { get; set; };
    Boolean EnableJITCompilation { get; set; };
    Boolean EnableByteCodeCaching { get; set; };
    Boolean EnableDeveloperMenu { get; set; };
    String ByteCodeFileUri { get; set; };
    String DebugHost { get; set; };
    String DebugBundlePath { get; set; };
    String BundleRootPath { get; set; };
    UInt16 DebuggerPort { get; set; };
    IRedBoxHandler RedBoxHandler { get; set; };
    IReactDispatcher UIDispatcher { get; set; };
    String SourceBundleHost { get; set; };
    UInt16 SourceBundlePort { get; set; };
<<<<<<< HEAD
    
    event Windows.Foundation.EventHandler<InstanceCreatedEventArgs> InstanceCreated;
    event Windows.Foundation.EventHandler<InstanceLoadedEventArgs> InstanceLoaded;
    event Windows.Foundation.EventHandler<InstanceDestroyedEventArgs> InstanceDestroyed;
=======
    JSIEngine JSIEngineOverride { get; set; };
>>>>>>> 60e137c3
  }
}<|MERGE_RESOLUTION|>--- conflicted
+++ resolved
@@ -64,13 +64,9 @@
     IReactDispatcher UIDispatcher { get; set; };
     String SourceBundleHost { get; set; };
     UInt16 SourceBundlePort { get; set; };
-<<<<<<< HEAD
-    
+    JSIEngine JSIEngineOverride { get; set; };
     event Windows.Foundation.EventHandler<InstanceCreatedEventArgs> InstanceCreated;
     event Windows.Foundation.EventHandler<InstanceLoadedEventArgs> InstanceLoaded;
     event Windows.Foundation.EventHandler<InstanceDestroyedEventArgs> InstanceDestroyed;
-=======
-    JSIEngine JSIEngineOverride { get; set; };
->>>>>>> 60e137c3
   }
 }