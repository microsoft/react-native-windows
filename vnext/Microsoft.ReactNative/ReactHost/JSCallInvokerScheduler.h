--- conflicted
+++ resolved
@@ -19,11 +19,7 @@
 };
 
 Mso::CntPtr<IDispatchQueueScheduler> MakeJSCallInvokerScheduler(
-<<<<<<< HEAD
-    const winrt::Microsoft::ReactNative::IReactNotificationService &notificationService,
-=======
     Mso::DispatchQueueSettings const &settings,
->>>>>>> 04e7a462
     std::shared_ptr<facebook::react::CallInvoker> &&callInvoker,
     Mso::Functor<void(const Mso::ErrorCode &)> &&errorHandler,
     Mso::Promise<void> &&whenQuit = nullptr) noexcept;
