// Copyright (c) Microsoft Corporation.
// Licensed under the MIT License.

#include "ReactInstanceWin.h"
#include "MoveOnCopy.h"
#include "MsoUtils.h"

#include <AppModelHelpers.h>
#include <Base/CoreNativeModules.h>
#include <Threading/MessageDispatchQueue.h>
#include <Threading/MessageQueueThreadFactory.h>
#include <appModel.h>
#include <comUtil/qiCast.h>
#ifndef CORE_ABI
#include <LayoutService.h>
#include <XamlUIService.h>
#endif
#include "ReactErrorProvider.h"

#include "Microsoft.ReactNative/IReactNotificationService.h"
#include "NativeModules.h"
#include "NativeModulesProvider.h"
#include "Unicode.h"

#ifdef USE_FABRIC
#include <Fabric/FabricUIManagerModule.h>
#include <SchedulerSettings.h>
#endif
#include <JSCallInvokerScheduler.h>
#include <QuirkSettings.h>
#include <Shared/DevServerHelper.h>
#include <Views/ViewManager.h>
#include <base/CoreNativeModules.h>
#include <dispatchQueue/dispatchQueue.h>
#include "DynamicWriter.h"
#ifndef CORE_ABI
#include "ConfigureBundlerDlg.h"
#endif
#include "DevMenu.h"
#include "IReactContext.h"
#include "IReactDispatcher.h"
#ifndef CORE_ABI
#include "Modules/AccessibilityInfoModule.h"
#include "Modules/AlertModule.h"
#endif
#if !defined(CORE_ABI) || defined(USE_FABRIC)
#include "Modules/Animated/NativeAnimatedModule.h"
#endif
#ifndef CORE_ABI
#include "Modules/AppStateModule.h"
#include "Modules/AppThemeModuleUwp.h"
#include "Modules/ClipboardModule.h"
#endif
#include "Modules/DevSettingsModule.h"
#ifndef CORE_ABI
#include "Modules/DeviceInfoModule.h"
#include "Modules/I18nManagerModule.h"
#endif
#if !defined(CORE_ABI) || defined(USE_FABRIC)
#include <Modules/ImageViewManagerModule.h>
#endif
#ifndef CORE_ABI
#include "Modules/LinkingManagerModule.h"
#include "Modules/LogBoxModule.h"
#include "Modules/NativeUIManager.h"
#include "Modules/PaperUIManagerModule.h"
#include "Modules/TimingModule.h"
#endif
#include "Modules/ReactRootViewTagGenerator.h"

#ifndef CORE_ABI
#include <Utils/UwpPreparedScriptStore.h>
#include <Utils/UwpScriptStore.h>
#endif

#include "HermesRuntimeHolder.h"

#if defined(USE_V8)
#include <winrt/Windows.Storage.h>
#include "BaseScriptStoreImpl.h"
#include "V8JSIRuntimeHolder.h"
#endif // USE_V8

#include "RedBox.h"

#include <tuple>
#include "ChakraRuntimeHolder.h"

#include <Utils/Helpers.h>
#include "CrashManager.h"
#include "JsiApi.h"
#include "ReactCoreInjection.h"

namespace Microsoft::ReactNative {

void AddStandardViewManagers(
    std::vector<std::unique_ptr<Microsoft::ReactNative::IViewManager>> &viewManagers,
    const Mso::React::IReactContext &context) noexcept;

std::shared_ptr<facebook::react::IUIManager> CreateUIManager2(
    Mso::React::IReactContext *context,
    std::vector<Microsoft::ReactNative::IViewManager> &&viewManagers) noexcept;

} // namespace Microsoft::ReactNative

using namespace winrt::Microsoft::ReactNative;

namespace Mso::React {

//=============================================================================================
// LoadedCallbackGuard ensures that the OnReactInstanceLoaded is always called.
// It calls OnReactInstanceLoaded in destructor with a cancellation error.
// If loading was previously succeeded this call with an error code is ignored.
//=============================================================================================

struct LoadedCallbackGuard {
  LoadedCallbackGuard(ReactInstanceWin &reactInstance) noexcept : m_reactInstance{&reactInstance} {}

  LoadedCallbackGuard(const LoadedCallbackGuard &other) = delete;
  LoadedCallbackGuard &operator=(const LoadedCallbackGuard &other) = delete;

  LoadedCallbackGuard(LoadedCallbackGuard &&other) = default;
  LoadedCallbackGuard &operator=(LoadedCallbackGuard &&other) = default;

  ~LoadedCallbackGuard() noexcept {
    if (m_reactInstance) {
      m_reactInstance->OnReactInstanceLoaded(Mso::CancellationErrorProvider().MakeErrorCode(true));
    }
  }

 private:
  Mso::CntPtr<ReactInstanceWin> m_reactInstance;
};

struct BridgeUIBatchInstanceCallback final : public facebook::react::InstanceCallback {
  BridgeUIBatchInstanceCallback(Mso::WeakPtr<ReactInstanceWin> wkInstance) : m_wkInstance(wkInstance) {}
  virtual ~BridgeUIBatchInstanceCallback() = default;
  void onBatchComplete() override {
    if (auto instance = m_wkInstance.GetStrongPtr()) {
      auto state = instance->State();
      if (state != ReactInstanceState::HasError && state != ReactInstanceState::Unloaded) {
        if (instance->UseWebDebugger()) {
          // While using a CxxModule for UIManager (which we do when running under webdebugger)
          // We need to post the batch complete to the NativeQueue to ensure that the UIManager
          // has posted everything from this batch into its queue before we complete the batch.
          instance->m_jsDispatchQueue.Load().Post([wkInstance = m_wkInstance]() {
            if (auto instance = wkInstance.GetStrongPtr()) {
              instance->m_batchingUIThread->runOnQueue([wkInstance]() {
                if (auto instance = wkInstance.GetStrongPtr()) {
                  auto propBag = ReactPropertyBag(instance->m_reactContext->Properties());
                  if (auto callback = propBag.Get(winrt::Microsoft::ReactNative::implementation::ReactCoreInjection::
                                                      UIBatchCompleteCallbackProperty())) {
                    (*callback)(instance->m_reactContext->Properties());
                  }
#ifndef CORE_ABI
                  if (auto uiManager = Microsoft::ReactNative::GetNativeUIManager(*instance->m_reactContext).lock()) {
                    uiManager->onBatchComplete();
                  }
#endif
                }
              });

              // For UWP we use a batching message queue to optimize the usage
              // of the CoreDispatcher.  Win32 already has an optimized queue.
              facebook::react::BatchingMessageQueueThread *batchingUIThread =
                  static_cast<facebook::react::BatchingMessageQueueThread *>(instance->m_batchingUIThread.get());
              if (batchingUIThread != nullptr) {
                batchingUIThread->onBatchComplete();
              }
            }
          });
        } else {
          instance->m_batchingUIThread->runOnQueue([wkInstance = m_wkInstance]() {
            if (auto instance = wkInstance.GetStrongPtr()) {
              auto propBag = ReactPropertyBag(instance->m_reactContext->Properties());
              if (auto callback = propBag.Get(winrt::Microsoft::ReactNative::implementation::ReactCoreInjection::
                                                  UIBatchCompleteCallbackProperty())) {
                (*callback)(instance->m_reactContext->Properties());
              }
#ifndef CORE_ABI
              if (auto uiManager = Microsoft::ReactNative::GetNativeUIManager(*instance->m_reactContext).lock()) {
                uiManager->onBatchComplete();
              }
#endif
            }
          });
          // For UWP we use a batching message queue to optimize the usage
          // of the CoreDispatcher.  Win32 already has an optimized queue.
          facebook::react::BatchingMessageQueueThread *batchingUIThread =
              static_cast<facebook::react::BatchingMessageQueueThread *>(instance->m_batchingUIThread.get());
          if (batchingUIThread != nullptr) {
            batchingUIThread->onBatchComplete();
          }
        }
      }
    }
  }
  void incrementPendingJSCalls() override {}
  void decrementPendingJSCalls() override {}

  Mso::WeakPtr<ReactInstanceWin> m_wkInstance;
  Mso::CntPtr<Mso::React::ReactContext> m_context;
  std::weak_ptr<facebook::react::MessageQueueThread> m_uiThread;
};

//=============================================================================================
// ReactInstanceWin implementation
//=============================================================================================

/*static*/ std::mutex ReactInstanceWin::s_registryMutex;
/*static*/ std::vector<ReactInstanceWin *> ReactInstanceWin::s_instanceRegistry;

ReactInstanceWin::ReactInstanceWin(
    IReactHost &reactHost,
    ReactOptions const &options,
    Mso::Promise<void> &&whenCreated,
    Mso::Promise<void> &&whenLoaded,
    Mso::VoidFunctor &&updateUI) noexcept
    : Super{reactHost.NativeQueue()},
      m_weakReactHost{&reactHost},
      m_options{options},
      m_whenCreated{std::move(whenCreated)},
      m_isFastReloadEnabled(options.UseFastRefresh()),
      m_isLiveReloadEnabled(options.UseLiveReload()),
      m_updateUI{std::move(updateUI)},
      m_useWebDebugger(options.UseWebDebugger()),
      m_useDirectDebugger(options.UseDirectDebugger()),
      m_debuggerBreakOnNextLine(options.DebuggerBreakOnNextLine()),
      m_reactContext{Mso::Make<ReactContext>(
          this,
          options.Properties,
          winrt::make<implementation::ReactNotificationService>(options.Notifications))} {
  // As soon as the bundle is loaded or failed to load, we set the m_whenLoaded promise value in JS queue.
  // It then synchronously raises the OnInstanceLoaded event in the JS queue.
  // Then, we notify the ReactHost about the load event in the internal queue.
  m_whenLoaded.AsFuture()
      .Then<Mso::Executors::Inline>(
          [onLoaded = m_options.OnInstanceLoaded, reactContext = m_reactContext](Mso::Maybe<void> &&value) noexcept {
            auto errCode = value.IsError() ? value.TakeError() : Mso::ErrorCode();
            if (onLoaded) {
              onLoaded.Get()->Invoke(reactContext, errCode);
            }
            return Mso::Maybe<void>(errCode);
          })
      .Then(Queue(), [whenLoaded = std::move(whenLoaded)](Mso::Maybe<void> &&value) noexcept {
        whenLoaded.SetValue(std::move(value));
      });

  // When the JS queue is shutdown, we set the m_whenDestroyed promise value as the last work item in the JS queue.
  // No JS queue work can be done after that for the instance.
  // The promise continuation synchronously calls the OnInstanceDestroyed event.
  // Then, the Destroy() method returns the m_whenDestroyedResult future to ReactHost to handle instance destruction.
  m_whenDestroyedResult =
      m_whenDestroyed.AsFuture().Then<Mso::Executors::Inline>([whenLoaded = m_whenLoaded,
                                                               onDestroyed = m_options.OnInstanceDestroyed,
                                                               reactContext = m_reactContext]() noexcept {
        whenLoaded.TryCancel(); // It only has an effect if whenLoaded was not set before
        facebook::react::HermesRuntimeHolder::storeTo(ReactPropertyBag(reactContext->Properties()), nullptr);
        if (onDestroyed) {
          onDestroyed.Get()->Invoke(reactContext);
        }
      });

  // We notify the ReactHost immediately that the instance is created, but the
  // OnInstanceCreated event is raised only after the internal react-native instance is ready and
  // it starts handling JS queue work items.
  m_whenCreated.SetValue();

  if (m_options.EnableDefaultCrashHandler()) {
    CrashManager::RegisterCustomHandler();
  }

  {
    std::scoped_lock lock{s_registryMutex};
    s_instanceRegistry.push_back(this);
  }
}

ReactInstanceWin::~ReactInstanceWin() noexcept {
  std::scoped_lock lock{s_registryMutex};
  auto it = std::find(s_instanceRegistry.begin(), s_instanceRegistry.end(), this);
  if (it != s_instanceRegistry.end()) {
    s_instanceRegistry.erase(it);
  }

  if (m_options.EnableDefaultCrashHandler()) {
    CrashManager::UnregisterCustomHandler();
  }
}

void ReactInstanceWin::InstanceCrashHandler(int fileDescriptor) noexcept {
  if (!m_options.EnableDefaultCrashHandler()) {
    return;
  }

  if (m_jsiRuntimeHolder) {
    m_jsiRuntimeHolder->crashHandler(fileDescriptor);
  }

  // record additional information that could be useful for debugging crash dumps here
  // (perhaps properties and settings or clues about the react tree)
}

/*static*/ void ReactInstanceWin::CrashHandler(int fileDescriptor) noexcept {
  std::scoped_lock lock{s_registryMutex};
  for (auto &entry : s_instanceRegistry) {
    entry->InstanceCrashHandler(fileDescriptor);
  }
}

void ReactInstanceWin::LoadModules(
    const std::shared_ptr<winrt::Microsoft::ReactNative::NativeModulesProvider> &nativeModulesProvider,
    const std::shared_ptr<winrt::Microsoft::ReactNative::TurboModulesProvider> &turboModulesProvider) noexcept {
  auto registerTurboModule = [this, &nativeModulesProvider, &turboModulesProvider](
                                 const wchar_t *name, const ReactModuleProvider &provider) noexcept {
    if (m_options.UseWebDebugger()) {
      nativeModulesProvider->AddModuleProvider(name, provider);
    } else {
      turboModulesProvider->AddModuleProvider(name, provider, false);
    }
  };

#ifdef USE_FABRIC
  if (!m_options.UseWebDebugger()) {
    registerTurboModule(
        L"FabricUIManagerBinding",
        winrt::Microsoft::ReactNative::MakeModuleProvider<::Microsoft::ReactNative::FabricUIManager>());
  }
#endif

#ifndef CORE_ABI
  registerTurboModule(
      L"UIManager",
      // TODO: Use MakeTurboModuleProvider after it satisfies ReactNativeSpecs::UIManagerSpec
      winrt::Microsoft::ReactNative::MakeModuleProvider<::Microsoft::ReactNative::UIManager>());

  registerTurboModule(
      L"AccessibilityInfo",
      winrt::Microsoft::ReactNative::MakeTurboModuleProvider<::Microsoft::ReactNative::AccessibilityInfo>());

  registerTurboModule(
      L"Alert", winrt::Microsoft::ReactNative::MakeTurboModuleProvider<::Microsoft::ReactNative::Alert>());

  registerTurboModule(
      L"Appearance", winrt::Microsoft::ReactNative::MakeTurboModuleProvider<::Microsoft::ReactNative::Appearance>());

  registerTurboModule(
      L"AppState", winrt::Microsoft::ReactNative::MakeTurboModuleProvider<::Microsoft::ReactNative::AppState>());

  registerTurboModule(
      L"AppTheme", winrt::Microsoft::ReactNative::MakeTurboModuleProvider<::Microsoft::ReactNative::AppTheme>());

  registerTurboModule(
      L"LogBox", winrt::Microsoft::ReactNative::MakeTurboModuleProvider<::Microsoft::ReactNative::LogBox>());

  registerTurboModule(
      L"Clipboard", winrt::Microsoft::ReactNative::MakeTurboModuleProvider<::Microsoft::ReactNative::Clipboard>());

  registerTurboModule(
      L"DeviceInfo", winrt::Microsoft::ReactNative::MakeTurboModuleProvider<::Microsoft::ReactNative::DeviceInfo>());

  registerTurboModule(
      L"ImageLoader", winrt::Microsoft::ReactNative::MakeTurboModuleProvider<::Microsoft::ReactNative::ImageLoader>());

  registerTurboModule(
      L"NativeAnimatedModule",
      winrt::Microsoft::ReactNative::MakeModuleProvider<::Microsoft::ReactNative::NativeAnimatedModule>());

#elif defined(CORE_ABI) && defined(USE_FABRIC)
  if (Microsoft::ReactNative::IsFabricEnabled(m_reactContext->Properties())) {
    registerTurboModule(
        L"ImageLoader",
        winrt::Microsoft::ReactNative::MakeTurboModuleProvider<::Microsoft::ReactNative::ImageLoader>());

    registerTurboModule(
        L"NativeAnimatedModule",
        winrt::Microsoft::ReactNative::MakeModuleProvider<::Microsoft::ReactNative::NativeAnimatedModule>());
  }
#endif

  registerTurboModule(
      L"DevSettings", winrt::Microsoft::ReactNative::MakeTurboModuleProvider<::Microsoft::ReactNative::DevSettings>());

#ifndef CORE_ABI
  registerTurboModule(
      L"I18nManager", winrt::Microsoft::ReactNative::MakeTurboModuleProvider<::Microsoft::ReactNative::I18nManager>());

  registerTurboModule(
      L"LinkingManager",
      winrt::Microsoft::ReactNative::MakeTurboModuleProvider<::Microsoft::ReactNative::LinkingManager>());

  registerTurboModule(
      L"Timing", winrt::Microsoft::ReactNative::MakeTurboModuleProvider<::Microsoft::ReactNative::Timing>());
#endif
}

//! Initialize() is called from the native queue.
void ReactInstanceWin::Initialize() noexcept {
  InitJSMessageThread();
  InitNativeMessageThread();
  InitUIMessageThread();

#ifndef CORE_ABI
  // InitUIManager uses m_legacyReactInstance
  InitUIManager();
#endif

  Microsoft::ReactNative::DevMenuManager::InitDevMenu(m_reactContext, [weakReactHost = m_weakReactHost]() noexcept {
#ifndef CORE_ABI
    Microsoft::ReactNative::ShowConfigureBundlerDialog(weakReactHost);
#endif // CORE_ABI
  });

  m_uiQueue->Post([this, weakThis = Mso::WeakPtr{this}]() noexcept {
    // Objects that must be created on the UI thread
    if (auto strongThis = weakThis.GetStrongPtr()) {
#ifndef CORE_ABI
      Microsoft::ReactNative::AppThemeHolder::InitAppThemeHolder(strongThis->GetReactContext());
      Microsoft::ReactNative::I18nManager::InitI18nInfo(
          winrt::Microsoft::ReactNative::ReactPropertyBag(strongThis->Options().Properties));
      Microsoft::ReactNative::Appearance::InitOnUIThread(strongThis->GetReactContext());
      Microsoft::ReactNative::DeviceInfoHolder::InitDeviceInfoHolder(strongThis->GetReactContext());

#endif // CORE_ABI

      strongThis->Queue().Post([this, weakThis]() noexcept {
        if (auto strongThis = weakThis.GetStrongPtr()) {
          // auto cxxModulesProviders = GetCxxModuleProviders();

          auto devSettings = std::make_shared<facebook::react::DevSettings>();
          devSettings->useJITCompilation = m_options.EnableJITCompilation;
          devSettings->sourceBundleHost = SourceBundleHost();
          devSettings->sourceBundlePort = SourceBundlePort();
          devSettings->inlineSourceMap = RequestInlineSourceMap();
          devSettings->debugBundlePath = DebugBundlePath();
          devSettings->liveReloadCallback = GetLiveReloadCallback();
          devSettings->errorCallback = GetErrorCallback();
          devSettings->loggingCallback = GetLoggingCallback();
          m_redboxHandler = devSettings->redboxHandler = std::move(GetRedBoxHandler());
          devSettings->useDirectDebugger = m_useDirectDebugger;
          devSettings->debuggerBreakOnNextLine = m_debuggerBreakOnNextLine;
          devSettings->debuggerPort = m_options.DeveloperSettings.DebuggerPort;
          devSettings->debuggerRuntimeName = m_options.DeveloperSettings.DebuggerRuntimeName;
          devSettings->useWebDebugger = m_useWebDebugger;
          devSettings->useFastRefresh = m_isFastReloadEnabled;
          devSettings->bundleRootPath = BundleRootPath();
          devSettings->platformName =
              winrt::Microsoft::ReactNative::implementation::ReactCoreInjection::GetPlatformName(
                  strongThis->m_reactContext->Properties());
          devSettings->waitingForDebuggerCallback = GetWaitingForDebuggerCallback();
          devSettings->debuggerAttachCallback = GetDebuggerAttachCallback();
<<<<<<< HEAD
          devSettings->bundleAppId = BundleAppId();

#ifndef CORE_ABI
=======
>>>>>>> 6bc2353b
          devSettings->showDevMenuCallback = [weakThis]() noexcept {
            if (auto strongThis = weakThis.GetStrongPtr()) {
              strongThis->m_uiQueue->Post(
                  [context = strongThis->m_reactContext]() { Microsoft::ReactNative::DevMenuManager::Show(context); });
            }
          };

#ifdef CORE_ABI
          std::vector<facebook::react::NativeModuleDescription> cxxModules;
#else
          // Acquire default modules and then populate with custom modules.
          // Note that some of these have custom thread affinity.
          std::vector<facebook::react::NativeModuleDescription> cxxModules =
              Microsoft::ReactNative::GetCoreModules(m_batchingUIThread, m_jsMessageThread.Load(), m_reactContext);
#endif

          auto nmp = std::make_shared<winrt::Microsoft::ReactNative::NativeModulesProvider>();

          LoadModules(nmp, m_options.TurboModuleProvider);

          auto modules = nmp->GetModules(m_reactContext, m_jsMessageThread.Load());
          cxxModules.insert(
              cxxModules.end(), std::make_move_iterator(modules.begin()), std::make_move_iterator(modules.end()));

          if (m_options.ModuleProvider != nullptr) {
            std::vector<facebook::react::NativeModuleDescription> customCxxModules =
                m_options.ModuleProvider->GetModules(m_reactContext, m_jsMessageThread.Load());
            cxxModules.insert(std::end(cxxModules), std::begin(customCxxModules), std::end(customCxxModules));
          }

          std::unique_ptr<facebook::jsi::ScriptStore> scriptStore = nullptr;
          std::unique_ptr<facebook::jsi::PreparedScriptStore> preparedScriptStore = nullptr;

          switch (m_options.JsiEngine()) {
            case JSIEngine::Hermes: {
              auto hermesRuntimeHolder =
                  std::make_shared<facebook::react::HermesRuntimeHolder>(devSettings, m_jsMessageThread.Load());
              facebook::react::HermesRuntimeHolder::storeTo(
                  ReactPropertyBag(m_reactContext->Properties()), hermesRuntimeHolder);
              devSettings->jsiRuntimeHolder = hermesRuntimeHolder;
              break;
            }
            case JSIEngine::V8:
#if defined(USE_V8)
            {
              if (Microsoft::ReactNative::HasPackageIdentity()) {
                preparedScriptStore =
                    std::make_unique<facebook::react::BasePreparedScriptStoreImpl>(getApplicationTempFolder());
              } else {
                wchar_t tempPath[MAX_PATH];
                if (GetTempPathW(static_cast<DWORD>(std::size(tempPath)), tempPath)) {
                  preparedScriptStore =
                      std::make_unique<facebook::react::BasePreparedScriptStoreImpl>(winrt::to_string(tempPath));
                }
              }

              bool enableMultiThreadSupport{false};
#ifdef USE_FABRIC
              enableMultiThreadSupport = Microsoft::ReactNative::IsFabricEnabled(m_reactContext->Properties());
#endif // USE_FABRIC

              devSettings->jsiRuntimeHolder = std::make_shared<facebook::react::V8JSIRuntimeHolder>(
                  devSettings,
                  m_jsMessageThread.Load(),
                  std::move(scriptStore),
                  std::move(preparedScriptStore),
                  enableMultiThreadSupport);

            } break;
#endif // USE_V8
            case JSIEngine::Chakra:
#ifndef CORE_ABI
              if (m_options.EnableByteCodeCaching || !m_options.ByteCodeFileUri.empty()) {
                scriptStore = std::make_unique<Microsoft::ReactNative::UwpScriptStore>();
                preparedScriptStore = std::make_unique<Microsoft::ReactNative::UwpPreparedScriptStore>(
                    winrt::to_hstring(m_options.ByteCodeFileUri));
              }
#endif
              devSettings->jsiRuntimeHolder = std::make_shared<Microsoft::JSI::ChakraRuntimeHolder>(
                  devSettings, m_jsMessageThread.Load(), std::move(scriptStore), std::move(preparedScriptStore));
              break;
          }

          m_jsiRuntimeHolder = devSettings->jsiRuntimeHolder;

          try {
            // We need to keep the instance wrapper alive as its destruction shuts down the native queue.
            m_options.TurboModuleProvider->SetReactContext(
                winrt::make<implementation::ReactContext>(Mso::Copy(m_reactContext)));
            auto bundleRootPath = devSettings->bundleRootPath;
            auto instanceWrapper = facebook::react::CreateReactInstance(
                std::shared_ptr<facebook::react::Instance>(strongThis->m_instance.Load()),
                std::move(bundleRootPath), // bundleRootPath
                std::move(cxxModules),
                m_options.TurboModuleProvider,
                m_options.TurboModuleProvider->LongLivedObjectCollection(),
                std::make_unique<BridgeUIBatchInstanceCallback>(weakThis),
                m_jsMessageThread.Load(),
                m_nativeMessageThread.Load(),
                std::move(devSettings));

            m_instanceWrapper.Exchange(std::move(instanceWrapper));

            // The InstanceCreated event can be used to augment the JS environment for all JS code.  So it needs to be
            // triggered before any platform JS code is run. Using m_jsMessageThread instead of jsDispatchQueue avoids
            // waiting for the JSCaller which can delay the event until after certain JS code has already run
            m_jsMessageThread.Load()->runOnQueue(
                [onCreated = m_options.OnInstanceCreated, reactContext = m_reactContext]() noexcept {
                  if (onCreated) {
                    onCreated.Get()->Invoke(reactContext);
                  }
                });

#ifdef USE_FABRIC
            // Eagerly init the FabricUI binding
            if (!m_options.UseWebDebugger()) {
              Microsoft::ReactNative::SchedulerSettings::SetRuntimeExecutor(
                  winrt::Microsoft::ReactNative::ReactPropertyBag(m_reactContext->Properties()),
                  m_instanceWrapper.Load()->GetInstance()->getRuntimeExecutor());
              m_options.TurboModuleProvider->getModule("FabricUIManagerBinding", m_instance.Load()->getJSCallInvoker());
            }
#endif

            LoadJSBundles();

            if (UseDeveloperSupport() && State() != ReactInstanceState::HasError) {
              folly::dynamic params = folly::dynamic::array(
                  winrt::Microsoft::ReactNative::implementation::ReactCoreInjection::GetPlatformName(
                      m_reactContext->Properties()),
                  DebugBundlePath(),
                  SourceBundleHost(),
                  SourceBundlePort(),
                  m_isFastReloadEnabled,
                  "ws");
              m_instance.Load()->callJSFunction("HMRClient", "setup", std::move(params));
            }

          } catch (std::exception &e) {
            OnErrorWithMessage(e.what());
            OnErrorWithMessage("UwpReactInstance: Failed to create React Instance.");
          } catch (winrt::hresult_error const &e) {
            OnErrorWithMessage(Microsoft::Common::Unicode::Utf16ToUtf8(e.message().c_str(), e.message().size()));
            OnErrorWithMessage("UwpReactInstance: Failed to create React Instance.");
          } catch (...) {
            OnErrorWithMessage("UwpReactInstance: Failed to create React Instance.");
          }
        }
      });
    };
  });
}

void ReactInstanceWin::LoadJSBundles() noexcept {
  //
  // We use m_jsMessageThread to load JS bundles synchronously. In that case we only load
  // them if the m_jsMessageThread is not shut down (quitSynchronous() is not called).
  // After the load we call OnReactInstanceLoaded callback on native queue.
  //
  // Note that the instance could be destroyed while we are loading JS Bundles.
  // Though, the JS engine is not destroyed until this work item is not finished.
  // Thus, we check the m_isDestroyed flag to see if we should do an early exit.
  // Also, since we have to guarantee that the OnReactInstanceLoaded callback is called before
  // the OnReactInstanceDestroyed callback, the OnReactInstanceLoaded is called right before the
  // OnReactInstanceDestroyed callback in the Destroy() method. In that case any OnReactInstanceLoaded
  // calls after we finish this JS message queue work item is ignored.
  //
  // The LoadedCallbackGuard is used for the case when runOnQueue does not execute the lambda
  // before destroying it. It may happen if the m_jsMessageThread is already shutdown.
  // In that case, the LoadedCallbackGuard notifies about cancellation by calling OnReactInstanceLoaded.
  // The OnReactInstanceLoaded internally only accepts the first call and ignores others.
  //

  if (m_useWebDebugger || m_isFastReloadEnabled) {
    // Getting bundle from the packager, so do everything async.
    auto instanceWrapper = m_instanceWrapper.LoadWithLock();
    instanceWrapper->loadBundle(Mso::Copy(JavaScriptBundleFile()));

    m_jsMessageThread.Load()->runOnQueue(
        [weakThis = Mso::WeakPtr{this},
         loadCallbackGuard = Mso::MakeMoveOnCopyWrapper(LoadedCallbackGuard{*this})]() noexcept {
          if (auto strongThis = weakThis.GetStrongPtr()) {
            if (strongThis->State() != ReactInstanceState::HasError) {
              strongThis->OnReactInstanceLoaded(Mso::ErrorCode{});
            }
          }
        });
  } else {
    m_jsMessageThread.Load()->runOnQueue(
        [weakThis = Mso::WeakPtr{this},
         loadCallbackGuard = Mso::MakeMoveOnCopyWrapper(LoadedCallbackGuard{*this})]() noexcept {
          if (auto strongThis = weakThis.GetStrongPtr()) {
            auto instance = strongThis->m_instance.LoadWithLock();
            auto instanceWrapper = strongThis->m_instanceWrapper.LoadWithLock();
            if (!instance || !instanceWrapper) {
              return;
            }

            try {
              instanceWrapper->loadBundleSync(Mso::Copy(strongThis->JavaScriptBundleFile()));
              if (strongThis->State() != ReactInstanceState::HasError) {
                strongThis->OnReactInstanceLoaded(Mso::ErrorCode{});
              }
            } catch (...) {
              strongThis->OnReactInstanceLoaded(Mso::ExceptionErrorProvider().MakeErrorCode(std::current_exception()));
            }
          }
        });
  }
}

void ReactInstanceWin::OnReactInstanceLoaded(const Mso::ErrorCode &errorCode) noexcept {
  bool isLoadedExpected = false;
  if (m_isLoaded.compare_exchange_strong(isLoadedExpected, true)) {
    if (!errorCode) {
      m_state = ReactInstanceState::Loaded;
      m_whenLoaded.SetValue();
      DrainJSCallQueue();
    } else {
      m_state = ReactInstanceState::HasError;
      m_whenLoaded.SetError(errorCode);
      OnError(errorCode);
    }
  }
}

Mso::Future<void> ReactInstanceWin::Destroy() noexcept {
  // This method must be called from the native queue.
  VerifyIsInQueueElseCrash();

  if (m_isDestroyed) {
    return m_whenDestroyedResult;
  }

  m_isDestroyed = true;
  m_state = ReactInstanceState::Unloaded;
  AbandonJSCallQueue();

  // Make sure that the instance is not destroyed yet
  if (auto instance = m_instance.Exchange(nullptr)) {
    {
      // Release the JSI runtime
      std::scoped_lock lock{m_mutex};
      m_jsiRuntimeHolder = nullptr;
      m_jsiRuntime = nullptr;
    }
    // Release the message queues before the ui manager and instance.
    m_nativeMessageThread.Exchange(nullptr);
    m_jsMessageThread.Exchange(nullptr);
    m_instanceWrapper.Exchange(nullptr);
    m_jsDispatchQueue.Exchange(nullptr);
  }

  return m_whenDestroyedResult;
}

const ReactOptions &ReactInstanceWin::Options() const noexcept {
  return m_options;
}

ReactInstanceState ReactInstanceWin::State() const noexcept {
  return m_state;
}

void ReactInstanceWin::InitJSMessageThread() noexcept {
  m_instance.Exchange(std::make_shared<facebook::react::Instance>());

  winrt::Microsoft::ReactNative::IReactNotificationService service = m_reactContext->Notifications();
  Mso::DispatchQueueSettings queueSettings{};
  queueSettings.TaskStarting = [service](Mso::DispatchQueue const &) noexcept {
    service.SendNotification(
        winrt::Microsoft::ReactNative::ReactDispatcherHelper::JSDispatcherTaskStartingEventName(), nullptr, nullptr);
  };
  queueSettings.IdleWaitStarting = [service](Mso::DispatchQueue const &) noexcept {
    service.SendNotification(
        winrt::Microsoft::ReactNative::ReactDispatcherHelper::JSDispatcherIdleWaitStartingEventName(),
        nullptr,
        nullptr);
  };
  queueSettings.IdleWaitCompleted = [service](Mso::DispatchQueue const &) noexcept {
    service.SendNotification(
        winrt::Microsoft::ReactNative::ReactDispatcherHelper::JSDispatcherIdleWaitCompletedEventName(),
        nullptr,
        nullptr);
  };
  auto scheduler = Mso::MakeJSCallInvokerScheduler(
      queueSettings,
      m_instance.Load()->getJSCallInvoker(),
      Mso::MakeWeakMemberFunctor(this, &ReactInstanceWin::OnError),
      Mso::Copy(m_whenDestroyed));
  auto jsDispatchQueue = Mso::DispatchQueue::MakeCustomQueue(Mso::CntPtr(scheduler));

  auto jsDispatcher =
      winrt::make<winrt::Microsoft::ReactNative::implementation::ReactDispatcher>(Mso::Copy(jsDispatchQueue));
  m_options.Properties.Set(ReactDispatcherHelper::JSDispatcherProperty(), jsDispatcher);

  m_jsMessageThread.Exchange(qi_cast<Mso::IJSCallInvokerQueueScheduler>(scheduler.Get())->GetMessageQueue());
  m_jsDispatchQueue.Exchange(std::move(jsDispatchQueue));
}

void ReactInstanceWin::InitNativeMessageThread() noexcept {
  // Native queue was already given us in constructor.
  m_nativeMessageThread.Exchange(
      std::make_shared<MessageDispatchQueue>(Queue(), Mso::MakeWeakMemberFunctor(this, &ReactInstanceWin::OnError)));
}

void ReactInstanceWin::InitUIMessageThread() noexcept {
  // Native queue was already given us in constructor.

  m_uiQueue = winrt::Microsoft::ReactNative::implementation::ReactDispatcher::GetUIDispatchQueue2(m_options.Properties);
  VerifyElseCrashSz(m_uiQueue, "No UI Dispatcher provided");
  m_uiMessageThread.Exchange(std::make_shared<MessageDispatchQueue2>(
      *m_uiQueue, Mso::MakeWeakMemberFunctor(this, &ReactInstanceWin::OnError)));

  auto batchingUIThread = Microsoft::ReactNative::MakeBatchingQueueThread(m_uiMessageThread.Load());
  m_batchingUIThread = batchingUIThread;

  ReactPropertyBag(m_reactContext->Properties())
      .Set(
          winrt::Microsoft::ReactNative::implementation::ReactCoreInjection::PostToUIBatchingQueueProperty(),
          [wkBatchingUIThread = std::weak_ptr<facebook::react::BatchingMessageQueueThread>(batchingUIThread)](
              winrt::Microsoft::ReactNative::ReactDispatcherCallback const &callback) {
            if (auto batchingUIThread = wkBatchingUIThread.lock()) {
              batchingUIThread->runOnQueue(callback);
            }
          });

  m_jsDispatchQueue.Load().Post(
      [batchingUIThread, instance = std::weak_ptr<facebook::react::Instance>(m_instance.Load())]() noexcept {
        batchingUIThread->decoratedNativeCallInvokerReady(instance);
      });
}

#ifndef CORE_ABI
void ReactInstanceWin::InitUIManager() noexcept {
  std::vector<std::unique_ptr<Microsoft::ReactNative::IViewManager>> viewManagers;

  // Custom view managers
  if (m_options.ViewManagerProvider) {
    viewManagers = m_options.ViewManagerProvider->GetViewManagers(m_reactContext);
  }

  Microsoft::ReactNative::AddStandardViewManagers(viewManagers, *m_reactContext);

  auto uiManagerSettings =
      std::make_unique<Microsoft::ReactNative::UIManagerSettings>(m_batchingUIThread, std::move(viewManagers));
  Microsoft::ReactNative::UIManager::SetSettings(m_reactContext->Properties(), std::move(uiManagerSettings));

  m_reactContext->Properties().Set(
      implementation::XamlUIService::XamlUIServiceProperty().Handle(),
      winrt::make<implementation::XamlUIService>(m_reactContext));

  m_reactContext->Properties().Set(
      implementation::LayoutService::LayoutServiceProperty().Handle(),
      winrt::make<implementation::LayoutService>(m_reactContext));
}
#endif

facebook::react::NativeLoggingHook ReactInstanceWin::GetLoggingCallback() noexcept {
  if (m_options.OnLogging) {
    return [logCallback = m_options.OnLogging](facebook::react::RCTLogLevel logLevel, const char *message) {
      logCallback(static_cast<LogLevel>(logLevel), message);
    };
  } else {
    // When no logging callback was specified, use a default one in DEBUG builds
#if DEBUG
    return [telemetryTag{JavaScriptBundleFile()}](facebook::react::RCTLogLevel logLevel, const char *message) {
      std::ostringstream ss;
      ss << "ReactNative ['" << telemetryTag << "'] (";
      switch (logLevel) {
        case facebook::react::RCTLogLevel::Trace:
          ss << "trace";
          break;
        case facebook::react::RCTLogLevel::Info:
          ss << "info";
          break;
        case facebook::react::RCTLogLevel::Warning:
          ss << "warning";
          break;
        case facebook::react::RCTLogLevel::Error:
          ss << "error";
          break;
        case facebook::react::RCTLogLevel::Fatal:
          ss << "fatal";
          break;
      }
      ss << "): '" << message << "'\n";
      OutputDebugStringA(ss.str().c_str());
    };
#else
    return facebook::react::NativeLoggingHook{};
#endif
  }
}

std::shared_ptr<IRedBoxHandler> ReactInstanceWin::GetRedBoxHandler() noexcept {
  if (m_options.RedBoxHandler) {
    return m_options.RedBoxHandler;
#ifndef CORE_ABI
  } else if (UseDeveloperSupport()) {
    auto localWkReactHost = m_weakReactHost;
    return CreateDefaultRedBoxHandler(
        winrt::Microsoft::ReactNative::ReactPropertyBag(m_reactContext->Properties()),
        std::move(localWkReactHost),
        *m_uiQueue);
#endif
  } else {
    return {};
  }
}

std::function<void()> ReactInstanceWin::GetLiveReloadCallback() noexcept {
  // Live reload is enabled if we provide a callback function.
  if (m_isLiveReloadEnabled || m_isFastReloadEnabled) {
    return Mso::MakeWeakMemberStdFunction(this, &ReactInstanceWin::OnLiveReload);
  }
  return std::function<void()>{};
}

std::string ReactInstanceWin::GetBytecodeFileName() noexcept {
  // use bytecode caching if enabled and not debugging
  // (ChakraCore debugging does not work when bytecode caching is enabled)
  // TODO: implement
  // bool useByteCode = Mso::React::BytecodeOptimizationEnabled() && !m_options.DeveloperSettings.UseDirectDebugger;
  // return useByteCode ? Mso::React::GetBytecodeFilePath(m_options.Identity) : "";
  return "";
}

std::function<void(std::string)> ReactInstanceWin::GetErrorCallback() noexcept {
  return Mso::MakeWeakMemberStdFunction(this, &ReactInstanceWin::OnErrorWithMessage);
}

void ReactInstanceWin::OnErrorWithMessage(const std::string &errorMessage) noexcept {
  OnError(Mso::React::ReactErrorProvider().MakeErrorCode(Mso::React::ReactError{errorMessage.c_str()}));
}

void ReactInstanceWin::OnError(const Mso::ErrorCode &errorCode) noexcept {
  m_state = ReactInstanceState::HasError;
  AbandonJSCallQueue();

  if (m_redboxHandler && m_redboxHandler->isDevSupportEnabled()) {
    ErrorInfo errorInfo;
    errorInfo.Message = errorCode.ToString();
    errorInfo.Id = 0;
    m_redboxHandler->showNewError(std::move(errorInfo), ErrorType::Native);
  }

  InvokeInQueue([this, errorCode]() noexcept { m_options.OnError(errorCode); });

  m_updateUI();
}

void ReactInstanceWin::OnLiveReload() noexcept {
  if (auto reactHost = m_weakReactHost.GetStrongPtr()) {
    reactHost->ReloadInstance();
  }
}

std::function<void()> ReactInstanceWin::GetWaitingForDebuggerCallback() noexcept {
  if (m_useWebDebugger) {
    return Mso::MakeWeakMemberStdFunction(this, &ReactInstanceWin::OnWaitingForDebugger);
  }

  return {};
}

void ReactInstanceWin::OnWaitingForDebugger() noexcept {
  auto state = m_state.load();
  while (state == ReactInstanceState::Loading) {
    if (m_state.compare_exchange_weak(state, ReactInstanceState::WaitingForDebugger)) {
      break;
    }
  }

  m_updateUI();
}

std::function<void()> ReactInstanceWin::GetDebuggerAttachCallback() noexcept {
  if (m_useWebDebugger) {
    return Mso::MakeWeakMemberStdFunction(this, &ReactInstanceWin::OnDebuggerAttach);
  }

  return {};
}

void ReactInstanceWin::OnDebuggerAttach() noexcept {
  m_updateUI();
}

void ReactInstanceWin::DrainJSCallQueue() noexcept {
  // Handle all items in the queue one by one.
  for (;;) {
    JSCallEntry entry; // To avoid callJSFunction under the lock
    {
      std::scoped_lock lock{m_mutex};
      if (m_state == ReactInstanceState::Loaded && !m_jsCallQueue.empty()) {
        entry = std::move(m_jsCallQueue.front());
        m_jsCallQueue.pop_front();
      } else {
        break;
      }
    }

    if (auto instance = m_instance.LoadWithLock()) {
      instance->callJSFunction(std::move(entry.ModuleName), std::move(entry.MethodName), std::move(entry.Args));
    }
  }
}

void ReactInstanceWin::AbandonJSCallQueue() noexcept {
  std::deque<JSCallEntry> jsCallQueue; // To avoid destruction under the lock
  {
    std::scoped_lock lock{m_mutex};
    if (m_state == ReactInstanceState::HasError || m_state == ReactInstanceState::Unloaded) {
      jsCallQueue = std::move(m_jsCallQueue);
    }
  }
}

void ReactInstanceWin::CallJsFunction(
    std::string &&moduleName,
    std::string &&method,
    folly::dynamic &&params) noexcept {
  bool shouldCall{false}; // To call callJSFunction outside of lock
  {
    std::scoped_lock lock{m_mutex};
    if (m_state == ReactInstanceState::Loaded && m_jsCallQueue.empty()) {
      shouldCall = true;
    } else if (
        m_state == ReactInstanceState::Loading || m_state == ReactInstanceState::WaitingForDebugger ||
        (m_state == ReactInstanceState::Loaded && !m_jsCallQueue.empty())) {
      m_jsCallQueue.push_back(JSCallEntry{std::move(moduleName), std::move(method), std::move(params)});
    }
    // otherwise ignore the call
  }

  if (shouldCall) {
    if (auto instance = m_instance.LoadWithLock()) {
      instance->callJSFunction(std::move(moduleName), std::move(method), std::move(params));
    }
  }
}

void ReactInstanceWin::DispatchEvent(int64_t viewTag, std::string &&eventName, folly::dynamic &&eventData) noexcept {
  folly::dynamic params = folly::dynamic::array(viewTag, std::move(eventName), std::move(eventData));
  CallJsFunction("RCTEventEmitter", "receiveEvent", std::move(params));
}

winrt::Microsoft::ReactNative::JsiRuntime ReactInstanceWin::JsiRuntime() noexcept {
  std::shared_ptr<Microsoft::JSI::RuntimeHolderLazyInit> jsiRuntimeHolder;
  {
    std::scoped_lock lock{m_mutex};
    if (m_jsiRuntime) {
      return m_jsiRuntime;
    } else {
      jsiRuntimeHolder = m_jsiRuntimeHolder;
    }
  }

  auto jsiRuntime = jsiRuntimeHolder ? jsiRuntimeHolder->getRuntime() : nullptr;

  {
    std::scoped_lock lock{m_mutex};
    if (!m_jsiRuntime && jsiRuntime) {
      // Set only if other thread did not do it yet.
      m_jsiRuntime =
          winrt::Microsoft::ReactNative::implementation::JsiRuntime::GetOrCreate(jsiRuntimeHolder, jsiRuntime);
    }

    return m_jsiRuntime;
  }
}

std::shared_ptr<facebook::react::Instance> ReactInstanceWin::GetInnerInstance() noexcept {
  return m_instance.LoadWithLock();
}

bool ReactInstanceWin::IsLoaded() const noexcept {
  return m_state == ReactInstanceState::Loaded;
}

void ReactInstanceWin::AttachMeasuredRootView(
    facebook::react::IReactRootView *rootView,
    const winrt::Microsoft::ReactNative::JSValueArgWriter &initialProps,
    bool useFabric) noexcept {
  if (State() == ReactInstanceState::HasError)
    return;

#ifdef USE_FABRIC
  if (useFabric && !m_useWebDebugger) {
    auto uiManager = ::Microsoft::ReactNative::FabricUIManager::FromProperties(
        winrt::Microsoft::ReactNative::ReactPropertyBag(m_reactContext->Properties()));

    auto rootTag = Microsoft::ReactNative::getNextRootViewTag();
    rootView->SetTag(rootTag);
    uiManager->startSurface(rootView, rootTag, rootView->JSComponentName(), DynamicWriter::ToDynamic(initialProps));
  }
#endif
#ifndef CORE_ABI
  if (!useFabric || m_useWebDebugger) {
    int64_t rootTag = -1;

    if (auto uiManager = Microsoft::ReactNative::GetNativeUIManager(*m_reactContext).lock()) {
      rootTag = uiManager->AddMeasuredRootView(rootView);
      rootView->SetTag(rootTag);
    } else {
      assert(false);
    }

    std::string jsMainModuleName = rootView->JSComponentName();
    folly::dynamic params = folly::dynamic::array(
        std::move(jsMainModuleName),
        folly::dynamic::object("initialProps", DynamicWriter::ToDynamic(initialProps))("rootTag", rootTag)(
            "fabric", false));
    CallJsFunction("AppRegistry", "runApplication", std::move(params));
  }
#endif
}

void ReactInstanceWin::DetachRootView(facebook::react::IReactRootView *rootView, bool useFabric) noexcept {
  if (State() == ReactInstanceState::HasError)
    return;

  auto rootTag = rootView->GetTag();
  folly::dynamic params = folly::dynamic::array(rootTag);

#ifdef USE_FABRIC
  if (useFabric && !m_useWebDebugger) {
    auto uiManager = ::Microsoft::ReactNative::FabricUIManager::FromProperties(
        winrt::Microsoft::ReactNative::ReactPropertyBag(m_reactContext->Properties()));
    uiManager->stopSurface(static_cast<facebook::react::SurfaceId>(rootTag));

    CallJsFunction("ReactFabric", "unmountComponentAtNode", std::move(params));
  } else
#endif
  {
    CallJsFunction("AppRegistry", "unmountApplicationComponentAtRootTag", std::move(params));
  }

  // Give the JS thread time to finish executing
  m_jsMessageThread.Load()->runOnQueueSync([]() {});
}

Mso::CntPtr<IReactInstanceInternal> MakeReactInstance(
    IReactHost &reactHost,
    ReactOptions &&options,
    Mso::Promise<void> &&whenCreated,
    Mso::Promise<void> &&whenLoaded,
    Mso::VoidFunctor &&updateUI) noexcept {
  return Mso::Make<ReactInstanceWin, IReactInstanceInternal>(
      reactHost, std::move(options), std::move(whenCreated), std::move(whenLoaded), std::move(updateUI));
}

#if defined(USE_V8)
std::string ReactInstanceWin::getApplicationTempFolder() {
  auto local = winrt::Windows::Storage::ApplicationData::Current().TemporaryFolder().Path();

  return Microsoft::Common::Unicode::Utf16ToUtf8(local.c_str(), local.size()) + "\\";
}
#endif

bool ReactInstanceWin::UseWebDebugger() const noexcept {
  return m_useWebDebugger;
}

bool ReactInstanceWin::UseFastRefresh() const noexcept {
  return m_isFastReloadEnabled;
}

bool ReactInstanceWin::UseDirectDebugger() const noexcept {
  return m_useDirectDebugger;
}

bool ReactInstanceWin::DebuggerBreakOnNextLine() const noexcept {
  return m_debuggerBreakOnNextLine;
}

uint16_t ReactInstanceWin::DebuggerPort() const noexcept {
  return m_options.DeveloperSettings.DebuggerPort;
}

std::string ReactInstanceWin::DebugBundlePath() const noexcept {
  return m_options.DeveloperSettings.SourceBundleName.empty() ? m_options.Identity
                                                              : m_options.DeveloperSettings.SourceBundleName;
}

std::string ReactInstanceWin::BundleRootPath() const noexcept {
  return m_options.BundleRootPath.empty() ? "ms-appx:///Bundle/" : m_options.BundleRootPath;
}

std::string ReactInstanceWin::SourceBundleHost() const noexcept {
  return m_options.DeveloperSettings.SourceBundleHost.empty() ? facebook::react::DevServerHelper::DefaultPackagerHost
                                                              : m_options.DeveloperSettings.SourceBundleHost;
}

uint16_t ReactInstanceWin::SourceBundlePort() const noexcept {
  return m_options.DeveloperSettings.SourceBundlePort ? m_options.DeveloperSettings.SourceBundlePort
                                                      : facebook::react::DevServerHelper::DefaultPackagerPort;
}

bool ReactInstanceWin::RequestInlineSourceMap() const noexcept {
  return m_options.DeveloperSettings.RequestInlineSourceMap;
}

JSIEngine ReactInstanceWin::JsiEngine() const noexcept {
  return m_options.JsiEngine();
}

std::string ReactInstanceWin::JavaScriptBundleFile() const noexcept {
  return m_options.Identity;
}

std::string ReactInstanceWin::BundleAppId() const noexcept {
  return m_options.DeveloperSettings.BundleAppId;
}

bool ReactInstanceWin::UseDeveloperSupport() const noexcept {
  return m_options.UseDeveloperSupport();
}

Mso::React::IReactContext &ReactInstanceWin::GetReactContext() const noexcept {
  return *m_reactContext;
}

} // namespace Mso::React<|MERGE_RESOLUTION|>--- conflicted
+++ resolved
@@ -449,12 +449,7 @@
                   strongThis->m_reactContext->Properties());
           devSettings->waitingForDebuggerCallback = GetWaitingForDebuggerCallback();
           devSettings->debuggerAttachCallback = GetDebuggerAttachCallback();
-<<<<<<< HEAD
           devSettings->bundleAppId = BundleAppId();
-
-#ifndef CORE_ABI
-=======
->>>>>>> 6bc2353b
           devSettings->showDevMenuCallback = [weakThis]() noexcept {
             if (auto strongThis = weakThis.GetStrongPtr()) {
               strongThis->m_uiQueue->Post(
