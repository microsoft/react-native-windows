// Copyright (c) Microsoft Corporation.
// Licensed under the MIT License.

#include "ReactInstanceWin.h"
#include "MoveOnCopy.h"
#include "MsoUtils.h"

#include <Base/CoreNativeModules.h>
#include <Threading/MessageDispatchQueue.h>
#include <Threading/MessageQueueThreadFactory.h>
#include <comUtil/qiCast.h>

#include <XamlUIService.h>
#include "ReactErrorProvider.h"

#include "Microsoft.ReactNative/IReactNotificationService.h"

#include "../../codegen/NativeAccessibilityInfoSpec.g.h"
#include "../../codegen/NativeAppStateSpec.g.h"
#include "../../codegen/NativeClipboardSpec.g.h"
#include "../../codegen/NativeDevSettingsSpec.g.h"
#include "../../codegen/NativeDeviceInfoSpec.g.h"
#include "../../codegen/NativeI18nManagerSpec.g.h"
#include "../../codegen/NativeLogBoxSpec.g.h"
#include "../../codegen/NativeUIManagerSpec.g.h"
#include "NativeModules.h"
#include "NativeModulesProvider.h"
#include "Unicode.h"

#include <Fabric/FabricUIManagerModule.h>
#include <JSCallInvokerScheduler.h>
#include <QuirkSettings.h>
#include <SchedulerSettings.h>
#include <Shared/DevServerHelper.h>
#include <Views/ViewManager.h>
#include <base/CoreNativeModules.h>
#include <dispatchQueue/dispatchQueue.h>
#include "ConfigureBundlerDlg.h"
#include "DevMenu.h"
#include "IReactContext.h"
#include "IReactDispatcher.h"
#include "Modules/AccessibilityInfoModule.h"
#include "Modules/AlertModule.h"
#include "Modules/AppStateModule.h"
#include "Modules/ClipboardModule.h"
#include "Modules/DevSettingsModule.h"
#include "Modules/DeviceInfoModule.h"
#include "Modules/I18nManagerModule.h"
#include "Modules/LogBoxModule.h"
#include "Modules/NativeUIManager.h"
#include "Modules/PaperUIManagerModule.h"
#include "Modules/ReactRootViewTagGenerator.h"

#include <Utils/UwpPreparedScriptStore.h>
#include <Utils/UwpScriptStore.h>

#if defined(USE_HERMES)
#include "HermesRuntimeHolder.h"
#endif // USE_HERMES

#if defined(USE_V8)
#include <winrt/Windows.Storage.h>
#include "BaseScriptStoreImpl.h"
#include "V8JSIRuntimeHolder.h"
#endif // USE_V8

#include "RedBox.h"

#include <tuple>
#include "ChakraRuntimeHolder.h"

#include "JsiApi.h"

namespace Microsoft::ReactNative {

void AddStandardViewManagers(
    std::vector<std::unique_ptr<Microsoft::ReactNative::IViewManager>> &viewManagers,
    const Mso::React::IReactContext &context) noexcept;

std::shared_ptr<facebook::react::IUIManager> CreateUIManager2(
    Mso::React::IReactContext *context,
    std::vector<Microsoft::ReactNative::IViewManager> &&viewManagers) noexcept;

} // namespace Microsoft::ReactNative

using namespace winrt::Microsoft::ReactNative;

namespace Mso::React {

//=============================================================================================
// LoadedCallbackGuard ensures that the OnReactInstanceLoaded is always called.
// It calls OnReactInstanceLoaded in destructor with a cancellation error.
// If loading was previously succeeded this call with an error code is ignored.
//=============================================================================================

struct LoadedCallbackGuard {
  LoadedCallbackGuard(ReactInstanceWin &reactInstance) noexcept : m_reactInstance{&reactInstance} {}

  LoadedCallbackGuard(const LoadedCallbackGuard &other) = delete;
  LoadedCallbackGuard &operator=(const LoadedCallbackGuard &other) = delete;

  LoadedCallbackGuard(LoadedCallbackGuard &&other) = default;
  LoadedCallbackGuard &operator=(LoadedCallbackGuard &&other) = default;

  ~LoadedCallbackGuard() noexcept {
    if (m_reactInstance) {
      m_reactInstance->OnReactInstanceLoaded(Mso::CancellationErrorProvider().MakeErrorCode(true));
    }
  }

 private:
  Mso::CntPtr<ReactInstanceWin> m_reactInstance;
};

struct BridgeUIBatchInstanceCallback final : public facebook::react::InstanceCallback {
  BridgeUIBatchInstanceCallback(Mso::WeakPtr<ReactInstanceWin> wkInstance) : m_wkInstance(wkInstance) {}
  virtual ~BridgeUIBatchInstanceCallback() = default;
  void onBatchComplete() override {
    if (auto instance = m_wkInstance.GetStrongPtr()) {
      if (instance->IsLoaded()) {
        if (instance->UseWebDebugger()) {
          // While using a CxxModule for UIManager (which we do when running under webdebugger)
          // We need to post the batch complete to the NativeQueue to ensure that the UIManager
          // has posted everything from this batch into its queue before we complete the batch.
          instance->m_jsDispatchQueue.Load().Post([wkInstance = m_wkInstance]() {
            if (auto instance = wkInstance.GetStrongPtr()) {
              instance->m_batchingUIThread->runOnQueue([wkInstance]() {
                if (auto instance = wkInstance.GetStrongPtr()) {
                  if (auto uiManager = Microsoft::ReactNative::GetNativeUIManager(*instance->m_reactContext).lock()) {
                    uiManager->onBatchComplete();
                  }
                }
              });

#ifdef WINRT
              // For UWP we use a batching message queue to optimize the usage
              // of the CoreDispatcher.  Win32 already has an optimized queue.
              facebook::react::BatchingMessageQueueThread *batchingUIThread =
                  static_cast<facebook::react::BatchingMessageQueueThread *>(instance->m_batchingUIThread.get());
              if (batchingUIThread != nullptr) {
                batchingUIThread->onBatchComplete();
              }
#endif
            }
          });
        } else {
          instance->m_batchingUIThread->runOnQueue([wkInstance = m_wkInstance]() {
            if (auto instance = wkInstance.GetStrongPtr()) {
              if (auto uiManager = Microsoft::ReactNative::GetNativeUIManager(*instance->m_reactContext).lock()) {
                uiManager->onBatchComplete();
              }
            }
          });
#ifdef WINRT
          // For UWP we use a batching message queue to optimize the usage
          // of the CoreDispatcher.  Win32 already has an optimized queue.
          facebook::react::BatchingMessageQueueThread *batchingUIThread =
              static_cast<facebook::react::BatchingMessageQueueThread *>(instance->m_batchingUIThread.get());
          if (batchingUIThread != nullptr) {
            batchingUIThread->onBatchComplete();
          }
#endif
        }
      }
    }
  }
  void incrementPendingJSCalls() override {}
  void decrementPendingJSCalls() override {}

  Mso::WeakPtr<ReactInstanceWin> m_wkInstance;
  Mso::CntPtr<Mso::React::ReactContext> m_context;
  std::weak_ptr<facebook::react::MessageQueueThread> m_uiThread;
};

//=============================================================================================
// ReactInstanceWin implementation
//=============================================================================================

ReactInstanceWin::ReactInstanceWin(
    IReactHost &reactHost,
    ReactOptions const &options,
    Mso::Promise<void> &&whenCreated,
    Mso::Promise<void> &&whenLoaded,
    Mso::VoidFunctor &&updateUI) noexcept
    : Super{reactHost.NativeQueue()},
      m_weakReactHost{&reactHost},
      m_options{options},
      m_whenCreated{std::move(whenCreated)},
      m_isFastReloadEnabled(options.UseFastRefresh()),
      m_isLiveReloadEnabled(options.UseLiveReload()),
      m_updateUI{std::move(updateUI)},
      m_useWebDebugger(options.UseWebDebugger()),
      m_useDirectDebugger(options.UseDirectDebugger()),
      m_debuggerBreakOnNextLine(options.DebuggerBreakOnNextLine()),
      m_reactContext{Mso::Make<ReactContext>(
          this,
          options.Properties,
          winrt::make<implementation::ReactNotificationService>(options.Notifications))} {
  // As soon as the bundle is loaded or failed to load, we set the m_whenLoaded promise value in JS queue.
  // It then synchronously raises the OnInstanceLoaded event in the JS queue.
  // Then, we notify the ReactHost about the load event in the internal queue.
  m_whenLoaded.AsFuture()
      .Then<Mso::Executors::Inline>(
          [onLoaded = m_options.OnInstanceLoaded, reactContext = m_reactContext](Mso::Maybe<void> &&value) noexcept {
            if (onLoaded) {
              onLoaded.Get()->Invoke(reactContext, value.IsError() ? value.TakeError() : Mso::ErrorCode());
            }
          })
      .Then(Queue(), [whenLoaded = std::move(whenLoaded)](Mso::Maybe<void> &&value) noexcept {
        whenLoaded.SetValue(std::move(value));
      });

  // When the JS queue is shutdown, we set the m_whenDestroyed promise value as the last work item in the JS queue.
  // No JS queue work can be done after that for the instance.
  // The promise continuation synchronously calls the OnInstanceDestroyed event.
  // Then, the Destroy() method returns the m_whenDestroyedResult future to ReactHost to handle instance destruction.
  m_whenDestroyedResult =
      m_whenDestroyed.AsFuture().Then<Mso::Executors::Inline>([whenLoaded = m_whenLoaded,
                                                               onDestroyed = m_options.OnInstanceDestroyed,
                                                               reactContext = m_reactContext]() noexcept {
        whenLoaded.TryCancel(); // It only has an effect if whenLoaded was not set before
        if (onDestroyed) {
          onDestroyed.Get()->Invoke(reactContext);
        }
      });

  // We notify the ReactHost immediately that the instance is created, but the
  // OnInstanceCreated event is raised only after the internal react-native instance is ready and
  // it starts handling JS queue work items.
  m_whenCreated.SetValue();
}

ReactInstanceWin::~ReactInstanceWin() noexcept {}

void ReactInstanceWin::LoadModules(
    const std::shared_ptr<winrt::Microsoft::ReactNative::NativeModulesProvider> &nativeModulesProvider,
    const std::shared_ptr<winrt::Microsoft::ReactNative::TurboModulesProvider> &turboModulesProvider) noexcept {
  auto registerNativeModule = [&nativeModulesProvider](
                                  const wchar_t *name, const ReactModuleProvider &provider) noexcept {
    nativeModulesProvider->AddModuleProvider(name, provider);
  };

  auto registerTurboModule = [this, &nativeModulesProvider, &turboModulesProvider](
                                 const wchar_t *name, const ReactModuleProvider &provider) noexcept {
    if (m_options.UseWebDebugger()) {
      nativeModulesProvider->AddModuleProvider(name, provider);
    } else {
      turboModulesProvider->AddModuleProvider(name, provider);
    }
  };

  if (winrt::Microsoft::ReactNative::implementation::QuirkSettings::GetEnableFabric(
          winrt::Microsoft::ReactNative::ReactPropertyBag(m_reactContext->Properties()))) {
    registerTurboModule(
        L"FabricUIManagerBinding",
        // Spec incorrectly reports commandID as a number, but its actually a number | string.. so dont use the spec for
        // now
        // winrt::Microsoft::ReactNative::MakeTurboModuleProvider < ::Microsoft::ReactNative::UIManager,
        //::Microsoft::ReactNativeSpecs::UIManagerSpec>());
        winrt::Microsoft::ReactNative::MakeModuleProvider<::Microsoft::ReactNative::FabricUIManager>());
  }

  registerTurboModule(
      L"UIManager",
      // Spec incorrectly reports commandID as a number, but its actually a number | string.. so dont use the spec for
      // now
      // winrt::Microsoft::ReactNative::MakeTurboModuleProvider < ::Microsoft::ReactNative::UIManager,
      //::Microsoft::ReactNativeSpecs::UIManagerSpec>());
      winrt::Microsoft::ReactNative::MakeModuleProvider<::Microsoft::ReactNative::UIManager>());

  registerTurboModule(
      L"AccessibilityInfo",
      winrt::Microsoft::ReactNative::MakeTurboModuleProvider<
          ::Microsoft::ReactNative::AccessibilityInfo,
          ::Microsoft::ReactNativeSpecs::AccessibilityInfoSpec>());

  registerTurboModule(L"Alert", winrt::Microsoft::ReactNative::MakeModuleProvider<::Microsoft::ReactNative::Alert>());

  registerTurboModule(
      L"AppState",
      winrt::Microsoft::ReactNative::
          MakeTurboModuleProvider<::Microsoft::ReactNative::AppState, ::Microsoft::ReactNativeSpecs::AppStateSpec>());

  registerTurboModule(
      L"LogBox",
      winrt::Microsoft::ReactNative::
          MakeTurboModuleProvider<::Microsoft::ReactNative::LogBox, ::Microsoft::ReactNativeSpecs::LogBoxSpec>());

  registerTurboModule(
      L"Clipboard",
      winrt::Microsoft::ReactNative::
          MakeTurboModuleProvider<::Microsoft::ReactNative::Clipboard, ::Microsoft::ReactNativeSpecs::ClipboardSpec>());

  registerTurboModule(
      L"DeviceInfo",
      winrt::Microsoft::ReactNative::MakeTurboModuleProvider<
          ::Microsoft::ReactNative::DeviceInfo,
          ::Microsoft::ReactNativeSpecs::DeviceInfoSpec>());

  registerTurboModule(
      L"DevSettings",
      winrt::Microsoft::ReactNative::MakeTurboModuleProvider<
          ::Microsoft::ReactNative::DevSettings,
          ::Microsoft::ReactNativeSpecs::DevSettingsSpec>());

  registerTurboModule(
      L"I18nManager",
      winrt::Microsoft::ReactNative::MakeTurboModuleProvider<
          ::Microsoft::ReactNative::I18nManager,
          ::Microsoft::ReactNativeSpecs::I18nManagerSpec>());
}

//! Initialize() is called from the native queue.
void ReactInstanceWin::Initialize() noexcept {
  InitJSMessageThread();
  InitNativeMessageThread();
  InitUIMessageThread();

  // InitUIManager uses m_legacyReactInstance
  InitUIManager();

  Microsoft::ReactNative::DevMenuManager::InitDevMenu(m_reactContext, [weakReactHost = m_weakReactHost]() noexcept {
    Microsoft::ReactNative::ShowConfigureBundlerDialog(weakReactHost);
  });

  Mso::PostFuture(m_uiQueue, [weakThis = Mso::WeakPtr{this}]() noexcept {
    // Objects that must be created on the UI thread
    if (auto strongThis = weakThis.GetStrongPtr()) {
      strongThis->m_appTheme = std::make_shared<::react::uwp::AppTheme>(
          strongThis->GetReactContext(), strongThis->m_uiMessageThread.LoadWithLock());
      Microsoft::ReactNative::I18nManager::InitI18nInfo(
          winrt::Microsoft::ReactNative::ReactPropertyBag(strongThis->Options().Properties));
      strongThis->m_appearanceListener =
<<<<<<< HEAD
          Mso::Make<::react::uwp::AppearanceChangeListener>(strongThis->GetReactContext(), strongThis->m_uiQueue);
      Microsoft::ReactNative::DeviceInfoHolder::InitDeviceInfoHolder(
          winrt::Microsoft::ReactNative::ReactPropertyBag(strongThis->Options().Properties));
=======
          Mso::Make<react::uwp::AppearanceChangeListener>(strongThis->GetReactContext(), strongThis->m_uiQueue);

      Microsoft::ReactNative::DeviceInfoHolder::InitDeviceInfoHolder(strongThis->GetReactContext());
>>>>>>> 8aceb1b3
    }
  }).Then(Queue(), [this, weakThis = Mso::WeakPtr{this}]() noexcept {
    if (auto strongThis = weakThis.GetStrongPtr()) {
      // auto cxxModulesProviders = GetCxxModuleProviders();

      auto devSettings = std::make_shared<facebook::react::DevSettings>();
      devSettings->useJITCompilation = m_options.EnableJITCompilation;
      devSettings->sourceBundleHost = SourceBundleHost();
      devSettings->sourceBundlePort = SourceBundlePort();
      devSettings->debugBundlePath = DebugBundlePath();
      devSettings->liveReloadCallback = GetLiveReloadCallback();
      devSettings->errorCallback = GetErrorCallback();
      devSettings->loggingCallback = GetLoggingCallback();
      m_redboxHandler = devSettings->redboxHandler = std::move(GetRedBoxHandler());
      devSettings->useDirectDebugger = m_useDirectDebugger;
      devSettings->debuggerBreakOnNextLine = m_debuggerBreakOnNextLine;
      devSettings->debuggerPort = m_options.DeveloperSettings.DebuggerPort;
      devSettings->debuggerRuntimeName = m_options.DeveloperSettings.DebuggerRuntimeName;
      devSettings->useWebDebugger = m_useWebDebugger;
      devSettings->useFastRefresh = m_isFastReloadEnabled;
      // devSettings->memoryTracker = GetMemoryTracker();
      devSettings->bundleRootPath = BundleRootPath();

      devSettings->waitingForDebuggerCallback = GetWaitingForDebuggerCallback();
      devSettings->debuggerAttachCallback = GetDebuggerAttachCallback();
      devSettings->showDevMenuCallback = [weakThis]() noexcept {
        if (auto strongThis = weakThis.GetStrongPtr()) {
          strongThis->m_uiQueue.Post([context = strongThis->m_reactContext]() {
            Microsoft::ReactNative::DevMenuManager::Show(context->Properties());
          });
        }
      };

      // Now that ReactNativeWindows is building outside devmain, it is missing
      // fix given by PR https://github.com/microsoft/react-native-windows/pull/2624 causing
      // regression. We're turning off console redirection till the fix is available in devmain.
      // Bug https://office.visualstudio.com/DefaultCollection/OC/_workitems/edit/3441551 is tracking this
      devSettings->debuggerConsoleRedirection = false; // JSHost::ChangeGate::ChakraCoreDebuggerConsoleRedirection();

      // Acquire default modules and then populate with custom modules.
      // Note that some of these have custom thread affinity.
      std::vector<facebook::react::NativeModuleDescription> cxxModules = ::react::uwp::GetCoreModules(
          m_batchingUIThread,
          m_jsMessageThread.Load(),
          std::move(m_appTheme),
          std::move(m_appearanceListener),
          m_reactContext);

      auto nmp = std::make_shared<winrt::Microsoft::ReactNative::NativeModulesProvider>();

      LoadModules(nmp, m_options.TurboModuleProvider);

      auto modules = nmp->GetModules(m_reactContext, m_jsMessageThread.Load());
      cxxModules.insert(
          cxxModules.end(), std::make_move_iterator(modules.begin()), std::make_move_iterator(modules.end()));

      if (m_options.ModuleProvider != nullptr) {
        std::vector<facebook::react::NativeModuleDescription> customCxxModules =
            m_options.ModuleProvider->GetModules(m_reactContext, m_jsMessageThread.Load());
        cxxModules.insert(std::end(cxxModules), std::begin(customCxxModules), std::end(customCxxModules));
      }

      std::unique_ptr<facebook::jsi::ScriptStore> scriptStore = nullptr;
      std::unique_ptr<facebook::jsi::PreparedScriptStore> preparedScriptStore = nullptr;

      switch (m_options.JsiEngine) {
        case JSIEngine::Hermes:
#if defined(USE_HERMES)
          devSettings->jsiRuntimeHolder = std::make_shared<facebook::react::HermesRuntimeHolder>();
          devSettings->inlineSourceMap = false;
          break;
#endif
        case JSIEngine::V8:
#if defined(USE_V8)
          preparedScriptStore =
              std::make_unique<facebook::react::BasePreparedScriptStoreImpl>(getApplicationLocalFolder());

          devSettings->jsiRuntimeHolder = std::make_shared<facebook::react::V8JSIRuntimeHolder>(
              devSettings, m_jsMessageThread.Load(), std::move(scriptStore), std::move(preparedScriptStore));
          break;
#endif
<<<<<<< HEAD
          case JSIEngine::Chakra:
            if (m_options.EnableByteCodeCaching || !m_options.ByteCodeFileUri.empty()) {
              scriptStore = std::make_unique<::react::uwp::UwpScriptStore>();
              preparedScriptStore =
                  std::make_unique<::react::uwp::UwpPreparedScriptStore>(winrt::to_hstring(m_options.ByteCodeFileUri));
            }
            devSettings->jsiRuntimeHolder = std::make_shared<Microsoft::JSI::ChakraRuntimeHolder>(
                devSettings, m_jsMessageThread.Load(), std::move(scriptStore), std::move(preparedScriptStore));
            break;
        }

        m_jsiRuntimeHolder = devSettings->jsiRuntimeHolder;
=======
        case JSIEngine::Chakra:
          if (m_options.EnableByteCodeCaching || !m_options.ByteCodeFileUri.empty()) {
            scriptStore = std::make_unique<react::uwp::UwpScriptStore>();
            preparedScriptStore =
                std::make_unique<react::uwp::UwpPreparedScriptStore>(winrt::to_hstring(m_options.ByteCodeFileUri));
          }
          devSettings->jsiRuntimeHolder = std::make_shared<Microsoft::JSI::ChakraRuntimeHolder>(
              devSettings, m_jsMessageThread.Load(), std::move(scriptStore), std::move(preparedScriptStore));
          break;
>>>>>>> 8aceb1b3
      }

      m_jsiRuntimeHolder = devSettings->jsiRuntimeHolder;

      try {
        // We need to keep the instance wrapper alive as its destruction shuts down the native queue.
        m_options.TurboModuleProvider->SetReactContext(
            winrt::make<implementation::ReactContext>(Mso::Copy(m_reactContext)));
        auto instanceWrapper = facebook::react::CreateReactInstance(
            std::shared_ptr<facebook::react::Instance>(strongThis->m_instance.Load()),
            std::string(), // bundleRootPath
            std::move(cxxModules),
            m_options.TurboModuleProvider,
            std::make_unique<BridgeUIBatchInstanceCallback>(weakThis),
            m_jsMessageThread.Load(),
            Mso::Copy(m_batchingUIThread),
            std::move(devSettings));

        m_instanceWrapper.Exchange(std::move(instanceWrapper));
    
        // Eagerly init the FabricUI binding
        if (winrt::Microsoft::ReactNative::implementation::QuirkSettings::GetEnableFabric(
                winrt::Microsoft::ReactNative::ReactPropertyBag(m_reactContext->Properties()))) {
          Microsoft::ReactNative::SchedulerSettings::SetRuntimeExecutor(
              winrt::Microsoft::ReactNative::ReactPropertyBag(m_reactContext->Properties()),
              m_instanceWrapper.Load()->GetInstance()->getRuntimeExecutor());
          m_options.TurboModuleProvider->getModule("FabricUIManagerBinding", m_instance.Load()->getJSCallInvoker());
        }

        LoadJSBundles();

        if (UseDeveloperSupport() && State() != ReactInstanceState::HasError) {
          folly::dynamic params = folly::dynamic::array(
              STRING(RN_PLATFORM), DebugBundlePath(), SourceBundleHost(), SourceBundlePort(), m_isFastReloadEnabled);
          m_instance.Load()->callJSFunction("HMRClient", "setup", std::move(params));
        }

      } catch (std::exception &e) {
        OnErrorWithMessage(e.what());
        OnErrorWithMessage("UwpReactInstance: Failed to create React Instance.");
      } catch (winrt::hresult_error const &e) {
        OnErrorWithMessage(Microsoft::Common::Unicode::Utf16ToUtf8(e.message().c_str(), e.message().size()));
        OnErrorWithMessage("UwpReactInstance: Failed to create React Instance.");
      } catch (...) {
        OnErrorWithMessage("UwpReactInstance: Failed to create React Instance.");
      }
    }
  });
}

void ReactInstanceWin::LoadJSBundles() noexcept {
  //
  // We use m_jsMessageThread to load JS bundles synchronously. In that case we only load
  // them if the m_jsMessageThread is not shut down (quitSynchronous() is not called).
  // After the load we call OnReactInstanceLoaded callback on native queue.
  //
  // Note that the instance could be destroyed while we are loading JS Bundles.
  // Though, the JS engine is not destroyed until this work item is not finished.
  // Thus, we check the m_isDestroyed flag to see if we should do an early exit.
  // Also, since we have to guarantee that the OnReactInstanceLoaded callback is called before
  // the OnReactInstanceDestroyed callback, the OnReactInstanceLoaded is called right before the
  // OnReactInstanceDestroyed callback in the Destroy() method. In that case any OnReactInstanceLoaded
  // calls after we finish this JS message queue work item is ignored.
  //
  // The LoadedCallbackGuard is used for the case when runOnQueue does not execute the lambda
  // before destroying it. It may happen if the m_jsMessageThread is already shutdown.
  // In that case, the LoadedCallbackGuard notifies about cancellation by calling OnReactInstanceLoaded.
  // The OnReactInstanceLoaded internally only accepts the first call and ignores others.
  //

  if (m_useWebDebugger || m_isFastReloadEnabled) {
    // Getting bundle from the packager, so do everything async.
    auto instanceWrapper = m_instanceWrapper.LoadWithLock();
    instanceWrapper->loadBundle(Mso::Copy(JavaScriptBundleFile()));

    m_jsMessageThread.Load()->runOnQueue(
        [weakThis = Mso::WeakPtr{this},
         loadCallbackGuard = Mso::MakeMoveOnCopyWrapper(LoadedCallbackGuard{*this})]() noexcept {
          if (auto strongThis = weakThis.GetStrongPtr()) {
            if (strongThis->State() != ReactInstanceState::HasError) {
              strongThis->OnReactInstanceLoaded(Mso::ErrorCode{});
            }
          }
        });
  } else {
    m_jsMessageThread.Load()->runOnQueue(
        [weakThis = Mso::WeakPtr{this},
         loadCallbackGuard = Mso::MakeMoveOnCopyWrapper(LoadedCallbackGuard{*this})]() noexcept {
          if (auto strongThis = weakThis.GetStrongPtr()) {
            auto instance = strongThis->m_instance.LoadWithLock();
            auto instanceWrapper = strongThis->m_instanceWrapper.LoadWithLock();
            if (!instance || !instanceWrapper) {
              return;
            }

            try {
              instanceWrapper->loadBundleSync(Mso::Copy(strongThis->JavaScriptBundleFile()));
              strongThis->OnReactInstanceLoaded(Mso::ErrorCode{});
            } catch (...) {
              strongThis->OnReactInstanceLoaded(Mso::ExceptionErrorProvider().MakeErrorCode(std::current_exception()));
            }
          }
        });
  }
}

void ReactInstanceWin::OnReactInstanceLoaded(const Mso::ErrorCode &errorCode) noexcept {
  bool isLoadedExpected = false;
  if (m_isLoaded.compare_exchange_strong(isLoadedExpected, true)) {
    if (!errorCode) {
      m_state = ReactInstanceState::Loaded;
      m_whenLoaded.SetValue();
      DrainJSCallQueue();
    } else {
      m_state = ReactInstanceState::HasError;
      m_whenLoaded.SetError(errorCode);
      AbandonJSCallQueue();
    }
  }
}

Mso::Future<void> ReactInstanceWin::Destroy() noexcept {
  // This method must be called from the native queue.
  VerifyIsInQueueElseCrash();

  if (m_isDestroyed) {
    return m_whenDestroyedResult;
  }

  m_isDestroyed = true;
  m_state = ReactInstanceState::Unloaded;
  AbandonJSCallQueue();

  // Make sure that the instance is not destroyed yet
  if (auto instance = m_instance.Exchange(nullptr)) {
    {
      // Release the JSI runtime
      std::scoped_lock lock{m_mutex};
      m_jsiRuntimeHolder = nullptr;
      m_jsiRuntime = nullptr;
    }
    // Release the message queues before the ui manager and instance.
    m_nativeMessageThread.Exchange(nullptr);
    m_jsMessageThread.Exchange(nullptr);
    m_instanceWrapper.Exchange(nullptr);
    m_jsDispatchQueue.Exchange(nullptr);
  }

  return m_whenDestroyedResult;
}

const ReactOptions &ReactInstanceWin::Options() const noexcept {
  return m_options;
}

ReactInstanceState ReactInstanceWin::State() const noexcept {
  return m_state;
}

void ReactInstanceWin::InitJSMessageThread() noexcept {
  m_instance.Exchange(std::make_shared<facebook::react::Instance>());

  auto scheduler = Mso::MakeJSCallInvokerScheduler(
      m_instance.Load()->getJSCallInvoker(),
      Mso::MakeWeakMemberFunctor(this, &ReactInstanceWin::OnError),
      Mso::Copy(m_whenDestroyed));
  auto jsDispatchQueue = Mso::DispatchQueue::MakeCustomQueue(Mso::CntPtr(scheduler));

<<<<<<< HEAD
  // Create MessageQueueThread for the DispatchQueue
  VerifyElseCrashSz(jsDispatchQueue, "m_jsDispatchQueue must not be null");

  auto jsDispatcher =
      winrt::make<winrt::Microsoft::ReactNative::implementation::ReactDispatcher>(Mso::Copy(jsDispatchQueue));
  m_options.Properties.Set(ReactDispatcherHelper::JSDispatcherProperty(), jsDispatcher);

=======
  // This work item will be processed as a first item in JS queue when the react instance is created.
  jsDispatchQueue.Post([onCreated = m_options.OnInstanceCreated, reactContext = m_reactContext]() noexcept {
    if (onCreated) {
      onCreated.Get()->Invoke(reactContext);
    }
  });

  auto jsDispatcher =
      winrt::make<winrt::Microsoft::ReactNative::implementation::ReactDispatcher>(Mso::Copy(jsDispatchQueue));
  m_options.Properties.Set(ReactDispatcherHelper::JSDispatcherProperty(), jsDispatcher);

>>>>>>> 8aceb1b3
  m_jsMessageThread.Exchange(qi_cast<Mso::IJSCallInvokerQueueScheduler>(scheduler.Get())->GetMessageQueue());
  m_jsDispatchQueue.Exchange(std::move(jsDispatchQueue));
}

void ReactInstanceWin::InitNativeMessageThread() noexcept {
  // Native queue was already given us in constructor.
  m_nativeMessageThread.Exchange(
      std::make_shared<MessageDispatchQueue>(Queue(), Mso::MakeWeakMemberFunctor(this, &ReactInstanceWin::OnError)));
}

void ReactInstanceWin::InitUIMessageThread() noexcept {
  // Native queue was already given us in constructor.
  m_uiQueue = winrt::Microsoft::ReactNative::implementation::ReactDispatcher::GetUIDispatchQueue(m_options.Properties);
  VerifyElseCrashSz(m_uiQueue, "No UI Dispatcher provided");
  m_uiMessageThread.Exchange(
      std::make_shared<MessageDispatchQueue>(m_uiQueue, Mso::MakeWeakMemberFunctor(this, &ReactInstanceWin::OnError)));

<<<<<<< HEAD
  m_batchingUIThread = ::react::uwp::MakeBatchingQueueThread(m_uiMessageThread.Load());
=======
  auto batchingUIThread = react::uwp::MakeBatchingQueueThread(m_uiMessageThread.Load());
  m_batchingUIThread = batchingUIThread;

  m_jsDispatchQueue.Load().Post(
      [batchingUIThread, instance = std::weak_ptr<facebook::react::Instance>(m_instance.Load())]() noexcept {
        batchingUIThread->decoratedNativeCallInvokerReady(instance);
      });
>>>>>>> 8aceb1b3
}

void ReactInstanceWin::InitUIManager() noexcept {
  std::vector<std::unique_ptr<Microsoft::ReactNative::IViewManager>> viewManagers;

  // Custom view managers
  if (m_options.ViewManagerProvider) {
    viewManagers = m_options.ViewManagerProvider->GetViewManagers(m_reactContext);
  }

  Microsoft::ReactNative::AddStandardViewManagers(viewManagers, *m_reactContext);

  auto uiManagerSettings =
      std::make_unique<Microsoft::ReactNative::UIManagerSettings>(m_batchingUIThread, std::move(viewManagers));
  Microsoft::ReactNative::UIManager::SetSettings(m_reactContext->Properties(), std::move(uiManagerSettings));

  m_reactContext->Properties().Set(
      implementation::XamlUIService::XamlUIServiceProperty().Handle(),
      winrt::make<implementation::XamlUIService>(m_reactContext));
}

facebook::react::NativeLoggingHook ReactInstanceWin::GetLoggingCallback() noexcept {
  if (m_options.OnLogging) {
    return [logCallback = m_options.OnLogging](facebook::react::RCTLogLevel logLevel, const char *message) {
      logCallback(static_cast<LogLevel>(logLevel), message);
    };
  } else {
    // When no logging callback was specified, use a default one in DEBUG builds
#if DEBUG
    return [telemetryTag{JavaScriptBundleFile()}](facebook::react::RCTLogLevel logLevel, const char *message) {
      std::ostringstream ss;
      ss << "ReactNative ['" << telemetryTag << "'] (";
      switch (logLevel) {
        case facebook::react::RCTLogLevel::Trace:
          ss << "trace";
          break;
        case facebook::react::RCTLogLevel::Info:
          ss << "info";
          break;
        case facebook::react::RCTLogLevel::Warning:
          ss << "warning";
          break;
        case facebook::react::RCTLogLevel::Error:
          ss << "error";
          break;
        case facebook::react::RCTLogLevel::Fatal:
          ss << "fatal";
          break;
      }
      ss << "): '" << message << "'\n";
      OutputDebugStringA(ss.str().c_str());
    };
#else
    return facebook::react::NativeLoggingHook{};
#endif
  }
}

std::shared_ptr<IRedBoxHandler> ReactInstanceWin::GetRedBoxHandler() noexcept {
  if (m_options.RedBoxHandler) {
    return m_options.RedBoxHandler;
  } else if (UseDeveloperSupport()) {
    auto localWkReactHost = m_weakReactHost;
    return CreateDefaultRedBoxHandler(std::move(localWkReactHost), Mso::Copy(m_uiQueue));
  } else {
    return {};
  }
}

std::function<void()> ReactInstanceWin::GetLiveReloadCallback() noexcept {
  // Live reload is enabled if we provide a callback function.
  if (m_isLiveReloadEnabled || m_isFastReloadEnabled) {
    return Mso::MakeWeakMemberStdFunction(this, &ReactInstanceWin::OnLiveReload);
  }
  return std::function<void()>{};
}

std::string ReactInstanceWin::GetBytecodeFileName() noexcept {
  // use bytecode caching if enabled and not debugging
  // (ChakraCore debugging does not work when bytecode caching is enabled)
  // TODO: implement
  // bool useByteCode = Mso::React::BytecodeOptimizationEnabled() && !m_options.DeveloperSettings.UseDirectDebugger;
  // return useByteCode ? Mso::React::GetBytecodeFilePath(m_options.Identity) : "";
  return "";
}

std::function<void(std::string)> ReactInstanceWin::GetErrorCallback() noexcept {
  return Mso::MakeWeakMemberStdFunction(this, &ReactInstanceWin::OnErrorWithMessage);
}

void ReactInstanceWin::OnErrorWithMessage(const std::string &errorMessage) noexcept {
  m_state = ReactInstanceState::HasError;
  AbandonJSCallQueue();

  if (m_redboxHandler && m_redboxHandler->isDevSupportEnabled()) {
    ErrorInfo errorInfo;
    errorInfo.Message = errorMessage;
    errorInfo.Id = 0;
    m_redboxHandler->showNewError(std::move(errorInfo), ErrorType::Native);
  }

  OnError(Mso::React::ReactErrorProvider().MakeErrorCode(Mso::React::ReactError{errorMessage.c_str()}));
  m_updateUI();
}

void ReactInstanceWin::OnError(const Mso::ErrorCode &errorCode) noexcept {
  InvokeInQueue([this, errorCode]() noexcept { m_options.OnError(errorCode); });
}

void ReactInstanceWin::OnLiveReload() noexcept {
  if (auto reactHost = m_weakReactHost.GetStrongPtr()) {
    reactHost->ReloadInstance();
  }
}

std::function<void()> ReactInstanceWin::GetWaitingForDebuggerCallback() noexcept {
  if (m_useWebDebugger) {
    return Mso::MakeWeakMemberStdFunction(this, &ReactInstanceWin::OnWaitingForDebugger);
  }

  return {};
}

void ReactInstanceWin::OnWaitingForDebugger() noexcept {
  auto state = m_state.load();
  while (state == ReactInstanceState::Loading) {
    if (m_state.compare_exchange_weak(state, ReactInstanceState::WaitingForDebugger)) {
      break;
    }
  }

  m_updateUI();
}

std::function<void()> ReactInstanceWin::GetDebuggerAttachCallback() noexcept {
  if (m_useWebDebugger) {
    return Mso::MakeWeakMemberStdFunction(this, &ReactInstanceWin::OnDebuggerAttach);
  }

  return {};
}

void ReactInstanceWin::OnDebuggerAttach() noexcept {
  m_updateUI();
}

void ReactInstanceWin::DrainJSCallQueue() noexcept {
  // Handle all items in the queue one by one.
  for (;;) {
    JSCallEntry entry; // To avoid callJSFunction under the lock
    {
      std::scoped_lock lock{m_mutex};
      if (m_state == ReactInstanceState::Loaded && !m_jsCallQueue.empty()) {
        entry = std::move(m_jsCallQueue.front());
        m_jsCallQueue.pop_front();
      } else {
        break;
      }
    }

    if (auto instance = m_instance.LoadWithLock()) {
      instance->callJSFunction(std::move(entry.ModuleName), std::move(entry.MethodName), std::move(entry.Args));
    }
  }
}

void ReactInstanceWin::AbandonJSCallQueue() noexcept {
  std::deque<JSCallEntry> jsCallQueue; // To avoid destruction under the lock
  {
    std::scoped_lock lock{m_mutex};
    if (m_state == ReactInstanceState::HasError || m_state == ReactInstanceState::Unloaded) {
      jsCallQueue = std::move(m_jsCallQueue);
    }
  }
}

void ReactInstanceWin::CallJsFunction(
    std::string &&moduleName,
    std::string &&method,
    folly::dynamic &&params) noexcept {
  bool shouldCall{false}; // To call callJSFunction outside of lock
  {
    std::scoped_lock lock{m_mutex};
    if (m_state == ReactInstanceState::Loaded && m_jsCallQueue.empty()) {
      shouldCall = true;
    } else if (
        m_state == ReactInstanceState::Loading || m_state == ReactInstanceState::WaitingForDebugger ||
        (m_state == ReactInstanceState::Loaded && !m_jsCallQueue.empty())) {
      m_jsCallQueue.push_back(JSCallEntry{std::move(moduleName), std::move(method), std::move(params)});
    }
    // otherwise ignore the call
  }

  if (shouldCall) {
    if (auto instance = m_instance.LoadWithLock()) {
      instance->callJSFunction(std::move(moduleName), std::move(method), std::move(params));
    }
  }
}

void ReactInstanceWin::DispatchEvent(int64_t viewTag, std::string &&eventName, folly::dynamic &&eventData) noexcept {
  folly::dynamic params = folly::dynamic::array(viewTag, std::move(eventName), std::move(eventData));
  CallJsFunction("RCTEventEmitter", "receiveEvent", std::move(params));
}

winrt::Microsoft::ReactNative::JsiRuntime ReactInstanceWin::JsiRuntime() noexcept {
  std::shared_ptr<facebook::jsi::RuntimeHolderLazyInit> jsiRuntimeHolder;
  {
    std::scoped_lock lock{m_mutex};
    if (m_jsiRuntime) {
      return m_jsiRuntime;
    } else {
      jsiRuntimeHolder = m_jsiRuntimeHolder;
    }
  }

  auto jsiRuntime = jsiRuntimeHolder ? jsiRuntimeHolder->getRuntime() : nullptr;

  {
    std::scoped_lock lock{m_mutex};
    if (!m_jsiRuntime && jsiRuntime) {
      // Set only if other thread did not do it yet.
      m_jsiRuntime =
          winrt::Microsoft::ReactNative::implementation::JsiRuntime::GetOrCreate(jsiRuntimeHolder, jsiRuntime);
    }

    return m_jsiRuntime;
  }
}

std::shared_ptr<facebook::react::Instance> ReactInstanceWin::GetInnerInstance() noexcept {
  return m_instance.LoadWithLock();
}

bool ReactInstanceWin::IsLoaded() const noexcept {
  return m_state == ReactInstanceState::Loaded;
}

void ReactInstanceWin::AttachMeasuredRootView(
    facebook::react::IReactRootView *rootView,
    folly::dynamic &&initialProps) noexcept {
  if (State() == ReactInstanceState::HasError)
    return;

  int64_t rootTag = -1;
  rootView->ResetView();

  if (winrt::Microsoft::ReactNative::implementation::QuirkSettings::GetEnableFabric(
          winrt::Microsoft::ReactNative::ReactPropertyBag(m_reactContext->Properties()))) {
    auto uiManager = ::Microsoft::ReactNative::FabricUIManager::FromProperties(
        winrt::Microsoft::ReactNative::ReactPropertyBag(m_reactContext->Properties()));

    auto rootTag = Microsoft::ReactNative::getNextRootViewTag();
    rootView->SetTag(rootTag);
    uiManager->startSurface(rootView, rootTag, rootView->JSComponentName(), std::move(initialProps));

  } else {
    if (auto uiManager = Microsoft::ReactNative::GetNativeUIManager(*m_reactContext).lock()) {
      rootTag = uiManager->AddMeasuredRootView(rootView);
      rootView->SetTag(rootTag);
    } else {
      assert(false);
    }

    std::string jsMainModuleName = rootView->JSComponentName();
    folly::dynamic params = folly::dynamic::array(
        std::move(jsMainModuleName),
        folly::dynamic::object("initialProps", std::move(initialProps))("rootTag", rootTag));
    CallJsFunction("AppRegistry", "runApplication", std::move(params));
  }
}

void ReactInstanceWin::DetachRootView(facebook::react::IReactRootView *rootView) noexcept {
  if (State() == ReactInstanceState::HasError)
    return;

  auto rootTag = rootView->GetTag();
  folly::dynamic params = folly::dynamic::array(rootTag);

  if (winrt::Microsoft::ReactNative::implementation::QuirkSettings::GetEnableFabric(
          winrt::Microsoft::ReactNative::ReactPropertyBag(m_reactContext->Properties()))) {
    CallJsFunction("ReactFabric", "unmountComponentAtNode", std::move(params));
  } else {
    CallJsFunction("AppRegistry", "unmountApplicationComponentAtRootTag", std::move(params));
  }

  // Give the JS thread time to finish executing
  m_jsMessageThread.Load()->runOnQueueSync([]() {});
}

Mso::CntPtr<IReactInstanceInternal> MakeReactInstance(
    IReactHost &reactHost,
    ReactOptions &&options,
    Mso::Promise<void> &&whenCreated,
    Mso::Promise<void> &&whenLoaded,
    Mso::VoidFunctor &&updateUI) noexcept {
  return Mso::Make<ReactInstanceWin, IReactInstanceInternal>(
      reactHost, std::move(options), std::move(whenCreated), std::move(whenLoaded), std::move(updateUI));
}

#if defined(USE_V8)
std::string ReactInstanceWin::getApplicationLocalFolder() {
  auto local = winrt::Windows::Storage::ApplicationData::Current().LocalFolder().Path();

  return Microsoft::Common::Unicode::Utf16ToUtf8(local.c_str(), local.size()) + "\\";
}
#endif

bool ReactInstanceWin::UseWebDebugger() const noexcept {
  return m_useWebDebugger;
}

bool ReactInstanceWin::UseFastRefresh() const noexcept {
  return m_isFastReloadEnabled;
}

bool ReactInstanceWin::UseDirectDebugger() const noexcept {
  return m_useDirectDebugger;
}

bool ReactInstanceWin::DebuggerBreakOnNextLine() const noexcept {
  return m_debuggerBreakOnNextLine;
}

uint16_t ReactInstanceWin::DebuggerPort() const noexcept {
  return m_options.DeveloperSettings.DebuggerPort;
}

std::string ReactInstanceWin::DebugBundlePath() const noexcept {
  return m_options.DeveloperSettings.SourceBundleName.empty() ? m_options.Identity
                                                              : m_options.DeveloperSettings.SourceBundleName;
}

std::string ReactInstanceWin::BundleRootPath() const noexcept {
  return m_options.BundleRootPath.empty() ? "ms-appx:///Bundle/" : m_options.BundleRootPath;
}

std::string ReactInstanceWin::SourceBundleHost() const noexcept {
  return m_options.DeveloperSettings.SourceBundleHost.empty() ? facebook::react::DevServerHelper::DefaultPackagerHost
                                                              : m_options.DeveloperSettings.SourceBundleHost;
}

uint16_t ReactInstanceWin::SourceBundlePort() const noexcept {
  return m_options.DeveloperSettings.SourceBundlePort ? m_options.DeveloperSettings.SourceBundlePort
                                                      : facebook::react::DevServerHelper::DefaultPackagerPort;
}

std::string ReactInstanceWin::JavaScriptBundleFile() const noexcept {
  return m_options.Identity;
}

bool ReactInstanceWin::UseDeveloperSupport() const noexcept {
  return m_options.UseDeveloperSupport();
}

Mso::React::IReactContext &ReactInstanceWin::GetReactContext() const noexcept {
  return *m_reactContext;
}

} // namespace Mso::React<|MERGE_RESOLUTION|>--- conflicted
+++ resolved
@@ -331,15 +331,9 @@
       Microsoft::ReactNative::I18nManager::InitI18nInfo(
           winrt::Microsoft::ReactNative::ReactPropertyBag(strongThis->Options().Properties));
       strongThis->m_appearanceListener =
-<<<<<<< HEAD
-          Mso::Make<::react::uwp::AppearanceChangeListener>(strongThis->GetReactContext(), strongThis->m_uiQueue);
-      Microsoft::ReactNative::DeviceInfoHolder::InitDeviceInfoHolder(
-          winrt::Microsoft::ReactNative::ReactPropertyBag(strongThis->Options().Properties));
-=======
           Mso::Make<react::uwp::AppearanceChangeListener>(strongThis->GetReactContext(), strongThis->m_uiQueue);
 
       Microsoft::ReactNative::DeviceInfoHolder::InitDeviceInfoHolder(strongThis->GetReactContext());
->>>>>>> 8aceb1b3
     }
   }).Then(Queue(), [this, weakThis = Mso::WeakPtr{this}]() noexcept {
     if (auto strongThis = weakThis.GetStrongPtr()) {
@@ -421,20 +415,6 @@
               devSettings, m_jsMessageThread.Load(), std::move(scriptStore), std::move(preparedScriptStore));
           break;
 #endif
-<<<<<<< HEAD
-          case JSIEngine::Chakra:
-            if (m_options.EnableByteCodeCaching || !m_options.ByteCodeFileUri.empty()) {
-              scriptStore = std::make_unique<::react::uwp::UwpScriptStore>();
-              preparedScriptStore =
-                  std::make_unique<::react::uwp::UwpPreparedScriptStore>(winrt::to_hstring(m_options.ByteCodeFileUri));
-            }
-            devSettings->jsiRuntimeHolder = std::make_shared<Microsoft::JSI::ChakraRuntimeHolder>(
-                devSettings, m_jsMessageThread.Load(), std::move(scriptStore), std::move(preparedScriptStore));
-            break;
-        }
-
-        m_jsiRuntimeHolder = devSettings->jsiRuntimeHolder;
-=======
         case JSIEngine::Chakra:
           if (m_options.EnableByteCodeCaching || !m_options.ByteCodeFileUri.empty()) {
             scriptStore = std::make_unique<react::uwp::UwpScriptStore>();
@@ -444,7 +424,6 @@
           devSettings->jsiRuntimeHolder = std::make_shared<Microsoft::JSI::ChakraRuntimeHolder>(
               devSettings, m_jsMessageThread.Load(), std::move(scriptStore), std::move(preparedScriptStore));
           break;
->>>>>>> 8aceb1b3
       }
 
       m_jsiRuntimeHolder = devSettings->jsiRuntimeHolder;
@@ -613,15 +592,6 @@
       Mso::Copy(m_whenDestroyed));
   auto jsDispatchQueue = Mso::DispatchQueue::MakeCustomQueue(Mso::CntPtr(scheduler));
 
-<<<<<<< HEAD
-  // Create MessageQueueThread for the DispatchQueue
-  VerifyElseCrashSz(jsDispatchQueue, "m_jsDispatchQueue must not be null");
-
-  auto jsDispatcher =
-      winrt::make<winrt::Microsoft::ReactNative::implementation::ReactDispatcher>(Mso::Copy(jsDispatchQueue));
-  m_options.Properties.Set(ReactDispatcherHelper::JSDispatcherProperty(), jsDispatcher);
-
-=======
   // This work item will be processed as a first item in JS queue when the react instance is created.
   jsDispatchQueue.Post([onCreated = m_options.OnInstanceCreated, reactContext = m_reactContext]() noexcept {
     if (onCreated) {
@@ -633,7 +603,6 @@
       winrt::make<winrt::Microsoft::ReactNative::implementation::ReactDispatcher>(Mso::Copy(jsDispatchQueue));
   m_options.Properties.Set(ReactDispatcherHelper::JSDispatcherProperty(), jsDispatcher);
 
->>>>>>> 8aceb1b3
   m_jsMessageThread.Exchange(qi_cast<Mso::IJSCallInvokerQueueScheduler>(scheduler.Get())->GetMessageQueue());
   m_jsDispatchQueue.Exchange(std::move(jsDispatchQueue));
 }
@@ -651,9 +620,6 @@
   m_uiMessageThread.Exchange(
       std::make_shared<MessageDispatchQueue>(m_uiQueue, Mso::MakeWeakMemberFunctor(this, &ReactInstanceWin::OnError)));
 
-<<<<<<< HEAD
-  m_batchingUIThread = ::react::uwp::MakeBatchingQueueThread(m_uiMessageThread.Load());
-=======
   auto batchingUIThread = react::uwp::MakeBatchingQueueThread(m_uiMessageThread.Load());
   m_batchingUIThread = batchingUIThread;
 
@@ -661,7 +627,6 @@
       [batchingUIThread, instance = std::weak_ptr<facebook::react::Instance>(m_instance.Load())]() noexcept {
         batchingUIThread->decoratedNativeCallInvokerReady(instance);
       });
->>>>>>> 8aceb1b3
 }
 
 void ReactInstanceWin::InitUIManager() noexcept {
