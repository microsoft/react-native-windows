--- conflicted
+++ resolved
@@ -386,10 +386,7 @@
       strongThis->m_appearanceListener = Mso::Make<Microsoft::ReactNative::AppearanceChangeListener>(
           strongThis->GetReactContext(), *(strongThis->m_uiQueue));
       Microsoft::ReactNative::DeviceInfoHolder::InitDeviceInfoHolder(strongThis->GetReactContext());
-<<<<<<< HEAD
-=======
-
->>>>>>> 49cf9d89
+
 #endif // CORE_ABI
 
       strongThis->Queue().Post([this, weakThis]() noexcept {
