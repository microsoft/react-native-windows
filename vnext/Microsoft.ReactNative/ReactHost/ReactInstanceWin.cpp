// Copyright (c) Microsoft Corporation.
// Licensed under the MIT License.

#include "ReactInstanceWin.h"
#include "MoveOnCopy.h"
#include "MsoUtils.h"

#include <Base/CoreNativeModules.h>
#include <Threading/MessageDispatchQueue.h>
#include <Threading/MessageQueueThreadFactory.h>
#include <appModel.h>
#include <comUtil/qiCast.h>

#ifndef CORE_ABI
#include <XamlUIService.h>
#endif
#include "ReactErrorProvider.h"

#include "Microsoft.ReactNative/IReactNotificationService.h"
#include "NativeModules.h"
#include "NativeModulesProvider.h"
#include "Unicode.h"

#ifdef USE_FABRIC
#include <Fabric/FabricUIManagerModule.h>
#include <SchedulerSettings.h>
#endif
#include <JSCallInvokerScheduler.h>
#include <QuirkSettings.h>
#include <Shared/DevServerHelper.h>
#include <Views/ViewManager.h>
#include <base/CoreNativeModules.h>
#include <dispatchQueue/dispatchQueue.h>
#include "DynamicWriter.h"
#ifndef CORE_ABI
#include "ConfigureBundlerDlg.h"
#include "DevMenu.h"
#endif
#include "IReactContext.h"
#include "IReactDispatcher.h"
#ifndef CORE_ABI
#include "Modules/AccessibilityInfoModule.h"
#include "Modules/AlertModule.h"
#include "Modules/AppStateModule.h"
#include "Modules/AppThemeModuleUwp.h"
#include "Modules/ClipboardModule.h"
#endif
#include "Modules/DevSettingsModule.h"
#ifndef CORE_ABI
#include <Modules/ImageViewManagerModule.h>
#include "Modules/DeviceInfoModule.h"
#include "Modules/I18nManagerModule.h"
#include "Modules/LinkingManagerModule.h"
#include "Modules/LogBoxModule.h"
#include "Modules/NativeUIManager.h"
#include "Modules/PaperUIManagerModule.h"
#endif
#include "Modules/ReactRootViewTagGenerator.h"

#ifndef CORE_ABI
#include <Utils/UwpPreparedScriptStore.h>
#include <Utils/UwpScriptStore.h>
#endif

#include "HermesRuntimeHolder.h"

#if defined(USE_V8)
#include <winrt/Windows.Storage.h>
#include "BaseScriptStoreImpl.h"
#include "V8JSIRuntimeHolder.h"
#endif // USE_V8

#include "RedBox.h"

#include <tuple>
#include "ChakraRuntimeHolder.h"

#include "CrashManager.h"
#include "JsiApi.h"
#include "ReactCoreInjection.h"

#ifdef USE_FABRIC
namespace facebook::react {
void InitTextInputThemeInfo(const Mso::React::IReactContext &reactContext);
void InitSliderMeasurements(const Mso::React::IReactContext &reactContext);
} // namespace facebook::react
#endif

namespace Microsoft::ReactNative {

void AddStandardViewManagers(
    std::vector<std::unique_ptr<Microsoft::ReactNative::IViewManager>> &viewManagers,
    const Mso::React::IReactContext &context) noexcept;

std::shared_ptr<facebook::react::IUIManager> CreateUIManager2(
    Mso::React::IReactContext *context,
    std::vector<Microsoft::ReactNative::IViewManager> &&viewManagers) noexcept;

} // namespace Microsoft::ReactNative

using namespace winrt::Microsoft::ReactNative;

namespace Mso::React {

//=============================================================================================
// LoadedCallbackGuard ensures that the OnReactInstanceLoaded is always called.
// It calls OnReactInstanceLoaded in destructor with a cancellation error.
// If loading was previously succeeded this call with an error code is ignored.
//=============================================================================================

struct LoadedCallbackGuard {
  LoadedCallbackGuard(ReactInstanceWin &reactInstance) noexcept : m_reactInstance{&reactInstance} {}

  LoadedCallbackGuard(const LoadedCallbackGuard &other) = delete;
  LoadedCallbackGuard &operator=(const LoadedCallbackGuard &other) = delete;

  LoadedCallbackGuard(LoadedCallbackGuard &&other) = default;
  LoadedCallbackGuard &operator=(LoadedCallbackGuard &&other) = default;

  ~LoadedCallbackGuard() noexcept {
    if (m_reactInstance) {
      m_reactInstance->OnReactInstanceLoaded(Mso::CancellationErrorProvider().MakeErrorCode(true));
    }
  }

 private:
  Mso::CntPtr<ReactInstanceWin> m_reactInstance;
};

struct BridgeUIBatchInstanceCallback final : public facebook::react::InstanceCallback {
  BridgeUIBatchInstanceCallback(Mso::WeakPtr<ReactInstanceWin> wkInstance) : m_wkInstance(wkInstance) {}
  virtual ~BridgeUIBatchInstanceCallback() = default;
  void onBatchComplete() override {
    if (auto instance = m_wkInstance.GetStrongPtr()) {
      if (instance->IsLoaded()) {
        if (instance->UseWebDebugger()) {
          // While using a CxxModule for UIManager (which we do when running under webdebugger)
          // We need to post the batch complete to the NativeQueue to ensure that the UIManager
          // has posted everything from this batch into its queue before we complete the batch.
          instance->m_jsDispatchQueue.Load().Post([wkInstance = m_wkInstance]() {
            if (auto instance = wkInstance.GetStrongPtr()) {
              instance->m_batchingUIThread->runOnQueue([wkInstance]() {
                if (auto instance = wkInstance.GetStrongPtr()) {
                  auto propBag = ReactPropertyBag(instance->m_reactContext->Properties());
                  if (auto callback = propBag.Get(winrt::Microsoft::ReactNative::implementation::ReactCoreInjection::
                                                      UIBatchCompleteCallbackProperty())) {
                    (*callback)(instance->m_reactContext->Properties());
                  }
#ifndef CORE_ABI
                  if (auto uiManager = Microsoft::ReactNative::GetNativeUIManager(*instance->m_reactContext).lock()) {
                    uiManager->onBatchComplete();
                  }
#endif
                }
              });

              // For UWP we use a batching message queue to optimize the usage
              // of the CoreDispatcher.  Win32 already has an optimized queue.
              facebook::react::BatchingMessageQueueThread *batchingUIThread =
                  static_cast<facebook::react::BatchingMessageQueueThread *>(instance->m_batchingUIThread.get());
              if (batchingUIThread != nullptr) {
                batchingUIThread->onBatchComplete();
              }
            }
          });
        } else {
          instance->m_batchingUIThread->runOnQueue([wkInstance = m_wkInstance]() {
            if (auto instance = wkInstance.GetStrongPtr()) {
              auto propBag = ReactPropertyBag(instance->m_reactContext->Properties());
              if (auto callback = propBag.Get(winrt::Microsoft::ReactNative::implementation::ReactCoreInjection::
                                                  UIBatchCompleteCallbackProperty())) {
                (*callback)(instance->m_reactContext->Properties());
              }
#ifndef CORE_ABI
              if (auto uiManager = Microsoft::ReactNative::GetNativeUIManager(*instance->m_reactContext).lock()) {
                uiManager->onBatchComplete();
              }
#endif
            }
          });
          // For UWP we use a batching message queue to optimize the usage
          // of the CoreDispatcher.  Win32 already has an optimized queue.
          facebook::react::BatchingMessageQueueThread *batchingUIThread =
              static_cast<facebook::react::BatchingMessageQueueThread *>(instance->m_batchingUIThread.get());
          if (batchingUIThread != nullptr) {
            batchingUIThread->onBatchComplete();
          }
        }
      }
    }
  }
  void incrementPendingJSCalls() override {}
  void decrementPendingJSCalls() override {}

  Mso::WeakPtr<ReactInstanceWin> m_wkInstance;
  Mso::CntPtr<Mso::React::ReactContext> m_context;
  std::weak_ptr<facebook::react::MessageQueueThread> m_uiThread;
};

//=============================================================================================
// ReactInstanceWin implementation
//=============================================================================================

/*static*/ std::mutex ReactInstanceWin::s_registryMutex;
/*static*/ std::vector<ReactInstanceWin *> ReactInstanceWin::s_instanceRegistry;

ReactInstanceWin::ReactInstanceWin(
    IReactHost &reactHost,
    ReactOptions const &options,
    Mso::Promise<void> &&whenCreated,
    Mso::Promise<void> &&whenLoaded,
    Mso::VoidFunctor &&updateUI) noexcept
    : Super{reactHost.NativeQueue()},
      m_weakReactHost{&reactHost},
      m_options{options},
      m_whenCreated{std::move(whenCreated)},
      m_isFastReloadEnabled(options.UseFastRefresh()),
      m_isLiveReloadEnabled(options.UseLiveReload()),
      m_updateUI{std::move(updateUI)},
      m_useWebDebugger(options.UseWebDebugger()),
      m_useDirectDebugger(options.UseDirectDebugger()),
      m_debuggerBreakOnNextLine(options.DebuggerBreakOnNextLine()),
      m_reactContext{Mso::Make<ReactContext>(
          this,
          options.Properties,
          winrt::make<implementation::ReactNotificationService>(options.Notifications))} {
  // As soon as the bundle is loaded or failed to load, we set the m_whenLoaded promise value in JS queue.
  // It then synchronously raises the OnInstanceLoaded event in the JS queue.
  // Then, we notify the ReactHost about the load event in the internal queue.
  m_whenLoaded.AsFuture()
      .Then<Mso::Executors::Inline>(
          [onLoaded = m_options.OnInstanceLoaded, reactContext = m_reactContext](Mso::Maybe<void> &&value) noexcept {
            auto errCode = value.IsError() ? value.TakeError() : Mso::ErrorCode();
            if (onLoaded) {
              onLoaded.Get()->Invoke(reactContext, errCode);
            }
            return Mso::Maybe<void>(errCode);
          })
      .Then(Queue(), [whenLoaded = std::move(whenLoaded)](Mso::Maybe<void> &&value) noexcept {
        whenLoaded.SetValue(std::move(value));
      });

  // When the JS queue is shutdown, we set the m_whenDestroyed promise value as the last work item in the JS queue.
  // No JS queue work can be done after that for the instance.
  // The promise continuation synchronously calls the OnInstanceDestroyed event.
  // Then, the Destroy() method returns the m_whenDestroyedResult future to ReactHost to handle instance destruction.
  m_whenDestroyedResult =
      m_whenDestroyed.AsFuture().Then<Mso::Executors::Inline>([whenLoaded = m_whenLoaded,
                                                               onDestroyed = m_options.OnInstanceDestroyed,
                                                               reactContext = m_reactContext]() noexcept {
        whenLoaded.TryCancel(); // It only has an effect if whenLoaded was not set before
        if (onDestroyed) {
          onDestroyed.Get()->Invoke(reactContext);
        }
      });

  // We notify the ReactHost immediately that the instance is created, but the
  // OnInstanceCreated event is raised only after the internal react-native instance is ready and
  // it starts handling JS queue work items.
  m_whenCreated.SetValue();

  if (m_options.EnableDefaultCrashHandler()) {
    CrashManager::RegisterCustomHandler();
  }

  {
    std::scoped_lock lock{s_registryMutex};
    s_instanceRegistry.push_back(this);
  }
}

ReactInstanceWin::~ReactInstanceWin() noexcept {
  std::scoped_lock lock{s_registryMutex};
  auto it = std::find(s_instanceRegistry.begin(), s_instanceRegistry.end(), this);
  if (it != s_instanceRegistry.end()) {
    s_instanceRegistry.erase(it);
  }

  if (m_options.EnableDefaultCrashHandler()) {
    CrashManager::UnregisterCustomHandler();
  }
}

void ReactInstanceWin::InstanceCrashHandler(int fileDescriptor) noexcept {
  if (!m_options.EnableDefaultCrashHandler()) {
    return;
  }

  if (m_jsiRuntimeHolder) {
    m_jsiRuntimeHolder->crashHandler(fileDescriptor);
  }

  // record additional information that could be useful for debugging crash dumps here
  // (perhaps properties and settings or clues about the react tree)
}

/*static*/ void ReactInstanceWin::CrashHandler(int fileDescriptor) noexcept {
  std::scoped_lock lock{s_registryMutex};
  for (auto &entry : s_instanceRegistry) {
    entry->InstanceCrashHandler(fileDescriptor);
  }
}

void ReactInstanceWin::LoadModules(
    const std::shared_ptr<winrt::Microsoft::ReactNative::NativeModulesProvider> &nativeModulesProvider,
    const std::shared_ptr<winrt::Microsoft::ReactNative::TurboModulesProvider> &turboModulesProvider) noexcept {
  auto registerTurboModule = [this, &nativeModulesProvider, &turboModulesProvider](
                                 const wchar_t *name, const ReactModuleProvider &provider) noexcept {
    if (m_options.UseWebDebugger()) {
      nativeModulesProvider->AddModuleProvider(name, provider);
    } else {
      turboModulesProvider->AddModuleProvider(name, provider, false);
    }
  };

#ifdef USE_FABRIC
  if (!m_options.UseWebDebugger()) {
    registerTurboModule(
        L"FabricUIManagerBinding",
        winrt::Microsoft::ReactNative::MakeModuleProvider<::Microsoft::ReactNative::FabricUIManager>());
  }
#endif

#ifndef CORE_ABI
  registerTurboModule(
      L"UIManager",
      // TODO: Use MakeTurboModuleProvider after it satisfies ReactNativeSpecs::UIManagerSpec
      winrt::Microsoft::ReactNative::MakeModuleProvider<::Microsoft::ReactNative::UIManager>());

  registerTurboModule(
      L"AccessibilityInfo",
      winrt::Microsoft::ReactNative::MakeTurboModuleProvider<::Microsoft::ReactNative::AccessibilityInfo>());

  registerTurboModule(
      L"Alert", winrt::Microsoft::ReactNative::MakeTurboModuleProvider<::Microsoft::ReactNative::Alert>());

  registerTurboModule(
      L"AppState", winrt::Microsoft::ReactNative::MakeTurboModuleProvider<::Microsoft::ReactNative::AppState>());

  registerTurboModule(
      L"AppTheme", winrt::Microsoft::ReactNative::MakeTurboModuleProvider<::Microsoft::ReactNative::AppTheme>());

  registerTurboModule(
      L"LogBox", winrt::Microsoft::ReactNative::MakeTurboModuleProvider<::Microsoft::ReactNative::LogBox>());

  registerTurboModule(
      L"Clipboard", winrt::Microsoft::ReactNative::MakeTurboModuleProvider<::Microsoft::ReactNative::Clipboard>());

  registerTurboModule(
      L"DeviceInfo", winrt::Microsoft::ReactNative::MakeTurboModuleProvider<::Microsoft::ReactNative::DeviceInfo>());

  registerTurboModule(
      L"ImageLoader", winrt::Microsoft::ReactNative::MakeTurboModuleProvider<::Microsoft::ReactNative::ImageLoader>());
#endif

  registerTurboModule(
      L"DevSettings", winrt::Microsoft::ReactNative::MakeTurboModuleProvider<::Microsoft::ReactNative::DevSettings>());

#ifndef CORE_ABI
  registerTurboModule(
      L"I18nManager", winrt::Microsoft::ReactNative::MakeTurboModuleProvider<::Microsoft::ReactNative::I18nManager>());

  registerTurboModule(
      L"LinkingManager",
      winrt::Microsoft::ReactNative::MakeTurboModuleProvider<::Microsoft::ReactNative::LinkingManager>());

#endif
}

//! Initialize() is called from the native queue.
void ReactInstanceWin::Initialize() noexcept {
  InitJSMessageThread();
  InitNativeMessageThread();
  InitUIMessageThread();

#ifndef CORE_ABI
  // InitUIManager uses m_legacyReactInstance
  InitUIManager();

  Microsoft::ReactNative::DevMenuManager::InitDevMenu(m_reactContext, [weakReactHost = m_weakReactHost]() noexcept {
    Microsoft::ReactNative::ShowConfigureBundlerDialog(weakReactHost);
  });
#endif

  m_uiQueue->Post([this, weakThis = Mso::WeakPtr{this}]() noexcept {
    // Objects that must be created on the UI thread
    if (auto strongThis = weakThis.GetStrongPtr()) {
#ifndef CORE_ABI
      Microsoft::ReactNative::AppThemeHolder::InitAppThemeHolder(strongThis->GetReactContext());
      Microsoft::ReactNative::I18nManager::InitI18nInfo(
          winrt::Microsoft::ReactNative::ReactPropertyBag(strongThis->Options().Properties));
      strongThis->m_appearanceListener = Mso::Make<Microsoft::ReactNative::AppearanceChangeListener>(
          strongThis->GetReactContext(), *(strongThis->m_uiQueue));
      Microsoft::ReactNative::DeviceInfoHolder::InitDeviceInfoHolder(strongThis->GetReactContext());

#if USE_FABRIC
      facebook::react::InitTextInputThemeInfo(strongThis->GetReactContext());
      facebook::react::InitSliderMeasurements(strongThis->GetReactContext());
#endif // USE_FABRIC

#endif // CORE_ABI

      strongThis->Queue().Post([this, weakThis]() noexcept {
        if (auto strongThis = weakThis.GetStrongPtr()) {
          // auto cxxModulesProviders = GetCxxModuleProviders();

          auto devSettings = std::make_shared<facebook::react::DevSettings>();
          devSettings->useJITCompilation = m_options.EnableJITCompilation;
          devSettings->sourceBundleHost = SourceBundleHost();
          devSettings->sourceBundlePort = SourceBundlePort();
          devSettings->inlineSourceMap = RequestInlineSourceMap();
          devSettings->debugBundlePath = DebugBundlePath();
          devSettings->liveReloadCallback = GetLiveReloadCallback();
          devSettings->errorCallback = GetErrorCallback();
          devSettings->loggingCallback = GetLoggingCallback();
          m_redboxHandler = devSettings->redboxHandler = std::move(GetRedBoxHandler());
          devSettings->useDirectDebugger = m_useDirectDebugger;
          devSettings->debuggerBreakOnNextLine = m_debuggerBreakOnNextLine;
          devSettings->debuggerPort = m_options.DeveloperSettings.DebuggerPort;
          devSettings->debuggerRuntimeName = m_options.DeveloperSettings.DebuggerRuntimeName;
          devSettings->useWebDebugger = m_useWebDebugger;
          devSettings->useFastRefresh = m_isFastReloadEnabled;
          devSettings->bundleRootPath = BundleRootPath();

          devSettings->waitingForDebuggerCallback = GetWaitingForDebuggerCallback();
          devSettings->debuggerAttachCallback = GetDebuggerAttachCallback();

#ifndef CORE_ABI
          devSettings->showDevMenuCallback = [weakThis]() noexcept {
            if (auto strongThis = weakThis.GetStrongPtr()) {
              strongThis->m_uiQueue->Post([context = strongThis->m_reactContext]() {
                Microsoft::ReactNative::DevMenuManager::Show(context->Properties());
              });
            }
          };
#endif

#ifdef CORE_ABI
          std::vector<facebook::react::NativeModuleDescription> cxxModules;
#else
          // Acquire default modules and then populate with custom modules.
          // Note that some of these have custom thread affinity.
          std::vector<facebook::react::NativeModuleDescription> cxxModules = Microsoft::ReactNative::GetCoreModules(
              m_batchingUIThread, m_jsMessageThread.Load(), std::move(m_appearanceListener), m_reactContext);
#endif

          auto nmp = std::make_shared<winrt::Microsoft::ReactNative::NativeModulesProvider>();

          LoadModules(nmp, m_options.TurboModuleProvider);

          auto modules = nmp->GetModules(m_reactContext, m_jsMessageThread.Load());
          cxxModules.insert(
              cxxModules.end(), std::make_move_iterator(modules.begin()), std::make_move_iterator(modules.end()));

          if (m_options.ModuleProvider != nullptr) {
            std::vector<facebook::react::NativeModuleDescription> customCxxModules =
                m_options.ModuleProvider->GetModules(m_reactContext, m_jsMessageThread.Load());
            cxxModules.insert(std::end(cxxModules), std::begin(customCxxModules), std::end(customCxxModules));
          }

          std::unique_ptr<facebook::jsi::ScriptStore> scriptStore = nullptr;
          std::unique_ptr<facebook::jsi::PreparedScriptStore> preparedScriptStore = nullptr;

          switch (m_options.JsiEngine()) {
            case JSIEngine::Hermes:
              devSettings->jsiRuntimeHolder =
                  std::make_shared<facebook::react::HermesRuntimeHolder>(devSettings, m_jsMessageThread.Load());
              break;
            case JSIEngine::V8:
#if defined(USE_V8)
            {
              uint32_t length{0};
              if (GetCurrentPackageFullName(&length, nullptr) != APPMODEL_ERROR_NO_PACKAGE) {
                preparedScriptStore =
                    std::make_unique<facebook::react::BasePreparedScriptStoreImpl>(getApplicationTempFolder());
              } else {
                wchar_t tempPath[MAX_PATH];
                if (GetTempPathW(static_cast<DWORD>(std::size(tempPath)), tempPath)) {
                  preparedScriptStore =
                      std::make_unique<facebook::react::BasePreparedScriptStoreImpl>(winrt::to_string(tempPath));
                }
              }
            }
              devSettings->jsiRuntimeHolder = std::make_shared<facebook::react::V8JSIRuntimeHolder>(
                  devSettings, m_jsMessageThread.Load(), std::move(scriptStore), std::move(preparedScriptStore));
              break;
#endif // USE_V8
            case JSIEngine::Chakra:
#ifndef CORE_ABI
              if (m_options.EnableByteCodeCaching || !m_options.ByteCodeFileUri.empty()) {
                scriptStore = std::make_unique<Microsoft::ReactNative::UwpScriptStore>();
                preparedScriptStore = std::make_unique<Microsoft::ReactNative::UwpPreparedScriptStore>(
                    winrt::to_hstring(m_options.ByteCodeFileUri));
              }
#endif
              devSettings->jsiRuntimeHolder = std::make_shared<Microsoft::JSI::ChakraRuntimeHolder>(
                  devSettings, m_jsMessageThread.Load(), std::move(scriptStore), std::move(preparedScriptStore));
              break;
          }

          m_jsiRuntimeHolder = devSettings->jsiRuntimeHolder;

          try {
            // We need to keep the instance wrapper alive as its destruction shuts down the native queue.
            m_options.TurboModuleProvider->SetReactContext(
                winrt::make<implementation::ReactContext>(Mso::Copy(m_reactContext)));
            auto bundleRootPath = devSettings->bundleRootPath;
            auto instanceWrapper = facebook::react::CreateReactInstance(
                std::shared_ptr<facebook::react::Instance>(strongThis->m_instance.Load()),
                std::move(bundleRootPath), // bundleRootPath
                std::move(cxxModules),
                m_options.TurboModuleProvider,
                std::make_unique<BridgeUIBatchInstanceCallback>(weakThis),
                m_jsMessageThread.Load(),
                m_nativeMessageThread.Load(),
                std::move(devSettings));

            m_instanceWrapper.Exchange(std::move(instanceWrapper));

            // The InstanceCreated event can be used to augment the JS environment for all JS code.  So it needs to be
            // triggered before any platform JS code is run. Using m_jsMessageThread instead of jsDispatchQueue avoids
            // waiting for the JSCaller which can delay the event until after certain JS code has already run
            m_jsMessageThread.Load()->runOnQueue(
                [onCreated = m_options.OnInstanceCreated, reactContext = m_reactContext]() noexcept {
                  if (onCreated) {
                    onCreated.Get()->Invoke(reactContext);
                  }
                });

#ifdef USE_FABRIC
            // Eagerly init the FabricUI binding
            if (!m_options.UseWebDebugger()) {
              Microsoft::ReactNative::SchedulerSettings::SetRuntimeExecutor(
                  winrt::Microsoft::ReactNative::ReactPropertyBag(m_reactContext->Properties()),
                  m_instanceWrapper.Load()->GetInstance()->getRuntimeExecutor());
              m_options.TurboModuleProvider->getModule("FabricUIManagerBinding", m_instance.Load()->getJSCallInvoker());
            }
#endif

            LoadJSBundles();

            if (UseDeveloperSupport() && State() != ReactInstanceState::HasError) {
              folly::dynamic params = folly::dynamic::array(
                  STRING(RN_PLATFORM),
                  DebugBundlePath(),
                  SourceBundleHost(),
                  SourceBundlePort(),
                  m_isFastReloadEnabled,
                  "ws");
              m_instance.Load()->callJSFunction("HMRClient", "setup", std::move(params));
            }

          } catch (std::exception &e) {
            OnErrorWithMessage(e.what());
            OnErrorWithMessage("UwpReactInstance: Failed to create React Instance.");
          } catch (winrt::hresult_error const &e) {
            OnErrorWithMessage(Microsoft::Common::Unicode::Utf16ToUtf8(e.message().c_str(), e.message().size()));
            OnErrorWithMessage("UwpReactInstance: Failed to create React Instance.");
          } catch (...) {
            OnErrorWithMessage("UwpReactInstance: Failed to create React Instance.");
          }
        }
      });
    };
  });
}

void ReactInstanceWin::LoadJSBundles() noexcept {
  //
  // We use m_jsMessageThread to load JS bundles synchronously. In that case we only load
  // them if the m_jsMessageThread is not shut down (quitSynchronous() is not called).
  // After the load we call OnReactInstanceLoaded callback on native queue.
  //
  // Note that the instance could be destroyed while we are loading JS Bundles.
  // Though, the JS engine is not destroyed until this work item is not finished.
  // Thus, we check the m_isDestroyed flag to see if we should do an early exit.
  // Also, since we have to guarantee that the OnReactInstanceLoaded callback is called before
  // the OnReactInstanceDestroyed callback, the OnReactInstanceLoaded is called right before the
  // OnReactInstanceDestroyed callback in the Destroy() method. In that case any OnReactInstanceLoaded
  // calls after we finish this JS message queue work item is ignored.
  //
  // The LoadedCallbackGuard is used for the case when runOnQueue does not execute the lambda
  // before destroying it. It may happen if the m_jsMessageThread is already shutdown.
  // In that case, the LoadedCallbackGuard notifies about cancellation by calling OnReactInstanceLoaded.
  // The OnReactInstanceLoaded internally only accepts the first call and ignores others.
  //

  if (m_useWebDebugger || m_isFastReloadEnabled) {
    // Getting bundle from the packager, so do everything async.
    auto instanceWrapper = m_instanceWrapper.LoadWithLock();
    instanceWrapper->loadBundle(Mso::Copy(JavaScriptBundleFile()));

    m_jsMessageThread.Load()->runOnQueue(
        [weakThis = Mso::WeakPtr{this},
         loadCallbackGuard = Mso::MakeMoveOnCopyWrapper(LoadedCallbackGuard{*this})]() noexcept {
          if (auto strongThis = weakThis.GetStrongPtr()) {
            if (strongThis->State() != ReactInstanceState::HasError) {
              strongThis->OnReactInstanceLoaded(Mso::ErrorCode{});
            }
          }
        });
  } else {
    m_jsMessageThread.Load()->runOnQueue(
        [weakThis = Mso::WeakPtr{this},
         loadCallbackGuard = Mso::MakeMoveOnCopyWrapper(LoadedCallbackGuard{*this})]() noexcept {
          if (auto strongThis = weakThis.GetStrongPtr()) {
            auto instance = strongThis->m_instance.LoadWithLock();
            auto instanceWrapper = strongThis->m_instanceWrapper.LoadWithLock();
            if (!instance || !instanceWrapper) {
              return;
            }

            try {
              instanceWrapper->loadBundleSync(Mso::Copy(strongThis->JavaScriptBundleFile()));
              if (strongThis->State() != ReactInstanceState::HasError) {
                strongThis->OnReactInstanceLoaded(Mso::ErrorCode{});
              }
            } catch (...) {
              strongThis->OnReactInstanceLoaded(Mso::ExceptionErrorProvider().MakeErrorCode(std::current_exception()));
            }
          }
        });
  }
}

void ReactInstanceWin::OnReactInstanceLoaded(const Mso::ErrorCode &errorCode) noexcept {
  bool isLoadedExpected = false;
  if (m_isLoaded.compare_exchange_strong(isLoadedExpected, true)) {
    if (!errorCode) {
      m_state = ReactInstanceState::Loaded;
      m_whenLoaded.SetValue();
      DrainJSCallQueue();
    } else {
      m_state = ReactInstanceState::HasError;
      m_whenLoaded.SetError(errorCode);
      OnError(errorCode);
    }
  }
}

Mso::Future<void> ReactInstanceWin::Destroy() noexcept {
  // This method must be called from the native queue.
  VerifyIsInQueueElseCrash();

  if (m_isDestroyed) {
    return m_whenDestroyedResult;
  }

  m_isDestroyed = true;
  m_state = ReactInstanceState::Unloaded;
  AbandonJSCallQueue();

  // Make sure that the instance is not destroyed yet
  if (auto instance = m_instance.Exchange(nullptr)) {
    {
      // Release the JSI runtime
      std::scoped_lock lock{m_mutex};
      m_jsiRuntimeHolder = nullptr;
      m_jsiRuntime = nullptr;
    }
    // Release the message queues before the ui manager and instance.
    m_nativeMessageThread.Exchange(nullptr);
    m_jsMessageThread.Exchange(nullptr);
    m_instanceWrapper.Exchange(nullptr);
    m_jsDispatchQueue.Exchange(nullptr);
  }

  return m_whenDestroyedResult;
}

const ReactOptions &ReactInstanceWin::Options() const noexcept {
  return m_options;
}

ReactInstanceState ReactInstanceWin::State() const noexcept {
  return m_state;
}

void ReactInstanceWin::InitJSMessageThread() noexcept {
  m_instance.Exchange(std::make_shared<facebook::react::Instance>());

  winrt::Microsoft::ReactNative::IReactNotificationService service = m_reactContext->Notifications();
<<<<<<< HEAD
  auto scheduler = Mso::MakeJSCallInvokerScheduler(
      service,
=======
  Mso::DispatchQueueSettings queueSettings{};
  queueSettings.TaskStarting = [service](Mso::DispatchQueue const &) noexcept {
    service.SendNotification(
        winrt::Microsoft::ReactNative::ReactDispatcherHelper::JSDispatcherTaskStartingEventName(), nullptr, nullptr);
  };
  queueSettings.IdleWaitStarting = [service](Mso::DispatchQueue const &) noexcept {
    service.SendNotification(
        winrt::Microsoft::ReactNative::ReactDispatcherHelper::JSDispatcherIdleWaitStartingEventName(),
        nullptr,
        nullptr);
  };
  queueSettings.IdleWaitCompleted = [service](Mso::DispatchQueue const &) noexcept {
    service.SendNotification(
        winrt::Microsoft::ReactNative::ReactDispatcherHelper::JSDispatcherIdleWaitCompletedEventName(),
        nullptr,
        nullptr);
  };
  auto scheduler = Mso::MakeJSCallInvokerScheduler(
      queueSettings,
>>>>>>> 04e7a462
      m_instance.Load()->getJSCallInvoker(),
      Mso::MakeWeakMemberFunctor(this, &ReactInstanceWin::OnError),
      Mso::Copy(m_whenDestroyed));
  auto jsDispatchQueue = Mso::DispatchQueue::MakeCustomQueue(Mso::CntPtr(scheduler));

  auto jsDispatcher =
      winrt::make<winrt::Microsoft::ReactNative::implementation::ReactDispatcher>(Mso::Copy(jsDispatchQueue));
  m_options.Properties.Set(ReactDispatcherHelper::JSDispatcherProperty(), jsDispatcher);

  m_jsMessageThread.Exchange(qi_cast<Mso::IJSCallInvokerQueueScheduler>(scheduler.Get())->GetMessageQueue());
  m_jsDispatchQueue.Exchange(std::move(jsDispatchQueue));
}

void ReactInstanceWin::InitNativeMessageThread() noexcept {
  // Native queue was already given us in constructor.
  m_nativeMessageThread.Exchange(
      std::make_shared<MessageDispatchQueue>(Queue(), Mso::MakeWeakMemberFunctor(this, &ReactInstanceWin::OnError)));
}

void ReactInstanceWin::InitUIMessageThread() noexcept {
  // Native queue was already given us in constructor.

  m_uiQueue = winrt::Microsoft::ReactNative::implementation::ReactDispatcher::GetUIDispatchQueue2(m_options.Properties);
  VerifyElseCrashSz(m_uiQueue, "No UI Dispatcher provided");
  m_uiMessageThread.Exchange(std::make_shared<MessageDispatchQueue2>(
      *m_uiQueue, Mso::MakeWeakMemberFunctor(this, &ReactInstanceWin::OnError)));

  auto batchingUIThread = Microsoft::ReactNative::MakeBatchingQueueThread(m_uiMessageThread.Load());
  m_batchingUIThread = batchingUIThread;

  ReactPropertyBag(m_reactContext->Properties())
      .Set(
          winrt::Microsoft::ReactNative::implementation::ReactCoreInjection::PostToUIBatchingQueueProperty(),
          [wkBatchingUIThread = std::weak_ptr<facebook::react::BatchingMessageQueueThread>(batchingUIThread)](
              winrt::Microsoft::ReactNative::ReactDispatcherCallback const &callback) {
            if (auto batchingUIThread = wkBatchingUIThread.lock()) {
              batchingUIThread->runOnQueue(callback);
            }
          });

  m_jsDispatchQueue.Load().Post(
      [batchingUIThread, instance = std::weak_ptr<facebook::react::Instance>(m_instance.Load())]() noexcept {
        batchingUIThread->decoratedNativeCallInvokerReady(instance);
      });
}

#ifndef CORE_ABI
void ReactInstanceWin::InitUIManager() noexcept {
  std::vector<std::unique_ptr<Microsoft::ReactNative::IViewManager>> viewManagers;

  // Custom view managers
  if (m_options.ViewManagerProvider) {
    viewManagers = m_options.ViewManagerProvider->GetViewManagers(m_reactContext);
  }

  Microsoft::ReactNative::AddStandardViewManagers(viewManagers, *m_reactContext);

  auto uiManagerSettings =
      std::make_unique<Microsoft::ReactNative::UIManagerSettings>(m_batchingUIThread, std::move(viewManagers));
  Microsoft::ReactNative::UIManager::SetSettings(m_reactContext->Properties(), std::move(uiManagerSettings));

  m_reactContext->Properties().Set(
      implementation::XamlUIService::XamlUIServiceProperty().Handle(),
      winrt::make<implementation::XamlUIService>(m_reactContext));
}
#endif

facebook::react::NativeLoggingHook ReactInstanceWin::GetLoggingCallback() noexcept {
  if (m_options.OnLogging) {
    return [logCallback = m_options.OnLogging](facebook::react::RCTLogLevel logLevel, const char *message) {
      logCallback(static_cast<LogLevel>(logLevel), message);
    };
  } else {
    // When no logging callback was specified, use a default one in DEBUG builds
#if DEBUG
    return [telemetryTag{JavaScriptBundleFile()}](facebook::react::RCTLogLevel logLevel, const char *message) {
      std::ostringstream ss;
      ss << "ReactNative ['" << telemetryTag << "'] (";
      switch (logLevel) {
        case facebook::react::RCTLogLevel::Trace:
          ss << "trace";
          break;
        case facebook::react::RCTLogLevel::Info:
          ss << "info";
          break;
        case facebook::react::RCTLogLevel::Warning:
          ss << "warning";
          break;
        case facebook::react::RCTLogLevel::Error:
          ss << "error";
          break;
        case facebook::react::RCTLogLevel::Fatal:
          ss << "fatal";
          break;
      }
      ss << "): '" << message << "'\n";
      OutputDebugStringA(ss.str().c_str());
    };
#else
    return facebook::react::NativeLoggingHook{};
#endif
  }
}

std::shared_ptr<IRedBoxHandler> ReactInstanceWin::GetRedBoxHandler() noexcept {
  if (m_options.RedBoxHandler) {
    return m_options.RedBoxHandler;
#ifndef CORE_ABI
  } else if (UseDeveloperSupport()) {
    auto localWkReactHost = m_weakReactHost;
    return CreateDefaultRedBoxHandler(std::move(localWkReactHost), *m_uiQueue);
#endif
  } else {
    return {};
  }
}

std::function<void()> ReactInstanceWin::GetLiveReloadCallback() noexcept {
  // Live reload is enabled if we provide a callback function.
  if (m_isLiveReloadEnabled || m_isFastReloadEnabled) {
    return Mso::MakeWeakMemberStdFunction(this, &ReactInstanceWin::OnLiveReload);
  }
  return std::function<void()>{};
}

std::string ReactInstanceWin::GetBytecodeFileName() noexcept {
  // use bytecode caching if enabled and not debugging
  // (ChakraCore debugging does not work when bytecode caching is enabled)
  // TODO: implement
  // bool useByteCode = Mso::React::BytecodeOptimizationEnabled() && !m_options.DeveloperSettings.UseDirectDebugger;
  // return useByteCode ? Mso::React::GetBytecodeFilePath(m_options.Identity) : "";
  return "";
}

std::function<void(std::string)> ReactInstanceWin::GetErrorCallback() noexcept {
  return Mso::MakeWeakMemberStdFunction(this, &ReactInstanceWin::OnErrorWithMessage);
}

void ReactInstanceWin::OnErrorWithMessage(const std::string &errorMessage) noexcept {
  OnError(Mso::React::ReactErrorProvider().MakeErrorCode(Mso::React::ReactError{errorMessage.c_str()}));
}

void ReactInstanceWin::OnError(const Mso::ErrorCode &errorCode) noexcept {
  m_state = ReactInstanceState::HasError;
  AbandonJSCallQueue();

  if (m_redboxHandler && m_redboxHandler->isDevSupportEnabled()) {
    ErrorInfo errorInfo;
    errorInfo.Message = errorCode.ToString();
    errorInfo.Id = 0;
    m_redboxHandler->showNewError(std::move(errorInfo), ErrorType::Native);
  }

  InvokeInQueue([this, errorCode]() noexcept { m_options.OnError(errorCode); });

  m_updateUI();
}

void ReactInstanceWin::OnLiveReload() noexcept {
  if (auto reactHost = m_weakReactHost.GetStrongPtr()) {
    reactHost->ReloadInstance();
  }
}

std::function<void()> ReactInstanceWin::GetWaitingForDebuggerCallback() noexcept {
  if (m_useWebDebugger) {
    return Mso::MakeWeakMemberStdFunction(this, &ReactInstanceWin::OnWaitingForDebugger);
  }

  return {};
}

void ReactInstanceWin::OnWaitingForDebugger() noexcept {
  auto state = m_state.load();
  while (state == ReactInstanceState::Loading) {
    if (m_state.compare_exchange_weak(state, ReactInstanceState::WaitingForDebugger)) {
      break;
    }
  }

  m_updateUI();
}

std::function<void()> ReactInstanceWin::GetDebuggerAttachCallback() noexcept {
  if (m_useWebDebugger) {
    return Mso::MakeWeakMemberStdFunction(this, &ReactInstanceWin::OnDebuggerAttach);
  }

  return {};
}

void ReactInstanceWin::OnDebuggerAttach() noexcept {
  m_updateUI();
}

void ReactInstanceWin::DrainJSCallQueue() noexcept {
  // Handle all items in the queue one by one.
  for (;;) {
    JSCallEntry entry; // To avoid callJSFunction under the lock
    {
      std::scoped_lock lock{m_mutex};
      if (m_state == ReactInstanceState::Loaded && !m_jsCallQueue.empty()) {
        entry = std::move(m_jsCallQueue.front());
        m_jsCallQueue.pop_front();
      } else {
        break;
      }
    }

    if (auto instance = m_instance.LoadWithLock()) {
      instance->callJSFunction(std::move(entry.ModuleName), std::move(entry.MethodName), std::move(entry.Args));
    }
  }
}

void ReactInstanceWin::AbandonJSCallQueue() noexcept {
  std::deque<JSCallEntry> jsCallQueue; // To avoid destruction under the lock
  {
    std::scoped_lock lock{m_mutex};
    if (m_state == ReactInstanceState::HasError || m_state == ReactInstanceState::Unloaded) {
      jsCallQueue = std::move(m_jsCallQueue);
    }
  }
}

void ReactInstanceWin::CallJsFunction(
    std::string &&moduleName,
    std::string &&method,
    folly::dynamic &&params) noexcept {
  bool shouldCall{false}; // To call callJSFunction outside of lock
  {
    std::scoped_lock lock{m_mutex};
    if (m_state == ReactInstanceState::Loaded && m_jsCallQueue.empty()) {
      shouldCall = true;
    } else if (
        m_state == ReactInstanceState::Loading || m_state == ReactInstanceState::WaitingForDebugger ||
        (m_state == ReactInstanceState::Loaded && !m_jsCallQueue.empty())) {
      m_jsCallQueue.push_back(JSCallEntry{std::move(moduleName), std::move(method), std::move(params)});
    }
    // otherwise ignore the call
  }

  if (shouldCall) {
    if (auto instance = m_instance.LoadWithLock()) {
      instance->callJSFunction(std::move(moduleName), std::move(method), std::move(params));
    }
  }
}

void ReactInstanceWin::DispatchEvent(int64_t viewTag, std::string &&eventName, folly::dynamic &&eventData) noexcept {
  folly::dynamic params = folly::dynamic::array(viewTag, std::move(eventName), std::move(eventData));
  CallJsFunction("RCTEventEmitter", "receiveEvent", std::move(params));
}

winrt::Microsoft::ReactNative::JsiRuntime ReactInstanceWin::JsiRuntime() noexcept {
  std::shared_ptr<Microsoft::JSI::RuntimeHolderLazyInit> jsiRuntimeHolder;
  {
    std::scoped_lock lock{m_mutex};
    if (m_jsiRuntime) {
      return m_jsiRuntime;
    } else {
      jsiRuntimeHolder = m_jsiRuntimeHolder;
    }
  }

  auto jsiRuntime = jsiRuntimeHolder ? jsiRuntimeHolder->getRuntime() : nullptr;

  {
    std::scoped_lock lock{m_mutex};
    if (!m_jsiRuntime && jsiRuntime) {
      // Set only if other thread did not do it yet.
      m_jsiRuntime =
          winrt::Microsoft::ReactNative::implementation::JsiRuntime::GetOrCreate(jsiRuntimeHolder, jsiRuntime);
    }

    return m_jsiRuntime;
  }
}

std::shared_ptr<facebook::react::Instance> ReactInstanceWin::GetInnerInstance() noexcept {
  return m_instance.LoadWithLock();
}

bool ReactInstanceWin::IsLoaded() const noexcept {
  return m_state == ReactInstanceState::Loaded;
}

void ReactInstanceWin::AttachMeasuredRootView(
    facebook::react::IReactRootView *rootView,
    const winrt::Microsoft::ReactNative::JSValueArgWriter &initialProps,
    bool useFabric) noexcept {
#ifndef CORE_ABI
  if (State() == ReactInstanceState::HasError)
    return;

  int64_t rootTag = -1;

#ifdef USE_FABRIC
  if (useFabric && !m_useWebDebugger) {
    auto uiManager = ::Microsoft::ReactNative::FabricUIManager::FromProperties(
        winrt::Microsoft::ReactNative::ReactPropertyBag(m_reactContext->Properties()));

    auto rootTag = Microsoft::ReactNative::getNextRootViewTag();
    rootView->SetTag(rootTag);
    uiManager->startSurface(rootView, rootTag, rootView->JSComponentName(), DynamicWriter::ToDynamic(initialProps));

  } else
#endif
  {
    if (auto uiManager = Microsoft::ReactNative::GetNativeUIManager(*m_reactContext).lock()) {
      rootTag = uiManager->AddMeasuredRootView(rootView);
      rootView->SetTag(rootTag);
    } else {
      assert(false);
    }

    std::string jsMainModuleName = rootView->JSComponentName();
    folly::dynamic params = folly::dynamic::array(
        std::move(jsMainModuleName),
        folly::dynamic::object("initialProps", DynamicWriter::ToDynamic(initialProps))("rootTag", rootTag)(
            "fabric", false));
    CallJsFunction("AppRegistry", "runApplication", std::move(params));
  }
#endif
}

void ReactInstanceWin::DetachRootView(facebook::react::IReactRootView *rootView, bool useFabric) noexcept {
  if (State() == ReactInstanceState::HasError)
    return;

  auto rootTag = rootView->GetTag();
  folly::dynamic params = folly::dynamic::array(rootTag);

#ifdef USE_FABRIC
  if (useFabric && !m_useWebDebugger) {
    auto uiManager = ::Microsoft::ReactNative::FabricUIManager::FromProperties(
        winrt::Microsoft::ReactNative::ReactPropertyBag(m_reactContext->Properties()));
    uiManager->stopSurface(static_cast<facebook::react::SurfaceId>(rootTag));

    CallJsFunction("ReactFabric", "unmountComponentAtNode", std::move(params));
  } else
#endif
  {
    CallJsFunction("AppRegistry", "unmountApplicationComponentAtRootTag", std::move(params));
  }

  // Give the JS thread time to finish executing
  m_jsMessageThread.Load()->runOnQueueSync([]() {});
}

Mso::CntPtr<IReactInstanceInternal> MakeReactInstance(
    IReactHost &reactHost,
    ReactOptions &&options,
    Mso::Promise<void> &&whenCreated,
    Mso::Promise<void> &&whenLoaded,
    Mso::VoidFunctor &&updateUI) noexcept {
  return Mso::Make<ReactInstanceWin, IReactInstanceInternal>(
      reactHost, std::move(options), std::move(whenCreated), std::move(whenLoaded), std::move(updateUI));
}

#if defined(USE_V8)
std::string ReactInstanceWin::getApplicationTempFolder() {
  auto local = winrt::Windows::Storage::ApplicationData::Current().TemporaryFolder().Path();

  return Microsoft::Common::Unicode::Utf16ToUtf8(local.c_str(), local.size()) + "\\";
}
#endif

bool ReactInstanceWin::UseWebDebugger() const noexcept {
  return m_useWebDebugger;
}

bool ReactInstanceWin::UseFastRefresh() const noexcept {
  return m_isFastReloadEnabled;
}

bool ReactInstanceWin::UseDirectDebugger() const noexcept {
  return m_useDirectDebugger;
}

bool ReactInstanceWin::DebuggerBreakOnNextLine() const noexcept {
  return m_debuggerBreakOnNextLine;
}

uint16_t ReactInstanceWin::DebuggerPort() const noexcept {
  return m_options.DeveloperSettings.DebuggerPort;
}

std::string ReactInstanceWin::DebugBundlePath() const noexcept {
  return m_options.DeveloperSettings.SourceBundleName.empty() ? m_options.Identity
                                                              : m_options.DeveloperSettings.SourceBundleName;
}

std::string ReactInstanceWin::BundleRootPath() const noexcept {
  return m_options.BundleRootPath.empty() ? "ms-appx:///Bundle/" : m_options.BundleRootPath;
}

std::string ReactInstanceWin::SourceBundleHost() const noexcept {
  return m_options.DeveloperSettings.SourceBundleHost.empty() ? facebook::react::DevServerHelper::DefaultPackagerHost
                                                              : m_options.DeveloperSettings.SourceBundleHost;
}

uint16_t ReactInstanceWin::SourceBundlePort() const noexcept {
  return m_options.DeveloperSettings.SourceBundlePort ? m_options.DeveloperSettings.SourceBundlePort
                                                      : facebook::react::DevServerHelper::DefaultPackagerPort;
}

bool ReactInstanceWin::RequestInlineSourceMap() const noexcept {
  return m_options.DeveloperSettings.RequestInlineSourceMap;
}

JSIEngine ReactInstanceWin::JsiEngine() const noexcept {
  return m_options.JsiEngine();
}

std::string ReactInstanceWin::JavaScriptBundleFile() const noexcept {
  return m_options.Identity;
}

bool ReactInstanceWin::UseDeveloperSupport() const noexcept {
  return m_options.UseDeveloperSupport();
}

Mso::React::IReactContext &ReactInstanceWin::GetReactContext() const noexcept {
  return *m_reactContext;
}

} // namespace Mso::React<|MERGE_RESOLUTION|>--- conflicted
+++ resolved
@@ -680,10 +680,6 @@
   m_instance.Exchange(std::make_shared<facebook::react::Instance>());
 
   winrt::Microsoft::ReactNative::IReactNotificationService service = m_reactContext->Notifications();
-<<<<<<< HEAD
-  auto scheduler = Mso::MakeJSCallInvokerScheduler(
-      service,
-=======
   Mso::DispatchQueueSettings queueSettings{};
   queueSettings.TaskStarting = [service](Mso::DispatchQueue const &) noexcept {
     service.SendNotification(
@@ -703,7 +699,6 @@
   };
   auto scheduler = Mso::MakeJSCallInvokerScheduler(
       queueSettings,
->>>>>>> 04e7a462
       m_instance.Load()->getJSCallInvoker(),
       Mso::MakeWeakMemberFunctor(this, &ReactInstanceWin::OnError),
       Mso::Copy(m_whenDestroyed));
