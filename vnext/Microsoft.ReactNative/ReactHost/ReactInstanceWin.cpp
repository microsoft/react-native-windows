--- conflicted
+++ resolved
@@ -449,11 +449,8 @@
                   strongThis->m_reactContext->Properties());
           devSettings->waitingForDebuggerCallback = GetWaitingForDebuggerCallback();
           devSettings->debuggerAttachCallback = GetDebuggerAttachCallback();
-<<<<<<< HEAD
           devSettings->enableDefaultCrashHandler = m_options.EnableDefaultCrashHandler();
-=======
           devSettings->bundleAppId = BundleAppId();
->>>>>>> 11f34031
           devSettings->showDevMenuCallback = [weakThis]() noexcept {
             if (auto strongThis = weakThis.GetStrongPtr()) {
               strongThis->m_uiQueue->Post(
