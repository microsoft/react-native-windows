// Copyright (c) Microsoft Corporation.
// Licensed under the MIT License.

#include "ReactInstanceWin.h"
#include "MoveOnCopy.h"
#include "MsoUtils.h"

#include <Base/CoreNativeModules.h>
#include <Threading/MessageDispatchQueue.h>
#include <Threading/MessageQueueThreadFactory.h>
#include <comUtil/qiCast.h>

#ifndef CORE_ABI
#include <XamlUIService.h>
#endif
#include "ReactErrorProvider.h"

#include "Microsoft.ReactNative/IReactNotificationService.h"
#include "NativeModules.h"
#include "NativeModulesProvider.h"
#include "Unicode.h"

#ifdef USE_FABRIC
#include <Fabric/FabricUIManagerModule.h>
#include <SchedulerSettings.h>
#endif
#include <JSCallInvokerScheduler.h>
#include <QuirkSettings.h>
#include <Shared/DevServerHelper.h>
#include <Views/ViewManager.h>
#include <base/CoreNativeModules.h>
#include <dispatchQueue/dispatchQueue.h>
#include "DynamicWriter.h"
#ifndef CORE_ABI
#include "ConfigureBundlerDlg.h"
#include "DevMenu.h"
#endif
#include "IReactContext.h"
#include "IReactDispatcher.h"
#ifndef CORE_ABI
#include "Modules/AccessibilityInfoModule.h"
#include "Modules/AlertModule.h"
#include "Modules/AppStateModule.h"
#include "Modules/AppThemeModuleUwp.h"
#include "Modules/ClipboardModule.h"
#endif
#include "Modules/DevSettingsModule.h"
#ifndef CORE_ABI
#include <Modules/ImageViewManagerModule.h>
#include "Modules/DeviceInfoModule.h"
#include "Modules/I18nManagerModule.h"
#include "Modules/LinkingManagerModule.h"
#include "Modules/LogBoxModule.h"
#include "Modules/NativeUIManager.h"
#include "Modules/PaperUIManagerModule.h"
#endif
#include "Modules/ReactRootViewTagGenerator.h"

#ifndef CORE_ABI
#include <Utils/UwpPreparedScriptStore.h>
#include <Utils/UwpScriptStore.h>
#endif

#include "HermesRuntimeHolder.h"

#if defined(USE_V8)
#include <winrt/Windows.Storage.h>
#include "BaseScriptStoreImpl.h"
#include "V8JSIRuntimeHolder.h"
#endif // USE_V8

#include "RedBox.h"

#include <tuple>
#include "ChakraRuntimeHolder.h"

#include "JsiApi.h"
#include "ReactCoreInjection.h"

namespace Microsoft::ReactNative {

void AddStandardViewManagers(
    std::vector<std::unique_ptr<Microsoft::ReactNative::IViewManager>> &viewManagers,
    const Mso::React::IReactContext &context) noexcept;

std::shared_ptr<facebook::react::IUIManager> CreateUIManager2(
    Mso::React::IReactContext *context,
    std::vector<Microsoft::ReactNative::IViewManager> &&viewManagers) noexcept;

} // namespace Microsoft::ReactNative

using namespace winrt::Microsoft::ReactNative;

namespace Mso::React {

//=============================================================================================
// LoadedCallbackGuard ensures that the OnReactInstanceLoaded is always called.
// It calls OnReactInstanceLoaded in destructor with a cancellation error.
// If loading was previously succeeded this call with an error code is ignored.
//=============================================================================================

struct LoadedCallbackGuard {
  LoadedCallbackGuard(ReactInstanceWin &reactInstance) noexcept : m_reactInstance{&reactInstance} {}

  LoadedCallbackGuard(const LoadedCallbackGuard &other) = delete;
  LoadedCallbackGuard &operator=(const LoadedCallbackGuard &other) = delete;

  LoadedCallbackGuard(LoadedCallbackGuard &&other) = default;
  LoadedCallbackGuard &operator=(LoadedCallbackGuard &&other) = default;

  ~LoadedCallbackGuard() noexcept {
    if (m_reactInstance) {
      m_reactInstance->OnReactInstanceLoaded(Mso::CancellationErrorProvider().MakeErrorCode(true));
    }
  }

 private:
  Mso::CntPtr<ReactInstanceWin> m_reactInstance;
};

struct BridgeUIBatchInstanceCallback final : public facebook::react::InstanceCallback {
  BridgeUIBatchInstanceCallback(Mso::WeakPtr<ReactInstanceWin> wkInstance) : m_wkInstance(wkInstance) {}
  virtual ~BridgeUIBatchInstanceCallback() = default;
  void onBatchComplete() override {
    if (auto instance = m_wkInstance.GetStrongPtr()) {
      if (instance->IsLoaded()) {
        if (instance->UseWebDebugger()) {
          // While using a CxxModule for UIManager (which we do when running under webdebugger)
          // We need to post the batch complete to the NativeQueue to ensure that the UIManager
          // has posted everything from this batch into its queue before we complete the batch.
          instance->m_jsDispatchQueue.Load().Post([wkInstance = m_wkInstance]() {
            if (auto instance = wkInstance.GetStrongPtr()) {
              instance->m_batchingUIThread->runOnQueue([wkInstance]() {
                if (auto instance = wkInstance.GetStrongPtr()) {
                  auto propBag = ReactPropertyBag(instance->m_reactContext->Properties());
                  if (auto callback = propBag.Get(winrt::Microsoft::ReactNative::implementation::ReactCoreInjection::
                                                      UIBatchCompleteCallbackProperty())) {
                    (*callback)(instance->m_reactContext->Properties());
                  }
#ifndef CORE_ABI
                  if (auto uiManager = Microsoft::ReactNative::GetNativeUIManager(*instance->m_reactContext).lock()) {
                    uiManager->onBatchComplete();
                  }
#endif
                }
              });

              // For UWP we use a batching message queue to optimize the usage
              // of the CoreDispatcher.  Win32 already has an optimized queue.
              facebook::react::BatchingMessageQueueThread *batchingUIThread =
                  static_cast<facebook::react::BatchingMessageQueueThread *>(instance->m_batchingUIThread.get());
              if (batchingUIThread != nullptr) {
                batchingUIThread->onBatchComplete();
              }
            }
          });
        } else {
          instance->m_batchingUIThread->runOnQueue([wkInstance = m_wkInstance]() {
            if (auto instance = wkInstance.GetStrongPtr()) {
              auto propBag = ReactPropertyBag(instance->m_reactContext->Properties());
              if (auto callback = propBag.Get(winrt::Microsoft::ReactNative::implementation::ReactCoreInjection::
                                                  UIBatchCompleteCallbackProperty())) {
                (*callback)(instance->m_reactContext->Properties());
              }
#ifndef CORE_ABI
              if (auto uiManager = Microsoft::ReactNative::GetNativeUIManager(*instance->m_reactContext).lock()) {
                uiManager->onBatchComplete();
              }
#endif
            }
          });
          // For UWP we use a batching message queue to optimize the usage
          // of the CoreDispatcher.  Win32 already has an optimized queue.
          facebook::react::BatchingMessageQueueThread *batchingUIThread =
              static_cast<facebook::react::BatchingMessageQueueThread *>(instance->m_batchingUIThread.get());
          if (batchingUIThread != nullptr) {
            batchingUIThread->onBatchComplete();
          }
        }
      }
    }
  }
  void incrementPendingJSCalls() override {}
  void decrementPendingJSCalls() override {}

  Mso::WeakPtr<ReactInstanceWin> m_wkInstance;
  Mso::CntPtr<Mso::React::ReactContext> m_context;
  std::weak_ptr<facebook::react::MessageQueueThread> m_uiThread;
};

//=============================================================================================
// ReactInstanceWin implementation
//=============================================================================================

ReactInstanceWin::ReactInstanceWin(
    IReactHost &reactHost,
    ReactOptions const &options,
    Mso::Promise<void> &&whenCreated,
    Mso::Promise<void> &&whenLoaded,
    Mso::VoidFunctor &&updateUI) noexcept
    : Super{reactHost.NativeQueue()},
      m_weakReactHost{&reactHost},
      m_options{options},
      m_whenCreated{std::move(whenCreated)},
      m_isFastReloadEnabled(options.UseFastRefresh()),
      m_isLiveReloadEnabled(options.UseLiveReload()),
      m_updateUI{std::move(updateUI)},
      m_useWebDebugger(options.UseWebDebugger()),
      m_useDirectDebugger(options.UseDirectDebugger()),
      m_debuggerBreakOnNextLine(options.DebuggerBreakOnNextLine()),
      m_reactContext{Mso::Make<ReactContext>(
          this,
          options.Properties,
          winrt::make<implementation::ReactNotificationService>(options.Notifications))} {
  // As soon as the bundle is loaded or failed to load, we set the m_whenLoaded promise value in JS queue.
  // It then synchronously raises the OnInstanceLoaded event in the JS queue.
  // Then, we notify the ReactHost about the load event in the internal queue.
  m_whenLoaded.AsFuture()
      .Then<Mso::Executors::Inline>(
          [onLoaded = m_options.OnInstanceLoaded, reactContext = m_reactContext](Mso::Maybe<void> &&value) noexcept {
            auto errCode = value.IsError() ? value.TakeError() : Mso::ErrorCode();
            if (onLoaded) {
              onLoaded.Get()->Invoke(reactContext, errCode);
            }
            return Mso::Maybe<void>(errCode);
          })
      .Then(Queue(), [whenLoaded = std::move(whenLoaded)](Mso::Maybe<void> &&value) noexcept {
        whenLoaded.SetValue(std::move(value));
      });

  // When the JS queue is shutdown, we set the m_whenDestroyed promise value as the last work item in the JS queue.
  // No JS queue work can be done after that for the instance.
  // The promise continuation synchronously calls the OnInstanceDestroyed event.
  // Then, the Destroy() method returns the m_whenDestroyedResult future to ReactHost to handle instance destruction.
  m_whenDestroyedResult =
      m_whenDestroyed.AsFuture().Then<Mso::Executors::Inline>([whenLoaded = m_whenLoaded,
                                                               onDestroyed = m_options.OnInstanceDestroyed,
                                                               reactContext = m_reactContext]() noexcept {
        whenLoaded.TryCancel(); // It only has an effect if whenLoaded was not set before
        if (onDestroyed) {
          onDestroyed.Get()->Invoke(reactContext);
        }
      });

  // We notify the ReactHost immediately that the instance is created, but the
  // OnInstanceCreated event is raised only after the internal react-native instance is ready and
  // it starts handling JS queue work items.
  m_whenCreated.SetValue();
}

ReactInstanceWin::~ReactInstanceWin() noexcept {}

void ReactInstanceWin::LoadModules(
    const std::shared_ptr<winrt::Microsoft::ReactNative::NativeModulesProvider> &nativeModulesProvider,
    const std::shared_ptr<winrt::Microsoft::ReactNative::TurboModulesProvider> &turboModulesProvider) noexcept {
  auto registerTurboModule = [this, &nativeModulesProvider, &turboModulesProvider](
                                 const wchar_t *name, const ReactModuleProvider &provider) noexcept {
    if (m_options.UseWebDebugger()) {
      nativeModulesProvider->AddModuleProvider(name, provider);
    } else {
      turboModulesProvider->AddModuleProvider(name, provider, false);
    }
  };

#ifdef USE_FABRIC
  if (!m_options.UseWebDebugger()) {
    registerTurboModule(
        L"FabricUIManagerBinding",
        winrt::Microsoft::ReactNative::MakeModuleProvider<::Microsoft::ReactNative::FabricUIManager>());
  }
#endif

#ifndef CORE_ABI
  registerTurboModule(
      L"UIManager",
      // TODO: Use MakeTurboModuleProvider after it satisfies ReactNativeSpecs::UIManagerSpec
      winrt::Microsoft::ReactNative::MakeModuleProvider<::Microsoft::ReactNative::UIManager>());

  registerTurboModule(
      L"AccessibilityInfo",
      winrt::Microsoft::ReactNative::MakeTurboModuleProvider<::Microsoft::ReactNative::AccessibilityInfo>());

  registerTurboModule(
      L"Alert", winrt::Microsoft::ReactNative::MakeTurboModuleProvider<::Microsoft::ReactNative::Alert>());

  registerTurboModule(
      L"AppState", winrt::Microsoft::ReactNative::MakeTurboModuleProvider<::Microsoft::ReactNative::AppState>());

  registerTurboModule(
      L"AppTheme", winrt::Microsoft::ReactNative::MakeTurboModuleProvider<::Microsoft::ReactNative::AppTheme>());

  registerTurboModule(
      L"LogBox", winrt::Microsoft::ReactNative::MakeTurboModuleProvider<::Microsoft::ReactNative::LogBox>());

  registerTurboModule(
      L"Clipboard", winrt::Microsoft::ReactNative::MakeTurboModuleProvider<::Microsoft::ReactNative::Clipboard>());

  registerTurboModule(
      L"DeviceInfo", winrt::Microsoft::ReactNative::MakeTurboModuleProvider<::Microsoft::ReactNative::DeviceInfo>());

  registerTurboModule(
      L"ImageLoader", winrt::Microsoft::ReactNative::MakeTurboModuleProvider<::Microsoft::ReactNative::ImageLoader>());
#endif

  registerTurboModule(
      L"DevSettings", winrt::Microsoft::ReactNative::MakeTurboModuleProvider<::Microsoft::ReactNative::DevSettings>());

#ifndef CORE_ABI
  registerTurboModule(
      L"I18nManager", winrt::Microsoft::ReactNative::MakeTurboModuleProvider<::Microsoft::ReactNative::I18nManager>());

  registerTurboModule(
      L"LinkingManager",
      winrt::Microsoft::ReactNative::MakeTurboModuleProvider<::Microsoft::ReactNative::LinkingManager>());

#endif
}

//! Initialize() is called from the native queue.
void ReactInstanceWin::Initialize() noexcept {
  InitJSMessageThread();
  InitNativeMessageThread();
  InitUIMessageThread();

#ifndef CORE_ABI
  // InitUIManager uses m_legacyReactInstance
  InitUIManager();

  Microsoft::ReactNative::DevMenuManager::InitDevMenu(m_reactContext, [weakReactHost = m_weakReactHost]() noexcept {
    Microsoft::ReactNative::ShowConfigureBundlerDialog(weakReactHost);
  });
#endif

  m_uiQueue->Post([this, weakThis = Mso::WeakPtr{this}]() noexcept {
    // Objects that must be created on the UI thread
    if (auto strongThis = weakThis.GetStrongPtr()) {
#ifndef CORE_ABI
      Microsoft::ReactNative::AppThemeHolder::InitAppThemeHolder(strongThis->GetReactContext());
      Microsoft::ReactNative::I18nManager::InitI18nInfo(
          winrt::Microsoft::ReactNative::ReactPropertyBag(strongThis->Options().Properties));
      strongThis->m_appearanceListener = Mso::Make<Microsoft::ReactNative::AppearanceChangeListener>(
          strongThis->GetReactContext(), *(strongThis->m_uiQueue));
      Microsoft::ReactNative::DeviceInfoHolder::InitDeviceInfoHolder(strongThis->GetReactContext());
#endif

      strongThis->Queue().Post([this, weakThis]() noexcept {
        if (auto strongThis = weakThis.GetStrongPtr()) {
          // auto cxxModulesProviders = GetCxxModuleProviders();

          auto devSettings = std::make_shared<facebook::react::DevSettings>();
          devSettings->useJITCompilation = m_options.EnableJITCompilation;
          devSettings->sourceBundleHost = SourceBundleHost();
          devSettings->sourceBundlePort = SourceBundlePort();
          devSettings->debugBundlePath = DebugBundlePath();
          devSettings->liveReloadCallback = GetLiveReloadCallback();
          devSettings->errorCallback = GetErrorCallback();
          devSettings->loggingCallback = GetLoggingCallback();
          m_redboxHandler = devSettings->redboxHandler = std::move(GetRedBoxHandler());
          devSettings->useDirectDebugger = m_useDirectDebugger;
          devSettings->debuggerBreakOnNextLine = m_debuggerBreakOnNextLine;
          devSettings->debuggerPort = m_options.DeveloperSettings.DebuggerPort;
          devSettings->debuggerRuntimeName = m_options.DeveloperSettings.DebuggerRuntimeName;
          devSettings->useWebDebugger = m_useWebDebugger;
          devSettings->useFastRefresh = m_isFastReloadEnabled;
          devSettings->bundleRootPath = BundleRootPath();

          devSettings->waitingForDebuggerCallback = GetWaitingForDebuggerCallback();
          devSettings->debuggerAttachCallback = GetDebuggerAttachCallback();

#ifndef CORE_ABI
          devSettings->showDevMenuCallback = [weakThis]() noexcept {
            if (auto strongThis = weakThis.GetStrongPtr()) {
              strongThis->m_uiQueue->Post([context = strongThis->m_reactContext]() {
                Microsoft::ReactNative::DevMenuManager::Show(context->Properties());
              });
            }
          };
#endif

#ifdef CORE_ABI
          std::vector<facebook::react::NativeModuleDescription> cxxModules;
#else
          // Acquire default modules and then populate with custom modules.
          // Note that some of these have custom thread affinity.
          std::vector<facebook::react::NativeModuleDescription> cxxModules = Microsoft::ReactNative::GetCoreModules(
              m_batchingUIThread, m_jsMessageThread.Load(), std::move(m_appearanceListener), m_reactContext);
#endif
<<<<<<< HEAD
        case JSIEngine::V8:
#if defined(USE_V8)
        {
          uint32_t length{0};
          if (GetCurrentPackageFullName(&length, nullptr) != APPMODEL_ERROR_NO_PACKAGE) {
            preparedScriptStore =
                std::make_unique<facebook::react::BasePreparedScriptStoreImpl>(getApplicationTempFolder());
          } else {
            char tempPath[MAX_PATH];
            if (GetTempPathA(MAX_PATH, tempPath)) {
              preparedScriptStore = std::make_unique<facebook::react::BasePreparedScriptStoreImpl>(tempPath);
            }
          }
        }
          devSettings->jsiRuntimeHolder = std::make_shared<facebook::react::V8JSIRuntimeHolder>(
              devSettings, m_jsMessageThread.Load(), std::move(scriptStore), std::move(preparedScriptStore));
          break;
=======

          auto nmp = std::make_shared<winrt::Microsoft::ReactNative::NativeModulesProvider>();

          LoadModules(nmp, m_options.TurboModuleProvider);

          auto modules = nmp->GetModules(m_reactContext, m_jsMessageThread.Load());
          cxxModules.insert(
              cxxModules.end(), std::make_move_iterator(modules.begin()), std::make_move_iterator(modules.end()));

          if (m_options.ModuleProvider != nullptr) {
            std::vector<facebook::react::NativeModuleDescription> customCxxModules =
                m_options.ModuleProvider->GetModules(m_reactContext, m_jsMessageThread.Load());
            cxxModules.insert(std::end(cxxModules), std::begin(customCxxModules), std::end(customCxxModules));
          }

          std::unique_ptr<facebook::jsi::ScriptStore> scriptStore = nullptr;
          std::unique_ptr<facebook::jsi::PreparedScriptStore> preparedScriptStore = nullptr;

          switch (m_options.JsiEngine()) {
            case JSIEngine::Hermes:
              devSettings->jsiRuntimeHolder =
                  std::make_shared<facebook::react::HermesRuntimeHolder>(devSettings, m_jsMessageThread.Load());
              devSettings->inlineSourceMap = false;
              break;
            case JSIEngine::V8:
#if defined(USE_V8)
#ifndef CORE_ABI
              preparedScriptStore =
                  std::make_unique<facebook::react::BasePreparedScriptStoreImpl>(getApplicationLocalFolder());
#endif // CORE_ABI
              devSettings->jsiRuntimeHolder = std::make_shared<facebook::react::V8JSIRuntimeHolder>(
                  devSettings, m_jsMessageThread.Load(), std::move(scriptStore), std::move(preparedScriptStore));
              break;
#endif // USE_V8
            case JSIEngine::Chakra:
#ifndef CORE_ABI
              if (m_options.EnableByteCodeCaching || !m_options.ByteCodeFileUri.empty()) {
                scriptStore = std::make_unique<Microsoft::ReactNative::UwpScriptStore>();
                preparedScriptStore = std::make_unique<Microsoft::ReactNative::UwpPreparedScriptStore>(
                    winrt::to_hstring(m_options.ByteCodeFileUri));
              }
>>>>>>> 5c8d2ce5
#endif
              devSettings->jsiRuntimeHolder = std::make_shared<Microsoft::JSI::ChakraRuntimeHolder>(
                  devSettings, m_jsMessageThread.Load(), std::move(scriptStore), std::move(preparedScriptStore));
              break;
          }

          m_jsiRuntimeHolder = devSettings->jsiRuntimeHolder;

          try {
            // We need to keep the instance wrapper alive as its destruction shuts down the native queue.
            m_options.TurboModuleProvider->SetReactContext(
                winrt::make<implementation::ReactContext>(Mso::Copy(m_reactContext)));
            auto bundleRootPath = devSettings->bundleRootPath;
            auto instanceWrapper = facebook::react::CreateReactInstance(
                std::shared_ptr<facebook::react::Instance>(strongThis->m_instance.Load()),
                std::move(bundleRootPath), // bundleRootPath
                std::move(cxxModules),
                m_options.TurboModuleProvider,
                std::make_unique<BridgeUIBatchInstanceCallback>(weakThis),
                m_jsMessageThread.Load(),
                m_nativeMessageThread.Load(),
                std::move(devSettings));

            m_instanceWrapper.Exchange(std::move(instanceWrapper));

            // The InstanceCreated event can be used to augment the JS environment for all JS code.  So it needs to be
            // triggered before any platform JS code is run. Using m_jsMessageThread instead of jsDispatchQueue avoids
            // waiting for the JSCaller which can delay the event until after certain JS code has already run
            m_jsMessageThread.Load()->runOnQueue(
                [onCreated = m_options.OnInstanceCreated, reactContext = m_reactContext]() noexcept {
                  if (onCreated) {
                    onCreated.Get()->Invoke(reactContext);
                  }
                });

#ifdef USE_FABRIC
            // Eagerly init the FabricUI binding
            if (!m_options.UseWebDebugger()) {
              Microsoft::ReactNative::SchedulerSettings::SetRuntimeExecutor(
                  winrt::Microsoft::ReactNative::ReactPropertyBag(m_reactContext->Properties()),
                  m_instanceWrapper.Load()->GetInstance()->getRuntimeExecutor());
              m_options.TurboModuleProvider->getModule("FabricUIManagerBinding", m_instance.Load()->getJSCallInvoker());
            }
#endif

            LoadJSBundles();

            if (UseDeveloperSupport() && State() != ReactInstanceState::HasError) {
              folly::dynamic params = folly::dynamic::array(
                  STRING(RN_PLATFORM),
                  DebugBundlePath(),
                  SourceBundleHost(),
                  SourceBundlePort(),
                  m_isFastReloadEnabled,
                  "ws");
              m_instance.Load()->callJSFunction("HMRClient", "setup", std::move(params));
            }

          } catch (std::exception &e) {
            OnErrorWithMessage(e.what());
            OnErrorWithMessage("UwpReactInstance: Failed to create React Instance.");
          } catch (winrt::hresult_error const &e) {
            OnErrorWithMessage(Microsoft::Common::Unicode::Utf16ToUtf8(e.message().c_str(), e.message().size()));
            OnErrorWithMessage("UwpReactInstance: Failed to create React Instance.");
          } catch (...) {
            OnErrorWithMessage("UwpReactInstance: Failed to create React Instance.");
          }
        }
      });
    };
  });
}

void ReactInstanceWin::LoadJSBundles() noexcept {
  //
  // We use m_jsMessageThread to load JS bundles synchronously. In that case we only load
  // them if the m_jsMessageThread is not shut down (quitSynchronous() is not called).
  // After the load we call OnReactInstanceLoaded callback on native queue.
  //
  // Note that the instance could be destroyed while we are loading JS Bundles.
  // Though, the JS engine is not destroyed until this work item is not finished.
  // Thus, we check the m_isDestroyed flag to see if we should do an early exit.
  // Also, since we have to guarantee that the OnReactInstanceLoaded callback is called before
  // the OnReactInstanceDestroyed callback, the OnReactInstanceLoaded is called right before the
  // OnReactInstanceDestroyed callback in the Destroy() method. In that case any OnReactInstanceLoaded
  // calls after we finish this JS message queue work item is ignored.
  //
  // The LoadedCallbackGuard is used for the case when runOnQueue does not execute the lambda
  // before destroying it. It may happen if the m_jsMessageThread is already shutdown.
  // In that case, the LoadedCallbackGuard notifies about cancellation by calling OnReactInstanceLoaded.
  // The OnReactInstanceLoaded internally only accepts the first call and ignores others.
  //

  if (m_useWebDebugger || m_isFastReloadEnabled) {
    // Getting bundle from the packager, so do everything async.
    auto instanceWrapper = m_instanceWrapper.LoadWithLock();
    instanceWrapper->loadBundle(Mso::Copy(JavaScriptBundleFile()));

    m_jsMessageThread.Load()->runOnQueue(
        [weakThis = Mso::WeakPtr{this},
         loadCallbackGuard = Mso::MakeMoveOnCopyWrapper(LoadedCallbackGuard{*this})]() noexcept {
          if (auto strongThis = weakThis.GetStrongPtr()) {
            if (strongThis->State() != ReactInstanceState::HasError) {
              strongThis->OnReactInstanceLoaded(Mso::ErrorCode{});
            }
          }
        });
  } else {
    m_jsMessageThread.Load()->runOnQueue(
        [weakThis = Mso::WeakPtr{this},
         loadCallbackGuard = Mso::MakeMoveOnCopyWrapper(LoadedCallbackGuard{*this})]() noexcept {
          if (auto strongThis = weakThis.GetStrongPtr()) {
            auto instance = strongThis->m_instance.LoadWithLock();
            auto instanceWrapper = strongThis->m_instanceWrapper.LoadWithLock();
            if (!instance || !instanceWrapper) {
              return;
            }

            try {
              instanceWrapper->loadBundleSync(Mso::Copy(strongThis->JavaScriptBundleFile()));
              if (strongThis->State() != ReactInstanceState::HasError) {
                strongThis->OnReactInstanceLoaded(Mso::ErrorCode{});
              }
            } catch (...) {
              strongThis->OnReactInstanceLoaded(Mso::ExceptionErrorProvider().MakeErrorCode(std::current_exception()));
            }
          }
        });
  }
}

void ReactInstanceWin::OnReactInstanceLoaded(const Mso::ErrorCode &errorCode) noexcept {
  bool isLoadedExpected = false;
  if (m_isLoaded.compare_exchange_strong(isLoadedExpected, true)) {
    if (!errorCode) {
      m_state = ReactInstanceState::Loaded;
      m_whenLoaded.SetValue();
      DrainJSCallQueue();
    } else {
      m_state = ReactInstanceState::HasError;
      m_whenLoaded.SetError(errorCode);
      OnError(errorCode);
    }
  }
}

Mso::Future<void> ReactInstanceWin::Destroy() noexcept {
  // This method must be called from the native queue.
  VerifyIsInQueueElseCrash();

  if (m_isDestroyed) {
    return m_whenDestroyedResult;
  }

  m_isDestroyed = true;
  m_state = ReactInstanceState::Unloaded;
  AbandonJSCallQueue();

  // Make sure that the instance is not destroyed yet
  if (auto instance = m_instance.Exchange(nullptr)) {
    {
      // Release the JSI runtime
      std::scoped_lock lock{m_mutex};
      m_jsiRuntimeHolder = nullptr;
      m_jsiRuntime = nullptr;
    }
    // Release the message queues before the ui manager and instance.
    m_nativeMessageThread.Exchange(nullptr);
    m_jsMessageThread.Exchange(nullptr);
    m_instanceWrapper.Exchange(nullptr);
    m_jsDispatchQueue.Exchange(nullptr);
  }

  return m_whenDestroyedResult;
}

const ReactOptions &ReactInstanceWin::Options() const noexcept {
  return m_options;
}

ReactInstanceState ReactInstanceWin::State() const noexcept {
  return m_state;
}

void ReactInstanceWin::InitJSMessageThread() noexcept {
  m_instance.Exchange(std::make_shared<facebook::react::Instance>());

  auto scheduler = Mso::MakeJSCallInvokerScheduler(
      m_instance.Load()->getJSCallInvoker(),
      Mso::MakeWeakMemberFunctor(this, &ReactInstanceWin::OnError),
      Mso::Copy(m_whenDestroyed));
  auto jsDispatchQueue = Mso::DispatchQueue::MakeCustomQueue(Mso::CntPtr(scheduler));

  auto jsDispatcher =
      winrt::make<winrt::Microsoft::ReactNative::implementation::ReactDispatcher>(Mso::Copy(jsDispatchQueue));
  m_options.Properties.Set(ReactDispatcherHelper::JSDispatcherProperty(), jsDispatcher);

  m_jsMessageThread.Exchange(qi_cast<Mso::IJSCallInvokerQueueScheduler>(scheduler.Get())->GetMessageQueue());
  m_jsDispatchQueue.Exchange(std::move(jsDispatchQueue));
}

void ReactInstanceWin::InitNativeMessageThread() noexcept {
  // Native queue was already given us in constructor.
  m_nativeMessageThread.Exchange(
      std::make_shared<MessageDispatchQueue>(Queue(), Mso::MakeWeakMemberFunctor(this, &ReactInstanceWin::OnError)));
}

void ReactInstanceWin::InitUIMessageThread() noexcept {
  // Native queue was already given us in constructor.

  m_uiQueue = winrt::Microsoft::ReactNative::implementation::ReactDispatcher::GetUIDispatchQueue2(m_options.Properties);
  VerifyElseCrashSz(m_uiQueue, "No UI Dispatcher provided");
  m_uiMessageThread.Exchange(std::make_shared<MessageDispatchQueue2>(
      *m_uiQueue, Mso::MakeWeakMemberFunctor(this, &ReactInstanceWin::OnError)));

  auto batchingUIThread = Microsoft::ReactNative::MakeBatchingQueueThread(m_uiMessageThread.Load());
  m_batchingUIThread = batchingUIThread;

  ReactPropertyBag(m_reactContext->Properties())
      .Set(
          winrt::Microsoft::ReactNative::implementation::ReactCoreInjection::PostToUIBatchingQueueProperty(),
          [wkBatchingUIThread = std::weak_ptr<facebook::react::BatchingMessageQueueThread>(batchingUIThread)](
              winrt::Microsoft::ReactNative::ReactDispatcherCallback const &callback) {
            if (auto batchingUIThread = wkBatchingUIThread.lock()) {
              batchingUIThread->runOnQueue(callback);
            }
          });

  m_jsDispatchQueue.Load().Post(
      [batchingUIThread, instance = std::weak_ptr<facebook::react::Instance>(m_instance.Load())]() noexcept {
        batchingUIThread->decoratedNativeCallInvokerReady(instance);
      });
}

#ifndef CORE_ABI
void ReactInstanceWin::InitUIManager() noexcept {
  std::vector<std::unique_ptr<Microsoft::ReactNative::IViewManager>> viewManagers;

  // Custom view managers
  if (m_options.ViewManagerProvider) {
    viewManagers = m_options.ViewManagerProvider->GetViewManagers(m_reactContext);
  }

  Microsoft::ReactNative::AddStandardViewManagers(viewManagers, *m_reactContext);

  auto uiManagerSettings =
      std::make_unique<Microsoft::ReactNative::UIManagerSettings>(m_batchingUIThread, std::move(viewManagers));
  Microsoft::ReactNative::UIManager::SetSettings(m_reactContext->Properties(), std::move(uiManagerSettings));

  m_reactContext->Properties().Set(
      implementation::XamlUIService::XamlUIServiceProperty().Handle(),
      winrt::make<implementation::XamlUIService>(m_reactContext));
}
#endif

facebook::react::NativeLoggingHook ReactInstanceWin::GetLoggingCallback() noexcept {
  if (m_options.OnLogging) {
    return [logCallback = m_options.OnLogging](facebook::react::RCTLogLevel logLevel, const char *message) {
      logCallback(static_cast<LogLevel>(logLevel), message);
    };
  } else {
    // When no logging callback was specified, use a default one in DEBUG builds
#if DEBUG
    return [telemetryTag{JavaScriptBundleFile()}](facebook::react::RCTLogLevel logLevel, const char *message) {
      std::ostringstream ss;
      ss << "ReactNative ['" << telemetryTag << "'] (";
      switch (logLevel) {
        case facebook::react::RCTLogLevel::Trace:
          ss << "trace";
          break;
        case facebook::react::RCTLogLevel::Info:
          ss << "info";
          break;
        case facebook::react::RCTLogLevel::Warning:
          ss << "warning";
          break;
        case facebook::react::RCTLogLevel::Error:
          ss << "error";
          break;
        case facebook::react::RCTLogLevel::Fatal:
          ss << "fatal";
          break;
      }
      ss << "): '" << message << "'\n";
      OutputDebugStringA(ss.str().c_str());
    };
#else
    return facebook::react::NativeLoggingHook{};
#endif
  }
}

std::shared_ptr<IRedBoxHandler> ReactInstanceWin::GetRedBoxHandler() noexcept {
  if (m_options.RedBoxHandler) {
    return m_options.RedBoxHandler;
#ifndef CORE_ABI
  } else if (UseDeveloperSupport()) {
    auto localWkReactHost = m_weakReactHost;
    return CreateDefaultRedBoxHandler(std::move(localWkReactHost), *m_uiQueue);
#endif
  } else {
    return {};
  }
}

std::function<void()> ReactInstanceWin::GetLiveReloadCallback() noexcept {
  // Live reload is enabled if we provide a callback function.
  if (m_isLiveReloadEnabled || m_isFastReloadEnabled) {
    return Mso::MakeWeakMemberStdFunction(this, &ReactInstanceWin::OnLiveReload);
  }
  return std::function<void()>{};
}

std::string ReactInstanceWin::GetBytecodeFileName() noexcept {
  // use bytecode caching if enabled and not debugging
  // (ChakraCore debugging does not work when bytecode caching is enabled)
  // TODO: implement
  // bool useByteCode = Mso::React::BytecodeOptimizationEnabled() && !m_options.DeveloperSettings.UseDirectDebugger;
  // return useByteCode ? Mso::React::GetBytecodeFilePath(m_options.Identity) : "";
  return "";
}

std::function<void(std::string)> ReactInstanceWin::GetErrorCallback() noexcept {
  return Mso::MakeWeakMemberStdFunction(this, &ReactInstanceWin::OnErrorWithMessage);
}

void ReactInstanceWin::OnErrorWithMessage(const std::string &errorMessage) noexcept {
  OnError(Mso::React::ReactErrorProvider().MakeErrorCode(Mso::React::ReactError{errorMessage.c_str()}));
}

void ReactInstanceWin::OnError(const Mso::ErrorCode &errorCode) noexcept {
  m_state = ReactInstanceState::HasError;
  AbandonJSCallQueue();

  if (m_redboxHandler && m_redboxHandler->isDevSupportEnabled()) {
    ErrorInfo errorInfo;
    errorInfo.Message = errorCode.ToString();
    errorInfo.Id = 0;
    m_redboxHandler->showNewError(std::move(errorInfo), ErrorType::Native);
  }

  InvokeInQueue([this, errorCode]() noexcept { m_options.OnError(errorCode); });

  m_updateUI();
}

void ReactInstanceWin::OnLiveReload() noexcept {
  if (auto reactHost = m_weakReactHost.GetStrongPtr()) {
    reactHost->ReloadInstance();
  }
}

std::function<void()> ReactInstanceWin::GetWaitingForDebuggerCallback() noexcept {
  if (m_useWebDebugger) {
    return Mso::MakeWeakMemberStdFunction(this, &ReactInstanceWin::OnWaitingForDebugger);
  }

  return {};
}

void ReactInstanceWin::OnWaitingForDebugger() noexcept {
  auto state = m_state.load();
  while (state == ReactInstanceState::Loading) {
    if (m_state.compare_exchange_weak(state, ReactInstanceState::WaitingForDebugger)) {
      break;
    }
  }

  m_updateUI();
}

std::function<void()> ReactInstanceWin::GetDebuggerAttachCallback() noexcept {
  if (m_useWebDebugger) {
    return Mso::MakeWeakMemberStdFunction(this, &ReactInstanceWin::OnDebuggerAttach);
  }

  return {};
}

void ReactInstanceWin::OnDebuggerAttach() noexcept {
  m_updateUI();
}

void ReactInstanceWin::DrainJSCallQueue() noexcept {
  // Handle all items in the queue one by one.
  for (;;) {
    JSCallEntry entry; // To avoid callJSFunction under the lock
    {
      std::scoped_lock lock{m_mutex};
      if (m_state == ReactInstanceState::Loaded && !m_jsCallQueue.empty()) {
        entry = std::move(m_jsCallQueue.front());
        m_jsCallQueue.pop_front();
      } else {
        break;
      }
    }

    if (auto instance = m_instance.LoadWithLock()) {
      instance->callJSFunction(std::move(entry.ModuleName), std::move(entry.MethodName), std::move(entry.Args));
    }
  }
}

void ReactInstanceWin::AbandonJSCallQueue() noexcept {
  std::deque<JSCallEntry> jsCallQueue; // To avoid destruction under the lock
  {
    std::scoped_lock lock{m_mutex};
    if (m_state == ReactInstanceState::HasError || m_state == ReactInstanceState::Unloaded) {
      jsCallQueue = std::move(m_jsCallQueue);
    }
  }
}

void ReactInstanceWin::CallJsFunction(
    std::string &&moduleName,
    std::string &&method,
    folly::dynamic &&params) noexcept {
  bool shouldCall{false}; // To call callJSFunction outside of lock
  {
    std::scoped_lock lock{m_mutex};
    if (m_state == ReactInstanceState::Loaded && m_jsCallQueue.empty()) {
      shouldCall = true;
    } else if (
        m_state == ReactInstanceState::Loading || m_state == ReactInstanceState::WaitingForDebugger ||
        (m_state == ReactInstanceState::Loaded && !m_jsCallQueue.empty())) {
      m_jsCallQueue.push_back(JSCallEntry{std::move(moduleName), std::move(method), std::move(params)});
    }
    // otherwise ignore the call
  }

  if (shouldCall) {
    if (auto instance = m_instance.LoadWithLock()) {
      instance->callJSFunction(std::move(moduleName), std::move(method), std::move(params));
    }
  }
}

void ReactInstanceWin::DispatchEvent(int64_t viewTag, std::string &&eventName, folly::dynamic &&eventData) noexcept {
  folly::dynamic params = folly::dynamic::array(viewTag, std::move(eventName), std::move(eventData));
  CallJsFunction("RCTEventEmitter", "receiveEvent", std::move(params));
}

winrt::Microsoft::ReactNative::JsiRuntime ReactInstanceWin::JsiRuntime() noexcept {
  std::shared_ptr<Microsoft::JSI::RuntimeHolderLazyInit> jsiRuntimeHolder;
  {
    std::scoped_lock lock{m_mutex};
    if (m_jsiRuntime) {
      return m_jsiRuntime;
    } else {
      jsiRuntimeHolder = m_jsiRuntimeHolder;
    }
  }

  auto jsiRuntime = jsiRuntimeHolder ? jsiRuntimeHolder->getRuntime() : nullptr;

  {
    std::scoped_lock lock{m_mutex};
    if (!m_jsiRuntime && jsiRuntime) {
      // Set only if other thread did not do it yet.
      m_jsiRuntime =
          winrt::Microsoft::ReactNative::implementation::JsiRuntime::GetOrCreate(jsiRuntimeHolder, jsiRuntime);
    }

    return m_jsiRuntime;
  }
}

std::shared_ptr<facebook::react::Instance> ReactInstanceWin::GetInnerInstance() noexcept {
  return m_instance.LoadWithLock();
}

bool ReactInstanceWin::IsLoaded() const noexcept {
  return m_state == ReactInstanceState::Loaded;
}

void ReactInstanceWin::AttachMeasuredRootView(
    facebook::react::IReactRootView *rootView,
    const winrt::Microsoft::ReactNative::JSValueArgWriter &initialProps,
    bool useFabric) noexcept {
#ifndef CORE_ABI
  if (State() == ReactInstanceState::HasError)
    return;

  int64_t rootTag = -1;

#ifdef USE_FABRIC
  if (useFabric && !m_useWebDebugger) {
    auto uiManager = ::Microsoft::ReactNative::FabricUIManager::FromProperties(
        winrt::Microsoft::ReactNative::ReactPropertyBag(m_reactContext->Properties()));

    auto rootTag = Microsoft::ReactNative::getNextRootViewTag();
    rootView->SetTag(rootTag);
    uiManager->startSurface(rootView, rootTag, rootView->JSComponentName(), DynamicWriter::ToDynamic(initialProps));

  } else
#endif
  {
    if (auto uiManager = Microsoft::ReactNative::GetNativeUIManager(*m_reactContext).lock()) {
      rootTag = uiManager->AddMeasuredRootView(rootView);
      rootView->SetTag(rootTag);
    } else {
      assert(false);
    }

    std::string jsMainModuleName = rootView->JSComponentName();
    folly::dynamic params = folly::dynamic::array(
        std::move(jsMainModuleName),
        folly::dynamic::object("initialProps", DynamicWriter::ToDynamic(initialProps))("rootTag", rootTag)(
            "fabric", false));
    CallJsFunction("AppRegistry", "runApplication", std::move(params));
  }
#endif
}

void ReactInstanceWin::DetachRootView(facebook::react::IReactRootView *rootView, bool useFabric) noexcept {
  if (State() == ReactInstanceState::HasError)
    return;

  auto rootTag = rootView->GetTag();
  folly::dynamic params = folly::dynamic::array(rootTag);

#ifdef USE_FABRIC
  if (useFabric && !m_useWebDebugger) {
    auto uiManager = ::Microsoft::ReactNative::FabricUIManager::FromProperties(
        winrt::Microsoft::ReactNative::ReactPropertyBag(m_reactContext->Properties()));
    uiManager->stopSurface(static_cast<facebook::react::SurfaceId>(rootTag));

    CallJsFunction("ReactFabric", "unmountComponentAtNode", std::move(params));
  } else
#endif
  {
    CallJsFunction("AppRegistry", "unmountApplicationComponentAtRootTag", std::move(params));
  }

  // Give the JS thread time to finish executing
  m_jsMessageThread.Load()->runOnQueueSync([]() {});
}

Mso::CntPtr<IReactInstanceInternal> MakeReactInstance(
    IReactHost &reactHost,
    ReactOptions &&options,
    Mso::Promise<void> &&whenCreated,
    Mso::Promise<void> &&whenLoaded,
    Mso::VoidFunctor &&updateUI) noexcept {
  return Mso::Make<ReactInstanceWin, IReactInstanceInternal>(
      reactHost, std::move(options), std::move(whenCreated), std::move(whenLoaded), std::move(updateUI));
}

#if defined(USE_V8)
std::string ReactInstanceWin::getApplicationTempFolder() {
  auto local = winrt::Windows::Storage::ApplicationData::Current().TemporaryFolder().Path();

  return Microsoft::Common::Unicode::Utf16ToUtf8(local.c_str(), local.size()) + "\\";
}
#endif

bool ReactInstanceWin::UseWebDebugger() const noexcept {
  return m_useWebDebugger;
}

bool ReactInstanceWin::UseFastRefresh() const noexcept {
  return m_isFastReloadEnabled;
}

bool ReactInstanceWin::UseDirectDebugger() const noexcept {
  return m_useDirectDebugger;
}

bool ReactInstanceWin::DebuggerBreakOnNextLine() const noexcept {
  return m_debuggerBreakOnNextLine;
}

uint16_t ReactInstanceWin::DebuggerPort() const noexcept {
  return m_options.DeveloperSettings.DebuggerPort;
}

std::string ReactInstanceWin::DebugBundlePath() const noexcept {
  return m_options.DeveloperSettings.SourceBundleName.empty() ? m_options.Identity
                                                              : m_options.DeveloperSettings.SourceBundleName;
}

std::string ReactInstanceWin::BundleRootPath() const noexcept {
  return m_options.BundleRootPath.empty() ? "ms-appx:///Bundle/" : m_options.BundleRootPath;
}

std::string ReactInstanceWin::SourceBundleHost() const noexcept {
  return m_options.DeveloperSettings.SourceBundleHost.empty() ? facebook::react::DevServerHelper::DefaultPackagerHost
                                                              : m_options.DeveloperSettings.SourceBundleHost;
}

uint16_t ReactInstanceWin::SourceBundlePort() const noexcept {
  return m_options.DeveloperSettings.SourceBundlePort ? m_options.DeveloperSettings.SourceBundlePort
                                                      : facebook::react::DevServerHelper::DefaultPackagerPort;
}

JSIEngine ReactInstanceWin::JsiEngine() const noexcept {
  return m_options.JsiEngine();
}

std::string ReactInstanceWin::JavaScriptBundleFile() const noexcept {
  return m_options.Identity;
}

bool ReactInstanceWin::UseDeveloperSupport() const noexcept {
  return m_options.UseDeveloperSupport();
}

Mso::React::IReactContext &ReactInstanceWin::GetReactContext() const noexcept {
  return *m_reactContext;
}

} // namespace Mso::React<|MERGE_RESOLUTION|>--- conflicted
+++ resolved
@@ -8,6 +8,7 @@
 #include <Base/CoreNativeModules.h>
 #include <Threading/MessageDispatchQueue.h>
 #include <Threading/MessageQueueThreadFactory.h>
+#include <appModel.h>
 #include <comUtil/qiCast.h>
 
 #ifndef CORE_ABI
@@ -385,8 +386,31 @@
           std::vector<facebook::react::NativeModuleDescription> cxxModules = Microsoft::ReactNative::GetCoreModules(
               m_batchingUIThread, m_jsMessageThread.Load(), std::move(m_appearanceListener), m_reactContext);
 #endif
-<<<<<<< HEAD
-        case JSIEngine::V8:
+
+          auto nmp = std::make_shared<winrt::Microsoft::ReactNative::NativeModulesProvider>();
+
+          LoadModules(nmp, m_options.TurboModuleProvider);
+
+          auto modules = nmp->GetModules(m_reactContext, m_jsMessageThread.Load());
+          cxxModules.insert(
+              cxxModules.end(), std::make_move_iterator(modules.begin()), std::make_move_iterator(modules.end()));
+
+          if (m_options.ModuleProvider != nullptr) {
+            std::vector<facebook::react::NativeModuleDescription> customCxxModules =
+                m_options.ModuleProvider->GetModules(m_reactContext, m_jsMessageThread.Load());
+            cxxModules.insert(std::end(cxxModules), std::begin(customCxxModules), std::end(customCxxModules));
+          }
+
+          std::unique_ptr<facebook::jsi::ScriptStore> scriptStore = nullptr;
+          std::unique_ptr<facebook::jsi::PreparedScriptStore> preparedScriptStore = nullptr;
+
+          switch (m_options.JsiEngine()) {
+            case JSIEngine::Hermes:
+              devSettings->jsiRuntimeHolder =
+                  std::make_shared<facebook::react::HermesRuntimeHolder>(devSettings, m_jsMessageThread.Load());
+              devSettings->inlineSourceMap = false;
+              break;
+            case JSIEngine::V8:
 #if defined(USE_V8)
         {
           uint32_t length{0};
@@ -400,40 +424,6 @@
             }
           }
         }
-          devSettings->jsiRuntimeHolder = std::make_shared<facebook::react::V8JSIRuntimeHolder>(
-              devSettings, m_jsMessageThread.Load(), std::move(scriptStore), std::move(preparedScriptStore));
-          break;
-=======
-
-          auto nmp = std::make_shared<winrt::Microsoft::ReactNative::NativeModulesProvider>();
-
-          LoadModules(nmp, m_options.TurboModuleProvider);
-
-          auto modules = nmp->GetModules(m_reactContext, m_jsMessageThread.Load());
-          cxxModules.insert(
-              cxxModules.end(), std::make_move_iterator(modules.begin()), std::make_move_iterator(modules.end()));
-
-          if (m_options.ModuleProvider != nullptr) {
-            std::vector<facebook::react::NativeModuleDescription> customCxxModules =
-                m_options.ModuleProvider->GetModules(m_reactContext, m_jsMessageThread.Load());
-            cxxModules.insert(std::end(cxxModules), std::begin(customCxxModules), std::end(customCxxModules));
-          }
-
-          std::unique_ptr<facebook::jsi::ScriptStore> scriptStore = nullptr;
-          std::unique_ptr<facebook::jsi::PreparedScriptStore> preparedScriptStore = nullptr;
-
-          switch (m_options.JsiEngine()) {
-            case JSIEngine::Hermes:
-              devSettings->jsiRuntimeHolder =
-                  std::make_shared<facebook::react::HermesRuntimeHolder>(devSettings, m_jsMessageThread.Load());
-              devSettings->inlineSourceMap = false;
-              break;
-            case JSIEngine::V8:
-#if defined(USE_V8)
-#ifndef CORE_ABI
-              preparedScriptStore =
-                  std::make_unique<facebook::react::BasePreparedScriptStoreImpl>(getApplicationLocalFolder());
-#endif // CORE_ABI
               devSettings->jsiRuntimeHolder = std::make_shared<facebook::react::V8JSIRuntimeHolder>(
                   devSettings, m_jsMessageThread.Load(), std::move(scriptStore), std::move(preparedScriptStore));
               break;
@@ -445,7 +435,6 @@
                 preparedScriptStore = std::make_unique<Microsoft::ReactNative::UwpPreparedScriptStore>(
                     winrt::to_hstring(m_options.ByteCodeFileUri));
               }
->>>>>>> 5c8d2ce5
 #endif
               devSettings->jsiRuntimeHolder = std::make_shared<Microsoft::JSI::ChakraRuntimeHolder>(
                   devSettings, m_jsMessageThread.Load(), std::move(scriptStore), std::move(preparedScriptStore));
