// Copyright (c) Microsoft Corporation. All rights reserved.
// Licensed under the MIT License.

#pragma once

#include "IReactInstanceInternal.h"
#include "ReactNativeHeaders.h"
#include "React_win.h"
#include "activeObject/activeObject.h"

#include <Modules/AppThemeModuleUwp.h>
#include <Modules/AppearanceModule.h>
#include <Modules/I18nManagerModule.h>
#include "UwpReactInstanceProxy.h"

#include <tuple>

namespace Mso::React {

static_assert(
    static_cast<int32_t>(facebook::react::RCTLogLevel::Trace) == static_cast<int32_t>(LogLevel::Trace),
    "LogLevel::Trace value must match");
static_assert(
    static_cast<int32_t>(facebook::react::RCTLogLevel::Info) == static_cast<int32_t>(LogLevel::Info),
    "LogLevel::Info value must match");
static_assert(
    static_cast<int32_t>(facebook::react::RCTLogLevel::Warning) == static_cast<int32_t>(LogLevel::Warning),
    "LogLevel::Warning value must match");
static_assert(
    static_cast<int32_t>(facebook::react::RCTLogLevel::Error) == static_cast<int32_t>(LogLevel::Error),
    "LogLevel::Error value must match");
static_assert(
    static_cast<int32_t>(facebook::react::RCTLogLevel::Fatal) == static_cast<int32_t>(LogLevel::Fatal),
    "LogLevel::Fatal value must match");

class ReactInstanceWin;

class ReactContext final : public Mso::UnknownObject<IReactContext> {
 public:
  ReactContext(
      Mso::WeakPtr<ReactInstanceWin> &&reactInstance,
<<<<<<< HEAD
      winrt::Microsoft::ReactNative::IReactPropertyBag const &properties) noexcept;

 public: // IReactContext
  winrt::Microsoft::ReactNative::IReactPropertyBag Properties() noexcept override;
=======
      winrt::Microsoft::ReactNative::IReactPropertyBag const &properties,
      winrt::Microsoft::ReactNative::IReactNotificationService const &notifications) noexcept;

  // ReactContext may have longer lifespan than ReactInstance.
  // The ReactInstance uses the Destroy method to enforce the ReactContext cleaup
  // when the ReactInstance is destroyed.
  void Destroy() noexcept;

 public: // IReactContext
  winrt::Microsoft::ReactNative::IReactPropertyBag Properties() noexcept override;
  winrt::Microsoft::ReactNative::IReactNotificationService Notifications() noexcept override;
>>>>>>> 80d1a406
  void CallJSFunction(std::string &&module, std::string &&method, folly::dynamic &&params) noexcept override;
  void DispatchEvent(int64_t viewTag, std::string &&eventName, folly::dynamic &&eventData) noexcept override;

 private:
  Mso::WeakPtr<ReactInstanceWin> m_reactInstance;
  winrt::Microsoft::ReactNative::IReactPropertyBag m_properties;
<<<<<<< HEAD
=======
  winrt::Microsoft::ReactNative::IReactNotificationService m_notifications;
>>>>>>> 80d1a406
};

//! ReactInstance implementation for Windows that is managed by ReactHost.
class ReactInstanceWin final : public Mso::ActiveObject<IReactInstanceInternal, ILegacyReactInstance> {
  using Super = ActiveObjectType;

 public: // IReactInstance
  const ReactOptions &Options() const noexcept override;
  ReactInstanceState State() const noexcept override;

 public: // IReactInstanceInternal
  Mso::Future<void> Destroy() noexcept override;

 public: // ILegacyReactInstance
  void CallJsFunction(std::string &&moduleName, std::string &&method, folly::dynamic &&params) noexcept override;
  void DispatchEvent(int64_t viewTag, std::string &&eventName, folly::dynamic &&eventData) noexcept override;
  facebook::react::INativeUIManager *NativeUIManager() noexcept override;
  std::shared_ptr<facebook::react::Instance> GetInnerInstance() noexcept override;
  std::string GetBundleRootPath() noexcept override;
  std::shared_ptr<react::uwp::IReactInstance> UwpReactInstance() noexcept override;
  void AttachMeasuredRootView(
      facebook::react::IReactRootView *rootView,
      folly::dynamic &&initialProps) noexcept override;
  void DetachRootView(facebook::react::IReactRootView *rootView) noexcept override;

 private:
  friend MakePolicy;
  // UwpReactInstance(
  //    const std::shared_ptr<facebook::react::NativeModuleProvider> &moduleProvider,
  //    const std::shared_ptr<ViewManagerProvider> &viewManagerProvider = nullptr);
  ReactInstanceWin(
      IReactHost &reactHost,
      ReactOptions const &options,
      Mso::Promise<void> &&whenCreated,
      Mso::Promise<void> &&whenLoaded,
      Mso::VoidFunctor &&updateUI) noexcept;
  void Initialize() noexcept override;
  ~ReactInstanceWin() override;

 private:
  void LoadJSBundles() noexcept;
  void InitJSMessageThread() noexcept;
  void InitNativeMessageThread() noexcept;
  void InitUIMessageThread() noexcept;
  void InitUIManager() noexcept;
  std::string GetBytecodeFileName() noexcept;
  std::string GetDebugHost() noexcept;
  std::string GetSourceBundleHost() noexcept;
  std::string GetSourceBundlePort() noexcept;
  std::function<void()> GetLiveReloadCallback() noexcept;
  std::function<void(std::string)> GetErrorCallback() noexcept;
  facebook::react::NativeLoggingHook GetLoggingCallback() noexcept;
  std::shared_ptr<Mso::React::IRedBoxHandler> GetRedBoxHandler() noexcept;
  std::function<void()> GetWaitingForDebuggerCallback() noexcept;
  std::function<void()> GetDebuggerAttachCallback() noexcept;

  void OnError(const Mso::ErrorCode &errorcode) noexcept;
  void OnErrorWithMessage(const std::string &errorMessage) noexcept;
  void OnLiveReload() noexcept;
  void OnWaitingForDebugger() noexcept;
  void OnDebuggerAttach() noexcept;

  friend struct LoadedCallbackGuard;
  void OnReactInstanceLoaded(const Mso::ErrorCode &errorCode) noexcept;

  void DrainJSCallQueue() noexcept;
  void AbandonJSCallQueue() noexcept;

  struct JSCallEntry {
    std::string ModuleName;
    std::string MethodName;
    folly::dynamic Args;
  };

#if defined(USE_V8)
  static std::string getApplicationLocalFolder();
#endif

 private: // immutable fields
  const Mso::WeakPtr<IReactHost> m_weakReactHost;
  const ReactOptions m_options;
  const Mso::Promise<void> m_whenCreated;
  const Mso::Promise<void> m_whenLoaded;
  const Mso::Promise<void> m_whenDestroyed;
  const std::shared_ptr<react::uwp::UwpReactInstanceProxy> m_legacyInstance;
  const Mso::VoidFunctor m_updateUI;

  const Mso::CntPtr<ReactContext> m_reactContext;

  std::atomic<bool> m_isLoaded{false};
  std::atomic<bool> m_isDestroyed{false};
  std::atomic<bool> m_isRekaInitialized{false};

 private: // fields controlled by mutex
  mutable std::mutex m_mutex;

  const Mso::ActiveReadableField<Mso::DispatchQueue> m_jsDispatchQueue{Queue(), m_mutex};

  const Mso::ActiveReadableField<std::shared_ptr<facebook::react::MessageQueueThread>> m_jsMessageThread{Queue(),
                                                                                                         m_mutex};
  const Mso::ActiveReadableField<std::shared_ptr<facebook::react::MessageQueueThread>> m_nativeMessageThread{Queue(),
                                                                                                             m_mutex};
  const Mso::ActiveReadableField<std::shared_ptr<facebook::react::MessageQueueThread>> m_uiMessageThread{Queue(),
                                                                                                         m_mutex};
  const Mso::ActiveReadableField<std::shared_ptr<facebook::react::IUIManager>> m_uiManager{Queue(), m_mutex};

  const Mso::ActiveReadableField<std::shared_ptr<facebook::react::InstanceWrapper>> m_instanceWrapper{Queue(), m_mutex};
  const Mso::ActiveReadableField<std::shared_ptr<facebook::react::Instance>> m_instance{Queue(), m_mutex};
  std::atomic<ReactInstanceState> m_state{ReactInstanceState::Loading};

  std::shared_ptr<facebook::react::MessageQueueThread> m_batchingUIThread;

  std::shared_ptr<react::uwp::IReactInstance> m_legacyReactInstance;
  std::shared_ptr<IRedBoxHandler> m_redboxHandler;
  std::shared_ptr<react::uwp::AppTheme> m_appTheme;
  Mso::CntPtr<react::uwp::AppearanceChangeListener> m_appearanceListener;
  std::string m_bundleRootPath;
  Mso::DispatchQueue m_uiQueue;
<<<<<<< HEAD
=======
  std::deque<JSCallEntry> m_jsCallQueue;
>>>>>>> 80d1a406
};

} // namespace Mso::React<|MERGE_RESOLUTION|>--- conflicted
+++ resolved
@@ -8,9 +8,11 @@
 #include "React_win.h"
 #include "activeObject/activeObject.h"
 
+#include <Modules/AppStateModuleUwp.h>
 #include <Modules/AppThemeModuleUwp.h>
 #include <Modules/AppearanceModule.h>
-#include <Modules/I18nManagerModule.h>
+#include <Modules/DeviceInfoModule.h>
+#include <ReactUWP/Modules/I18nModule.h>
 #include "UwpReactInstanceProxy.h"
 
 #include <tuple>
@@ -39,34 +41,16 @@
  public:
   ReactContext(
       Mso::WeakPtr<ReactInstanceWin> &&reactInstance,
-<<<<<<< HEAD
       winrt::Microsoft::ReactNative::IReactPropertyBag const &properties) noexcept;
 
  public: // IReactContext
   winrt::Microsoft::ReactNative::IReactPropertyBag Properties() noexcept override;
-=======
-      winrt::Microsoft::ReactNative::IReactPropertyBag const &properties,
-      winrt::Microsoft::ReactNative::IReactNotificationService const &notifications) noexcept;
-
-  // ReactContext may have longer lifespan than ReactInstance.
-  // The ReactInstance uses the Destroy method to enforce the ReactContext cleaup
-  // when the ReactInstance is destroyed.
-  void Destroy() noexcept;
-
- public: // IReactContext
-  winrt::Microsoft::ReactNative::IReactPropertyBag Properties() noexcept override;
-  winrt::Microsoft::ReactNative::IReactNotificationService Notifications() noexcept override;
->>>>>>> 80d1a406
   void CallJSFunction(std::string &&module, std::string &&method, folly::dynamic &&params) noexcept override;
   void DispatchEvent(int64_t viewTag, std::string &&eventName, folly::dynamic &&eventData) noexcept override;
 
  private:
   Mso::WeakPtr<ReactInstanceWin> m_reactInstance;
   winrt::Microsoft::ReactNative::IReactPropertyBag m_properties;
-<<<<<<< HEAD
-=======
-  winrt::Microsoft::ReactNative::IReactNotificationService m_notifications;
->>>>>>> 80d1a406
 };
 
 //! ReactInstance implementation for Windows that is managed by ReactHost.
@@ -180,15 +164,14 @@
   std::shared_ptr<facebook::react::MessageQueueThread> m_batchingUIThread;
 
   std::shared_ptr<react::uwp::IReactInstance> m_legacyReactInstance;
+  std::shared_ptr<react::uwp::DeviceInfo> m_deviceInfo;
+  std::shared_ptr<facebook::react::AppState> m_appState;
   std::shared_ptr<IRedBoxHandler> m_redboxHandler;
   std::shared_ptr<react::uwp::AppTheme> m_appTheme;
   Mso::CntPtr<react::uwp::AppearanceChangeListener> m_appearanceListener;
   std::string m_bundleRootPath;
   Mso::DispatchQueue m_uiQueue;
-<<<<<<< HEAD
-=======
   std::deque<JSCallEntry> m_jsCallQueue;
->>>>>>> 80d1a406
 };
 
 } // namespace Mso::React