// Copyright (c) Microsoft Corporation.
// Licensed under the MIT license.

#include "JSCallInvokerScheduler.h"
#include <ReactCommon/CallInvoker.h>
#include <Threading/MessageDispatchQueue.h>
#include <cxxreact/MessageQueueThread.h>
#include "eventWaitHandle/eventWaitHandle.h"

namespace Mso {

struct JSCallInvokerScheduler
    : Mso::UnknownObject<Mso::RefCountStrategy::WeakRef, IDispatchQueueScheduler, IJSCallInvokerQueueScheduler> {
  JSCallInvokerScheduler(
<<<<<<< HEAD
      const winrt::Microsoft::ReactNative::IReactNotificationService &notificationService,
=======
      const Mso::DispatchQueueSettings &settings,
>>>>>>> 04e7a462
      std::shared_ptr<facebook::react::CallInvoker> &&callInvoker,
      Mso::Functor<void(const Mso::ErrorCode &)> &&errorHandler,
      Mso::Promise<void> &&whenQuit) noexcept;
  ~JSCallInvokerScheduler() noexcept override;

 public:
  // IDispatchQueueScheduler
  void IntializeScheduler(Mso::WeakPtr<IDispatchQueueService> &&queue) noexcept override;
  bool HasThreadAccess() noexcept override;
  bool IsSerial() noexcept override;
  void Post() noexcept override;
  void Shutdown() noexcept override;
  void AwaitTermination() noexcept override;

  // IJSCallInvokerQueueScheduler
  std::shared_ptr<facebook::react::MessageQueueThread> GetMessageQueue() noexcept override;

 private:
  std::shared_ptr<Mso::React::MessageDispatchQueue> m_jsMessageThread;

  Mso::WeakPtr<IDispatchQueueService> m_queue;
  std::shared_ptr<facebook::react::CallInvoker> m_callInvoker;
};

std::shared_ptr<facebook::react::MessageQueueThread> JSCallInvokerScheduler::GetMessageQueue() noexcept {
  return m_jsMessageThread;
}

//=============================================================================
// JSCallInvokerScheduler implementation
//=============================================================================

JSCallInvokerScheduler::JSCallInvokerScheduler(
<<<<<<< HEAD
    const winrt::Microsoft::ReactNative::IReactNotificationService &notificationService,
=======
    const Mso::DispatchQueueSettings &settings,
>>>>>>> 04e7a462
    std::shared_ptr<facebook::react::CallInvoker> &&callInvoker,
    Mso::Functor<void(const Mso::ErrorCode &)> &&errorHandler,
    Mso::Promise<void> &&whenQuit) noexcept
    : m_callInvoker(callInvoker) {
  m_jsMessageThread = std::make_shared<Mso::React::MessageDispatchQueue>(
<<<<<<< HEAD
      Mso::DispatchQueue::MakeLooperQueue(notificationService), std::move(errorHandler), std::move(whenQuit));
=======
      Mso::DispatchQueue::MakeLooperQueue(settings), std::move(errorHandler), std::move(whenQuit));
>>>>>>> 04e7a462
}

JSCallInvokerScheduler::~JSCallInvokerScheduler() noexcept {
  AwaitTermination();
}

void JSCallInvokerScheduler::IntializeScheduler(Mso::WeakPtr<IDispatchQueueService> &&queue) noexcept {
  m_queue = std::move(queue);
}

bool JSCallInvokerScheduler::HasThreadAccess() noexcept {
  return m_jsMessageThread->DispatchQueue().HasThreadAccess();
}

bool JSCallInvokerScheduler::IsSerial() noexcept {
  return true;
}

void JSCallInvokerScheduler::Post() noexcept {
  m_jsMessageThread->DispatchQueue().Post([wkThis = Mso::WeakPtr<JSCallInvokerScheduler>(this)]() {
    if (auto stringThis = wkThis.GetStrongPtr()) {
      if (auto queue = stringThis->m_queue.GetStrongPtr()) {
        Mso::DispatchTask task;
        if (queue->TryDequeTask(task)) {
          stringThis->m_callInvoker->invokeAsync(std::move(task));
        }
      }
    }
  });
}

void JSCallInvokerScheduler::Shutdown() noexcept {
  m_jsMessageThread->DispatchQueue().Shutdown(PendingTaskAction::Complete);
}

void JSCallInvokerScheduler::AwaitTermination() noexcept {
  m_jsMessageThread->DispatchQueue().AwaitTermination();
}

Mso::CntPtr<IDispatchQueueScheduler> MakeJSCallInvokerScheduler(
<<<<<<< HEAD
    const winrt::Microsoft::ReactNative::IReactNotificationService &notificationService,
=======
    const Mso::DispatchQueueSettings &settings,
>>>>>>> 04e7a462
    std::shared_ptr<facebook::react::CallInvoker> &&callInvoker,
    Mso::Functor<void(const Mso::ErrorCode &)> &&errorHandler,
    Mso::Promise<void> &&whenQuit) noexcept {
  return Mso::Make<JSCallInvokerScheduler, IDispatchQueueScheduler>(
<<<<<<< HEAD
      notificationService, std::move(callInvoker), std::move(errorHandler), std::move(whenQuit));
=======
      settings, std::move(callInvoker), std::move(errorHandler), std::move(whenQuit));
>>>>>>> 04e7a462
}

} // namespace Mso<|MERGE_RESOLUTION|>--- conflicted
+++ resolved
@@ -12,11 +12,7 @@
 struct JSCallInvokerScheduler
     : Mso::UnknownObject<Mso::RefCountStrategy::WeakRef, IDispatchQueueScheduler, IJSCallInvokerQueueScheduler> {
   JSCallInvokerScheduler(
-<<<<<<< HEAD
-      const winrt::Microsoft::ReactNative::IReactNotificationService &notificationService,
-=======
       const Mso::DispatchQueueSettings &settings,
->>>>>>> 04e7a462
       std::shared_ptr<facebook::react::CallInvoker> &&callInvoker,
       Mso::Functor<void(const Mso::ErrorCode &)> &&errorHandler,
       Mso::Promise<void> &&whenQuit) noexcept;
@@ -50,21 +46,13 @@
 //=============================================================================
 
 JSCallInvokerScheduler::JSCallInvokerScheduler(
-<<<<<<< HEAD
-    const winrt::Microsoft::ReactNative::IReactNotificationService &notificationService,
-=======
     const Mso::DispatchQueueSettings &settings,
->>>>>>> 04e7a462
     std::shared_ptr<facebook::react::CallInvoker> &&callInvoker,
     Mso::Functor<void(const Mso::ErrorCode &)> &&errorHandler,
     Mso::Promise<void> &&whenQuit) noexcept
     : m_callInvoker(callInvoker) {
   m_jsMessageThread = std::make_shared<Mso::React::MessageDispatchQueue>(
-<<<<<<< HEAD
-      Mso::DispatchQueue::MakeLooperQueue(notificationService), std::move(errorHandler), std::move(whenQuit));
-=======
       Mso::DispatchQueue::MakeLooperQueue(settings), std::move(errorHandler), std::move(whenQuit));
->>>>>>> 04e7a462
 }
 
 JSCallInvokerScheduler::~JSCallInvokerScheduler() noexcept {
@@ -105,20 +93,12 @@
 }
 
 Mso::CntPtr<IDispatchQueueScheduler> MakeJSCallInvokerScheduler(
-<<<<<<< HEAD
-    const winrt::Microsoft::ReactNative::IReactNotificationService &notificationService,
-=======
     const Mso::DispatchQueueSettings &settings,
->>>>>>> 04e7a462
     std::shared_ptr<facebook::react::CallInvoker> &&callInvoker,
     Mso::Functor<void(const Mso::ErrorCode &)> &&errorHandler,
     Mso::Promise<void> &&whenQuit) noexcept {
   return Mso::Make<JSCallInvokerScheduler, IDispatchQueueScheduler>(
-<<<<<<< HEAD
-      notificationService, std::move(callInvoker), std::move(errorHandler), std::move(whenQuit));
-=======
       settings, std::move(callInvoker), std::move(errorHandler), std::move(whenQuit));
->>>>>>> 04e7a462
 }
 
 } // namespace Mso