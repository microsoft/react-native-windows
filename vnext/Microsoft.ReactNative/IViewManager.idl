--- conflicted
+++ resolved
@@ -91,11 +91,7 @@
   
   [webhosthidden]
   DOC_STRING(
-<<<<<<< HEAD
-    "Enables view managers to track when views are"
-=======
     "Enables view managers to track when views are "
->>>>>>> 85cde5a8
     "removed from the shadow tree. "
   )
   interface IViewManagerWithDropViewInstance {
