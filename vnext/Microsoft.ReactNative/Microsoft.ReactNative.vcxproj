<?xml version="1.0" encoding="utf-8"?>
<!-- Copyright (c) Microsoft Corporation. All rights reserved. Licensed under the MIT License. See LICENSE in the project root for license information. -->
<Project DefaultTargets="Build" ToolsVersion="16.0" xmlns="http://schemas.microsoft.com/developer/msbuild/2003">
  <Import Project="$(SolutionDir)\packages\Microsoft.Windows.CppWinRT.2.0.200316.3\build\native\Microsoft.Windows.CppWinRT.props" Condition="Exists('$(SolutionDir)\packages\Microsoft.Windows.CppWinRT.2.0.200316.3\build\native\Microsoft.Windows.CppWinRT.props')" />
  <PropertyGroup Label="Globals">
    <CppWinRTOptimized>true</CppWinRTOptimized>
    <CppWinRTRootNamespaceAutoMerge>true</CppWinRTRootNamespaceAutoMerge>
    <MinimalCoreWin>true</MinimalCoreWin>
    <ProjectGuid>{f7d32bd0-2749-483e-9a0d-1635ef7e3136}</ProjectGuid>
    <ProjectName>Microsoft.ReactNative</ProjectName>
    <RootNamespace>Microsoft.ReactNative</RootNamespace>
    <DefaultLanguage>en-US</DefaultLanguage>
    <MinimumVisualStudioVersion>16.0</MinimumVisualStudioVersion>
    <AppContainerApplication>true</AppContainerApplication>
    <ApplicationType>Windows Store</ApplicationType>
    <ApplicationTypeRevision>10.0</ApplicationTypeRevision>
    <WindowsTargetPlatformVersion Condition=" '$(WindowsTargetPlatformVersion)' == '' ">10.0.18362.0</WindowsTargetPlatformVersion>
    <WindowsTargetPlatformMinVersion>10.0.17134.0</WindowsTargetPlatformMinVersion>
    <CppWinRTNamespaceMergeDepth>
    </CppWinRTNamespaceMergeDepth>
    <CppWinRTLibs>true</CppWinRTLibs>
  </PropertyGroup>
  <Import Project="$(VCTargetsPath)\Microsoft.Cpp.Default.props" />
  <Import Project="$(ReactNativeWindowsDir)PropertySheets\React.Cpp.props" />
  <ItemGroup Label="ProjectConfigurations">
    <ProjectConfiguration Include="Debug|ARM">
      <Configuration>Debug</Configuration>
      <Platform>ARM</Platform>
    </ProjectConfiguration>
    <ProjectConfiguration Include="Release|ARM">
      <Configuration>Release</Configuration>
      <Platform>ARM</Platform>
    </ProjectConfiguration>
    <ProjectConfiguration Include="Debug|ARM64">
      <Configuration>Debug</Configuration>
      <Platform>ARM64</Platform>
    </ProjectConfiguration>
    <ProjectConfiguration Include="Release|ARM64">
      <Configuration>Release</Configuration>
      <Platform>ARM64</Platform>
    </ProjectConfiguration>
    <ProjectConfiguration Include="Debug|Win32">
      <Configuration>Debug</Configuration>
      <Platform>Win32</Platform>
    </ProjectConfiguration>
    <ProjectConfiguration Include="Release|Win32">
      <Configuration>Release</Configuration>
      <Platform>Win32</Platform>
    </ProjectConfiguration>
    <ProjectConfiguration Include="Debug|x64">
      <Configuration>Debug</Configuration>
      <Platform>x64</Platform>
    </ProjectConfiguration>
    <ProjectConfiguration Include="Release|x64">
      <Configuration>Release</Configuration>
      <Platform>x64</Platform>
    </ProjectConfiguration>
    <ProjectConfiguration Include="WinUI3|ARM">
      <Configuration>WinUI3</Configuration>
      <Platform>ARM</Platform>
    </ProjectConfiguration>
    <ProjectConfiguration Include="WinUI3|ARM64">
      <Configuration>WinUI3</Configuration>
      <Platform>ARM64</Platform>
    </ProjectConfiguration>
    <ProjectConfiguration Include="WinUI3|Win32">
      <Configuration>WinUI3</Configuration>
      <Platform>Win32</Platform>
    </ProjectConfiguration>
    <ProjectConfiguration Include="WinUI3|x64">
      <Configuration>WinUI3</Configuration>
      <Platform>x64</Platform>
    </ProjectConfiguration>
  </ItemGroup>
  <PropertyGroup Label="Configuration">
    <ConfigurationType>DynamicLibrary</ConfigurationType>
    <CharacterSet>Unicode</CharacterSet>
    <GenerateManifest>false</GenerateManifest>
  </PropertyGroup>
  <PropertyGroup Condition="'$(Configuration)'=='Debug'" Label="Configuration">
    <UseDebugLibraries>true</UseDebugLibraries>
    <LinkIncremental>true</LinkIncremental>
  </PropertyGroup>
  <PropertyGroup Condition="'$(Configuration)'=='WinUI3'" Label="Configuration">
    <UseDebugLibraries>true</UseDebugLibraries>
    <LinkIncremental>true</LinkIncremental>
    <UseWinUI3>true</UseWinUI3>
  </PropertyGroup>
  <PropertyGroup Condition="'$(Configuration)'=='Release'" Label="Configuration">
    <UseDebugLibraries>false</UseDebugLibraries>
    <WholeProgramOptimization>true</WholeProgramOptimization>
    <LinkIncremental>false</LinkIncremental>
  </PropertyGroup>
  <Import Project="$(SolutionDir)packages\Microsoft.WinUI.3.0.0-alpha.200210.0\build\native\Microsoft.WinUI.props" Condition="'$(UseWinUI3)'=='true' And Exists('$(SolutionDir)packages\Microsoft.WinUI.3.0.0-alpha.200210.0\build\native\Microsoft.WinUI.props')" />
  <Import Project="$(VCTargetsPath)\Microsoft.Cpp.props" />
  <!-- Include Warnings.props after Microsoft.Cpp.props to change default WarningLevel -->
  <Import Project="$(ReactNativeWindowsDir)PropertySheets\Warnings.props" />
  <ImportGroup Label="ExtensionSettings">
  </ImportGroup>
  <ImportGroup Label="Shared" />
  <Import Project="..\Chakra\Chakra.vcxitems" Label="Shared" />
  <Import Project="..\JSI\Shared\JSI.Shared.vcxitems" Label="Shared" />
  <Import Project="..\Shared\Shared.vcxitems" Label="Shared" />
  <Import Project="..\Mso\Mso.vcxitems" Label="Shared" />
  <Import Project="..\Microsoft.ReactNative.Cxx\Microsoft.ReactNative.Cxx.vcxitems" Label="Shared" />
  <ImportGroup Label="PropertySheets">
    <Import Project="$(UserRootDir)\Microsoft.Cpp.$(Platform).user.props" Condition="exists('$(UserRootDir)\Microsoft.Cpp.$(Platform).user.props')" Label="LocalAppDataPlatform" />
  </ImportGroup>
  <ImportGroup Label="PropertySheets">
    <Import Project="PropertySheet.props" />
  </ImportGroup>
  <PropertyGroup Label="UserMacros" />
  <PropertyGroup Condition="'$(Configuration)|$(Platform)'=='Release|Win32'">
    <IncludePath>$(GeneratedFilesDir);$(IncludePath)</IncludePath>
  </PropertyGroup>
  <ItemDefinitionGroup>
    <ClCompile>
      <PrecompiledHeader>Use</PrecompiledHeader>
      <PrecompiledHeaderFile>pch.h</PrecompiledHeaderFile>
      <PrecompiledHeaderOutputFile>$(IntDir)pch.pch</PrecompiledHeaderOutputFile>
      <ForcedIncludeFiles>pch.h</ForcedIncludeFiles>
      <WarningLevel>Level4</WarningLevel>
      <AdditionalOptions>/await %(AdditionalOptions) /bigobj</AdditionalOptions>
      <AdditionalIncludeDirectories>
        $(ReactNativeWindowsDir)Microsoft.ReactNative;
        $(ReactNativeWindowsDir)Microsoft.ReactNative\Pch;
        $(ReactNativeWindowsDir)Microsoft.ReactNative\Views;
        $(ReactNativeWindowsDir)ReactUWP;
        $(ReactNativeWindowsDir)ReactUWP\Views;
        $(FollyDir);
        $(JSI_SourcePath);
        $(ReactNativeDir)ReactCommon;
        $(ReactNativeDir)\ReactCommon\callinvoker;
        $(ReactNativeDir)ReactCommon\jsi;
        $(ReactNativeWindowsDir);
        $(ReactNativeWindowsDir)Common;
        $(ReactNativeWindowsDir)stubs;
        $(ReactNativeWindowsDir)include;
        $(ReactNativeWindowsDir)ReactWindowsCore;
        $(ReactNativeWindowsDir)ReactWindowsCore\tracing;
        $(ReactNativeWindowsDir)include\ReactWindowsCore;
        $(YogaDir);
        %(AdditionalIncludeDirectories)</AdditionalIncludeDirectories>
      <PreprocessorDefinitions>FOLLY_NO_CONFIG;NOMINMAX;_HAS_AUTO_PTR_ETC;RN_EXPORT=;%(PreprocessorDefinitions)</PreprocessorDefinitions>
      <!--
        REACTWINDOWS_BUILD - building with REACTWINDOWS_API as dll exports
        OLD_CPPWINRT is a workaround to make target version to 19H1
      -->
      <PreprocessorDefinitions Condition="'$(CHAKRACOREUWP)'=='true'">CHAKRACORE;CHAKRACORE_UWP;%(PreprocessorDefinitions)</PreprocessorDefinitions>
      <PreprocessorDefinitions Condition="'$(CHAKRACOREUWP)'!='true'">USE_EDGEMODE_JSRT;%(PreprocessorDefinitions)</PreprocessorDefinitions>
      <PreprocessorDefinitions>
        REACTWINDOWS_BUILD;
        RN_PLATFORM=windows;
        NOMINMAX;
        FOLLY_NO_CONFIG;
        RN_EXPORT=;
        JSI_EXPORT=;
        WIN32=0;
        WINRT=1;
        _HAS_AUTO_PTR_ETC;
        PROJECT_ROOT_NAMESPACE=Microsoft::ReactNative;
        %(PreprocessorDefinitions)
      </PreprocessorDefinitions>
      <AdditionalUsingDirectories>$(WindowsSDK_WindowsMetadata);$(AdditionalUsingDirectories)</AdditionalUsingDirectories>
      <TreatWarningAsError>true</TreatWarningAsError>
      <DebugInformationFormat>ProgramDatabase</DebugInformationFormat>
    </ClCompile>
    <Link>
      <AdditionalDependencies>winsqlite3.lib;ChakraRT.lib;dxguid.lib;dloadhelper.lib;OneCoreUap.lib;%(AdditionalDependencies)</AdditionalDependencies>
      <DelayLoadDLLs>winsqlite3.dll;%(DelayLoadDLLs)</DelayLoadDLLs>
      <SubSystem>Console</SubSystem>
      <GenerateWindowsMetadata>true</GenerateWindowsMetadata>
      <ModuleDefinitionFile>Microsoft.ReactNative.def</ModuleDefinitionFile>
    </Link>
    <Midl>
      <AdditionalIncludeDirectories>$(ReactNativeWindowsDir)ReactUWP\Views\cppwinrt;%(AdditionalIncludeDirectories)</AdditionalIncludeDirectories>
    </Midl>
  </ItemDefinitionGroup>
  <Import Project="$(ReactNativeWindowsDir)\PropertySheets\ReactCommunity.cpp.props" />
  <ItemDefinitionGroup Condition="'$(Configuration)'=='Debug'">
    <ClCompile>
      <PreprocessorDefinitions>_DEBUG;%(PreprocessorDefinitions)</PreprocessorDefinitions>
    </ClCompile>
  </ItemDefinitionGroup>
  <ItemDefinitionGroup Condition="'$(Configuration)'=='WinUI3'">
    <ClCompile>
      <PreprocessorDefinitions>_DEBUG;%(PreprocessorDefinitions)</PreprocessorDefinitions>
    </ClCompile>
  </ItemDefinitionGroup>
  <ItemDefinitionGroup Condition="'$(Configuration)'=='Release'">
    <ClCompile>
      <PreprocessorDefinitions>NDEBUG;%(PreprocessorDefinitions)</PreprocessorDefinitions>
    </ClCompile>
  </ItemDefinitionGroup>
  <ItemDefinitionGroup>
    <Midl>
      <!-- Custom XAML types must be in the project namespace to be usable by XAML -->
      <PreprocessorDefinitions>PROJECT_ROOT_NAMESPACE=$(RootNamespace);%(PreprocessorDefinitions)</PreprocessorDefinitions>
    </Midl>
  </ItemDefinitionGroup>
  <ItemGroup>
    <ClInclude Include="..\include\ReactUWP\Views\ControlViewManager.h" />
    <ClInclude Include="..\include\ReactUWP\Views\FrameworkElementViewManager.h" />
    <ClInclude Include="..\include\ReactUWP\Views\KeyboardEventHandler.h" />
    <ClInclude Include="..\include\ReactUWP\Views\ShadowNodeBase.h" />
    <ClInclude Include="..\include\ReactUWP\Views\ViewManagerBase.h" />
    <ClInclude Include="..\ReactUWP\Base\CoreNativeModules.h" />
    <ClInclude Include="..\ReactUWP\Executors\WebSocketJSExecutorUwp.h" />
    <ClInclude Include="..\ReactUWP\Modules\AlertModuleUwp.h" />
    <ClInclude Include="..\ReactUWP\Modules\Animated\AdditionAnimatedNode.h" />
    <ClInclude Include="..\ReactUWP\Modules\Animated\AnimatedNode.h" />
    <ClInclude Include="..\ReactUWP\Modules\Animated\AnimatedNodeType.h" />
    <ClInclude Include="..\ReactUWP\Modules\Animated\AnimationDriver.h" />
    <ClInclude Include="..\ReactUWP\Modules\Animated\AnimationType.h" />
    <ClInclude Include="..\ReactUWP\Modules\Animated\CalculatedAnimationDriver.h" />
    <ClInclude Include="..\ReactUWP\Modules\Animated\DecayAnimationDriver.h" />
    <ClInclude Include="..\ReactUWP\Modules\Animated\DiffClampAnimatedNode.h" />
    <ClInclude Include="..\ReactUWP\Modules\Animated\DivisionAnimatedNode.h" />
    <ClInclude Include="..\ReactUWP\Modules\Animated\EventAnimationDriver.h" />
    <ClInclude Include="..\ReactUWP\Modules\Animated\ExtrapolationType.h" />
    <ClInclude Include="..\ReactUWP\Modules\Animated\FacadeType.h" />
    <ClInclude Include="..\ReactUWP\Modules\Animated\FrameAnimationDriver.h" />
    <ClInclude Include="..\ReactUWP\Modules\Animated\InterpolationAnimatedNode.h" />
    <ClInclude Include="..\ReactUWP\Modules\Animated\ModulusAnimatedNode.h" />
    <ClInclude Include="..\ReactUWP\Modules\Animated\MultiplicationAnimatedNode.h" />
    <ClInclude Include="..\ReactUWP\Modules\Animated\NativeAnimatedModule.h" />
    <ClInclude Include="..\ReactUWP\Modules\Animated\NativeAnimatedNodeManager.h" />
    <ClInclude Include="..\ReactUWP\Modules\Animated\PropsAnimatedNode.h" />
    <ClInclude Include="..\ReactUWP\Modules\Animated\SpringAnimationDriver.h" />
    <ClInclude Include="..\ReactUWP\Modules\Animated\StyleAnimatedNode.h" />
    <ClInclude Include="..\ReactUWP\Modules\Animated\SubtractionAnimatedNode.h" />
    <ClInclude Include="..\ReactUWP\Modules\Animated\TrackingAnimatedNode.h" />
    <ClInclude Include="..\ReactUWP\Modules\Animated\TransformAnimatedNode.h" />
    <ClInclude Include="..\ReactUWP\Modules\Animated\ValueAnimatedNode.h" />
    <ClInclude Include="..\ReactUwp\Modules\AppearanceModule.h" />
    <ClInclude Include="..\ReactUWP\Modules\AppThemeModuleUwp.h" />
    <ClInclude Include="..\ReactUWP\Modules\DeviceInfoModule.h" />
    <ClInclude Include="..\ReactUWP\Modules\DevSupportManagerUwp.h" />
    <ClInclude Include="..\ReactUWP\Modules\I18nModule.h" />
    <ClInclude Include="..\ReactUWP\Modules\ImageViewManagerModule.h" />
    <ClInclude Include="..\ReactUWP\Modules\LinkingManagerModule.h" />
    <ClInclude Include="..\ReactUWP\Modules\LocationObserverModule.h" />
    <ClInclude Include="..\ReactUWP\Modules\NativeUIManager.h" />
    <ClInclude Include="..\ReactUWP\Modules\NetworkingModule.h" />
    <ClInclude Include="..\ReactUWP\Modules\TimingModule.h" />
    <ClInclude Include="..\ReactUWP\Modules\WebSocketModuleUwp.h" />
    <ClInclude Include="..\ReactUWP\Polyester\ButtonContentViewManager.h" />
    <ClInclude Include="..\ReactUWP\Polyester\ButtonViewManager.h" />
    <ClInclude Include="..\ReactUWP\Polyester\ContentControlViewManager.h" />
    <ClInclude Include="..\ReactUWP\Polyester\HyperlinkViewManager.h" />
    <ClInclude Include="..\ReactUWP\Polyester\IconViewManager.h" />
    <ClInclude Include="..\include\ReactUWP\Utils\CppWinrtLessExceptions.h" />
    <ClInclude Include="..\include\ReactUWP\Utils\Helpers.h" />
    <ClInclude Include="..\include\ReactUWP\Utils\LocalBundleReader.h" />
    <ClInclude Include="..\include\ReactUWP\Utils\PropertyHandlerUtils.h" />
    <ClInclude Include="..\include\ReactUWP\Utils\PropertyUtils.h" />
    <ClInclude Include="..\include\ReactUWP\Utils\ResourceBrushUtils.h" />
    <ClInclude Include="..\include\ReactUWP\Utils\StandardControlResourceKeyNames.h" />
    <ClInclude Include="..\include\ReactUWP\Utils\UwpPreparedScriptStore.h" />
    <ClInclude Include="..\include\ReactUWP\Utils\UwpScriptStore.h" />
    <ClInclude Include="..\ReactUWP\Views\ActivityIndicatorViewManager.h" />
    <ClInclude Include="..\ReactUWP\Views\CheckboxViewManager.h" />
    <ClInclude Include="..\ReactUWP\Views\DatePickerViewManager.h" />
    <ClInclude Include="..\ReactUWP\Views\DynamicAutomationPeer.h" />
    <ClInclude Include="..\ReactUWP\Views\DynamicAutomationProperties.h" />
    <ClInclude Include="..\ReactUWP\Views\ExpressionAnimationStore.h" />
    <ClInclude Include="..\ReactUWP\Views\FlyoutViewManager.h" />
    <ClInclude Include="..\ReactUWP\Views\Image\BorderEffect.h" />
    <ClInclude Include="..\ReactUWP\Views\Image\ImageViewManager.h" />
    <ClInclude Include="..\ReactUWP\Views\Image\Microsoft.UI.Composition.Effects_Impl.h" />
    <ClInclude Include="..\ReactUWP\Views\Image\ReactImage.h" />
    <ClInclude Include="..\ReactUWP\Views\Image\ReactImageBrush.h" />
    <ClInclude Include="..\ReactUWP\Views\Impl\ScrollViewUWPImplementation.h" />
    <ClInclude Include="..\ReactUWP\Views\Impl\SnapPointManagingContentControl.h" />
    <ClInclude Include="..\ReactUWP\Views\PickerViewManager.h" />
    <ClInclude Include="..\ReactUWP\Views\PopupViewManager.h" />
    <ClInclude Include="..\ReactUWP\Views\RawTextViewManager.h" />
    <ClInclude Include="..\ReactUWP\Views\RefreshControlManager.h" />
    <ClInclude Include="..\ReactUWP\Views\RootViewManager.h" />
    <ClInclude Include="..\ReactUWP\Views\ScrollContentViewManager.h" />
    <ClInclude Include="..\ReactUWP\Views\ScrollViewManager.h" />
    <ClInclude Include="..\ReactUWP\Views\SIPEventHandler.h" />
    <ClInclude Include="..\ReactUWP\Views\SliderViewManager.h" />
    <ClInclude Include="..\ReactUWP\Views\SwitchViewManager.h" />
    <ClInclude Include="..\ReactUWP\Views\TextInputViewManager.h" />
    <ClInclude Include="..\ReactUWP\Views\TextViewManager.h" />
    <ClInclude Include="..\ReactUWP\Views\TouchEventHandler.h" />
    <ClInclude Include="..\ReactUWP\Views\ViewControl.h" />
    <ClInclude Include="..\ReactUWP\Views\ViewPanel.h" />
    <ClInclude Include="..\ReactUWP\Views\ViewViewManager.h" />
    <ClInclude Include="..\ReactUWP\Views\VirtualTextViewManager.h" />
    <ClInclude Include="..\ReactUWP\Views\XamlFeatures.h" />
    <ClInclude Include="ABICxxModule.h" />
    <ClInclude Include="ABIViewManager.h" />
    <ClInclude Include="Base\CxxReactIncludes.h" />
    <ClInclude Include="Base\FollyIncludes.h" />
    <ClInclude Include="DynamicReader.h">
      <DependentUpon>IJSValueReader.idl</DependentUpon>
    </ClInclude>
    <ClInclude Include="DynamicWriter.h">
      <DependentUpon>IJSValueWriter.idl</DependentUpon>
    </ClInclude>
    <ClInclude Include="HResult.h" />
    <ClInclude Include="IReactDispatcher.h">
      <DependentUpon>IReactDispatcher.idl</DependentUpon>
    </ClInclude>
    <ClInclude Include="IReactModuleBuilder.h">
      <DependentUpon>IReactModuleBuilder.idl</DependentUpon>
    </ClInclude>
    <ClInclude Include="IReactNotificationService.h">
      <DependentUpon>IReactNotificationService.idl</DependentUpon>
      <SubType>Code</SubType>
    </ClInclude>
    <ClInclude Include="LifecycleState.h" />
    <ClInclude Include="Modules\AppStateModule.h" />
    <ClInclude Include="Modules\ClipboardModule.h" />
    <ClInclude Include="Modules\DeviceInfoModule.h" />
    <ClInclude Include="Modules\DevSettingsModule.h" />
    <ClInclude Include="NativeModulesProvider.h" />
    <ClInclude Include="Pch\pch.h" />
    <ClInclude Include="ReactApplication.h">
      <DependentUpon>ReactApplication.idl</DependentUpon>
    </ClInclude>
    <ClInclude Include="ReactApplicationDelegate.h">
      <DependentUpon>ReactApplicationDelegate.idl</DependentUpon>
      <SubType>Code</SubType>
    </ClInclude>
    <ClInclude Include="IReactContext.h">
      <DependentUpon>IReactContext.idl</DependentUpon>
      <SubType>Code</SubType>
    </ClInclude>
    <ClInclude Include="ReactHost\AsyncActionQueue.h" />
    <ClInclude Include="ReactHost\InstanceFactory.h" />
    <ClInclude Include="ReactHost\IReactInstanceInternal.h" />
    <ClInclude Include="ReactHost\JSBundle.h" />
    <ClInclude Include="ReactHost\MoveOnCopy.h" />
    <ClInclude Include="ReactHost\MsoUtils.h" />
    <ClInclude Include="ReactHost\React.h" />
    <ClInclude Include="ReactHost\ReactErrorProvider.h" />
    <ClInclude Include="ReactHost\ReactHost.h" />
    <ClInclude Include="ReactHost\ReactInstanceWin.h" />
    <ClInclude Include="ReactHost\ReactNativeHeaders.h" />
    <ClInclude Include="ReactHost\React_Win.h" />
    <ClInclude Include="ReactHost\UwpReactInstanceProxy.h" />
    <ClInclude Include="ReactInstance.h">
      <DependentUpon>ReactInstance.idl</DependentUpon>
      <SubType>Code</SubType>
    </ClInclude>
    <ClInclude Include="ReactInstanceSettings.h">
      <DependentUpon>ReactInstanceSettings.idl</DependentUpon>
      <SubType>Code</SubType>
    </ClInclude>
    <ClInclude Include="RedBoxHandler.h">
      <DependentUpon>RedBoxHandler.idl</DependentUpon>
      <SubType>Code</SubType>
    </ClInclude>
    <ClInclude Include="ReactNativeHost.h">
      <DependentUpon>ReactNativeHost.idl</DependentUpon>
      <SubType>Code</SubType>
    </ClInclude>
    <ClInclude Include="ReactPackageBuilder.h">
      <DependentUpon>IReactPackageBuilder.idl</DependentUpon>
    </ClInclude>
    <ClInclude Include="IReactPropertyBag.h">
      <DependentUpon>IReactPropertyBag.idl</DependentUpon>
      <SubType>Code</SubType>
    </ClInclude>
    <ClInclude Include="ReactRootView.h">
      <DependentUpon>ReactRootView.idl</DependentUpon>
      <SubType>Code</SubType>
    </ClInclude>
    <ClInclude Include="RedBox.h" />
    <ClInclude Include="ReactSupport.h" />
    <ClInclude Include="TestHook.h" />
    <ClInclude Include="Threading\BatchingQueueThread.h" />
    <ClInclude Include="Threading\MessageDispatchQueue.h" />
    <ClInclude Include="Threading\MessageQueueThreadFactory.h" />
    <ClInclude Include="ViewManagersProvider.h" />
    <ClInclude Include="Views\ReactRootControl.h" />
    <ClInclude Include="XamlHelper.h">
      <DependentUpon>XamlHelper.idl</DependentUpon>
      <SubType>Code</SubType>
    </ClInclude>
  </ItemGroup>
  <ItemGroup>
    <ClCompile Include="..\ReactUWP\Base\CoreNativeModules.cpp" />
    <ClCompile Include="..\ReactUWP\Base\CoreUIManagers.cpp" />
    <ClCompile Include="..\ReactUWP\CxxReactUWP\JSBigString.cpp" />
    <ClCompile Include="..\ReactUWP\Executors\WebSocketJSExecutorFactory.cpp" />
    <ClCompile Include="..\ReactUWP\Executors\WebSocketJSExecutorUwp.cpp" />
    <ClCompile Include="..\ReactUWP\Modules\AlertModuleUwp.cpp" />
    <ClCompile Include="..\ReactUWP\Modules\Animated\AdditionAnimatedNode.cpp" />
    <ClCompile Include="..\ReactUWP\Modules\Animated\AnimatedNode.cpp" />
    <ClCompile Include="..\ReactUWP\Modules\Animated\AnimationDriver.cpp" />
    <ClCompile Include="..\ReactUWP\Modules\Animated\CalculatedAnimationDriver.cpp" />
    <ClCompile Include="..\ReactUWP\Modules\Animated\DecayAnimationDriver.cpp" />
    <ClCompile Include="..\ReactUWP\Modules\Animated\DiffClampAnimatedNode.cpp" />
    <ClCompile Include="..\ReactUWP\Modules\Animated\DivisionAnimatedNode.cpp" />
    <ClCompile Include="..\ReactUWP\Modules\Animated\EventAnimationDriver.cpp" />
    <ClCompile Include="..\ReactUWP\Modules\Animated\FrameAnimationDriver.cpp" />
    <ClCompile Include="..\ReactUWP\Modules\Animated\InterpolationAnimatedNode.cpp" />
    <ClCompile Include="..\ReactUWP\Modules\Animated\ModulusAnimatedNode.cpp" />
    <ClCompile Include="..\ReactUWP\Modules\Animated\MultiplicationAnimatedNode.cpp" />
    <ClCompile Include="..\ReactUWP\Modules\Animated\NativeAnimatedModule.cpp" />
    <ClCompile Include="..\ReactUWP\Modules\Animated\NativeAnimatedNodeManager.cpp" />
    <ClCompile Include="..\ReactUWP\Modules\Animated\PropsAnimatedNode.cpp" />
    <ClCompile Include="..\ReactUWP\Modules\Animated\SpringAnimationDriver.cpp" />
    <ClCompile Include="..\ReactUWP\Modules\Animated\StyleAnimatedNode.cpp" />
    <ClCompile Include="..\ReactUWP\Modules\Animated\SubtractionAnimatedNode.cpp" />
    <ClCompile Include="..\ReactUWP\Modules\Animated\TrackingAnimatedNode.cpp" />
    <ClCompile Include="..\ReactUWP\Modules\Animated\TransformAnimatedNode.cpp" />
    <ClCompile Include="..\ReactUWP\Modules\Animated\ValueAnimatedNode.cpp" />
    <ClCompile Include="..\ReactUwp\Modules\AppearanceModule.cpp" />
    <ClCompile Include="..\ReactUWP\Modules\AppThemeModuleUwp.cpp" />
    <ClCompile Include="..\ReactUWP\Modules\DevSupportManagerUwp.cpp" />
    <ClCompile Include="..\ReactUWP\Modules\I18nModule.cpp" />
    <ClCompile Include="..\ReactUWP\Modules\ImageViewManagerModule.cpp" />
    <ClCompile Include="..\ReactUWP\Modules\LinkingManagerModule.cpp" />
    <ClCompile Include="..\ReactUWP\Modules\LocationObserverModule.cpp" />
    <ClCompile Include="..\ReactUWP\Modules\NativeUIManager.cpp" />
    <ClCompile Include="..\ReactUWP\Modules\NetworkingModule.cpp" />
    <ClCompile Include="..\ReactUWP\Modules\TimingModule.cpp" />
    <ClCompile Include="..\ReactUWP\Modules\WebSocketModuleUwp.cpp" />
    <ClCompile Include="..\ReactUWP\Polyester\ButtonContentViewManager.cpp" />
    <ClCompile Include="..\ReactUWP\Polyester\ButtonViewManager.cpp" />
    <ClCompile Include="..\ReactUWP\Polyester\ContentControlViewManager.cpp" />
    <ClCompile Include="..\ReactUWP\Polyester\HyperlinkViewManager.cpp" />
    <ClCompile Include="..\ReactUWP\Polyester\IconViewManager.cpp" />
    <ClCompile Include="..\ReactUWP\Utils\AccessibilityUtils.cpp" />
    <ClCompile Include="..\ReactUWP\Utils\Helpers.cpp" />
    <ClCompile Include="..\ReactUWP\Utils\LocalBundleReader.cpp" />
    <ClCompile Include="..\ReactUWP\Utils\ResourceBrushUtils.cpp" />
    <ClCompile Include="..\ReactUWP\Utils\UwpPreparedScriptStore.cpp" />
    <ClCompile Include="..\ReactUWP\Utils\UwpScriptStore.cpp" />
    <ClCompile Include="..\ReactUWP\Utils\ValueUtils.cpp" />
    <ClCompile Include="..\ReactUWP\Views\ActivityIndicatorViewManager.cpp" />
    <ClCompile Include="..\ReactUWP\Views\CheckboxViewManager.cpp" />
    <ClCompile Include="..\ReactUWP\Views\ControlViewManager.cpp" />
    <ClCompile Include="..\ReactUWP\Views\DatePickerViewManager.cpp" />
    <ClCompile Include="..\ReactUWP\Views\DynamicAutomationPeer.cpp" />
    <ClCompile Include="..\ReactUWP\Views\DynamicAutomationProperties.cpp" />
    <ClCompile Include="..\ReactUWP\Views\ExpressionAnimationStore.cpp" />
    <ClCompile Include="..\ReactUWP\Views\FlyoutViewManager.cpp" />
    <ClCompile Include="..\ReactUWP\Views\FrameworkElementViewManager.cpp" />
    <ClCompile Include="..\ReactUWP\Views\Image\ImageViewManager.cpp" />
    <ClCompile Include="..\ReactUWP\Views\Image\ReactImage.cpp" />
    <ClCompile Include="..\ReactUWP\Views\Image\ReactImageBrush.cpp" />
    <ClCompile Include="..\ReactUWP\Views\Impl\ScrollViewUWPImplementation.cpp" />
    <ClCompile Include="..\ReactUWP\Views\Impl\SnapPointManagingContentControl.cpp" />
    <ClCompile Include="..\ReactUWP\Views\KeyboardEventHandler.cpp" />
    <ClCompile Include="..\ReactUWP\Views\PickerViewManager.cpp" />
    <ClCompile Include="..\ReactUWP\Views\PopupViewManager.cpp" />
    <ClCompile Include="..\ReactUWP\Views\RawTextViewManager.cpp" />
    <ClCompile Include="..\ReactUWP\Views\RefreshControlManager.cpp" />
    <ClCompile Include="..\ReactUWP\Views\RootViewManager.cpp" />
    <ClCompile Include="..\ReactUWP\Views\ScrollContentViewManager.cpp" />
    <ClCompile Include="..\ReactUWP\Views\ScrollViewManager.cpp" />
    <ClCompile Include="..\ReactUWP\Views\ShadowNodeBase.cpp" />
    <ClCompile Include="..\ReactUWP\Views\SIPEventHandler.cpp" />
    <ClCompile Include="..\ReactUWP\Views\SliderViewManager.cpp" />
    <ClCompile Include="..\ReactUWP\Views\SwitchViewManager.cpp" />
    <ClCompile Include="..\ReactUWP\Views\TextInputViewManager.cpp" />
    <ClCompile Include="..\ReactUWP\Views\TextViewManager.cpp" />
    <ClCompile Include="..\ReactUWP\Views\TouchEventHandler.cpp" />
    <ClCompile Include="..\ReactUWP\Views\ViewControl.cpp" />
    <ClCompile Include="..\ReactUWP\Views\ViewManagerBase.cpp" />
    <ClCompile Include="..\ReactUWP\Views\ViewPanel.cpp" />
    <ClCompile Include="..\ReactUWP\Views\ViewViewManager.cpp" />
    <ClCompile Include="..\ReactUWP\Views\VirtualTextViewManager.cpp" />
    <ClCompile Include="..\ReactUWP\Views\XamlFeatures.cpp" />
    <ClCompile Include="ABICxxModule.cpp" />
    <ClCompile Include="ABIViewManager.cpp" />
    <ClCompile Include="DynamicReader.cpp">
      <DependentUpon>IJSValueReader.idl</DependentUpon>
    </ClCompile>
    <ClCompile Include="DynamicWriter.cpp">
      <DependentUpon>IJSValueWriter.idl</DependentUpon>
    </ClCompile>
    <ClCompile Include="IReactDispatcher.cpp">
      <DependentUpon>IReactDispatcher.idl</DependentUpon>
    </ClCompile>
    <ClCompile Include="IReactModuleBuilder.cpp">
      <DependentUpon>IReactModuleBuilder.idl</DependentUpon>
    </ClCompile>
<<<<<<< HEAD
    <ClCompile Include="Modules\AppStateModule.cpp" />
=======
    <ClCompile Include="IReactNotificationService.cpp">
      <DependentUpon>IReactNotificationService.idl</DependentUpon>
      <SubType>Code</SubType>
    </ClCompile>
    <ClCompile Include="Modules\AppStateData.cpp" />
>>>>>>> c23d3de5
    <ClCompile Include="Modules\ClipboardModule.cpp" />
    <ClCompile Include="Modules\DeviceInfoModule.cpp" />
    <ClCompile Include="Modules\DevSettingsModule.cpp" />
    <ClCompile Include="NativeModulesProvider.cpp" />
    <ClCompile Include="Pch\pch.cpp">
      <PrecompiledHeader>Create</PrecompiledHeader>
    </ClCompile>
    <ClCompile Include="ReactApplication.cpp">
      <DependentUpon>ReactApplication.idl</DependentUpon>
    </ClCompile>
    <ClCompile Include="$(GeneratedFilesDir)module.g.cpp" />
    <ClCompile Include="ReactApplicationDelegate.cpp">
      <DependentUpon>ReactApplicationDelegate.idl</DependentUpon>
      <SubType>Code</SubType>
    </ClCompile>
    <ClCompile Include="IReactContext.cpp">
      <DependentUpon>IReactContext.idl</DependentUpon>
      <SubType>Code</SubType>
    </ClCompile>
    <ClCompile Include="ReactHost\AsyncActionQueue.cpp" />
    <ClCompile Include="ReactHost\JSBundle.cpp" />
    <ClCompile Include="ReactHost\JSBundle_Win32.cpp" />
    <ClCompile Include="ReactHost\MsoUtils.cpp" />
    <ClCompile Include="ReactHost\ReactErrorProvider.cpp" />
    <ClCompile Include="ReactHost\ReactHost.cpp" />
    <ClCompile Include="ReactHost\ReactInstanceWin.cpp" />
    <ClCompile Include="ReactHost\UwpReactInstanceProxy.cpp" />
    <ClCompile Include="ReactInstance.cpp">
      <DependentUpon>ReactInstance.idl</DependentUpon>
      <SubType>Code</SubType>
    </ClCompile>
    <ClCompile Include="ReactInstanceSettings.cpp">
      <DependentUpon>ReactInstanceSettings.idl</DependentUpon>
      <SubType>Code</SubType>
    </ClCompile>
    <ClCompile Include="RedBoxHandler.cpp">
      <DependentUpon>RedBoxHandler.idl</DependentUpon>
      <SubType>Code</SubType>
    </ClCompile>
    <ClCompile Include="ReactNativeHost.cpp">
      <DependentUpon>ReactNativeHost.idl</DependentUpon>
      <SubType>Code</SubType>
    </ClCompile>
    <ClCompile Include="ReactPackageBuilder.cpp">
      <DependentUpon>IReactPackageBuilder.idl</DependentUpon>
    </ClCompile>
    <ClCompile Include="IReactPropertyBag.cpp">
      <DependentUpon>IReactPropertyBag.idl</DependentUpon>
      <SubType>Code</SubType>
    </ClCompile>
    <ClCompile Include="ReactRootView.cpp">
      <DependentUpon>ReactRootView.idl</DependentUpon>
      <SubType>Code</SubType>
    </ClCompile>
    <ClCompile Include="RedBox.cpp" />
    <ClCompile Include="ReactSupport.cpp" />
    <ClCompile Include="TestHook.cpp" />
    <ClCompile Include="Threading\BatchingQueueThread.cpp" />
    <ClCompile Include="Threading\MessageDispatchQueue.cpp" />
    <ClCompile Include="Threading\MessageQueueThreadFactory.cpp" />
    <ClCompile Include="ViewManagersProvider.cpp" />
    <ClCompile Include="Views\ReactRootControl.cpp" />
    <ClCompile Include="XamlHelper.cpp">
      <DependentUpon>XamlHelper.idl</DependentUpon>
      <SubType>Code</SubType>
    </ClCompile>
  </ItemGroup>
  <ItemGroup>
    <Midl Include="..\ReactUWP\Views\cppwinrt\AccessibilityAction.idl" />
    <Midl Include="..\ReactUWP\Views\cppwinrt\BorderEffect.idl" />
    <Midl Include="..\ReactUWP\Views\cppwinrt\DynamicAutomationPeer.idl" />
    <Midl Include="..\ReactUWP\Views\cppwinrt\ViewPanel.idl" />
    <Midl Include="IBackgroundEventListener.idl" />
    <Midl Include="IReactNonAbiValue.idl" />
    <Midl Include="IJSValueReader.idl" />
    <Midl Include="IJSValueWriter.idl" />
    <Midl Include="ILifecycleEventListener.idl" />
    <Midl Include="IReactDispatcher.idl" />
    <Midl Include="IReactNotificationService.idl" />
    <Midl Include="IReactPropertyBag.idl" />
    <Midl Include="IReactModuleBuilder.idl" />
    <Midl Include="IReactPackageBuilder.idl" />
    <Midl Include="IReactPackageProvider.idl" />
    <Midl Include="IViewManager.idl" />
    <Midl Include="NoExceptionAttribute.idl" />
    <Midl Include="ReactApplication.idl" />
    <Midl Include="ReactApplicationDelegate.idl">
      <SubType>Designer</SubType>
    </Midl>
    <Midl Include="IReactContext.idl">
      <SubType>Designer</SubType>
    </Midl>
    <Midl Include="ReactInstance.idl">
      <SubType>Designer</SubType>
    </Midl>
    <Midl Include="ReactInstanceSettings.idl">
      <SubType>Designer</SubType>
    </Midl>
    <Midl Include="RedBoxHandler.idl">
      <SubType>Designer</SubType>
    </Midl>
    <Midl Include="ReactNativeHost.idl">
      <SubType>Designer</SubType>
    </Midl>
    <Midl Include="ReactRootView.idl">
      <SubType>Designer</SubType>
    </Midl>
    <Midl Include="XamlHelper.idl" />
  </ItemGroup>
  <ItemGroup>
    <None Include="packages.config" />
    <None Include="microsoft.reactnative.def" />
  </ItemGroup>
  <ItemGroup>
    <None Include="PropertySheet.props" />
    <Text Include="readme.txt">
      <DeploymentContent>false</DeploymentContent>
    </Text>
  </ItemGroup>
  <ItemGroup>
    <ResourceCompile Include="Version.rc">
      <PreprocessorDefinitions Condition="'$(RNW_PKG_VERSION_STR)'!=''">
        RNW_PKG_VERSION_STR=$(RNW_PKG_VERSION_STR);
        RNW_PKG_VERSION_MAJOR=$(RNW_PKG_VERSION_MAJOR);
        RNW_PKG_VERSION_MINOR=$(RNW_PKG_VERSION_MINOR);
        RNW_PKG_VERSION_PATCH=$(RNW_PKG_VERSION_PATCH);
        _UNICODE;
        UNICODE;
        %(PreprocessorDefinitions)
      </PreprocessorDefinitions>
    </ResourceCompile>
  </ItemGroup>
  <ItemGroup>
    <Natvis Include="$(ReactNativeWindowsDir)Folly\Folly.natvis" />
  </ItemGroup>
  <ItemGroup>
    <ProjectReference Include="..\Common\Common.vcxproj">
      <Project>{fca38f3c-7c73-4c47-be4e-32f77fa8538d}</Project>
    </ProjectReference>
    <ProjectReference Include="..\Folly\Folly.vcxproj">
      <Project>{a990658c-ce31-4bcc-976f-0fc6b1af693d}</Project>
    </ProjectReference>
    <ProjectReference Include="..\JSI\Universal\JSI.Universal.vcxproj">
      <Project>{a62d504a-16b8-41d2-9f19-e2e86019e5e4}</Project>
    </ProjectReference>
    <ProjectReference Include="..\ReactCommon\ReactCommon.vcxproj">
      <Project>{a9d95a91-4db7-4f72-beb6-fe8a5c89bfbd}</Project>
    </ProjectReference>
    <ProjectReference Include="..\ReactWindowsCore\ReactWindowsCore.vcxproj">
      <Project>{11c084a3-a57c-4296-a679-cac17b603144}</Project>
    </ProjectReference>
  </ItemGroup>
  <Import Project="$(VCTargetsPath)\Microsoft.Cpp.targets" />
  <ImportGroup Label="ExtensionTargets">
    <Import Project="$(SolutionDir)packages\boost.1.68.0.0\build\boost.targets" Condition="Exists('$(SolutionDir)\packages\boost.1.68.0.0\build\boost.targets')" />
    <Import Project="$(SolutionDir)packages\Microsoft.Windows.CppWinRT.2.0.200316.3\build\native\Microsoft.Windows.CppWinRT.targets" Condition="Exists('$(SolutionDir)\packages\Microsoft.Windows.CppWinRT.2.0.200316.3\build\native\Microsoft.Windows.CppWinRT.targets')" />
    <Import Project="$(SolutionDir)packages\Microsoft.UI.Xaml.2.3.191129002\build\native\Microsoft.UI.Xaml.targets" Condition="'$(UseWinUI3)'!='true' And Exists('$(SolutionDir)packages\Microsoft.UI.Xaml.2.3.191129002\build\native\Microsoft.UI.Xaml.targets')" />
    <Import Project="$(SolutionDir)packages\Microsoft.WinUI.3.0.0-alpha.200210.0\build\native\Microsoft.WinUI.targets" Condition="'$(UseWinUI3)'=='true' And Exists('$(SolutionDir)packages\Microsoft.WinUI.3.0.0-alpha.200210.0\build\native\Microsoft.WinUI.targets')" />
    <Import Project="$(SolutionDir)packages\Microsoft.Web.WebView2.0.8.355\build\native\Microsoft.Web.WebView2.targets" Condition="'$(UseWinUI3)'=='true' And Exists('$(SolutionDir)packages\Microsoft.Web.WebView2.0.8.355\build\native\Microsoft.Web.WebView2.targets')" />
    <Import Project="$(V8_Package)\build\native\ReactNative.V8JSI.Windows.targets" Condition="Exists('$(V8_Package)\build\native\ReactNative.V8JSI.Windows.targets') AND '$(USE_V8)' == 'true'" />
    <Import Project="$(MSBuildThisFileDirectory)\ReactNative.V8JSI.Windows.WinUI3.targets" Condition="'$(USE_V8)' == 'true' And '$(Configuration)'=='WinUI3'" />
  </ImportGroup>
  <Target Name="EnsureNuGetPackageBuildImports" BeforeTargets="PrepareForBuild">
    <PropertyGroup>
      <ErrorText>This project references NuGet package(s) that are missing on this computer. Use NuGet Package Restore to download them.  For more information, see http://go.microsoft.com/fwlink/?LinkID=322105. The missing file is {0}.</ErrorText>
    </PropertyGroup>
    <Error Condition="!Exists('$(SolutionDir)packages\boost.1.68.0.0\build\boost.targets')" Text="$([System.String]::Format('$(ErrorText)', '$(SolutionDir)\packages\boost.1.68.0.0\build\boost.targets'))" />
    <Error Condition="!Exists('$(SolutionDir)packages\Microsoft.Windows.CppWinRT.2.0.200316.3\build\native\Microsoft.Windows.CppWinRT.props')" Text="$([System.String]::Format('$(ErrorText)', '$(SolutionDir)packages\Microsoft.Windows.CppWinRT.2.0.200316.3\build\native\Microsoft.Windows.CppWinRT.props'))" />
    <Error Condition="!Exists('$(SolutionDir)packages\Microsoft.Windows.CppWinRT.2.0.200316.3\build\native\Microsoft.Windows.CppWinRT.targets')" Text="$([System.String]::Format('$(ErrorText)', '$(SolutionDir)packages\Microsoft.Windows.CppWinRT.2.0.200316.3\build\native\Microsoft.Windows.CppWinRT.targets'))" />
    <Error Condition="'$(UseWinUI3)'!='true' And !Exists('$(SolutionDir)packages\Microsoft.UI.Xaml.2.3.191129002\build\native\Microsoft.UI.Xaml.targets')" Text="$([System.String]::Format('$(ErrorText)', '$(SolutionDir)packages\Microsoft.UI.Xaml.2.3.191129002\build\native\Microsoft.UI.Xaml.targets'))" />
    <Error Condition="'$(UseWinUI3)'=='true' And !Exists('$(SolutionDir)packages\Microsoft.WinUI.3.0.0-alpha.200210.0\build\native\Microsoft.WinUI.targets')" Text="$([System.String]::Format('$(ErrorText)', '$(SolutionDir)packages\Microsoft.WinUI.3.0.0-alpha.200210.0\build\native\Microsoft.WinUI.targets'))" />
    <Error Condition="!Exists('$(V8_Package)\build\native\ReactNative.V8JSI.Windows.targets') AND '$(USE_V8)' == 'true'" Text="$([System.String]::Format('$(ErrorText)', '$(V8_Package)\build\native\ReactNative.V8JSI.Windows.targets'))" />
  </Target>
  <Target Name="AfterCppClean">
    <RemoveDir Directories="$(IdlHeaderDirectory)" ContinueOnError="true" />
    <RemoveDir Directories="$(UnmergedWinmdDirectory)" ContinueOnError="true" />
  </Target>
  <Target Name="PreventMicrosoftUIXamlCopy" AfterTargets="ResolveReferences">
    <ItemGroup>
      <!-- We do not copy references because copying Microsoft.UI.Xaml related files
           causes WinMD merge conflicts in user projects as they also reference the same files. -->
      <ReferenceCopyLocalPaths Remove="@(ReferenceCopyLocalPaths)" />
    </ItemGroup>
  </Target>
  <Target Name="Deploy" />
  <Target Name="Preprocess">
    <Message Condition="'$(Source)'!=''" Text="Preprocessing: $(Source)" />
    <Error Condition="'$(Source)'==''" Text="To generate a pre-processed file, please specify a source file with msbuild /p:Source=nameOfTheSource.cpp" />
    <CL PreprocessToFile="true" Sources="$(Source)" AdditionalIncludeDirectories="%(ClCompile.AdditionalIncludeDirectories)" PreprocessorDefinitions="%(ClCompile.PreprocessorDefinitions)" AdditionalOptions="%(ClCompile.AdditionalOptions) /d1PP" PreprocessKeepComments="true" PreprocessOutputPath="$(Source.Replace('.cpp', '.pp'))" />
  </Target>
</Project><|MERGE_RESOLUTION|>--- conflicted
+++ resolved
@@ -482,15 +482,11 @@
     <ClCompile Include="IReactModuleBuilder.cpp">
       <DependentUpon>IReactModuleBuilder.idl</DependentUpon>
     </ClCompile>
-<<<<<<< HEAD
-    <ClCompile Include="Modules\AppStateModule.cpp" />
-=======
     <ClCompile Include="IReactNotificationService.cpp">
       <DependentUpon>IReactNotificationService.idl</DependentUpon>
       <SubType>Code</SubType>
     </ClCompile>
-    <ClCompile Include="Modules\AppStateData.cpp" />
->>>>>>> c23d3de5
+    <ClCompile Include="Modules\AppStateModule.cpp" />
     <ClCompile Include="Modules\ClipboardModule.cpp" />
     <ClCompile Include="Modules\DeviceInfoModule.cpp" />
     <ClCompile Include="Modules\DevSettingsModule.cpp" />
