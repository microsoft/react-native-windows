<?xml version="1.0" encoding="utf-8"?>
<!-- Copyright (c) Microsoft Corporation. Licensed under the MIT License. See LICENSE in the project root for license information. -->
<Project DefaultTargets="Build" ToolsVersion="Current" xmlns="http://schemas.microsoft.com/developer/msbuild/2003">
  <PropertyGroup Label="Globals">
    <CppWinRTOptimized>true</CppWinRTOptimized>
    <CppWinRTRootNamespaceAutoMerge>true</CppWinRTRootNamespaceAutoMerge>
    <MinimalCoreWin>true</MinimalCoreWin>
    <ProjectGuid>{f7d32bd0-2749-483e-9a0d-1635ef7e3136}</ProjectGuid>
    <ProjectName>Microsoft.ReactNative</ProjectName>
    <RootNamespace>Microsoft.ReactNative</RootNamespace>
    <DefaultLanguage>en-US</DefaultLanguage>
    <MinimumVisualStudioVersion>16.0</MinimumVisualStudioVersion>
    <AppContainerApplication>true</AppContainerApplication>
    <ApplicationType>Windows Store</ApplicationType>
    <ApplicationTypeRevision>10.0</ApplicationTypeRevision>
    <!-- Overriding for WinUI3 compatibility. See property UseWinUI3. -->
    <WindowsTargetPlatformMinVersion>10.0.17134.0</WindowsTargetPlatformMinVersion>
    <CppWinRTNamespaceMergeDepth>
    </CppWinRTNamespaceMergeDepth>
    <CppWinRTLibs>true</CppWinRTLibs>
    <BuildMSRNCxxReactCommon>false</BuildMSRNCxxReactCommon>
    <DesktopCompatible Condition="'$(UseWinUI3)'=='true'">true</DesktopCompatible>
  </PropertyGroup>
  <Import Project="$(VCTargetsPath)\Microsoft.Cpp.Default.props" />
  <Import Project="$(ReactNativeWindowsDir)PropertySheets\React.Cpp.props" />
  <Import Project="$(ReactNativeWindowsDir)PropertySheets\Generated\PackageVersion.g.props" />
  <Import Project="$(ReactNativeWindowsDir)PropertySheets\PackageVersionDefinitions.props" />
  <ItemGroup Label="ProjectConfigurations">
    <ProjectConfiguration Include="Debug|ARM64">
      <Configuration>Debug</Configuration>
      <Platform>ARM64</Platform>
    </ProjectConfiguration>
    <ProjectConfiguration Include="Release|ARM64">
      <Configuration>Release</Configuration>
      <Platform>ARM64</Platform>
    </ProjectConfiguration>
    <ProjectConfiguration Include="Debug|Win32">
      <Configuration>Debug</Configuration>
      <Platform>Win32</Platform>
    </ProjectConfiguration>
    <ProjectConfiguration Include="Release|Win32">
      <Configuration>Release</Configuration>
      <Platform>Win32</Platform>
    </ProjectConfiguration>
    <ProjectConfiguration Include="Debug|x64">
      <Configuration>Debug</Configuration>
      <Platform>x64</Platform>
    </ProjectConfiguration>
    <ProjectConfiguration Include="Release|x64">
      <Configuration>Release</Configuration>
      <Platform>x64</Platform>
    </ProjectConfiguration>
  </ItemGroup>
  <PropertyGroup Label="Configuration">
    <ConfigurationType>DynamicLibrary</ConfigurationType>
    <CharacterSet>Unicode</CharacterSet>
    <GenerateManifest>false</GenerateManifest>
  </PropertyGroup>
  <PropertyGroup Condition="'$(Configuration)'=='Debug'" Label="Configuration">
    <UseDebugLibraries>true</UseDebugLibraries>
  </PropertyGroup>
  <PropertyGroup Condition="'$(Configuration)'=='Release'" Label="Configuration">
    <UseDebugLibraries>false</UseDebugLibraries>
    <WholeProgramOptimization>true</WholeProgramOptimization>
  </PropertyGroup>
  <Import Project="$(VCTargetsPath)\Microsoft.Cpp.props" />
  <!-- Include Warnings.props after Microsoft.Cpp.props to change default WarningLevel -->
  <Import Project="$(ReactNativeWindowsDir)PropertySheets\Warnings.props" />
  <ImportGroup Label="ExtensionSettings">
  </ImportGroup>
  <ImportGroup Label="Shared" />
  <Import Project="..\Chakra\Chakra.vcxitems" Label="Shared" />
  <Import Project="..\Shared\Shared.vcxitems" Label="Shared" />
  <Import Project="..\Mso\Mso.vcxitems" Label="Shared" />
  <Import Project="..\Microsoft.ReactNative.Cxx\Microsoft.ReactNative.Cxx.vcxitems" Label="Shared" />
  <ImportGroup Label="PropertySheets">
    <Import Project="$(UserRootDir)\Microsoft.Cpp.$(Platform).user.props" Condition="exists('$(UserRootDir)\Microsoft.Cpp.$(Platform).user.props')" Label="LocalAppDataPlatform" />
  </ImportGroup>
  <ImportGroup Label="PropertySheets">
    <Import Project="PropertySheet.props" />
    <Import Project="..\PropertySheets\WinUI.props" />
  </ImportGroup>
  <PropertyGroup Label="UserMacros" />
  <PropertyGroup Condition="'$(Configuration)|$(Platform)'=='Release|Win32'">
    <IncludePath>$(GeneratedFilesDir);$(IncludePath)</IncludePath>
  </PropertyGroup>
  <PropertyGroup Condition="'$(EnableSourceLink)' == 'true'">
    <!-- Workaround. SourceLink target overrides modify %(Link)->AdditionalOptions before ComputeXamlGeneratedCLOutputs is called. -->
    <BeforeLinkTargets>ComputeXamlGeneratedCLOutputs;$(BeforeLinkTargets)</BeforeLinkTargets>
  </PropertyGroup>
  <ItemDefinitionGroup>
    <ClCompile>
      <PrecompiledHeader>Use</PrecompiledHeader>
      <RuntimeTypeInfo Condition="'$(UseFabric)' == 'true' AND '$(Configuration)'=='Debug'">true</RuntimeTypeInfo>
      <PrecompiledHeaderFile>pch.h</PrecompiledHeaderFile>
      <PrecompiledHeaderOutputFile>$(IntDir)pch.pch</PrecompiledHeaderOutputFile>
      <ForcedIncludeFiles>pch.h</ForcedIncludeFiles>
      <WarningLevel>Level4</WarningLevel>
      <AdditionalOptions>/await %(AdditionalOptions) /bigobj /ZH:SHA_256</AdditionalOptions>
      <AdditionalIncludeDirectories>
        $(FmtDir)\include;
        $(ReactNativeWindowsDir)Microsoft.ReactNative;
        $(ReactNativeWindowsDir)Microsoft.ReactNative\Fabric\platform;
        $(ReactNativeWindowsDir)Microsoft.ReactNative\Pch;
        $(ReactNativeWindowsDir)Microsoft.ReactNative\ReactHost;
        $(ReactNativeWindowsDir)Microsoft.ReactNative\Views;
        $(ReactNativeWindowsDir);
        $(ReactNativeWindowsDir)codegen;
        $(ReactNativeWindowsDir)Common;
        $(ReactNativeWindowsDir)include;
        $(ReactNativeWindowsDir)Shared;
        $(ReactNativeWindowsDir)Shared\tracing;
        $(ReactNativeWindowsDir)include\Shared;
        $(YogaDir);
        $(GeneratedFilesDir);
        %(AdditionalIncludeDirectories)
      </AdditionalIncludeDirectories>
      <PreprocessorDefinitions>FOLLY_NO_CONFIG;NOMINMAX;_HAS_AUTO_PTR_ETC;_USE_MATH_DEFINES;RN_EXPORT=;%(PreprocessorDefinitions)</PreprocessorDefinitions>
      <!--
        REACTWINDOWS_BUILD - building with REACTWINDOWS_API as dll exports
        OLD_CPPWINRT is a workaround to make target version to 19H1
      -->
      <PreprocessorDefinitions>
        REACTWINDOWS_BUILD;
        RN_PLATFORM=windows;
        NOMINMAX;
        FOLLY_NO_CONFIG;
        RN_EXPORT=;
        JSI_EXPORT=;
        WIN32=0;
        WINRT=1;
        _HAS_AUTO_PTR_ETC;
        %(PreprocessorDefinitions)
      </PreprocessorDefinitions>
      <AdditionalUsingDirectories>$(WindowsSDK_WindowsMetadata);$(AdditionalUsingDirectories)</AdditionalUsingDirectories>
      <TreatWarningAsError>true</TreatWarningAsError>
      <DebugInformationFormat>ProgramDatabase</DebugInformationFormat>
    </ClCompile>
    <Link>
<<<<<<< HEAD
      <AdditionalDependencies>winsqlite3.lib;ChakraRT.lib;dxguid.lib;dloadhelper.lib;OneCoreUap_apiset.lib;User32.lib;%(AdditionalDependencies)</AdditionalDependencies>
      <DelayLoadDLLs>chakra.dll;winsqlite3.dll;%(DelayLoadDLLs)</DelayLoadDLLs>
=======
      <AdditionalDependencies>winsqlite3.lib;ChakraRT.lib;dxguid.lib;dloadhelper.lib;OneCoreUap_apiset.lib;%(AdditionalDependencies)</AdditionalDependencies>
      <DelayLoadDLLs>
        api-ms-win-core-file-l1-2-0.dll;
        api-ms-win-core-windowserrorreporting-l1-1-0.dll;
        ext-ms-win-uiacore-l1-1-1.dll;
        chakra.dll;
        winsqlite3.dll;
        %(DelayLoadDLLs)
      </DelayLoadDLLs>
>>>>>>> 66ca5ce8
      <SubSystem>Console</SubSystem>
      <GenerateWindowsMetadata>true</GenerateWindowsMetadata>
      <ModuleDefinitionFile>Microsoft.ReactNative.def</ModuleDefinitionFile>
    </Link>
    <Midl>
      <AdditionalIncludeDirectories>$(ReactNativeWindowsDir)Microsoft.ReactNative\Views\cppwinrt;%(AdditionalIncludeDirectories)</AdditionalIncludeDirectories>
      <!-- #8430: This is needed to allow modules targeting older SDKs to consume the generated WinMD -->
      <AdditionalOptions>%(AdditionalOptions) /noattributename</AdditionalOptions>
    </Midl>
  </ItemDefinitionGroup>
  <Import Project="$(ReactNativeWindowsDir)\PropertySheets\ReactCommunity.cpp.props" />
  <ItemDefinitionGroup Condition="'$(Configuration)'=='Debug'">
    <ClCompile>
      <PreprocessorDefinitions>_DEBUG;%(PreprocessorDefinitions)</PreprocessorDefinitions>
    </ClCompile>
    <Midl>
      <PreprocessorDefinitions Condition="'$(UseDocString)'!='false'">USE_DOCSTRING;%(PreprocessorDefinitions)</PreprocessorDefinitions>
    </Midl>
  </ItemDefinitionGroup>
  <ItemDefinitionGroup Condition="'$(Configuration)'=='Release'">
    <ClCompile>
      <PreprocessorDefinitions>NDEBUG;%(PreprocessorDefinitions)</PreprocessorDefinitions>
    </ClCompile>
  </ItemDefinitionGroup>
  <ItemDefinitionGroup>
    <Midl>
      <PreprocessorDefinitions>%(PreprocessorDefinitions)</PreprocessorDefinitions>
    </Midl>
    <ClCompile>
      <DebugInformationFormat>ProgramDatabase</DebugInformationFormat>
    </ClCompile>
  </ItemDefinitionGroup>
  <ItemGroup>
    <ClInclude Include="ABICxxModule.h" />
    <ClInclude Include="ABIViewManager.h" />
    <ClInclude Include="Base\CoreNativeModules.h" />
    <ClInclude Include="Base\CxxReactIncludes.h" />
    <ClInclude Include="Base\FollyIncludes.h" />
    <ClInclude Include="ReactHost\JSCallInvokerScheduler.h" />
    <ClInclude Include="Utils\ShadowNodeTypeUtils.h" />
    <ClInclude Include="Utils\BatchingEventEmitter.h" />
    <ClInclude Include="DevMenuControl.h">
      <DependentUpon>DevMenuControl.xaml</DependentUpon>
      <SubType>Code</SubType>
    </ClInclude>
    <ClInclude Include="DocString.h" />
    <ClInclude Include="DynamicReader.h">
      <DependentUpon>IJSValueReader.idl</DependentUpon>
    </ClInclude>
    <ClInclude Include="DynamicWriter.h">
      <DependentUpon>IJSValueWriter.idl</DependentUpon>
    </ClInclude>
    <ClInclude Include="JSDispatcherWriter.h">
      <DependentUpon>IJSValueWriter.idl</DependentUpon>
    </ClInclude>
    <ClInclude Include="GlyphViewManager.h" />
    <ClInclude Include="HResult.h" />
    <ClInclude Include="IReactDispatcher.h">
      <DependentUpon>IReactDispatcher.idl</DependentUpon>
    </ClInclude>
    <ClInclude Include="IReactModuleBuilder.h">
      <DependentUpon>IReactModuleBuilder.idl</DependentUpon>
    </ClInclude>
    <ClInclude Include="IReactNotificationService.h">
      <DependentUpon>IReactNotificationService.idl</DependentUpon>
      <SubType>Code</SubType>
    </ClInclude>
    <ClInclude Include="JsiApi.h">
      <DependentUpon>JsiApi.idl</DependentUpon>
    </ClInclude>
    <ClInclude Include="JsiReader.h">
      <DependentUpon>IJSValueReader.idl</DependentUpon>
    </ClInclude>
    <ClInclude Include="JsiWriter.h">
      <DependentUpon>IJSValueWriter.idl</DependentUpon>
    </ClInclude>
    <ClInclude Include="Modules\AccessibilityInfoModule.h" />
    <ClInclude Include="Modules\AlertModule.h" />
    <ClInclude Include="Modules\Animated\AdditionAnimatedNode.h" />
    <ClInclude Include="Modules\Animated\AnimatedNode.h" />
    <ClInclude Include="Modules\Animated\AnimatedNodeType.h" />
    <ClInclude Include="Modules\Animated\AnimationDriver.h" />
    <ClInclude Include="Modules\Animated\AnimationType.h" />
    <ClInclude Include="Modules\Animated\CalculatedAnimationDriver.h" />
    <ClInclude Include="Modules\Animated\DecayAnimationDriver.h" />
    <ClInclude Include="Modules\Animated\DiffClampAnimatedNode.h" />
    <ClInclude Include="Modules\Animated\DivisionAnimatedNode.h" />
    <ClInclude Include="Modules\Animated\EventAnimationDriver.h" />
    <ClInclude Include="Modules\Animated\ExtrapolationType.h" />
    <ClInclude Include="Modules\Animated\FacadeType.h" />
    <ClInclude Include="Modules\Animated\FrameAnimationDriver.h" />
    <ClInclude Include="Modules\Animated\InterpolationAnimatedNode.h" />
    <ClInclude Include="Modules\Animated\ModulusAnimatedNode.h" />
    <ClInclude Include="Modules\Animated\MultiplicationAnimatedNode.h" />
    <ClInclude Include="Modules\Animated\NativeAnimatedModule.h" />
    <ClInclude Include="Modules\Animated\NativeAnimatedNodeManager.h" />
    <ClInclude Include="Modules\Animated\PropsAnimatedNode.h" />
    <ClInclude Include="Modules\Animated\SpringAnimationDriver.h" />
    <ClInclude Include="Modules\Animated\StyleAnimatedNode.h" />
    <ClInclude Include="Modules\Animated\SubtractionAnimatedNode.h" />
    <ClInclude Include="Modules\Animated\TrackingAnimatedNode.h" />
    <ClInclude Include="Modules\Animated\TransformAnimatedNode.h" />
    <ClInclude Include="Modules\Animated\ValueAnimatedNode.h" />
    <ClInclude Include="Modules\AppearanceModule.h" />
    <ClInclude Include="Modules\AppStateModule.h" />
    <ClInclude Include="Modules\AppThemeModuleUwp.h" />
    <ClInclude Include="Modules\ClipboardModule.h" />
    <ClInclude Include="Modules\DeviceInfoModule.h" />
    <ClInclude Include="Modules\DevSettingsModule.h" />
    <ClInclude Include="Modules\I18nManagerModule.h" />
    <ClInclude Include="Modules\ImageViewManagerModule.h" />
    <ClInclude Include="Modules\LinkingManagerModule.h" />
    <ClInclude Include="Modules\LogBoxModule.h" />
    <ClInclude Include="Modules\NativeUIManager.h" />
    <ClInclude Include="Modules\ReactRootViewTagGenerator.h" />
    <ClInclude Include="Modules\TimingModule.h" />
    <ClInclude Include="Modules\PaperUIManagerModule.h" />
    <ClInclude Include="NativeModulesProvider.h" />
    <ClInclude Include="ReactHost\IReactInstance.h" />
    <ClInclude Include="ReactHost\ViewManagerProvider.h" />
    <ClInclude Include="RedBoxErrorInfo.h" />
    <ClInclude Include="RedBoxErrorFrameInfo.h" />
    <ClInclude Include="TurboModulesProvider.h" />
    <ClInclude Include="Pch\pch.h" />
    <ClInclude Include="ReactApplication.h">
      <DependentUpon>ReactApplication.idl</DependentUpon>
    </ClInclude>
    <ClInclude Include="IReactContext.h">
      <DependentUpon>IReactContext.idl</DependentUpon>
      <SubType>Code</SubType>
    </ClInclude>
    <ClInclude Include="ReactHost\AsyncActionQueue.h" />
    <ClInclude Include="ReactHost\InstanceFactory.h" />
    <ClInclude Include="ReactHost\IReactInstanceInternal.h" />
    <ClInclude Include="ReactHost\JSBundle.h" />
    <ClInclude Include="ReactHost\MoveOnCopy.h" />
    <ClInclude Include="ReactHost\MsoUtils.h" />
    <ClInclude Include="ReactHost\React.h" />
    <ClInclude Include="ReactHost\MsoReactContext.h" />
    <ClInclude Include="ReactHost\ReactErrorProvider.h" />
    <ClInclude Include="ReactHost\ReactHost.h" />
    <ClInclude Include="ReactHost\ReactInstanceWin.h" />
    <ClInclude Include="ReactHost\CrashManager.h" />
    <ClInclude Include="ReactHost\ReactNativeHeaders.h" />
    <ClInclude Include="ReactHost\React_Win.h" />
    <ClInclude Include="ReactCoreInjection.h">
      <DependentUpon>ReactCoreInjection.idl</DependentUpon>
      <SubType>Code</SubType>
    </ClInclude>
    <ClInclude Include="ReactInstanceSettings.h">
      <DependentUpon>ReactInstanceSettings.idl</DependentUpon>
      <SubType>Code</SubType>
    </ClInclude>
    <ClInclude Include="RedBoxHandler.h">
      <DependentUpon>RedBoxHandler.idl</DependentUpon>
      <SubType>Code</SubType>
    </ClInclude>
    <ClInclude Include="ReactNativeHost.h">
      <DependentUpon>ReactNativeHost.idl</DependentUpon>
      <SubType>Code</SubType>
    </ClInclude>
    <ClInclude Include="Utils\AccessibilityUtils.h" />
    <ClInclude Include="Utils\Helpers.h" />
    <ClInclude Include="Utils\LocalBundleReader.h" />
    <ClInclude Include="Utils\PropertyHandlerUtils.h" />
    <ClInclude Include="Utils\PropertyUtils.h" />
    <ClInclude Include="Utils\ResourceBrushUtils.h" />
    <ClInclude Include="Utils\StandardControlResourceKeyNames.h" />
    <ClInclude Include="Utils\TextTransform.h" />
    <ClInclude Include="Utils\TransformableText.h" />
    <ClInclude Include="Utils\UwpPreparedScriptStore.h" />
    <ClInclude Include="Utils\UwpScriptStore.h" />
    <ClInclude Include="Utils\ValueUtils.h" />
    <ClInclude Include="Utils\XamlIslandUtils.h" />
    <ClInclude Include="Views\ActivityIndicatorViewManager.h" />
    <ClInclude Include="Views\ControlViewManager.h" />
    <ClInclude Include="Views\DevMenu.h" />
    <ClInclude Include="Views\DynamicAutomationPeer.h" />
    <ClInclude Include="Views\DynamicAutomationProperties.h" />
    <ClInclude Include="Views\DynamicValueProvider.h" />
    <ClInclude Include="Views\ExpressionAnimationStore.h" />
    <ClInclude Include="Views\FlyoutViewManager.h" />
    <ClInclude Include="Views\FrameworkElementTransferProperties.h" />
    <ClInclude Include="Views\FrameworkElementViewManager.h" />
    <ClInclude Include="Views\Image\Effects.h" />
    <ClInclude Include="Views\Image\ImageViewManager.h" />
    <ClInclude Include="Views\Image\Microsoft.UI.Composition.Effects_Impl.h" />
    <ClInclude Include="Views\Image\ReactImage.h" />
    <ClInclude Include="Views\Image\ReactImageBrush.h" />
    <ClInclude Include="Views\Impl\ScrollViewUWPImplementation.h" />
    <ClInclude Include="Views\Impl\SnapPointManagingContentControl.h" />
    <ClInclude Include="Views\IXamlRootView.h" />
    <ClInclude Include="Views\KeyboardEventHandler.h" />
    <ClInclude Include="Views\PaperShadowNode.h" />
    <ClInclude Include="Views\PopupViewManager.h" />
    <ClInclude Include="Views\RawTextViewManager.h" />
    <ClInclude Include="Views\ReactViewInstance.h" />
    <ClInclude Include="Views\RefreshControlManager.h" />
    <ClInclude Include="Views\RootViewManager.h" />
    <ClInclude Include="Views\ScrollContentViewManager.h" />
    <ClInclude Include="Views\ScrollViewManager.h" />
    <ClInclude Include="Views\ShadowNodeBase.h" />
    <ClInclude Include="Views\ShadowNodeRegistry.h" />
    <ClInclude Include="Views\SIPEventHandler.h" />
    <ClInclude Include="Views\SliderViewManager.h" />
    <ClInclude Include="Views\SwitchViewManager.h" />
    <ClInclude Include="Views\TextInputViewManager.h" />
    <ClInclude Include="Views\TextViewManager.h" />
    <ClInclude Include="Views\Text\TextHighlighterVisitor.h" />
    <ClInclude Include="Views\Text\TextHitTestUtils.h" />
    <ClInclude Include="Views\Text\TextHitTestVisitor.h" />
    <ClInclude Include="Views\Text\TextParentVisitor.h" />
    <ClInclude Include="Views\Text\TextPropertyChangedParentVisitor.h" />
    <ClInclude Include="Views\Text\TextTransformParentVisitor.h" />
    <ClInclude Include="Views\Text\TextTransformVisitor.h" />
    <ClInclude Include="Views\Text\TextVisitorScope.h" />
    <ClInclude Include="Views\Text\TextVisitor.h" />
    <ClInclude Include="Views\Text\TextVisitors.h" />
    <ClInclude Include="Views\TouchEventHandler.h" />
    <ClInclude Include="Views\ViewControl.h" />
    <ClInclude Include="Views\ViewManager.h" />
    <ClInclude Include="Views\ViewManagerBase.h" />
    <ClInclude Include="Views\ViewPanel.h" />
    <ClInclude Include="Views\ViewViewManager.h" />
    <ClInclude Include="Views\VirtualTextViewManager.h" />
    <ClInclude Include="Views\XamlFeatures.h" />
    <ClInclude Include="XamlLoadState.h" />
    <ClInclude Include="XamlUIService.h">
      <DependentUpon>XamlUIService.idl</DependentUpon>
      <SubType>Code</SubType>
    </ClInclude>
    <ClInclude Include="ReactPackageBuilder.h">
      <DependentUpon>IReactPackageBuilder.idl</DependentUpon>
    </ClInclude>
    <ClInclude Include="IReactPropertyBag.h">
      <DependentUpon>IReactPropertyBag.idl</DependentUpon>
      <SubType>Code</SubType>
    </ClInclude>
    <ClInclude Include="ReactRootView.h">
      <DependentUpon>ReactRootView.idl</DependentUpon>
      <SubType>Code</SubType>
    </ClInclude>
    <ClInclude Include="CompHwndHost.h">
      <DependentUpon>CompHwndHost.idl</DependentUpon>
      <SubType>Code</SubType>
    </ClInclude>
    <ClInclude Include="CompRootView.h">
      <DependentUpon>CompRootView.idl</DependentUpon>
      <SubType>Code</SubType>
    </ClInclude>
    <ClInclude Include="RedBox.h" />
    <ClInclude Include="ReactSupport.h" />
    <ClInclude Include="TestHook.h" />
    <ClInclude Include="QuirkSettings.h">
      <DependentUpon>QuirkSettings.idl</DependentUpon>
      <SubType>Code</SubType>
    </ClInclude>
    <ClInclude Include="ViewManagersProvider.h" />
    <ClInclude Include="XamlHelper.h">
      <DependentUpon>XamlHelper.idl</DependentUpon>
      <SubType>Code</SubType>
    </ClInclude>
    <ClInclude Include="XamlView.h" />
    <ClInclude Include="ReactPointerEventArgs.h">
      <DependentUpon>ReactPointerEventArgs.idl</DependentUpon>
      <SubType>Code</SubType>
    </ClInclude>
  </ItemGroup>
  <ItemGroup Condition="'$(UseFabric)' == 'true'">
    <ClCompile Include="Fabric\ActivityIndicatorComponentView.cpp" />
    <ClCompile Include="Fabric\ImageComponentView.cpp" />
    <ClCompile Include="Fabric\ScrollViewComponentView.cpp" />
    <ClCompile Include="Fabric\SliderComponentView.cpp" />
    <ClCompile Include="Fabric\SwitchComponentView.cpp" />
    <ClCompile Include="Fabric\TextInput\WindowsTextInputComponentView.cpp" />
    <ClCompile Include="Fabric\TextInput\WindowsTextInputEventEmitter.cpp" />
    <ClCompile Include="Fabric\TextInput\WindowsTextInputProps.cpp" />
    <ClCompile Include="Fabric\TextInput\WindowsTextInputShadowNode.cpp" />
    <ClCompile Include="Fabric\TextInput\WindowsTextInputState.cpp" DisableSpecificWarnings="4244;%(DisableSpecificWarnings)" />
    <ClCompile Include="Fabric\TextComponentView.cpp" />
    <ClCompile Include="Fabric\ViewComponentView.cpp" />
  </ItemGroup>
  <ItemGroup>
    <ClCompile Include="ABICxxModule.cpp" />
    <ClCompile Include="ABIViewManager.cpp" />
    <ClCompile Include="Base\CoreNativeModules.cpp" />
    <ClCompile Include="Base\CoreUIManagers.cpp" />
    <ClCompile Include="Utils\BatchingEventEmitter.cpp" />
    <ClCompile Include="CxxReactUWP\JSBigString.cpp" />
    <ClCompile Include="DevMenuControl.cpp">
      <DependentUpon>DevMenuControl.xaml</DependentUpon>
      <SubType>Code</SubType>
    </ClCompile>
    <ClCompile Include="DynamicReader.cpp">
      <DependentUpon>IJSValueReader.idl</DependentUpon>
    </ClCompile>
    <ClCompile Include="DynamicWriter.cpp">
      <DependentUpon>IJSValueWriter.idl</DependentUpon>
    </ClCompile>
    <ClCompile Include="JSDispatcherWriter.cpp">
      <DependentUpon>IJSValueWriter.idl</DependentUpon>
    </ClCompile>
    <ClCompile Include="GlyphViewManager.cpp" />
    <ClCompile Include="IReactDispatcher.cpp">
      <DependentUpon>IReactDispatcher.idl</DependentUpon>
    </ClCompile>
    <ClCompile Include="IReactModuleBuilder.cpp">
      <DependentUpon>IReactModuleBuilder.idl</DependentUpon>
    </ClCompile>
    <ClCompile Include="IReactNotificationService.cpp">
      <DependentUpon>IReactNotificationService.idl</DependentUpon>
      <SubType>Code</SubType>
    </ClCompile>
    <ClCompile Include="JsiApi.cpp">
      <DependentUpon>JsiApi.idl</DependentUpon>
    </ClCompile>
    <ClCompile Include="JsiReader.cpp">
      <DependentUpon>IJSValueReader.idl</DependentUpon>
    </ClCompile>
    <ClCompile Include="JsiWriter.cpp">
      <DependentUpon>IJSValueWriter.idl</DependentUpon>
    </ClCompile>
    <ClCompile Include="Modules\AccessibilityInfoModule.cpp" />
    <ClCompile Include="Modules\AlertModule.cpp" />
    <ClCompile Include="Modules\Animated\AdditionAnimatedNode.cpp" />
    <ClCompile Include="Modules\Animated\AnimatedNode.cpp" />
    <ClCompile Include="Modules\Animated\AnimationDriver.cpp" />
    <ClCompile Include="Modules\Animated\CalculatedAnimationDriver.cpp" />
    <ClCompile Include="Modules\Animated\DecayAnimationDriver.cpp" />
    <ClCompile Include="Modules\Animated\DiffClampAnimatedNode.cpp" />
    <ClCompile Include="Modules\Animated\DivisionAnimatedNode.cpp" />
    <ClCompile Include="Modules\Animated\EventAnimationDriver.cpp" />
    <ClCompile Include="Modules\Animated\FrameAnimationDriver.cpp" />
    <ClCompile Include="Modules\Animated\InterpolationAnimatedNode.cpp" />
    <ClCompile Include="Modules\Animated\ModulusAnimatedNode.cpp" />
    <ClCompile Include="Modules\Animated\MultiplicationAnimatedNode.cpp" />
    <ClCompile Include="Modules\Animated\NativeAnimatedModule.cpp" />
    <ClCompile Include="Modules\Animated\NativeAnimatedNodeManager.cpp" />
    <ClCompile Include="Modules\Animated\PropsAnimatedNode.cpp" />
    <ClCompile Include="Modules\Animated\SpringAnimationDriver.cpp" />
    <ClCompile Include="Modules\Animated\StyleAnimatedNode.cpp" />
    <ClCompile Include="Modules\Animated\SubtractionAnimatedNode.cpp" />
    <ClCompile Include="Modules\Animated\TrackingAnimatedNode.cpp" />
    <ClCompile Include="Modules\Animated\TransformAnimatedNode.cpp" />
    <ClCompile Include="Modules\Animated\ValueAnimatedNode.cpp" />
    <ClCompile Include="Modules\AppearanceModule.cpp" />
    <ClCompile Include="Modules\AppStateModule.cpp" />
    <ClCompile Include="Modules\AppThemeModuleUwp.cpp" />
    <ClCompile Include="Modules\ClipboardModule.cpp" />
    <ClCompile Include="Modules\CreateModules.cpp" />
    <ClCompile Include="Modules\DeviceInfoModule.cpp" />
    <ClCompile Include="Modules\DevSettingsModule.cpp" />
    <ClCompile Include="Modules\I18nManagerModule.cpp" />
    <ClCompile Include="Modules\ImageViewManagerModule.cpp" />
    <ClCompile Include="Modules\LinkingManagerModule.cpp" />
    <ClCompile Include="Modules\LogBoxModule.cpp" />
    <ClCompile Include="Modules\NativeUIManager.cpp" />
    <ClCompile Include="Modules\TimingModule.cpp" />
    <ClCompile Include="Modules\PaperUIManagerModule.cpp" />
    <ClCompile Include="NativeModulesProvider.cpp" />
    <ClCompile Include="ReactPointerEventArgs.cpp">
      <DependentUpon>ReactPointerEventArgs.idl</DependentUpon>
      <SubType>Code</SubType>
    </ClCompile>
    <ClCompile Include="RedBoxErrorInfo.cpp" />
    <ClCompile Include="RedBoxErrorFrameInfo.cpp" />
    <ClCompile Include="TurboModulesProvider.cpp" />
    <ClCompile Include="Pch\pch.cpp">
      <PrecompiledHeader>Create</PrecompiledHeader>
    </ClCompile>
    <ClCompile Include="ReactApplication.cpp">
      <DependentUpon>ReactApplication.idl</DependentUpon>
    </ClCompile>
    <ClCompile Include="$(GeneratedFilesDir)module.g.cpp" />
    <ClCompile Include="IReactContext.cpp">
      <DependentUpon>IReactContext.idl</DependentUpon>
      <SubType>Code</SubType>
    </ClCompile>
    <ClCompile Include="ReactHost\AsyncActionQueue.cpp" />
    <ClCompile Include="ReactHost\JSBundle.cpp" />
    <ClCompile Include="ReactHost\JSBundle_Win32.cpp" />
    <ClCompile Include="ReactHost\JSCallInvokerScheduler.cpp" />
    <ClCompile Include="ReactHost\MsoUtils.cpp" />
    <ClCompile Include="ReactHost\MsoReactContext.cpp" />
    <ClCompile Include="ReactHost\ReactErrorProvider.cpp" />
    <ClCompile Include="ReactHost\ReactHost.cpp" />
    <ClCompile Include="ReactHost\ReactInstanceWin.cpp" />
    <ClCompile Include="ReactHost\CrashManager.cpp" />
    <ClCompile Include="ReactCoreInjection.cpp">
      <DependentUpon>ReactCoreInjection.idl</DependentUpon>
      <SubType>Code</SubType>
    </ClCompile>
    <ClCompile Include="ReactInstanceSettings.cpp">
      <DependentUpon>ReactInstanceSettings.idl</DependentUpon>
      <SubType>Code</SubType>
    </ClCompile>
    <ClCompile Include="RedBoxHandler.cpp">
      <DependentUpon>RedBoxHandler.idl</DependentUpon>
      <SubType>Code</SubType>
    </ClCompile>
    <ClCompile Include="ReactNativeHost.cpp">
      <DependentUpon>ReactNativeHost.idl</DependentUpon>
      <SubType>Code</SubType>
    </ClCompile>
    <ClCompile Include="Utils\AccessibilityUtils.cpp" />
    <ClCompile Include="Utils\Helpers.cpp" />
    <ClCompile Include="Utils\LocalBundleReader.cpp" />
    <ClCompile Include="Utils\ResourceBrushUtils.cpp" />
    <ClCompile Include="Utils\UwpPreparedScriptStore.cpp" />
    <ClCompile Include="Utils\UwpScriptStore.cpp" />
    <ClCompile Include="Utils\ValueUtils.cpp" />
    <ClCompile Include="Utils\XamlIslandUtils.cpp" />
    <ClCompile Include="Views\ActivityIndicatorViewManager.cpp" />
    <ClCompile Include="Views\ConfigureBundlerDlg.cpp" />
    <ClCompile Include="Views\ControlViewManager.cpp" />
    <ClCompile Include="Views\DevMenu.cpp" />
    <ClCompile Include="Views\DynamicAutomationPeer.cpp" />
    <ClCompile Include="Views\DynamicAutomationProperties.cpp" />
    <ClCompile Include="Views\DynamicValueProvider.cpp" />
    <ClCompile Include="Views\ExpressionAnimationStore.cpp" />
    <ClCompile Include="Views\FlyoutViewManager.cpp" />
    <ClCompile Include="Views\FrameworkElementTransferProperties.cpp" />
    <ClCompile Include="Views\FrameworkElementViewManager.cpp" />
    <ClCompile Include="Views\Image\ImageViewManager.cpp" />
    <ClCompile Include="Views\Image\ReactImage.cpp" />
    <ClCompile Include="Views\Image\ReactImageBrush.cpp" />
    <ClCompile Include="Views\Impl\ScrollViewUWPImplementation.cpp" />
    <ClCompile Include="Views\Impl\SnapPointManagingContentControl.cpp" />
    <ClCompile Include="Views\KeyboardEventHandler.cpp" />
    <ClCompile Include="Views\PaperShadowNode.cpp" />
    <ClCompile Include="Views\PopupViewManager.cpp" />
    <ClCompile Include="Views\RawTextViewManager.cpp" />
    <ClCompile Include="Views\ReactViewInstance.cpp" />
    <ClCompile Include="Views\RefreshControlManager.cpp" />
    <ClCompile Include="Views\RootViewManager.cpp" />
    <ClCompile Include="Views\ScrollContentViewManager.cpp" />
    <ClCompile Include="Views\ScrollViewManager.cpp" />
    <ClCompile Include="Views\ShadowNodeBase.cpp" />
    <ClCompile Include="Views\ShadowNodeRegistry.cpp" />
    <ClCompile Include="Views\SIPEventHandler.cpp" />
    <ClCompile Include="Views\SliderViewManager.cpp" />
    <ClCompile Include="Views\SwitchViewManager.cpp" />
    <ClCompile Include="Views\TextInputViewManager.cpp" />
    <ClCompile Include="Views\TextViewManager.cpp" />
    <ClCompile Include="Views\Text\TextHighlighterVisitor.cpp" />
    <ClCompile Include="Views\Text\TextHitTestUtils.cpp" />
    <ClCompile Include="Views\Text\TextHitTestVisitor.cpp" />
    <ClCompile Include="Views\Text\TextParentVisitor.cpp" />
    <ClCompile Include="Views\Text\TextPropertyChangedParentVisitor.cpp" />
    <ClCompile Include="Views\Text\TextTransformParentVisitor.cpp" />
    <ClCompile Include="Views\Text\TextTransformVisitor.cpp" />
    <ClCompile Include="Views\Text\TextVisitor.cpp" />
    <ClCompile Include="Views\CompEventHandler.cpp" />
    <ClCompile Include="Views\TouchEventHandler.cpp" />
    <ClCompile Include="Views\ViewControl.cpp" />
    <ClCompile Include="Views\ViewManagerBase.cpp" />
    <ClCompile Include="Views\ViewPanel.cpp" />
    <ClCompile Include="Views\ViewViewManager.cpp" />
    <ClCompile Include="Views\VirtualTextViewManager.cpp" />
    <ClCompile Include="Views\XamlFeatures.cpp" />
    <ClCompile Include="XamlLoadState.cpp" />
    <ClCompile Include="XamlView.cpp" />
    <ClCompile Include="XamlUIService.cpp">
      <DependentUpon>XamlUIService.idl</DependentUpon>
      <SubType>Code</SubType>
    </ClCompile>
    <ClCompile Include="ReactPackageBuilder.cpp">
      <DependentUpon>IReactPackageBuilder.idl</DependentUpon>
    </ClCompile>
    <ClCompile Include="IReactPropertyBag.cpp">
      <DependentUpon>IReactPropertyBag.idl</DependentUpon>
      <SubType>Code</SubType>
    </ClCompile>
    <ClCompile Include="ReactRootView.cpp">
      <DependentUpon>ReactRootView.idl</DependentUpon>
      <SubType>Code</SubType>
    </ClCompile>
    <ClCompile Include="CompHwndHost.cpp">
      <DependentUpon>CompHwndHost.idl</DependentUpon>
      <SubType>Code</SubType>
    </ClCompile>
    <ClCompile Include="CompRootView.cpp">
      <DependentUpon>CompRootView.idl</DependentUpon>
      <SubType>Code</SubType>
    </ClCompile>
    <ClCompile Include="RedBox.cpp" />
    <ClCompile Include="ReactSupport.cpp" />
    <ClCompile Include="TestHook.cpp" />
    <ClCompile Include="QuirkSettings.cpp">
      <DependentUpon>QuirkSettings.idl</DependentUpon>
      <SubType>Code</SubType>
    </ClCompile>
    <ClCompile Include="ViewManagersProvider.cpp" />
    <ClCompile Include="XamlHelper.cpp">
      <DependentUpon>XamlHelper.idl</DependentUpon>
      <SubType>Code</SubType>
    </ClCompile>
  </ItemGroup>
  <ItemGroup>
    <Midl Include="DesktopWindowMessage.idl" />
    <Midl Include="DevMenuControl.idl">
      <DependentUpon>DevMenuControl.xaml</DependentUpon>
      <SubType>Code</SubType>
    </Midl>
    <Midl Include="DocString.idl" />
    <Midl Include="IReactNonAbiValue.idl" />
    <Midl Include="IJSValueReader.idl" />
    <Midl Include="IJSValueWriter.idl" />
    <Midl Include="IReactDispatcher.idl" />
    <Midl Include="IReactNotificationService.idl" />
    <Midl Include="IReactPropertyBag.idl" />
    <Midl Include="IReactModuleBuilder.idl" />
    <Midl Include="IReactPackageBuilder.idl" />
    <Midl Include="IReactPackageProvider.idl" />
    <Midl Include="IViewManager.idl" />
    <Midl Include="IViewManagerCore.idl" />
    <Midl Include="JsiApi.idl" />
    <Midl Include="ReactApplication.idl" />
    <Midl Include="IReactContext.idl">
      <SubType>Designer</SubType>
    </Midl>
    <Midl Include="ReactCoreInjection.idl">
      <SubType>Designer</SubType>
    </Midl>
    <Midl Include="ReactInstanceSettings.idl">
      <SubType>Designer</SubType>
    </Midl>
    <Midl Include="RedBoxHandler.idl">
      <SubType>Designer</SubType>
    </Midl>
    <Midl Include="ReactNativeHost.idl">
      <SubType>Designer</SubType>
    </Midl>
    <Midl Include="Views\cppwinrt\AccessibilityAction.idl" />
    <Midl Include="Views\cppwinrt\Effects.idl" />
    <Midl Include="Views\cppwinrt\DynamicAutomationPeer.idl" />
    <Midl Include="Views\cppwinrt\ViewPanel.idl" />
    <Midl Include="XamlUIService.idl">
      <SubType>Designer</SubType>
    </Midl>
    <Midl Include="ReactRootView.idl">
      <SubType>Designer</SubType>
    </Midl>
    <Midl Include="CompHwndHost.idl">
      <SubType>Designer</SubType>
    </Midl>
    <Midl Include="CompRootView.idl">
      <SubType>Designer</SubType>
    </Midl>
    <Midl Include="QuirkSettings.idl">
      <SubType>Designer</SubType>
    </Midl>
    <Midl Include="XamlHelper.idl" />
    <Midl Include="ReactPointerEventArgs.idl" />
  </ItemGroup>
  <ItemGroup>
    <None Include="microsoft.reactnative.def" />
  </ItemGroup>
  <ItemGroup>
    <None Include="PropertySheet.props" />
    <Text Include="readme.txt">
      <DeploymentContent>false</DeploymentContent>
    </Text>
  </ItemGroup>
  <ItemGroup>
    <ResourceCompile Include="Version.rc">
      <PreprocessorDefinitions>
        RNW_VERSION=$(ReactNativeWindowsVersion);
        RNW_MAJOR=$(ReactNativeWindowsMajor);
        RNW_MINOR=$(ReactNativeWindowsMinor);
        RNW_PATCH=$(ReactNativeWindowsPatch);
        _UNICODE;
        UNICODE;
        %(PreprocessorDefinitions)
      </PreprocessorDefinitions>
    </ResourceCompile>
  </ItemGroup>
  <ItemGroup>
    <Natvis Include="$(ReactNativeWindowsDir)Folly\Folly.natvis" />
  </ItemGroup>
  <ItemGroup>
    <ProjectReference Include="..\Common\Common.vcxproj">
      <Project>{fca38f3c-7c73-4c47-be4e-32f77fa8538d}</Project>
    </ProjectReference>
    <ProjectReference Include="..\Folly\Folly.vcxproj">
      <Project>{a990658c-ce31-4bcc-976f-0fc6b1af693d}</Project>
    </ProjectReference>
    <ProjectReference Include="..\ReactCommon\ReactCommon.vcxproj">
      <Project>{a9d95a91-4db7-4f72-beb6-fe8a5c89bfbd}</Project>
    </ProjectReference>
  </ItemGroup>
  <ItemGroup>
    <Page Include="DevMenuControl.xaml">
      <SubType>Designer</SubType>
    </Page>
  </ItemGroup>
  <ItemGroup>
    <PackageReference Include="boost" Version="1.76.0.0" />
    <PackageReference Include="Microsoft.Windows.CppWinRT" Version="$(CppWinRTVersion)" />
    <PackageReference Include="ReactNative.Hermes.Windows" Version="$(HermesVersion)" />
    <PackageReference Include="$(WinUIPackageName)" Version="$(WinUIPackageVersion)" />
    <PackageReference Include="Microsoft.Windows.SDK.BuildTools" Version="10.0.22000.194" />
  </ItemGroup>
  <Choose>
    <When Condition="'$(EnableSourceLink)' == 'true'">
      <ItemGroup>
        <PackageReference Include="Microsoft.Build.Tasks.Git" Version="1.0.0" />
        <PackageReference Include="Microsoft.SourceLink.Common" Version="1.0.0" />
        <PackageReference Include="Microsoft.SourceLink.GitHub" Version="1.0.0" />
      </ItemGroup>
    </When>
  </Choose>
  <Choose>
    <When Condition="'$(UseV8)' == 'true'">
      <ItemGroup>
        <PackageReference Include="ReactNative.V8Jsi.Windows.UWP" Version="$(V8Version)" />
      </ItemGroup>
    </When>
  </Choose>
  <Import Project="$(VCTargetsPath)\Microsoft.Cpp.targets" />
  <Import Project="$(ReactNativeWindowsDir)PropertySheets\FastBuild.targets" />
  <Import Project="$(ReactNativeWindowsDir)PropertySheets\FixupRoslynCscWarnings.targets" />
  <Target Name="AfterCppClean">
    <RemoveDir Directories="$(IdlHeaderDirectory)" ContinueOnError="true" />
    <RemoveDir Directories="$(UnmergedWinmdDirectory)" ContinueOnError="true" />
  </Target>
  <Target Name="PreventMicrosoftUIXamlCopy" AfterTargets="ResolveReferences">
    <ItemGroup>
      <!-- We do not copy references because copying Microsoft.UI.Xaml related files
           causes WinMD merge conflicts in user projects as they also reference the same files. -->
      <ReferenceCopyLocalPaths Remove="@(ReferenceCopyLocalPaths)" />
    </ItemGroup>
  </Target>
  <Target Name="Deploy" />
  <Target Name="Preprocess">
    <Message Condition="'$(Source)'!=''" Text="Preprocessing: $(Source)" />
    <Error Condition="'$(Source)'==''" Text="To generate a pre-processed file, please specify a source file with msbuild /p:Source=nameOfTheSource.cpp" />
    <CL PreprocessToFile="true" Sources="$(Source)" AdditionalIncludeDirectories="%(ClCompile.AdditionalIncludeDirectories)" PreprocessorDefinitions="%(ClCompile.PreprocessorDefinitions)" AdditionalOptions="%(ClCompile.AdditionalOptions) /d1PP" PreprocessKeepComments="true" PreprocessOutputPath="$(Source.Replace('.cpp', '.pp'))" />
  </Target>
  <!-- https://github.com/microsoft/microsoft-ui-xaml/issues/3133 -->
  <Target Name="InjectForcedXamlIncludes" BeforeTargets="CompileXamlGeneratedFiles">
    <ItemGroup>
      <ClCompile Condition="'%(ClCompile.CompilerIteration)' == 'XamlGenerated'">
        <ForcedIncludeFiles>%(ForcedIncludeFiles);winrt/Microsoft.UI.Xaml.Controls.h;winrt/Microsoft.UI.Xaml.XamlTypeInfo.h</ForcedIncludeFiles>
      </ClCompile>
    </ItemGroup>
  </Target>
</Project><|MERGE_RESOLUTION|>--- conflicted
+++ resolved
@@ -137,11 +137,7 @@
       <DebugInformationFormat>ProgramDatabase</DebugInformationFormat>
     </ClCompile>
     <Link>
-<<<<<<< HEAD
       <AdditionalDependencies>winsqlite3.lib;ChakraRT.lib;dxguid.lib;dloadhelper.lib;OneCoreUap_apiset.lib;User32.lib;%(AdditionalDependencies)</AdditionalDependencies>
-      <DelayLoadDLLs>chakra.dll;winsqlite3.dll;%(DelayLoadDLLs)</DelayLoadDLLs>
-=======
-      <AdditionalDependencies>winsqlite3.lib;ChakraRT.lib;dxguid.lib;dloadhelper.lib;OneCoreUap_apiset.lib;%(AdditionalDependencies)</AdditionalDependencies>
       <DelayLoadDLLs>
         api-ms-win-core-file-l1-2-0.dll;
         api-ms-win-core-windowserrorreporting-l1-1-0.dll;
@@ -150,7 +146,6 @@
         winsqlite3.dll;
         %(DelayLoadDLLs)
       </DelayLoadDLLs>
->>>>>>> 66ca5ce8
       <SubSystem>Console</SubSystem>
       <GenerateWindowsMetadata>true</GenerateWindowsMetadata>
       <ModuleDefinitionFile>Microsoft.ReactNative.def</ModuleDefinitionFile>
