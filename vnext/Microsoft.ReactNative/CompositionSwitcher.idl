// Copyright (c) Microsoft Corporation.
// Licensed under the MIT License.

#include "NamespaceRedirect.h"
#include "DocString.h"

namespace Microsoft.ReactNative.Composition
{
  enum CompositionStretch
  {
    None,
    Fill,
    Uniform,
    UniformToFill,
  };

  enum BackfaceVisibility
  {
    Inherit,
    Visible,
    Hidden
  };

  [webhosthidden]
  [uuid("172def51-9e1a-4e3c-841a-e5a470065acc")] // uuid needed for empty interfaces
  [version(0)]
  [experimental]
  interface IBrush {
  }

  [webhosthidden]
  [experimental]
  interface IDrawingSurfaceBrush requires IBrush
  {
    void HorizontalAlignmentRatio(Single value);
    void VerticalAlignmentRatio(Single value);
    void Stretch(CompositionStretch value);
  }

  [webhosthidden]
  [experimental]
  interface IDropShadow {
    void Offset(Windows.Foundation.Numerics.Vector3 value);
    void Opacity(Single value);
    void BlurRadius(Single value);
    void Color(Windows.UI.Color value);
  }

  [webhosthidden]
  [experimental]
  interface IVisual
  {
    void InsertAt(IVisual visual, Int32 index);
    void Remove(IVisual visual);
    IVisual GetAt(UInt32 index);
    void Opacity(Single opacity);
    void Scale(Windows.Foundation.Numerics.Vector3 scale);
    void TransformMatrix(Windows.Foundation.Numerics.Matrix4x4 transform);
    void RotationAngle(Single angle);
    void IsVisible(Boolean isVisible);
    void Size(Windows.Foundation.Numerics.Vector2 size);
    void Offset(Windows.Foundation.Numerics.Vector3 offset);
    void Offset(Windows.Foundation.Numerics.Vector3 offset, Windows.Foundation.Numerics.Vector3 relativeAdjustment);
    void RelativeSizeWithOffset(Windows.Foundation.Numerics.Vector2 size, Windows.Foundation.Numerics.Vector2 relativeSizeAdjustment);
    BackfaceVisibility BackfaceVisibility{ get; set; };
  }

  [webhosthidden]
  [experimental]
  interface ISpriteVisual requires IVisual
  {
    void Brush(IBrush brush);
    void Shadow(IDropShadow shadow);
  }

  [webhosthidden]
  [experimental]
  interface IScrollPositionChangedArgs
  {
    Windows.Foundation.Numerics.Vector2 Position { get; };
  }

  [webhosthidden]
  [experimental]
  interface IScrollVisual requires IVisual
  {
    void Brush(IBrush brush);
    event Windows.Foundation.EventHandler<IScrollPositionChangedArgs> ScrollPositionChanged;
    void ContentSize(Windows.Foundation.Numerics.Vector2 size);
    Windows.Foundation.Numerics.Vector3 ScrollPosition { get; };
    void ScrollBy(Windows.Foundation.Numerics.Vector3 offset);
    void TryUpdatePosition(Windows.Foundation.Numerics.Vector3 position, Boolean animate);
  }

  [webhosthidden]
  [experimental]
  interface IActivityVisual requires IVisual
  {
<<<<<<< HEAD
    void updateColor(Windows.UI.Color color);
    void updateSize(Single value);
=======
    void Color(Windows.UI.Color color);
>>>>>>> ff73a566
  }

  [webhosthidden]
  [experimental]
  interface ICaretVisual
  {
    IVisual InnerVisual { get; };
    void Size(Windows.Foundation.Numerics.Vector2 size);
    void Position(Windows.Foundation.Numerics.Vector2 position);
    Boolean IsVisible { get; set; };
    void Color(Windows.UI.Color color);
  }

  [webhosthidden]
  [experimental]
  interface IFocusVisual
  {
    IVisual InnerVisual { get; };
    Boolean IsFocused { get; set; };
    Single ScaleFactor { get; set; };
  }

  [webhosthidden]
  [experimental]
  interface ICompositionContext
  {
    ISpriteVisual CreateSpriteVisual();
    IScrollVisual CreateScrollerVisual();
    IActivityVisual CreateActivityVisual();
    ICaretVisual CreateCaretVisual();
    IFocusVisual CreateFocusVisual();
    IDropShadow CreateDropShadow();
    IBrush CreateColorBrush(Windows.UI.Color color);
    IDrawingSurfaceBrush CreateDrawingSurfaceBrush(Windows.Foundation.Size surfaceSize,
      Windows.Graphics.DirectX.DirectXPixelFormat pixelFormat,
      Windows.Graphics.DirectX.DirectXAlphaMode alphaMode);

    // TODO Add and hook up to rootnode - to notify the tree
    // event Windows.Foundation.EventHandler<RenderingDeviceReplacedArgs> RenderingDeviceReplaced;
  }

} // namespace Microsoft.ReactNative.Composition<|MERGE_RESOLUTION|>--- conflicted
+++ resolved
@@ -96,12 +96,8 @@
   [experimental]
   interface IActivityVisual requires IVisual
   {
-<<<<<<< HEAD
-    void updateColor(Windows.UI.Color color);
     void updateSize(Single value);
-=======
     void Color(Windows.UI.Color color);
->>>>>>> ff73a566
   }
 
   [webhosthidden]
