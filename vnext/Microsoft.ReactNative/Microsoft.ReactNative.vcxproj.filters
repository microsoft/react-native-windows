﻿<?xml version="1.0" encoding="utf-8"?>
<Project ToolsVersion="Current" xmlns="http://schemas.microsoft.com/developer/msbuild/2003">
  <ItemGroup>
    <Natvis Include="$(ReactNativeWindowsDir)Folly\Folly.natvis" />
  </ItemGroup>
  <ItemGroup>
    <ClCompile Include="$(GeneratedFilesDir)module.g.cpp" />
    <ClCompile Include="ABICxxModule.cpp" />
    <ClCompile Include="ABIViewManager.cpp" />
    <ClCompile Include="IReactDispatcher.cpp" />
    <ClCompile Include="IReactNotificationService.cpp" />
    <ClCompile Include="NativeModulesProvider.cpp" />
    <ClCompile Include="TurboModulesProvider.cpp" />
    <ClCompile Include="XamlLoadState.cpp" />
    <ClCompile Include="XamlView.cpp" />
    <ClCompile Include="Pch\pch.cpp">
      <Filter>Pch</Filter>
    </ClCompile>
    <ClCompile Include="ReactHost\AsyncActionQueue.cpp">
      <Filter>ReactHost</Filter>
    </ClCompile>
    <ClCompile Include="ReactHost\JSBundle.cpp">
      <Filter>ReactHost</Filter>
    </ClCompile>
    <ClCompile Include="ReactHost\JSBundle_Win32.cpp">
      <Filter>ReactHost</Filter>
    </ClCompile>
    <ClCompile Include="ReactHost\MsoUtils.cpp">
      <Filter>ReactHost</Filter>
    </ClCompile>
    <ClCompile Include="ReactHost\ReactContext.cpp">
      <Filter>ReactHost</Filter>
    </ClCompile>
    <ClCompile Include="ReactHost\ReactErrorProvider.cpp">
      <Filter>ReactHost</Filter>
    </ClCompile>
    <ClCompile Include="ReactHost\ReactHost.cpp">
      <Filter>ReactHost</Filter>
    </ClCompile>
    <ClCompile Include="ReactHost\ReactInstanceWin.cpp">
      <Filter>ReactHost</Filter>
    </ClCompile>
    <ClCompile Include="ReactSupport.cpp" />
    <ClCompile Include="RedBox.cpp" />
    <ClCompile Include="TestHook.cpp" />
    <ClCompile Include="ViewManagersProvider.cpp" />
    <ClCompile Include="Base\CoreNativeModules.cpp">
      <Filter>Base</Filter>
    </ClCompile>
    <ClCompile Include="Base\CoreUIManagers.cpp">
      <Filter>Base</Filter>
    </ClCompile>
    <ClCompile Include="CxxReactUWP\JSBigString.cpp">
      <Filter>CxxReactUWP</Filter>
    </ClCompile>
    <ClCompile Include="Modules\AccessibilityInfoModule.cpp">
      <Filter>Modules</Filter>
    </ClCompile>
    <ClCompile Include="Modules\Animated\AdditionAnimatedNode.cpp">
      <Filter>Modules\Animated</Filter>
    </ClCompile>
    <ClCompile Include="Modules\Animated\AnimatedNode.cpp">
      <Filter>Modules\Animated</Filter>
    </ClCompile>
    <ClCompile Include="Modules\Animated\AnimationDriver.cpp">
      <Filter>Modules\Animated</Filter>
    </ClCompile>
    <ClCompile Include="Modules\Animated\CalculatedAnimationDriver.cpp">
      <Filter>Modules\Animated</Filter>
    </ClCompile>
    <ClCompile Include="Modules\Animated\DecayAnimationDriver.cpp">
      <Filter>Modules\Animated</Filter>
    </ClCompile>
    <ClCompile Include="Modules\Animated\DiffClampAnimatedNode.cpp">
      <Filter>Modules\Animated</Filter>
    </ClCompile>
    <ClCompile Include="Modules\Animated\DivisionAnimatedNode.cpp">
      <Filter>Modules\Animated</Filter>
    </ClCompile>
    <ClCompile Include="Modules\Animated\EventAnimationDriver.cpp">
      <Filter>Modules\Animated</Filter>
    </ClCompile>
    <ClCompile Include="Modules\Animated\FrameAnimationDriver.cpp">
      <Filter>Modules\Animated</Filter>
    </ClCompile>
    <ClCompile Include="Modules\Animated\InterpolationAnimatedNode.cpp">
      <Filter>Modules\Animated</Filter>
    </ClCompile>
    <ClCompile Include="Modules\Animated\ModulusAnimatedNode.cpp">
      <Filter>Modules\Animated</Filter>
    </ClCompile>
    <ClCompile Include="Modules\Animated\MultiplicationAnimatedNode.cpp">
      <Filter>Modules\Animated</Filter>
    </ClCompile>
    <ClCompile Include="Modules\Animated\NativeAnimatedModule.cpp">
      <Filter>Modules\Animated</Filter>
    </ClCompile>
    <ClCompile Include="Modules\Animated\NativeAnimatedNodeManager.cpp">
      <Filter>Modules\Animated</Filter>
    </ClCompile>
    <ClCompile Include="Modules\Animated\PropsAnimatedNode.cpp">
      <Filter>Modules\Animated</Filter>
    </ClCompile>
    <ClCompile Include="Modules\Animated\SpringAnimationDriver.cpp">
      <Filter>Modules\Animated</Filter>
    </ClCompile>
    <ClCompile Include="Modules\Animated\StyleAnimatedNode.cpp">
      <Filter>Modules\Animated</Filter>
    </ClCompile>
    <ClCompile Include="Modules\Animated\SubtractionAnimatedNode.cpp">
      <Filter>Modules\Animated</Filter>
    </ClCompile>
    <ClCompile Include="Modules\Animated\TrackingAnimatedNode.cpp">
      <Filter>Modules\Animated</Filter>
    </ClCompile>
    <ClCompile Include="Modules\Animated\TransformAnimatedNode.cpp">
      <Filter>Modules\Animated</Filter>
    </ClCompile>
    <ClCompile Include="Modules\Animated\ValueAnimatedNode.cpp">
      <Filter>Modules\Animated</Filter>
    </ClCompile>
    <ClCompile Include="Modules\AlertModule.cpp">
      <Filter>Modules</Filter>
    </ClCompile>
    <ClCompile Include="Modules\AppearanceModule.cpp">
      <Filter>Modules</Filter>
    </ClCompile>
    <ClCompile Include="Modules\AppStateModule.cpp">
      <Filter>Modules</Filter>
    </ClCompile>
    <ClCompile Include="Modules\AppThemeModuleUwp.cpp">
      <Filter>Modules</Filter>
    </ClCompile>
    <ClCompile Include="Modules\ClipboardModule.cpp">
      <Filter>Modules</Filter>
    </ClCompile>
    <ClCompile Include="Modules\DeviceInfoModule.cpp">
      <Filter>Modules</Filter>
    </ClCompile>
    <ClCompile Include="Modules\DevSettingsModule.cpp">
      <Filter>Modules</Filter>
    </ClCompile>
    <ClCompile Include="Modules\I18nManagerModule.cpp">
      <Filter>Modules</Filter>
    </ClCompile>
    <ClCompile Include="Modules\ImageViewManagerModule.cpp">
      <Filter>Modules</Filter>
    </ClCompile>
    <ClCompile Include="Modules\LinkingManagerModule.cpp">
      <Filter>Modules</Filter>
    </ClCompile>
    <ClCompile Include="Modules\LogBoxModule.cpp">
      <Filter>Modules</Filter>
    </ClCompile>
    <ClCompile Include="Modules\NativeUIManager.cpp">
      <Filter>Modules</Filter>
    </ClCompile>
    <ClCompile Include="Modules\TimingModule.cpp">
      <Filter>Modules</Filter>
    </ClCompile>
    <ClCompile Include="Views\Image\ImageViewManager.cpp">
      <Filter>Views\Image</Filter>
    </ClCompile>
    <ClCompile Include="Views\Image\ReactImage.cpp">
      <Filter>Views\Image</Filter>
    </ClCompile>
    <ClCompile Include="Views\Image\ReactImageBrush.cpp">
      <Filter>Views\Image</Filter>
    </ClCompile>
    <ClCompile Include="Views\Impl\ScrollViewUWPImplementation.cpp">
      <Filter>Views\Impl</Filter>
    </ClCompile>
    <ClCompile Include="Views\Impl\SnapPointManagingContentControl.cpp">
      <Filter>Views\Impl</Filter>
    </ClCompile>
    <ClCompile Include="Views\ActivityIndicatorViewManager.cpp">
      <Filter>Views</Filter>
    </ClCompile>
    <ClCompile Include="Views\ConfigureBundlerDlg.cpp">
      <Filter>Views</Filter>
    </ClCompile>
    <ClCompile Include="Views\ControlViewManager.cpp">
      <Filter>Views</Filter>
    </ClCompile>
    <ClCompile Include="Views\DevMenu.cpp">
      <Filter>Views</Filter>
    </ClCompile>
    <ClCompile Include="Views\DynamicAutomationPeer.cpp">
      <Filter>Views</Filter>
    </ClCompile>
    <ClCompile Include="Views\DynamicAutomationProperties.cpp">
      <Filter>Views</Filter>
    </ClCompile>
    <ClCompile Include="Views\DynamicValueProvider.cpp">
      <Filter>Views</Filter>
    </ClCompile>
    <ClCompile Include="Views\ExpressionAnimationStore.cpp">
      <Filter>Views</Filter>
    </ClCompile>
    <ClCompile Include="Views\FlyoutViewManager.cpp">
      <Filter>Views</Filter>
    </ClCompile>
    <ClCompile Include="Views\FrameworkElementViewManager.cpp">
      <Filter>Views</Filter>
    </ClCompile>
    <ClCompile Include="Views\KeyboardEventHandler.cpp">
      <Filter>Views</Filter>
    </ClCompile>
    <ClCompile Include="Views\PopupViewManager.cpp">
      <Filter>Views</Filter>
    </ClCompile>
    <ClCompile Include="Views\RawTextViewManager.cpp">
      <Filter>Views</Filter>
    </ClCompile>
    <ClCompile Include="Views\RefreshControlManager.cpp">
      <Filter>Views</Filter>
    </ClCompile>
    <ClCompile Include="Views\RootViewManager.cpp">
      <Filter>Views</Filter>
    </ClCompile>
    <ClCompile Include="Views\ScrollContentViewManager.cpp">
      <Filter>Views</Filter>
    </ClCompile>
    <ClCompile Include="Views\ScrollViewManager.cpp">
      <Filter>Views</Filter>
    </ClCompile>
    <ClCompile Include="Views\ShadowNodeBase.cpp">
      <Filter>Views</Filter>
    </ClCompile>
    <ClCompile Include="Views\SIPEventHandler.cpp">
      <Filter>Views</Filter>
    </ClCompile>
    <ClCompile Include="Views\SliderViewManager.cpp">
      <Filter>Views</Filter>
    </ClCompile>
    <ClCompile Include="Views\SwitchViewManager.cpp">
      <Filter>Views</Filter>
    </ClCompile>
    <ClCompile Include="Views\TextInputViewManager.cpp">
      <Filter>Views</Filter>
    </ClCompile>
    <ClCompile Include="Views\TextViewManager.cpp">
      <Filter>Views</Filter>
    </ClCompile>
    <ClCompile Include="Views\TouchEventHandler.cpp">
      <Filter>Views</Filter>
    </ClCompile>
    <ClCompile Include="Views\ViewControl.cpp">
      <Filter>Views</Filter>
    </ClCompile>
    <ClCompile Include="Views\ViewManagerBase.cpp">
      <Filter>Views</Filter>
    </ClCompile>
    <ClCompile Include="Views\ViewPanel.cpp">
      <Filter>Views</Filter>
    </ClCompile>
    <ClCompile Include="Views\ViewViewManager.cpp">
      <Filter>Views</Filter>
    </ClCompile>
    <ClCompile Include="Views\VirtualTextViewManager.cpp">
      <Filter>Views</Filter>
    </ClCompile>
    <ClCompile Include="Views\XamlFeatures.cpp">
      <Filter>Views</Filter>
    </ClCompile>
    <ClCompile Include="Utils\AccessibilityUtils.cpp">
      <Filter>Utils</Filter>
    </ClCompile>
    <ClCompile Include="Utils\Helpers.cpp">
      <Filter>Utils</Filter>
    </ClCompile>
    <ClCompile Include="Utils\LocalBundleReader.cpp">
      <Filter>Utils</Filter>
    </ClCompile>
    <ClCompile Include="Utils\ResourceBrushUtils.cpp">
      <Filter>Utils</Filter>
    </ClCompile>
    <ClCompile Include="Utils\UwpPreparedScriptStore.cpp">
      <Filter>Utils</Filter>
    </ClCompile>
    <ClCompile Include="Utils\UwpScriptStore.cpp">
      <Filter>Utils</Filter>
    </ClCompile>
    <ClCompile Include="Utils\ValueUtils.cpp">
      <Filter>Utils</Filter>
    </ClCompile>
    <ClCompile Include="Utils\XamlIslandUtils.cpp">
      <Filter>Utils</Filter>
    </ClCompile>
    <ClCompile Include="JsiApi.cpp" />
    <ClCompile Include="RedBoxErrorInfo.cpp" />
    <ClCompile Include="RedBoxErrorFrameInfo.cpp" />
    <ClCompile Include="Modules\CreateModules.cpp">
      <Filter>Modules</Filter>
    </ClCompile>
    <ClCompile Include="GlyphViewManager.cpp">
      <Filter>Modules</Filter>
    </ClCompile>
    <ClCompile Include="Modules\ReactRootViewTagGenerator.cpp" />
    <ClCompile Include="Modules\PaperUIManagerModule.cpp" />
    <ClCompile Include="Views\PaperShadowNode.cpp" />
    <ClCompile Include="Views\ShadowNodeRegistry.cpp" />
    <ClCompile Include="Utils\BatchingEventEmitter.cpp">
      <Filter>Utils</Filter>
    </ClCompile>
    <ClCompile Include="ReactHost\JSCallInvokerScheduler.cpp">
      <Filter>ReactHost</Filter>
    </ClCompile>
    <ClCompile Include="Views\Text\TextHighlighterVisitor.cpp">
      <Filter>Views\Text</Filter>
    </ClCompile>
    <ClCompile Include="Views\Text\TextParentVisitor.cpp">
      <Filter>Views\Text</Filter>
    </ClCompile>
    <ClCompile Include="Views\Text\TextPropertyChangedParentVisitor.cpp">
      <Filter>Views\Text</Filter>
    </ClCompile>
    <ClCompile Include="Views\Text\TextTransformParentVisitor.cpp">
      <Filter>Views\Text</Filter>
    </ClCompile>
    <ClCompile Include="Views\Text\TextTransformVisitor.cpp">
      <Filter>Views\Text</Filter>
    </ClCompile>
    <ClCompile Include="Views\Text\TextVisitor.cpp">
      <Filter>Views\Text</Filter>
    </ClCompile>
<<<<<<< HEAD
    <ClCompile Include="Views\FrameworkElementTransferProperties.cpp" />
    <ClCompile Include="Views\ReactViewInstance.cpp" />
=======
    <ClCompile Include="ReactPointerEventArgs.cpp" />
>>>>>>> d18f516d
  </ItemGroup>
  <ItemGroup>
    <ClInclude Include="ABICxxModule.h" />
    <ClInclude Include="ABIViewManager.h" />
    <ClInclude Include="Base\CxxReactIncludes.h">
      <Filter>Base</Filter>
    </ClInclude>
    <ClInclude Include="Base\FollyIncludes.h">
      <Filter>Base</Filter>
    </ClInclude>
    <ClInclude Include="HResult.h" />
    <ClInclude Include="IReactDispatcher.h" />
    <ClInclude Include="IReactNotificationService.h" />
    <ClInclude Include="NativeModulesProvider.h" />
    <ClInclude Include="TurboModulesProvider.h" />
    <ClInclude Include="Pch\pch.h">
      <Filter>Pch</Filter>
    </ClInclude>
    <ClInclude Include="ReactHost\AsyncActionQueue.h">
      <Filter>ReactHost</Filter>
    </ClInclude>
    <ClInclude Include="ReactHost\InstanceFactory.h">
      <Filter>ReactHost</Filter>
    </ClInclude>
    <ClInclude Include="ReactHost\IReactInstanceInternal.h">
      <Filter>ReactHost</Filter>
    </ClInclude>
    <ClInclude Include="ReactHost\JSBundle.h">
      <Filter>ReactHost</Filter>
    </ClInclude>
    <ClInclude Include="ReactHost\MoveOnCopy.h">
      <Filter>ReactHost</Filter>
    </ClInclude>
    <ClInclude Include="ReactHost\MsoUtils.h">
      <Filter>ReactHost</Filter>
    </ClInclude>
    <ClInclude Include="ReactHost\React.h">
      <Filter>ReactHost</Filter>
    </ClInclude>
    <ClInclude Include="ReactHost\React_Win.h">
      <Filter>ReactHost</Filter>
    </ClInclude>
    <ClInclude Include="ReactHost\ReactContext.h">
      <Filter>ReactHost</Filter>
    </ClInclude>
    <ClInclude Include="ReactHost\ReactErrorProvider.h">
      <Filter>ReactHost</Filter>
    </ClInclude>
    <ClInclude Include="ReactHost\ReactHost.h">
      <Filter>ReactHost</Filter>
    </ClInclude>
    <ClInclude Include="ReactHost\ReactInstanceWin.h">
      <Filter>ReactHost</Filter>
    </ClInclude>
    <ClInclude Include="ReactHost\ReactNativeHeaders.h">
      <Filter>ReactHost</Filter>
    </ClInclude>
    <ClInclude Include="ReactSupport.h" />
    <ClInclude Include="RedBox.h" />
    <ClInclude Include="TestHook.h" />
    <ClInclude Include="ViewManagersProvider.h" />
    <ClInclude Include="Base\CoreNativeModules.h">
      <Filter>Base</Filter>
    </ClInclude>
    <ClInclude Include="Modules\AccessibilityInfoModule.h">
      <Filter>Modules</Filter>
    </ClInclude>
    <ClInclude Include="Modules\Animated\AdditionAnimatedNode.h">
      <Filter>Modules\Animated</Filter>
    </ClInclude>
    <ClInclude Include="Modules\Animated\AnimatedNode.h">
      <Filter>Modules\Animated</Filter>
    </ClInclude>
    <ClInclude Include="Modules\Animated\AnimatedNodeType.h">
      <Filter>Modules\Animated</Filter>
    </ClInclude>
    <ClInclude Include="Modules\Animated\AnimationDriver.h">
      <Filter>Modules\Animated</Filter>
    </ClInclude>
    <ClInclude Include="Modules\Animated\AnimationType.h">
      <Filter>Modules\Animated</Filter>
    </ClInclude>
    <ClInclude Include="Modules\Animated\CalculatedAnimationDriver.h">
      <Filter>Modules\Animated</Filter>
    </ClInclude>
    <ClInclude Include="Modules\Animated\DecayAnimationDriver.h">
      <Filter>Modules\Animated</Filter>
    </ClInclude>
    <ClInclude Include="Modules\Animated\DiffClampAnimatedNode.h">
      <Filter>Modules\Animated</Filter>
    </ClInclude>
    <ClInclude Include="Modules\Animated\DivisionAnimatedNode.h">
      <Filter>Modules\Animated</Filter>
    </ClInclude>
    <ClInclude Include="Modules\Animated\EventAnimationDriver.h">
      <Filter>Modules\Animated</Filter>
    </ClInclude>
    <ClInclude Include="Modules\Animated\ExtrapolationType.h">
      <Filter>Modules\Animated</Filter>
    </ClInclude>
    <ClInclude Include="Modules\Animated\FacadeType.h">
      <Filter>Modules\Animated</Filter>
    </ClInclude>
    <ClInclude Include="Modules\Animated\FrameAnimationDriver.h">
      <Filter>Modules\Animated</Filter>
    </ClInclude>
    <ClInclude Include="Modules\Animated\InterpolationAnimatedNode.h">
      <Filter>Modules\Animated</Filter>
    </ClInclude>
    <ClInclude Include="Modules\Animated\ModulusAnimatedNode.h">
      <Filter>Modules\Animated</Filter>
    </ClInclude>
    <ClInclude Include="Modules\Animated\MultiplicationAnimatedNode.h">
      <Filter>Modules\Animated</Filter>
    </ClInclude>
    <ClInclude Include="Modules\Animated\NativeAnimatedModule.h">
      <Filter>Modules\Animated</Filter>
    </ClInclude>
    <ClInclude Include="Modules\Animated\NativeAnimatedNodeManager.h">
      <Filter>Modules\Animated</Filter>
    </ClInclude>
    <ClInclude Include="Modules\Animated\PropsAnimatedNode.h">
      <Filter>Modules\Animated</Filter>
    </ClInclude>
    <ClInclude Include="Modules\Animated\SpringAnimationDriver.h">
      <Filter>Modules\Animated</Filter>
    </ClInclude>
    <ClInclude Include="Modules\Animated\StyleAnimatedNode.h">
      <Filter>Modules\Animated</Filter>
    </ClInclude>
    <ClInclude Include="Modules\Animated\SubtractionAnimatedNode.h">
      <Filter>Modules\Animated</Filter>
    </ClInclude>
    <ClInclude Include="Modules\Animated\TrackingAnimatedNode.h">
      <Filter>Modules\Animated</Filter>
    </ClInclude>
    <ClInclude Include="Modules\Animated\TransformAnimatedNode.h">
      <Filter>Modules\Animated</Filter>
    </ClInclude>
    <ClInclude Include="Modules\Animated\ValueAnimatedNode.h">
      <Filter>Modules\Animated</Filter>
    </ClInclude>
    <ClInclude Include="Modules\AlertModule.h">
      <Filter>Modules</Filter>
    </ClInclude>
    <ClInclude Include="Modules\AppearanceModule.h">
      <Filter>Modules</Filter>
    </ClInclude>
    <ClInclude Include="Modules\AppStateModule.h">
      <Filter>Modules</Filter>
    </ClInclude>
    <ClInclude Include="Modules\AppThemeModuleUwp.h">
      <Filter>Modules</Filter>
    </ClInclude>
    <ClInclude Include="Modules\ClipboardModule.h">
      <Filter>Modules</Filter>
    </ClInclude>
    <ClInclude Include="Modules\DeviceInfoModule.h">
      <Filter>Modules</Filter>
    </ClInclude>
    <ClInclude Include="Modules\DevSettingsModule.h">
      <Filter>Modules</Filter>
    </ClInclude>
    <ClInclude Include="Modules\I18nManagerModule.h">
      <Filter>Modules</Filter>
    </ClInclude>
    <ClInclude Include="Modules\ImageViewManagerModule.h">
      <Filter>Modules</Filter>
    </ClInclude>
    <ClInclude Include="Modules\LinkingManagerModule.h">
      <Filter>Modules</Filter>
    </ClInclude>
    <ClInclude Include="Modules\LogBoxModule.h">
      <Filter>Modules</Filter>
    </ClInclude>
    <ClInclude Include="Modules\NativeUIManager.h">
      <Filter>Modules</Filter>
    </ClInclude>
    <ClInclude Include="Modules\TimingModule.h">
      <Filter>Modules</Filter>
    </ClInclude>
    <ClInclude Include="Views\Image\ImageViewManager.h">
      <Filter>Views\Image</Filter>
    </ClInclude>
    <ClInclude Include="Views\Image\Microsoft.UI.Composition.Effects_Impl.h">
      <Filter>Views\Image</Filter>
    </ClInclude>
    <ClInclude Include="Views\Image\ReactImage.h">
      <Filter>Views\Image</Filter>
    </ClInclude>
    <ClInclude Include="Views\Image\ReactImageBrush.h">
      <Filter>Views\Image</Filter>
    </ClInclude>
    <ClInclude Include="Views\Impl\ScrollViewUWPImplementation.h">
      <Filter>Views\Impl</Filter>
    </ClInclude>
    <ClInclude Include="Views\Impl\SnapPointManagingContentControl.h">
      <Filter>Views\Impl</Filter>
    </ClInclude>
    <ClInclude Include="Views\ActivityIndicatorViewManager.h">
      <Filter>Views</Filter>
    </ClInclude>
    <ClInclude Include="Views\ControlViewManager.h">
      <Filter>Views</Filter>
    </ClInclude>
    <ClInclude Include="Views\DevMenu.h">
      <Filter>Views</Filter>
    </ClInclude>
    <ClInclude Include="Views\DynamicAutomationPeer.h">
      <Filter>Views</Filter>
    </ClInclude>
    <ClInclude Include="Views\DynamicAutomationProperties.h">
      <Filter>Views</Filter>
    </ClInclude>
    <ClInclude Include="Views\DynamicValueProvider.h">
      <Filter>Views</Filter>
    </ClInclude>
    <ClInclude Include="Views\ExpressionAnimationStore.h">
      <Filter>Views</Filter>
    </ClInclude>
    <ClInclude Include="Views\FlyoutViewManager.h">
      <Filter>Views</Filter>
    </ClInclude>
    <ClInclude Include="Views\FrameworkElementViewManager.h">
      <Filter>Views</Filter>
    </ClInclude>
    <ClInclude Include="Views\KeyboardEventHandler.h">
      <Filter>Views</Filter>
    </ClInclude>
    <ClInclude Include="Views\PopupViewManager.h">
      <Filter>Views</Filter>
    </ClInclude>
    <ClInclude Include="Views\RawTextViewManager.h">
      <Filter>Views</Filter>
    </ClInclude>
    <ClInclude Include="Views\RefreshControlManager.h">
      <Filter>Views</Filter>
    </ClInclude>
    <ClInclude Include="Views\RootViewManager.h">
      <Filter>Views</Filter>
    </ClInclude>
    <ClInclude Include="Views\ScrollContentViewManager.h">
      <Filter>Views</Filter>
    </ClInclude>
    <ClInclude Include="Views\ScrollViewManager.h">
      <Filter>Views</Filter>
    </ClInclude>
    <ClInclude Include="Views\ShadowNodeBase.h">
      <Filter>Views</Filter>
    </ClInclude>
    <ClInclude Include="Views\SIPEventHandler.h">
      <Filter>Views</Filter>
    </ClInclude>
    <ClInclude Include="Views\SliderViewManager.h">
      <Filter>Views</Filter>
    </ClInclude>
    <ClInclude Include="Views\SwitchViewManager.h">
      <Filter>Views</Filter>
    </ClInclude>
    <ClInclude Include="Views\TextInputViewManager.h">
      <Filter>Views</Filter>
    </ClInclude>
    <ClInclude Include="Views\TextViewManager.h">
      <Filter>Views</Filter>
    </ClInclude>
    <ClInclude Include="Views\TouchEventHandler.h">
      <Filter>Views</Filter>
    </ClInclude>
    <ClInclude Include="Views\ViewControl.h">
      <Filter>Views</Filter>
    </ClInclude>
    <ClInclude Include="Views\ViewManagerBase.h">
      <Filter>Views</Filter>
    </ClInclude>
    <ClInclude Include="Views\ViewPanel.h">
      <Filter>Views</Filter>
    </ClInclude>
    <ClInclude Include="Views\ViewViewManager.h">
      <Filter>Views</Filter>
    </ClInclude>
    <ClInclude Include="Views\VirtualTextViewManager.h">
      <Filter>Views</Filter>
    </ClInclude>
    <ClInclude Include="Views\XamlFeatures.h">
      <Filter>Views</Filter>
    </ClInclude>
    <ClInclude Include="Utils\AccessibilityUtils.h">
      <Filter>Utils</Filter>
    </ClInclude>
    <ClInclude Include="Utils\Helpers.h">
      <Filter>Utils</Filter>
    </ClInclude>
    <ClInclude Include="Utils\LocalBundleReader.h">
      <Filter>Utils</Filter>
    </ClInclude>
    <ClInclude Include="Utils\PropertyHandlerUtils.h">
      <Filter>Utils</Filter>
    </ClInclude>
    <ClInclude Include="Utils\PropertyUtils.h">
      <Filter>Utils</Filter>
    </ClInclude>
    <ClInclude Include="Utils\ResourceBrushUtils.h">
      <Filter>Utils</Filter>
    </ClInclude>
    <ClInclude Include="Utils\StandardControlResourceKeyNames.h">
      <Filter>Utils</Filter>
    </ClInclude>
    <ClInclude Include="Utils\UwpPreparedScriptStore.h">
      <Filter>Utils</Filter>
    </ClInclude>
    <ClInclude Include="Utils\UwpScriptStore.h">
      <Filter>Utils</Filter>
    </ClInclude>
    <ClInclude Include="Utils\ValueUtils.h">
      <Filter>Utils</Filter>
    </ClInclude>
    <ClInclude Include="Utils\XamlIslandUtils.h">
      <Filter>Utils</Filter>
    </ClInclude>
    <ClInclude Include="XamlLoadState.h" />
    <ClInclude Include="XamlView.h" />
    <ClInclude Include="ReactHost\IReactInstance.h">
      <Filter>ReactHost</Filter>
    </ClInclude>
    <ClInclude Include="ReactHost\ViewManagerProvider.h">
      <Filter>ReactHost</Filter>
    </ClInclude>
    <ClInclude Include="Views\IXamlRootView.h">
      <Filter>Views</Filter>
    </ClInclude>
    <ClInclude Include="JsiApi.h" />
    <ClInclude Include="RedBoxErrorInfo.h" />
    <ClInclude Include="RedBoxErrorFrameInfo.h" />
    <ClInclude Include="Views\Image\Effects.h">
      <Filter>Views\Image</Filter>
    </ClInclude>
    <ClInclude Include="Utils\TransformableText.h">
      <Filter>Utils</Filter>
    </ClInclude>
    <ClInclude Include="GlyphViewManager.h" />
    <ClInclude Include="Modules\ReactRootViewTagGenerator.h" />
    <ClInclude Include="Modules\PaperUIManagerModule.h" />
    <ClInclude Include="Views\PaperShadowNode.h" />
    <ClInclude Include="Views\ShadowNodeRegistry.h" />
    <ClInclude Include="DocString.h" />
    <ClInclude Include="Utils\BatchingEventEmitter.h">
      <Filter>Utils</Filter>
    </ClInclude>
    <ClInclude Include="ReactHost\JSCallInvokerScheduler.h">
      <Filter>ReactHost</Filter>
    </ClInclude>
    <ClInclude Include="Views\ViewManager.h">
      <Filter>Views</Filter>
    </ClInclude>
    <ClInclude Include="Utils\TextTransform.h">
      <Filter>Utils</Filter>
    </ClInclude>
    <ClInclude Include="Utils\ShadowNodeTypeUtils.h">
      <Filter>Utils</Filter>
    </ClInclude>
    <ClInclude Include="Views\Text\TextHighlighterVisitor.h">
      <Filter>Views\Text</Filter>
    </ClInclude>
    <ClInclude Include="Views\Text\TextParentVisitor.h">
      <Filter>Views\Text</Filter>
    </ClInclude>
    <ClInclude Include="Views\Text\TextPropertyChangedParentVisitor.h">
      <Filter>Views\Text</Filter>
    </ClInclude>
    <ClInclude Include="Views\Text\TextTransformParentVisitor.h">
      <Filter>Views\Text</Filter>
    </ClInclude>
    <ClInclude Include="Views\Text\TextTransformVisitor.h">
      <Filter>Views\Text</Filter>
    </ClInclude>
    <ClInclude Include="Views\Text\TextVisitorScope.h">
      <Filter>Views\Text</Filter>
    </ClInclude>
    <ClInclude Include="Views\Text\TextVisitor.h">
      <Filter>Views\Text</Filter>
    </ClInclude>
    <ClInclude Include="Views\Text\TextVisitors.h">
      <Filter>Views\Text</Filter>
    </ClInclude>
<<<<<<< HEAD
    <ClInclude Include="Views\FrameworkElementTransferProperties.h" />
    <ClInclude Include="Views\ReactViewInstance.h" />
=======
    <ClInclude Include="ReactPointerEventArgs.h" />
>>>>>>> d18f516d
  </ItemGroup>
  <ItemGroup>
    <Midl Include="IJSValueReader.idl" />
    <Midl Include="IJSValueWriter.idl" />
    <Midl Include="IReactContext.idl" />
    <Midl Include="IReactDispatcher.idl" />
    <Midl Include="IReactModuleBuilder.idl" />
    <Midl Include="IReactNonAbiValue.idl" />
    <Midl Include="IReactNotificationService.idl" />
    <Midl Include="IReactPackageBuilder.idl" />
    <Midl Include="IReactPackageProvider.idl" />
    <Midl Include="IReactPropertyBag.idl" />
    <Midl Include="IViewManager.idl" />
    <Midl Include="ReactApplication.idl" />
    <Midl Include="ReactInstanceSettings.idl" />
    <Midl Include="ReactNativeHost.idl" />
    <Midl Include="ReactRootView.idl" />
    <Midl Include="RedBoxHandler.idl" />
    <Midl Include="QuirkSettings.idl" />
    <Midl Include="XamlHelper.idl" />
    <Midl Include="XamlUIService.idl" />
    <Midl Include="Views\cppwinrt\AccessibilityAction.idl">
      <Filter>Views\cppwinrt</Filter>
    </Midl>
    <Midl Include="Views\cppwinrt\DynamicAutomationPeer.idl">
      <Filter>Views\cppwinrt</Filter>
    </Midl>
    <Midl Include="Views\cppwinrt\ViewPanel.idl">
      <Filter>Views\cppwinrt</Filter>
    </Midl>
    <Midl Include="Views\cppwinrt\Effects.idl">
      <Filter>Views\cppwinrt</Filter>
    </Midl>
    <Midl Include="IViewManagerCore.idl" />
    <Midl Include="JsiApi.idl" />
    <Midl Include="DocString.idl" />
    <Midl Include="DesktopWindowMessage.idl" />
<<<<<<< HEAD
    <Midl Include="ReactCoreInjection.idl" />
=======
    <Midl Include="ReactPointerEventArgs.idl" />
>>>>>>> d18f516d
  </ItemGroup>
  <ItemGroup>
    <None Include="microsoft.reactnative.def" />
    <None Include="packages.config" />
    <None Include="PropertySheet.props" />
  </ItemGroup>
  <ItemGroup>
    <Text Include="readme.txt" />
  </ItemGroup>
  <ItemGroup>
    <Filter Include="Base">
      <UniqueIdentifier>{584ffe39-ae17-4e06-82a4-dc0caa1ac900}</UniqueIdentifier>
    </Filter>
    <Filter Include="CxxReactUWP">
      <UniqueIdentifier>{3b861ea5-e87b-4783-a4b1-ce28548c1985}</UniqueIdentifier>
    </Filter>
    <Filter Include="Modules">
      <UniqueIdentifier>{2c78db3b-c1c1-4951-870e-02e0964bcb00}</UniqueIdentifier>
    </Filter>
    <Filter Include="Modules\Animated">
      <UniqueIdentifier>{1fe62423-356b-44a9-a97c-79950d299afe}</UniqueIdentifier>
    </Filter>
    <Filter Include="Pch">
      <UniqueIdentifier>{cabb286d-fae0-4cfa-b793-79d13f559b41}</UniqueIdentifier>
    </Filter>
    <Filter Include="ReactHost">
      <UniqueIdentifier>{323742e5-5542-43fd-9b79-7914b708b9a5}</UniqueIdentifier>
    </Filter>
    <Filter Include="Utils">
      <UniqueIdentifier>{7d98959f-0655-4d14-b73a-68f001ff9d12}</UniqueIdentifier>
    </Filter>
    <Filter Include="Views">
      <UniqueIdentifier>{6b91c1d6-19ab-4e90-b1fc-117882a865b3}</UniqueIdentifier>
    </Filter>
    <Filter Include="Views\cppwinrt">
      <UniqueIdentifier>{0bbf2d47-533d-4daf-8102-4334e786ac65}</UniqueIdentifier>
    </Filter>
    <Filter Include="Views\Image">
      <UniqueIdentifier>{6aa1c8f1-0381-4981-af8b-2053dec9c135}</UniqueIdentifier>
    </Filter>
    <Filter Include="Views\Impl">
      <UniqueIdentifier>{b0b76275-4a16-4939-87ee-f777cb189114}</UniqueIdentifier>
    </Filter>
    <Filter Include="JSI">
      <UniqueIdentifier>{24290499-e864-407e-89c0-473f2b8dbb6e}</UniqueIdentifier>
    </Filter>
    <Filter Include="Views\Text">
      <UniqueIdentifier>{8b871c42-6131-44c2-a73f-f1061780e97f}</UniqueIdentifier>
    </Filter>
  </ItemGroup>
  <ItemGroup>
    <ResourceCompile Include="Version.rc" />
  </ItemGroup>
  <ItemGroup>
    <Page Include="DevMenuControl.xaml" />
  </ItemGroup>
</Project><|MERGE_RESOLUTION|>--- conflicted
+++ resolved
@@ -324,12 +324,9 @@
     <ClCompile Include="Views\Text\TextVisitor.cpp">
       <Filter>Views\Text</Filter>
     </ClCompile>
-<<<<<<< HEAD
     <ClCompile Include="Views\FrameworkElementTransferProperties.cpp" />
     <ClCompile Include="Views\ReactViewInstance.cpp" />
-=======
     <ClCompile Include="ReactPointerEventArgs.cpp" />
->>>>>>> d18f516d
   </ItemGroup>
   <ItemGroup>
     <ClInclude Include="ABICxxModule.h" />
@@ -714,12 +711,9 @@
     <ClInclude Include="Views\Text\TextVisitors.h">
       <Filter>Views\Text</Filter>
     </ClInclude>
-<<<<<<< HEAD
     <ClInclude Include="Views\FrameworkElementTransferProperties.h" />
     <ClInclude Include="Views\ReactViewInstance.h" />
-=======
     <ClInclude Include="ReactPointerEventArgs.h" />
->>>>>>> d18f516d
   </ItemGroup>
   <ItemGroup>
     <Midl Include="IJSValueReader.idl" />
@@ -757,11 +751,8 @@
     <Midl Include="JsiApi.idl" />
     <Midl Include="DocString.idl" />
     <Midl Include="DesktopWindowMessage.idl" />
-<<<<<<< HEAD
     <Midl Include="ReactCoreInjection.idl" />
-=======
     <Midl Include="ReactPointerEventArgs.idl" />
->>>>>>> d18f516d
   </ItemGroup>
   <ItemGroup>
     <None Include="microsoft.reactnative.def" />
