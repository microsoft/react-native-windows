﻿<?xml version="1.0" encoding="utf-8"?>
<Project ToolsVersion="4.0" xmlns="http://schemas.microsoft.com/developer/msbuild/2003">
  <ItemGroup>
    <Natvis Include="$(ReactNativeWindowsDir)Folly\Folly.natvis" />
  </ItemGroup>
  <ItemGroup>
    <ClCompile Include="$(GeneratedFilesDir)module.g.cpp" />
    <ClCompile Include="ABICxxModule.cpp" />
    <ClCompile Include="ABIViewManager.cpp" />
    <ClCompile Include="IReactDispatcher.cpp" />
    <ClCompile Include="IReactNotificationService.cpp" />
    <ClCompile Include="NativeModulesProvider.cpp" />
    <ClCompile Include="TurboModulesProvider.cpp" />
    <ClCompile Include="XamlLoadState.cpp" />
    <ClCompile Include="XamlView.cpp" />
    <ClCompile Include="Pch\pch.cpp">
      <Filter>Pch</Filter>
    </ClCompile>
    <ClCompile Include="ReactHost\AsyncActionQueue.cpp">
      <Filter>ReactHost</Filter>
    </ClCompile>
    <ClCompile Include="ReactHost\JSBundle.cpp">
      <Filter>ReactHost</Filter>
    </ClCompile>
    <ClCompile Include="ReactHost\JSBundle_Win32.cpp">
      <Filter>ReactHost</Filter>
    </ClCompile>
    <ClCompile Include="ReactHost\MsoUtils.cpp">
      <Filter>ReactHost</Filter>
    </ClCompile>
    <ClCompile Include="ReactHost\ReactErrorProvider.cpp">
      <Filter>ReactHost</Filter>
    </ClCompile>
    <ClCompile Include="ReactHost\ReactHost.cpp">
      <Filter>ReactHost</Filter>
    </ClCompile>
    <ClCompile Include="ReactHost\ReactInstanceWin.cpp">
      <Filter>ReactHost</Filter>
    </ClCompile>
    <ClCompile Include="ReactHost\UwpReactInstanceProxy.cpp">
      <Filter>ReactHost</Filter>
    </ClCompile>
    <ClCompile Include="ReactSupport.cpp" />
    <ClCompile Include="RedBox.cpp" />
    <ClCompile Include="TestHook.cpp" />
    <ClCompile Include="Threading\BatchingQueueThread.cpp">
      <Filter>Threading</Filter>
    </ClCompile>
    <ClCompile Include="Threading\MessageDispatchQueue.cpp">
      <Filter>Threading</Filter>
    </ClCompile>
    <ClCompile Include="Threading\MessageQueueThreadFactory.cpp">
      <Filter>Threading</Filter>
    </ClCompile>
    <ClCompile Include="ViewManagersProvider.cpp" />
    <ClCompile Include="Base\CoreNativeModules.cpp">
      <Filter>Base</Filter>
    </ClCompile>
    <ClCompile Include="Base\CoreUIManagers.cpp">
      <Filter>Base</Filter>
    </ClCompile>
    <ClCompile Include="CxxReactUWP\JSBigString.cpp">
      <Filter>CxxReactUWP</Filter>
    </ClCompile>
    <ClCompile Include="Modules\Animated\AdditionAnimatedNode.cpp">
      <Filter>Modules\Animated</Filter>
    </ClCompile>
    <ClCompile Include="Modules\Animated\AnimatedNode.cpp">
      <Filter>Modules\Animated</Filter>
    </ClCompile>
    <ClCompile Include="Modules\Animated\AnimationDriver.cpp">
      <Filter>Modules\Animated</Filter>
    </ClCompile>
    <ClCompile Include="Modules\Animated\CalculatedAnimationDriver.cpp">
      <Filter>Modules\Animated</Filter>
    </ClCompile>
    <ClCompile Include="Modules\Animated\DecayAnimationDriver.cpp">
      <Filter>Modules\Animated</Filter>
    </ClCompile>
    <ClCompile Include="Modules\Animated\DiffClampAnimatedNode.cpp">
      <Filter>Modules\Animated</Filter>
    </ClCompile>
    <ClCompile Include="Modules\Animated\DivisionAnimatedNode.cpp">
      <Filter>Modules\Animated</Filter>
    </ClCompile>
    <ClCompile Include="Modules\Animated\EventAnimationDriver.cpp">
      <Filter>Modules\Animated</Filter>
    </ClCompile>
    <ClCompile Include="Modules\Animated\FrameAnimationDriver.cpp">
      <Filter>Modules\Animated</Filter>
    </ClCompile>
    <ClCompile Include="Modules\Animated\InterpolationAnimatedNode.cpp">
      <Filter>Modules\Animated</Filter>
    </ClCompile>
    <ClCompile Include="Modules\Animated\ModulusAnimatedNode.cpp">
      <Filter>Modules\Animated</Filter>
    </ClCompile>
    <ClCompile Include="Modules\Animated\MultiplicationAnimatedNode.cpp">
      <Filter>Modules\Animated</Filter>
    </ClCompile>
    <ClCompile Include="Modules\Animated\NativeAnimatedModule.cpp">
      <Filter>Modules\Animated</Filter>
    </ClCompile>
    <ClCompile Include="Modules\Animated\NativeAnimatedNodeManager.cpp">
      <Filter>Modules\Animated</Filter>
    </ClCompile>
    <ClCompile Include="Modules\Animated\PropsAnimatedNode.cpp">
      <Filter>Modules\Animated</Filter>
    </ClCompile>
    <ClCompile Include="Modules\Animated\SpringAnimationDriver.cpp">
      <Filter>Modules\Animated</Filter>
    </ClCompile>
    <ClCompile Include="Modules\Animated\StyleAnimatedNode.cpp">
      <Filter>Modules\Animated</Filter>
    </ClCompile>
    <ClCompile Include="Modules\Animated\SubtractionAnimatedNode.cpp">
      <Filter>Modules\Animated</Filter>
    </ClCompile>
    <ClCompile Include="Modules\Animated\TrackingAnimatedNode.cpp">
      <Filter>Modules\Animated</Filter>
    </ClCompile>
    <ClCompile Include="Modules\Animated\TransformAnimatedNode.cpp">
      <Filter>Modules\Animated</Filter>
    </ClCompile>
    <ClCompile Include="Modules\Animated\ValueAnimatedNode.cpp">
      <Filter>Modules\Animated</Filter>
    </ClCompile>
    <ClCompile Include="Modules\AlertModule.cpp">
      <Filter>Modules</Filter>
    </ClCompile>
    <ClCompile Include="Modules\AppearanceModule.cpp">
      <Filter>Modules</Filter>
    </ClCompile>
    <ClCompile Include="Modules\AppStateModule.cpp">
      <Filter>Modules</Filter>
    </ClCompile>
    <ClCompile Include="Modules\AppThemeModuleUwp.cpp">
      <Filter>Modules</Filter>
    </ClCompile>
    <ClCompile Include="Modules\ClipboardModule.cpp">
      <Filter>Modules</Filter>
    </ClCompile>
    <ClCompile Include="Modules\DeviceInfoModule.cpp">
      <Filter>Modules</Filter>
    </ClCompile>
    <ClCompile Include="Modules\DevSettingsModule.cpp">
      <Filter>Modules</Filter>
    </ClCompile>
    <ClCompile Include="Modules\I18nManagerModule.cpp">
      <Filter>Modules</Filter>
    </ClCompile>
    <ClCompile Include="Modules\ImageViewManagerModule.cpp">
      <Filter>Modules</Filter>
    </ClCompile>
    <ClCompile Include="Modules\LinkingManagerModule.cpp">
      <Filter>Modules</Filter>
    </ClCompile>
    <ClCompile Include="Modules\LocationObserverModule.cpp">
      <Filter>Modules</Filter>
    </ClCompile>
    <ClCompile Include="Modules\LogBoxModule.cpp">
      <Filter>Modules</Filter>
    </ClCompile>
    <ClCompile Include="Modules\NativeUIManager.cpp">
      <Filter>Modules</Filter>
    </ClCompile>
    <ClCompile Include="Modules\NetworkingModule.cpp">
      <Filter>Modules</Filter>
    </ClCompile>
    <ClCompile Include="Modules\TimingModule.cpp">
      <Filter>Modules</Filter>
    </ClCompile>
    <ClCompile Include="Modules\WebSocketModuleUwp.cpp">
      <Filter>Modules</Filter>
    </ClCompile>
    <ClCompile Include="Polyester\ButtonContentViewManager.cpp">
      <Filter>Polyester</Filter>
    </ClCompile>
    <ClCompile Include="Polyester\ButtonViewManager.cpp">
      <Filter>Polyester</Filter>
    </ClCompile>
    <ClCompile Include="Polyester\ContentControlViewManager.cpp">
      <Filter>Polyester</Filter>
    </ClCompile>
    <ClCompile Include="Polyester\HyperlinkViewManager.cpp">
      <Filter>Polyester</Filter>
    </ClCompile>
    <ClCompile Include="Polyester\IconViewManager.cpp">
      <Filter>Polyester</Filter>
    </ClCompile>
    <ClCompile Include="Views\Image\ImageViewManager.cpp">
      <Filter>Views\Image</Filter>
    </ClCompile>
    <ClCompile Include="Views\Image\ReactImage.cpp">
      <Filter>Views\Image</Filter>
    </ClCompile>
    <ClCompile Include="Views\Image\ReactImageBrush.cpp">
      <Filter>Views\Image</Filter>
    </ClCompile>
    <ClCompile Include="Views\Impl\ScrollViewUWPImplementation.cpp">
      <Filter>Views\Impl</Filter>
    </ClCompile>
    <ClCompile Include="Views\Impl\SnapPointManagingContentControl.cpp">
      <Filter>Views\Impl</Filter>
    </ClCompile>
    <ClCompile Include="Views\ActivityIndicatorViewManager.cpp">
      <Filter>Views</Filter>
    </ClCompile>
    <ClCompile Include="Views\CheckboxViewManager.cpp">
      <Filter>Views</Filter>
    </ClCompile>
    <ClCompile Include="Views\ControlViewManager.cpp">
      <Filter>Views</Filter>
    </ClCompile>
    <ClCompile Include="Views\DatePickerViewManager.cpp">
      <Filter>Views</Filter>
    </ClCompile>
    <ClCompile Include="Views\DevMenu.cpp">
      <Filter>Views</Filter>
    </ClCompile>
    <ClCompile Include="Views\DynamicAutomationPeer.cpp">
      <Filter>Views</Filter>
    </ClCompile>
    <ClCompile Include="Views\DynamicAutomationProperties.cpp">
      <Filter>Views</Filter>
    </ClCompile>
    <ClCompile Include="Views\DynamicValueProvider.cpp">
      <Filter>Views</Filter>
    </ClCompile>
    <ClCompile Include="Views\ExpressionAnimationStore.cpp">
      <Filter>Views</Filter>
    </ClCompile>
    <ClCompile Include="Views\FlyoutViewManager.cpp">
      <Filter>Views</Filter>
    </ClCompile>
    <ClCompile Include="Views\FrameworkElementViewManager.cpp">
      <Filter>Views</Filter>
    </ClCompile>
    <ClCompile Include="Views\KeyboardEventHandler.cpp">
      <Filter>Views</Filter>
    </ClCompile>
    <ClCompile Include="Views\PickerViewManager.cpp">
      <Filter>Views</Filter>
    </ClCompile>
    <ClCompile Include="Views\PopupViewManager.cpp">
      <Filter>Views</Filter>
    </ClCompile>
    <ClCompile Include="Views\RawTextViewManager.cpp">
      <Filter>Views</Filter>
    </ClCompile>
    <ClCompile Include="Views\ReactRootControl.cpp">
      <Filter>Views</Filter>
    </ClCompile>
    <ClCompile Include="Views\RefreshControlManager.cpp">
      <Filter>Views</Filter>
    </ClCompile>
    <ClCompile Include="Views\RootViewManager.cpp">
      <Filter>Views</Filter>
    </ClCompile>
    <ClCompile Include="Views\ScrollContentViewManager.cpp">
      <Filter>Views</Filter>
    </ClCompile>
    <ClCompile Include="Views\ScrollViewManager.cpp">
      <Filter>Views</Filter>
    </ClCompile>
    <ClCompile Include="Views\ShadowNodeBase.cpp">
      <Filter>Views</Filter>
    </ClCompile>
    <ClCompile Include="Views\SIPEventHandler.cpp">
      <Filter>Views</Filter>
    </ClCompile>
    <ClCompile Include="Views\SliderViewManager.cpp">
      <Filter>Views</Filter>
    </ClCompile>
    <ClCompile Include="Views\SwitchViewManager.cpp">
      <Filter>Views</Filter>
    </ClCompile>
    <ClCompile Include="Views\TextInputViewManager.cpp">
      <Filter>Views</Filter>
    </ClCompile>
    <ClCompile Include="Views\TextViewManager.cpp">
      <Filter>Views</Filter>
    </ClCompile>
    <ClCompile Include="Views\TouchEventHandler.cpp">
      <Filter>Views</Filter>
    </ClCompile>
    <ClCompile Include="Views\ViewControl.cpp">
      <Filter>Views</Filter>
    </ClCompile>
    <ClCompile Include="Views\ViewManagerBase.cpp">
      <Filter>Views</Filter>
    </ClCompile>
    <ClCompile Include="Views\ViewPanel.cpp">
      <Filter>Views</Filter>
    </ClCompile>
    <ClCompile Include="Views\ViewViewManager.cpp">
      <Filter>Views</Filter>
    </ClCompile>
    <ClCompile Include="Views\VirtualTextViewManager.cpp">
      <Filter>Views</Filter>
    </ClCompile>
    <ClCompile Include="Views\XamlFeatures.cpp">
      <Filter>Views</Filter>
    </ClCompile>
    <ClCompile Include="Utils\AccessibilityUtils.cpp">
      <Filter>Utils</Filter>
    </ClCompile>
    <ClCompile Include="Utils\Helpers.cpp">
      <Filter>Utils</Filter>
    </ClCompile>
    <ClCompile Include="Utils\LocalBundleReader.cpp">
      <Filter>Utils</Filter>
    </ClCompile>
    <ClCompile Include="Utils\ResourceBrushUtils.cpp">
      <Filter>Utils</Filter>
    </ClCompile>
    <ClCompile Include="Utils\UwpPreparedScriptStore.cpp">
      <Filter>Utils</Filter>
    </ClCompile>
    <ClCompile Include="Utils\UwpScriptStore.cpp">
      <Filter>Utils</Filter>
    </ClCompile>
    <ClCompile Include="Utils\ValueUtils.cpp">
      <Filter>Utils</Filter>
    </ClCompile>
<<<<<<< HEAD
    <ClCompile Include="JsiApi.cpp" />
=======
    <ClCompile Include="RedBoxErrorInfo.cpp" />
    <ClCompile Include="RedBoxErrorFrameInfo.cpp" />
>>>>>>> 43f84ef1
  </ItemGroup>
  <ItemGroup>
    <ClInclude Include="ABICxxModule.h" />
    <ClInclude Include="ABIViewManager.h" />
    <ClInclude Include="Base\CxxReactIncludes.h">
      <Filter>Base</Filter>
    </ClInclude>
    <ClInclude Include="Base\FollyIncludes.h">
      <Filter>Base</Filter>
    </ClInclude>
    <ClInclude Include="HResult.h" />
    <ClInclude Include="IReactDispatcher.h" />
    <ClInclude Include="IReactNotificationService.h" />
    <ClInclude Include="NativeModulesProvider.h" />
    <ClInclude Include="TurboModulesProvider.h" />
    <ClInclude Include="Pch\pch.h">
      <Filter>Pch</Filter>
    </ClInclude>
    <ClInclude Include="ReactHost\AsyncActionQueue.h">
      <Filter>ReactHost</Filter>
    </ClInclude>
    <ClInclude Include="ReactHost\InstanceFactory.h">
      <Filter>ReactHost</Filter>
    </ClInclude>
    <ClInclude Include="ReactHost\IReactInstanceInternal.h">
      <Filter>ReactHost</Filter>
    </ClInclude>
    <ClInclude Include="ReactHost\JSBundle.h">
      <Filter>ReactHost</Filter>
    </ClInclude>
    <ClInclude Include="ReactHost\MoveOnCopy.h">
      <Filter>ReactHost</Filter>
    </ClInclude>
    <ClInclude Include="ReactHost\MsoUtils.h">
      <Filter>ReactHost</Filter>
    </ClInclude>
    <ClInclude Include="ReactHost\React.h">
      <Filter>ReactHost</Filter>
    </ClInclude>
    <ClInclude Include="ReactHost\React_Win.h">
      <Filter>ReactHost</Filter>
    </ClInclude>
    <ClInclude Include="ReactHost\ReactErrorProvider.h">
      <Filter>ReactHost</Filter>
    </ClInclude>
    <ClInclude Include="ReactHost\ReactHost.h">
      <Filter>ReactHost</Filter>
    </ClInclude>
    <ClInclude Include="ReactHost\ReactInstanceWin.h">
      <Filter>ReactHost</Filter>
    </ClInclude>
    <ClInclude Include="ReactHost\ReactNativeHeaders.h">
      <Filter>ReactHost</Filter>
    </ClInclude>
    <ClInclude Include="ReactHost\UwpReactInstanceProxy.h">
      <Filter>ReactHost</Filter>
    </ClInclude>
    <ClInclude Include="ReactSupport.h" />
    <ClInclude Include="RedBox.h" />
    <ClInclude Include="TestHook.h" />
    <ClInclude Include="Threading\BatchingQueueThread.h">
      <Filter>Threading</Filter>
    </ClInclude>
    <ClInclude Include="Threading\MessageDispatchQueue.h">
      <Filter>Threading</Filter>
    </ClInclude>
    <ClInclude Include="Threading\MessageQueueThreadFactory.h">
      <Filter>Threading</Filter>
    </ClInclude>
    <ClInclude Include="ViewManagersProvider.h" />
    <ClInclude Include="Base\CoreNativeModules.h">
      <Filter>Base</Filter>
    </ClInclude>
    <ClInclude Include="Modules\Animated\AdditionAnimatedNode.h">
      <Filter>Modules\Animated</Filter>
    </ClInclude>
    <ClInclude Include="Modules\Animated\AnimatedNode.h">
      <Filter>Modules\Animated</Filter>
    </ClInclude>
    <ClInclude Include="Modules\Animated\AnimatedNodeType.h">
      <Filter>Modules\Animated</Filter>
    </ClInclude>
    <ClInclude Include="Modules\Animated\AnimationDriver.h">
      <Filter>Modules\Animated</Filter>
    </ClInclude>
    <ClInclude Include="Modules\Animated\AnimationType.h">
      <Filter>Modules\Animated</Filter>
    </ClInclude>
    <ClInclude Include="Modules\Animated\CalculatedAnimationDriver.h">
      <Filter>Modules\Animated</Filter>
    </ClInclude>
    <ClInclude Include="Modules\Animated\DecayAnimationDriver.h">
      <Filter>Modules\Animated</Filter>
    </ClInclude>
    <ClInclude Include="Modules\Animated\DiffClampAnimatedNode.h">
      <Filter>Modules\Animated</Filter>
    </ClInclude>
    <ClInclude Include="Modules\Animated\DivisionAnimatedNode.h">
      <Filter>Modules\Animated</Filter>
    </ClInclude>
    <ClInclude Include="Modules\Animated\EventAnimationDriver.h">
      <Filter>Modules\Animated</Filter>
    </ClInclude>
    <ClInclude Include="Modules\Animated\ExtrapolationType.h">
      <Filter>Modules\Animated</Filter>
    </ClInclude>
    <ClInclude Include="Modules\Animated\FacadeType.h">
      <Filter>Modules\Animated</Filter>
    </ClInclude>
    <ClInclude Include="Modules\Animated\FrameAnimationDriver.h">
      <Filter>Modules\Animated</Filter>
    </ClInclude>
    <ClInclude Include="Modules\Animated\InterpolationAnimatedNode.h">
      <Filter>Modules\Animated</Filter>
    </ClInclude>
    <ClInclude Include="Modules\Animated\ModulusAnimatedNode.h">
      <Filter>Modules\Animated</Filter>
    </ClInclude>
    <ClInclude Include="Modules\Animated\MultiplicationAnimatedNode.h">
      <Filter>Modules\Animated</Filter>
    </ClInclude>
    <ClInclude Include="Modules\Animated\NativeAnimatedModule.h">
      <Filter>Modules\Animated</Filter>
    </ClInclude>
    <ClInclude Include="Modules\Animated\NativeAnimatedNodeManager.h">
      <Filter>Modules\Animated</Filter>
    </ClInclude>
    <ClInclude Include="Modules\Animated\PropsAnimatedNode.h">
      <Filter>Modules\Animated</Filter>
    </ClInclude>
    <ClInclude Include="Modules\Animated\SpringAnimationDriver.h">
      <Filter>Modules\Animated</Filter>
    </ClInclude>
    <ClInclude Include="Modules\Animated\StyleAnimatedNode.h">
      <Filter>Modules\Animated</Filter>
    </ClInclude>
    <ClInclude Include="Modules\Animated\SubtractionAnimatedNode.h">
      <Filter>Modules\Animated</Filter>
    </ClInclude>
    <ClInclude Include="Modules\Animated\TrackingAnimatedNode.h">
      <Filter>Modules\Animated</Filter>
    </ClInclude>
    <ClInclude Include="Modules\Animated\TransformAnimatedNode.h">
      <Filter>Modules\Animated</Filter>
    </ClInclude>
    <ClInclude Include="Modules\Animated\ValueAnimatedNode.h">
      <Filter>Modules\Animated</Filter>
    </ClInclude>
    <ClInclude Include="Modules\AlertModule.h">
      <Filter>Modules</Filter>
    </ClInclude>
    <ClInclude Include="Modules\AppearanceModule.h">
      <Filter>Modules</Filter>
    </ClInclude>
    <ClInclude Include="Modules\AppStateModule.h">
      <Filter>Modules</Filter>
    </ClInclude>
    <ClInclude Include="Modules\AppThemeModuleUwp.h">
      <Filter>Modules</Filter>
    </ClInclude>
    <ClInclude Include="Modules\ClipboardModule.h">
      <Filter>Modules</Filter>
    </ClInclude>
    <ClInclude Include="Modules\DeviceInfoModule.h">
      <Filter>Modules</Filter>
    </ClInclude>
    <ClInclude Include="Modules\DevSettingsModule.h">
      <Filter>Modules</Filter>
    </ClInclude>
    <ClInclude Include="Modules\I18nManagerModule.h">
      <Filter>Modules</Filter>
    </ClInclude>
    <ClInclude Include="Modules\ImageViewManagerModule.h">
      <Filter>Modules</Filter>
    </ClInclude>
    <ClInclude Include="Modules\LinkingManagerModule.h">
      <Filter>Modules</Filter>
    </ClInclude>
    <ClInclude Include="Modules\LocationObserverModule.h">
      <Filter>Modules</Filter>
    </ClInclude>
    <ClInclude Include="Modules\LogBoxModule.h">
      <Filter>Modules</Filter>
    </ClInclude>
    <ClInclude Include="Modules\NativeUIManager.h">
      <Filter>Modules</Filter>
    </ClInclude>
    <ClInclude Include="Modules\NetworkingModule.h">
      <Filter>Modules</Filter>
    </ClInclude>
    <ClInclude Include="Modules\TimingModule.h">
      <Filter>Modules</Filter>
    </ClInclude>
    <ClInclude Include="Modules\WebSocketModuleUwp.h">
      <Filter>Modules</Filter>
    </ClInclude>
    <ClInclude Include="Polyester\ButtonContentViewManager.h">
      <Filter>Polyester</Filter>
    </ClInclude>
    <ClInclude Include="Polyester\ButtonViewManager.h">
      <Filter>Polyester</Filter>
    </ClInclude>
    <ClInclude Include="Polyester\ContentControlViewManager.h">
      <Filter>Polyester</Filter>
    </ClInclude>
    <ClInclude Include="Polyester\HyperlinkViewManager.h">
      <Filter>Polyester</Filter>
    </ClInclude>
    <ClInclude Include="Polyester\IconViewManager.h">
      <Filter>Polyester</Filter>
    </ClInclude>
    <ClInclude Include="Views\Image\ImageViewManager.h">
      <Filter>Views\Image</Filter>
    </ClInclude>
    <ClInclude Include="Views\Image\Microsoft.UI.Composition.Effects_Impl.h">
      <Filter>Views\Image</Filter>
    </ClInclude>
    <ClInclude Include="Views\Image\ReactImage.h">
      <Filter>Views\Image</Filter>
    </ClInclude>
    <ClInclude Include="Views\Image\ReactImageBrush.h">
      <Filter>Views\Image</Filter>
    </ClInclude>
    <ClInclude Include="Views\Impl\ScrollViewUWPImplementation.h">
      <Filter>Views\Impl</Filter>
    </ClInclude>
    <ClInclude Include="Views\Impl\SnapPointManagingContentControl.h">
      <Filter>Views\Impl</Filter>
    </ClInclude>
    <ClInclude Include="Views\ActivityIndicatorViewManager.h">
      <Filter>Views</Filter>
    </ClInclude>
    <ClInclude Include="Views\CheckboxViewManager.h">
      <Filter>Views</Filter>
    </ClInclude>
    <ClInclude Include="Views\ControlViewManager.h">
      <Filter>Views</Filter>
    </ClInclude>
    <ClInclude Include="Views\DatePickerViewManager.h">
      <Filter>Views</Filter>
    </ClInclude>
    <ClInclude Include="Views\DevMenu.h">
      <Filter>Views</Filter>
    </ClInclude>
    <ClInclude Include="Views\DynamicAutomationPeer.h">
      <Filter>Views</Filter>
    </ClInclude>
    <ClInclude Include="Views\DynamicAutomationProperties.h">
      <Filter>Views</Filter>
    </ClInclude>
    <ClInclude Include="Views\DynamicValueProvider.h">
      <Filter>Views</Filter>
    </ClInclude>
    <ClInclude Include="Views\ExpressionAnimationStore.h">
      <Filter>Views</Filter>
    </ClInclude>
    <ClInclude Include="Views\FlyoutViewManager.h">
      <Filter>Views</Filter>
    </ClInclude>
    <ClInclude Include="Views\FrameworkElementViewManager.h">
      <Filter>Views</Filter>
    </ClInclude>
    <ClInclude Include="Views\KeyboardEventHandler.h">
      <Filter>Views</Filter>
    </ClInclude>
    <ClInclude Include="Views\PickerViewManager.h">
      <Filter>Views</Filter>
    </ClInclude>
    <ClInclude Include="Views\PopupViewManager.h">
      <Filter>Views</Filter>
    </ClInclude>
    <ClInclude Include="Views\RawTextViewManager.h">
      <Filter>Views</Filter>
    </ClInclude>
    <ClInclude Include="Views\ReactRootControl.h">
      <Filter>Views</Filter>
    </ClInclude>
    <ClInclude Include="Views\RefreshControlManager.h">
      <Filter>Views</Filter>
    </ClInclude>
    <ClInclude Include="Views\RootViewManager.h">
      <Filter>Views</Filter>
    </ClInclude>
    <ClInclude Include="Views\ScrollContentViewManager.h">
      <Filter>Views</Filter>
    </ClInclude>
    <ClInclude Include="Views\ScrollViewManager.h">
      <Filter>Views</Filter>
    </ClInclude>
    <ClInclude Include="Views\ShadowNodeBase.h">
      <Filter>Views</Filter>
    </ClInclude>
    <ClInclude Include="Views\SIPEventHandler.h">
      <Filter>Views</Filter>
    </ClInclude>
    <ClInclude Include="Views\SliderViewManager.h">
      <Filter>Views</Filter>
    </ClInclude>
    <ClInclude Include="Views\SwitchViewManager.h">
      <Filter>Views</Filter>
    </ClInclude>
    <ClInclude Include="Views\TextInputViewManager.h">
      <Filter>Views</Filter>
    </ClInclude>
    <ClInclude Include="Views\TextViewManager.h">
      <Filter>Views</Filter>
    </ClInclude>
    <ClInclude Include="Views\TouchEventHandler.h">
      <Filter>Views</Filter>
    </ClInclude>
    <ClInclude Include="Views\ViewControl.h">
      <Filter>Views</Filter>
    </ClInclude>
    <ClInclude Include="Views\ViewManagerBase.h">
      <Filter>Views</Filter>
    </ClInclude>
    <ClInclude Include="Views\ViewPanel.h">
      <Filter>Views</Filter>
    </ClInclude>
    <ClInclude Include="Views\ViewViewManager.h">
      <Filter>Views</Filter>
    </ClInclude>
    <ClInclude Include="Views\VirtualTextViewManager.h">
      <Filter>Views</Filter>
    </ClInclude>
    <ClInclude Include="Views\XamlFeatures.h">
      <Filter>Views</Filter>
    </ClInclude>
    <ClInclude Include="Utils\AccessibilityUtils.h">
      <Filter>Utils</Filter>
    </ClInclude>
    <ClInclude Include="Utils\CppWinrtLessExceptions.h">
      <Filter>Utils</Filter>
    </ClInclude>
    <ClInclude Include="Utils\Helpers.h">
      <Filter>Utils</Filter>
    </ClInclude>
    <ClInclude Include="Utils\LocalBundleReader.h">
      <Filter>Utils</Filter>
    </ClInclude>
    <ClInclude Include="Utils\PropertyHandlerUtils.h">
      <Filter>Utils</Filter>
    </ClInclude>
    <ClInclude Include="Utils\PropertyUtils.h">
      <Filter>Utils</Filter>
    </ClInclude>
    <ClInclude Include="Utils\ResourceBrushUtils.h">
      <Filter>Utils</Filter>
    </ClInclude>
    <ClInclude Include="Utils\StandardControlResourceKeyNames.h">
      <Filter>Utils</Filter>
    </ClInclude>
    <ClInclude Include="Utils\UwpPreparedScriptStore.h">
      <Filter>Utils</Filter>
    </ClInclude>
    <ClInclude Include="Utils\UwpScriptStore.h">
      <Filter>Utils</Filter>
    </ClInclude>
    <ClInclude Include="Utils\ValueUtils.h">
      <Filter>Utils</Filter>
    </ClInclude>
    <ClInclude Include="XamlLoadState.h" />
    <ClInclude Include="XamlView.h" />
    <ClInclude Include="ReactHost\IReactInstance.h">
      <Filter>ReactHost</Filter>
    </ClInclude>
    <ClInclude Include="ReactHost\ViewManagerProvider.h">
      <Filter>ReactHost</Filter>
    </ClInclude>
    <ClInclude Include="Views\IXamlRootView.h">
      <Filter>Views</Filter>
    </ClInclude>
<<<<<<< HEAD
    <ClInclude Include="JsiApi.h" />
=======
    <ClInclude Include="RedBoxErrorInfo.h" />
    <ClInclude Include="RedBoxErrorFrameInfo.h" />
    <ClInclude Include="Views\Image\Effects.h">
      <Filter>Views\Image</Filter>
    </ClInclude>
>>>>>>> 43f84ef1
  </ItemGroup>
  <ItemGroup>
    <Midl Include="IJSValueReader.idl" />
    <Midl Include="IJSValueWriter.idl" />
    <Midl Include="IReactContext.idl" />
    <Midl Include="IReactDispatcher.idl" />
    <Midl Include="IReactModuleBuilder.idl" />
    <Midl Include="IReactNonAbiValue.idl" />
    <Midl Include="IReactNotificationService.idl" />
    <Midl Include="IReactPackageBuilder.idl" />
    <Midl Include="IReactPackageProvider.idl" />
    <Midl Include="IReactPropertyBag.idl" />
    <Midl Include="IViewManager.idl" />
    <Midl Include="ReactApplication.idl" />
    <Midl Include="ReactInstanceSettings.idl" />
    <Midl Include="ReactNativeHost.idl" />
    <Midl Include="ReactRootView.idl" />
    <Midl Include="RedBoxHandler.idl" />
    <Midl Include="QuirkSettings.idl" />
    <Midl Include="XamlHelper.idl" />
    <Midl Include="XamlUIService.idl" />
    <Midl Include="Views\cppwinrt\AccessibilityAction.idl">
      <Filter>Views\cppwinrt</Filter>
    </Midl>
    <Midl Include="Views\cppwinrt\DynamicAutomationPeer.idl">
      <Filter>Views\cppwinrt</Filter>
    </Midl>
    <Midl Include="Views\cppwinrt\ViewPanel.idl">
      <Filter>Views\cppwinrt</Filter>
    </Midl>
<<<<<<< HEAD
    <Midl Include="JsiApi.idl" />
=======
    <Midl Include="Views\cppwinrt\Effects.idl">
      <Filter>Views\cppwinrt</Filter>
    </Midl>
>>>>>>> 43f84ef1
  </ItemGroup>
  <ItemGroup>
    <None Include="microsoft.reactnative.def" />
    <None Include="packages.config" />
    <None Include="PropertySheet.props" />
  </ItemGroup>
  <ItemGroup>
    <Text Include="readme.txt" />
  </ItemGroup>
  <ItemGroup>
    <Filter Include="Base">
      <UniqueIdentifier>{584ffe39-ae17-4e06-82a4-dc0caa1ac900}</UniqueIdentifier>
    </Filter>
    <Filter Include="CxxReactUWP">
      <UniqueIdentifier>{3b861ea5-e87b-4783-a4b1-ce28548c1985}</UniqueIdentifier>
    </Filter>
    <Filter Include="Modules">
      <UniqueIdentifier>{2c78db3b-c1c1-4951-870e-02e0964bcb00}</UniqueIdentifier>
    </Filter>
    <Filter Include="Modules\Animated">
      <UniqueIdentifier>{1fe62423-356b-44a9-a97c-79950d299afe}</UniqueIdentifier>
    </Filter>
    <Filter Include="Pch">
      <UniqueIdentifier>{cabb286d-fae0-4cfa-b793-79d13f559b41}</UniqueIdentifier>
    </Filter>
    <Filter Include="Polyester">
      <UniqueIdentifier>{c7bc39da-51b4-4410-846f-ffc20dfa57cc}</UniqueIdentifier>
    </Filter>
    <Filter Include="ReactHost">
      <UniqueIdentifier>{323742e5-5542-43fd-9b79-7914b708b9a5}</UniqueIdentifier>
    </Filter>
    <Filter Include="Threading">
      <UniqueIdentifier>{72fbc00f-4a01-4363-8807-378641b7a17c}</UniqueIdentifier>
    </Filter>
    <Filter Include="Utils">
      <UniqueIdentifier>{7d98959f-0655-4d14-b73a-68f001ff9d12}</UniqueIdentifier>
    </Filter>
    <Filter Include="Views">
      <UniqueIdentifier>{6b91c1d6-19ab-4e90-b1fc-117882a865b3}</UniqueIdentifier>
    </Filter>
    <Filter Include="Views\cppwinrt">
      <UniqueIdentifier>{0bbf2d47-533d-4daf-8102-4334e786ac65}</UniqueIdentifier>
    </Filter>
    <Filter Include="Views\Image">
      <UniqueIdentifier>{6aa1c8f1-0381-4981-af8b-2053dec9c135}</UniqueIdentifier>
    </Filter>
    <Filter Include="Views\Impl">
      <UniqueIdentifier>{b0b76275-4a16-4939-87ee-f777cb189114}</UniqueIdentifier>
    </Filter>
  </ItemGroup>
  <ItemGroup>
    <ResourceCompile Include="Version.rc" />
  </ItemGroup>
</Project><|MERGE_RESOLUTION|>--- conflicted
+++ resolved
@@ -323,12 +323,8 @@
     <ClCompile Include="Utils\ValueUtils.cpp">
       <Filter>Utils</Filter>
     </ClCompile>
-<<<<<<< HEAD
     <ClCompile Include="JsiApi.cpp" />
-=======
-    <ClCompile Include="RedBoxErrorInfo.cpp" />
     <ClCompile Include="RedBoxErrorFrameInfo.cpp" />
->>>>>>> 43f84ef1
   </ItemGroup>
   <ItemGroup>
     <ClInclude Include="ABICxxModule.h" />
@@ -701,15 +697,12 @@
     <ClInclude Include="Views\IXamlRootView.h">
       <Filter>Views</Filter>
     </ClInclude>
-<<<<<<< HEAD
     <ClInclude Include="JsiApi.h" />
-=======
     <ClInclude Include="RedBoxErrorInfo.h" />
     <ClInclude Include="RedBoxErrorFrameInfo.h" />
     <ClInclude Include="Views\Image\Effects.h">
       <Filter>Views\Image</Filter>
     </ClInclude>
->>>>>>> 43f84ef1
   </ItemGroup>
   <ItemGroup>
     <Midl Include="IJSValueReader.idl" />
@@ -740,13 +733,10 @@
     <Midl Include="Views\cppwinrt\ViewPanel.idl">
       <Filter>Views\cppwinrt</Filter>
     </Midl>
-<<<<<<< HEAD
-    <Midl Include="JsiApi.idl" />
-=======
     <Midl Include="Views\cppwinrt\Effects.idl">
       <Filter>Views\cppwinrt</Filter>
     </Midl>
->>>>>>> 43f84ef1
+    <Midl Include="JsiApi.idl" />
   </ItemGroup>
   <ItemGroup>
     <None Include="microsoft.reactnative.def" />
