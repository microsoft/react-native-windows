﻿<?xml version="1.0" encoding="utf-8"?>
<Project ToolsVersion="4.0" xmlns="http://schemas.microsoft.com/developer/msbuild/2003">
  <ItemGroup>
    <Natvis Include="$(ReactNativeWindowsDir)Folly\Folly.natvis" />
  </ItemGroup>
  <ItemGroup>
    <ClCompile Include="$(GeneratedFilesDir)module.g.cpp" />
    <ClCompile Include="..\ReactUWP\Base\InstanceFactory.cpp">
      <Filter>Base</Filter>
    </ClCompile>
    <ClCompile Include="..\ReactUWP\Base\UwpReactInstance.cpp">
      <Filter>Base</Filter>
    </ClCompile>
    <ClCompile Include="..\ReactUWP\CxxReactUWP\JSBigString.cpp">
      <Filter>CxxReactUWP</Filter>
    </ClCompile>
    <ClCompile Include="..\ReactUWP\Executors\WebSocketJSExecutorFactory.cpp">
      <Filter>Executors</Filter>
    </ClCompile>
    <ClCompile Include="..\ReactUWP\Executors\WebSocketJSExecutorUwp.cpp">
      <Filter>Executors</Filter>
    </ClCompile>
<<<<<<< HEAD
    <ClCompile Include="..\ReactUWP\Utils\AccessibilityUtils.cpp">
      <Filter>Utils</Filter>
    </ClCompile>
    <ClCompile Include="..\ReactUWP\Utils\FontManager.cpp">
      <Filter>Utils</Filter>
    </ClCompile>
    <ClCompile Include="..\ReactUWP\Utils\Helpers.cpp">
      <Filter>Utils</Filter>
    </ClCompile>
    <ClCompile Include="..\ReactUWP\Utils\LocalBundleReader.cpp">
      <Filter>Utils</Filter>
    </ClCompile>
    <ClCompile Include="..\ReactUWP\Utils\ResourceBrushUtils.cpp">
      <Filter>Utils</Filter>
    </ClCompile>
    <ClCompile Include="..\ReactUWP\Utils\UwpPreparedScriptStore.cpp">
      <Filter>Utils</Filter>
    </ClCompile>
    <ClCompile Include="..\ReactUWP\Utils\UwpScriptStore.cpp">
      <Filter>Utils</Filter>
    </ClCompile>
    <ClCompile Include="..\ReactUWP\Utils\ValueUtils.cpp">
      <Filter>Utils</Filter>
    </ClCompile>
    <ClCompile Include="..\ReactUWP\Polyester\ButtonContentViewManager.cpp">
      <Filter>Polyester</Filter>
    </ClCompile>
    <ClCompile Include="..\ReactUWP\Polyester\ButtonViewManager.cpp">
      <Filter>Polyester</Filter>
    </ClCompile>
    <ClCompile Include="..\ReactUWP\Polyester\ContentControlViewManager.cpp">
      <Filter>Polyester</Filter>
    </ClCompile>
    <ClCompile Include="..\ReactUWP\Polyester\HyperlinkViewManager.cpp">
      <Filter>Polyester</Filter>
    </ClCompile>
    <ClCompile Include="..\ReactUWP\Polyester\IconViewManager.cpp">
      <Filter>Polyester</Filter>
    </ClCompile>
    <ClCompile Include="..\ReactUWP\Sandbox\DevSupportManagerUwpSandbox.cpp">
      <Filter>Sandbox</Filter>
    </ClCompile>
    <ClCompile Include="..\ReactUWP\Threading\AsyncWorkQueue.cpp">
      <Filter>Threading</Filter>
    </ClCompile>
    <ClCompile Include="..\ReactUWP\Threading\BatchingUIMessageQueueThread.cpp">
      <Filter>Threading</Filter>
    </ClCompile>
    <ClCompile Include="..\ReactUWP\Threading\JSQueueThread.cpp">
      <Filter>Threading</Filter>
    </ClCompile>
    <ClCompile Include="..\ReactUWP\Threading\UIMessageQueueThread.cpp">
      <Filter>Threading</Filter>
    </ClCompile>
    <ClCompile Include="..\ReactUWP\Threading\WorkerMessageQueueThread.cpp">
      <Filter>Threading</Filter>
=======
    <ClCompile Include="..\ReactUWP\Modules\AlertModuleUwp.cpp">
      <Filter>Modules</Filter>
>>>>>>> 2216b159
    </ClCompile>
    <ClCompile Include="..\ReactUWP\Modules\Animated\AdditionAnimatedNode.cpp">
      <Filter>Modules\Animated</Filter>
    </ClCompile>
    <ClCompile Include="..\ReactUWP\Modules\Animated\AnimatedNode.cpp">
      <Filter>Modules\Animated</Filter>
    </ClCompile>
    <ClCompile Include="..\ReactUWP\Modules\Animated\AnimationDriver.cpp">
      <Filter>Modules\Animated</Filter>
    </ClCompile>
    <ClCompile Include="..\ReactUWP\Modules\Animated\CalculatedAnimationDriver.cpp">
      <Filter>Modules\Animated</Filter>
    </ClCompile>
    <ClCompile Include="..\ReactUWP\Modules\Animated\DecayAnimationDriver.cpp">
      <Filter>Modules\Animated</Filter>
    </ClCompile>
    <ClCompile Include="..\ReactUWP\Modules\Animated\DiffClampAnimatedNode.cpp">
      <Filter>Modules\Animated</Filter>
    </ClCompile>
    <ClCompile Include="..\ReactUWP\Modules\Animated\DivisionAnimatedNode.cpp">
      <Filter>Modules\Animated</Filter>
    </ClCompile>
    <ClCompile Include="..\ReactUWP\Modules\Animated\EventAnimationDriver.cpp">
      <Filter>Modules\Animated</Filter>
    </ClCompile>
    <ClCompile Include="..\ReactUWP\Modules\Animated\FrameAnimationDriver.cpp">
      <Filter>Modules\Animated</Filter>
    </ClCompile>
    <ClCompile Include="..\ReactUWP\Modules\Animated\InterpolationAnimatedNode.cpp">
      <Filter>Modules\Animated</Filter>
    </ClCompile>
    <ClCompile Include="..\ReactUWP\Modules\Animated\ModulusAnimatedNode.cpp">
      <Filter>Modules\Animated</Filter>
    </ClCompile>
    <ClCompile Include="..\ReactUWP\Modules\Animated\MultiplicationAnimatedNode.cpp">
      <Filter>Modules\Animated</Filter>
    </ClCompile>
    <ClCompile Include="..\ReactUWP\Modules\Animated\NativeAnimatedModule.cpp">
      <Filter>Modules\Animated</Filter>
    </ClCompile>
    <ClCompile Include="..\ReactUWP\Modules\Animated\NativeAnimatedNodeManager.cpp">
      <Filter>Modules\Animated</Filter>
    </ClCompile>
    <ClCompile Include="..\ReactUWP\Modules\Animated\PropsAnimatedNode.cpp">
      <Filter>Modules\Animated</Filter>
    </ClCompile>
    <ClCompile Include="..\ReactUWP\Modules\Animated\SpringAnimationDriver.cpp">
      <Filter>Modules\Animated</Filter>
    </ClCompile>
    <ClCompile Include="..\ReactUWP\Modules\Animated\StyleAnimatedNode.cpp">
      <Filter>Modules\Animated</Filter>
    </ClCompile>
    <ClCompile Include="..\ReactUWP\Modules\Animated\SubtractionAnimatedNode.cpp">
      <Filter>Modules\Animated</Filter>
    </ClCompile>
    <ClCompile Include="..\ReactUWP\Modules\Animated\TrackingAnimatedNode.cpp">
      <Filter>Modules\Animated</Filter>
    </ClCompile>
    <ClCompile Include="..\ReactUWP\Modules\Animated\TransformAnimatedNode.cpp">
      <Filter>Modules\Animated</Filter>
    </ClCompile>
    <ClCompile Include="..\ReactUWP\Modules\Animated\ValueAnimatedNode.cpp">
      <Filter>Modules\Animated</Filter>
    </ClCompile>
    <ClCompile Include="..\ReactUWP\Modules\AppStateModuleUwp.cpp">
      <Filter>Modules</Filter>
    </ClCompile>
    <ClCompile Include="..\ReactUWP\Modules\AppThemeModuleUwp.cpp">
      <Filter>Modules</Filter>
    </ClCompile>
    <ClCompile Include="..\ReactUWP\Modules\ClipboardModule.cpp">
      <Filter>Modules</Filter>
    </ClCompile>
    <ClCompile Include="..\ReactUWP\Modules\DeviceInfoModule.cpp">
      <Filter>Modules</Filter>
    </ClCompile>
    <ClCompile Include="..\ReactUWP\Modules\DevSupportManagerUwp.cpp">
      <Filter>Modules</Filter>
    </ClCompile>
    <ClCompile Include="..\ReactUWP\Modules\I18nModule.cpp">
      <Filter>Modules</Filter>
    </ClCompile>
    <ClCompile Include="..\ReactUWP\Modules\ImageViewManagerModule.cpp">
      <Filter>Modules</Filter>
    </ClCompile>
    <ClCompile Include="..\ReactUWP\Modules\LinkingManagerModule.cpp">
      <Filter>Modules</Filter>
    </ClCompile>
    <ClCompile Include="..\ReactUWP\Modules\LocationObserverModule.cpp">
      <Filter>Modules</Filter>
    </ClCompile>
    <ClCompile Include="..\ReactUWP\Modules\NativeUIManager.cpp">
      <Filter>Modules</Filter>
    </ClCompile>
    <ClCompile Include="..\ReactUWP\Modules\NetworkingModule.cpp">
      <Filter>Modules</Filter>
    </ClCompile>
    <ClCompile Include="..\ReactUWP\Modules\StatusBarModule.cpp">
      <Filter>Modules</Filter>
    </ClCompile>
    <ClCompile Include="..\ReactUWP\Modules\TimingModule.cpp">
      <Filter>Modules</Filter>
    </ClCompile>
    <ClCompile Include="..\ReactUWP\Modules\WebSocketModuleUwp.cpp">
      <Filter>Modules</Filter>
    </ClCompile>
    <ClCompile Include="..\ReactUWP\Polyester\ButtonContentViewManager.cpp">
      <Filter>Polyester</Filter>
    </ClCompile>
    <ClCompile Include="..\ReactUWP\Polyester\ButtonViewManager.cpp">
      <Filter>Polyester</Filter>
    </ClCompile>
    <ClCompile Include="..\ReactUWP\Polyester\ContentControlViewManager.cpp">
      <Filter>Polyester</Filter>
    </ClCompile>
    <ClCompile Include="..\ReactUWP\Polyester\HyperlinkViewManager.cpp">
      <Filter>Polyester</Filter>
    </ClCompile>
    <ClCompile Include="..\ReactUWP\Polyester\IconViewManager.cpp">
      <Filter>Polyester</Filter>
    </ClCompile>
    <ClCompile Include="..\ReactUWP\Sandbox\DevSupportManagerUwpSandbox.cpp">
      <Filter>Sandbox</Filter>
    </ClCompile>
    <ClCompile Include="..\ReactUWP\Threading\AsyncWorkQueue.cpp">
      <Filter>Threading</Filter>
    </ClCompile>
    <ClCompile Include="..\ReactUWP\Threading\BatchingUIMessageQueueThread.cpp">
      <Filter>Threading</Filter>
    </ClCompile>
    <ClCompile Include="..\ReactUWP\Threading\JSQueueThread.cpp">
      <Filter>Threading</Filter>
    </ClCompile>
    <ClCompile Include="..\ReactUWP\Threading\UIMessageQueueThread.cpp">
      <Filter>Threading</Filter>
    </ClCompile>
    <ClCompile Include="..\ReactUWP\Threading\WorkerMessageQueueThread.cpp">
      <Filter>Threading</Filter>
    </ClCompile>
    <ClCompile Include="..\ReactUWP\Utils\AccessibilityUtils.cpp">
      <Filter>Utils</Filter>
    </ClCompile>
    <ClCompile Include="..\ReactUWP\Utils\Helpers.cpp">
      <Filter>Utils</Filter>
    </ClCompile>
    <ClCompile Include="..\ReactUWP\Utils\LocalBundleReader.cpp">
      <Filter>Utils</Filter>
    </ClCompile>
    <ClCompile Include="..\ReactUWP\Utils\ResourceBrushUtils.cpp">
      <Filter>Utils</Filter>
    </ClCompile>
    <ClCompile Include="..\ReactUWP\Utils\UwpPreparedScriptStore.cpp">
      <Filter>Utils</Filter>
    </ClCompile>
    <ClCompile Include="..\ReactUWP\Utils\UwpScriptStore.cpp">
      <Filter>Utils</Filter>
    </ClCompile>
    <ClCompile Include="..\ReactUWP\Utils\ValueUtils.cpp">
      <Filter>Utils</Filter>
    </ClCompile>
    <ClCompile Include="..\ReactUWP\Views\ActivityIndicatorViewManager.cpp">
      <Filter>Views</Filter>
    </ClCompile>
    <ClCompile Include="..\ReactUWP\Views\CheckboxViewManager.cpp">
      <Filter>Views</Filter>
    </ClCompile>
    <ClCompile Include="..\ReactUWP\Views\ControlViewManager.cpp">
      <Filter>Views</Filter>
    </ClCompile>
    <ClCompile Include="..\ReactUWP\Views\DatePickerViewManager.cpp">
      <Filter>Views</Filter>
    </ClCompile>
    <ClCompile Include="..\ReactUWP\Views\DynamicAutomationPeer.cpp">
      <Filter>Views</Filter>
    </ClCompile>
    <ClCompile Include="..\ReactUWP\Views\DynamicAutomationProperties.cpp">
      <Filter>Views</Filter>
    </ClCompile>
    <ClCompile Include="..\ReactUWP\Views\ExpressionAnimationStore.cpp">
      <Filter>Views</Filter>
    </ClCompile>
    <ClCompile Include="..\ReactUWP\Views\FlyoutViewManager.cpp">
      <Filter>Views</Filter>
    </ClCompile>
    <ClCompile Include="..\ReactUWP\Views\FrameworkElementViewManager.cpp">
      <Filter>Views</Filter>
    </ClCompile>
    <ClCompile Include="..\ReactUWP\Views\Image\ImageViewManager.cpp">
      <Filter>Views\Image</Filter>
    </ClCompile>
    <ClCompile Include="..\ReactUWP\Views\Image\ReactImage.cpp">
      <Filter>Views\Image</Filter>
    </ClCompile>
    <ClCompile Include="..\ReactUWP\Views\Image\ReactImageBrush.cpp">
      <Filter>Views\Image</Filter>
    </ClCompile>
    <ClCompile Include="..\ReactUWP\Views\Impl\ScrollViewUWPImplementation.cpp">
      <Filter>Views\Impl</Filter>
    </ClCompile>
    <ClCompile Include="..\ReactUWP\Views\Impl\SnapPointManagingContentControl.cpp">
      <Filter>Views\Impl</Filter>
    </ClCompile>
    <ClCompile Include="..\ReactUWP\Views\KeyboardEventHandler.cpp">
      <Filter>Views</Filter>
    </ClCompile>
    <ClCompile Include="..\ReactUWP\Views\PickerViewManager.cpp">
      <Filter>Views</Filter>
    </ClCompile>
    <ClCompile Include="..\ReactUWP\Views\PopupViewManager.cpp">
      <Filter>Views</Filter>
    </ClCompile>
    <ClCompile Include="..\ReactUWP\Views\RawTextViewManager.cpp">
      <Filter>Views</Filter>
    </ClCompile>
    <ClCompile Include="..\ReactUWP\Views\ReactControl.cpp">
      <Filter>Views</Filter>
    </ClCompile>
    <ClCompile Include="..\ReactUWP\Views\ReactRootView.cpp">
      <Filter>Views</Filter>
    </ClCompile>
    <ClCompile Include="..\ReactUWP\Views\RefreshControlManager.cpp">
      <Filter>Views</Filter>
    </ClCompile>
    <ClCompile Include="..\ReactUWP\Views\RootViewManager.cpp">
      <Filter>Views</Filter>
    </ClCompile>
    <ClCompile Include="..\ReactUWP\Views\ScrollContentViewManager.cpp">
      <Filter>Views</Filter>
    </ClCompile>
    <ClCompile Include="..\ReactUWP\Views\ScrollViewManager.cpp">
      <Filter>Views</Filter>
    </ClCompile>
    <ClCompile Include="..\ReactUWP\Views\ShadowNodeBase.cpp">
      <Filter>Views</Filter>
    </ClCompile>
    <ClCompile Include="..\ReactUWP\Views\SIPEventHandler.cpp">
      <Filter>Views</Filter>
    </ClCompile>
    <ClCompile Include="..\ReactUWP\Views\SliderViewManager.cpp">
      <Filter>Views</Filter>
    </ClCompile>
    <ClCompile Include="..\ReactUWP\Views\SwitchViewManager.cpp">
      <Filter>Views</Filter>
    </ClCompile>
    <ClCompile Include="..\ReactUWP\Views\TextInputViewManager.cpp">
      <Filter>Views</Filter>
    </ClCompile>
    <ClCompile Include="..\ReactUWP\Views\TextViewManager.cpp">
      <Filter>Views</Filter>
    </ClCompile>
    <ClCompile Include="..\ReactUWP\Views\TouchEventHandler.cpp">
      <Filter>Views</Filter>
    </ClCompile>
    <ClCompile Include="..\ReactUWP\Views\ViewControl.cpp">
      <Filter>Views</Filter>
    </ClCompile>
    <ClCompile Include="..\ReactUWP\Views\ViewManagerBase.cpp">
      <Filter>Views</Filter>
    </ClCompile>
    <ClCompile Include="..\ReactUWP\Views\ViewPanel.cpp">
      <Filter>Views</Filter>
    </ClCompile>
    <ClCompile Include="..\ReactUWP\Views\ViewViewManager.cpp">
      <Filter>Views</Filter>
    </ClCompile>
    <ClCompile Include="..\ReactUWP\Views\VirtualTextViewManager.cpp">
      <Filter>Views</Filter>
    </ClCompile>
    <ClCompile Include="..\ReactUWP\Views\WebViewManager.cpp">
      <Filter>Views</Filter>
    </ClCompile>
    <ClCompile Include="ABICxxModule.cpp" />
    <ClCompile Include="ABIViewManager.cpp" />
    <ClCompile Include="NativeModulesProvider.cpp" />
    <ClCompile Include="pch.cpp" />
    <ClCompile Include="ReactInstanceCreator.cpp" />
    <ClCompile Include="ReactInstanceManagerBuilder.cpp" />
    <ClCompile Include="ReactSupport.cpp" />
    <ClCompile Include="ViewManagersProvider.cpp" />
  </ItemGroup>
  <ItemGroup>
    <ClInclude Include="..\ReactUWP\Base\UwpReactInstance.h">
      <Filter>Base</Filter>
    </ClInclude>
    <ClInclude Include="..\ReactUWP\Executors\WebSocketJSExecutorUwp.h">
      <Filter>Executors</Filter>
    </ClInclude>
<<<<<<< HEAD
    <ClInclude Include="..\ReactUWP\Utils\CppWinrtLessExceptions.h">
      <Filter>Utils</Filter>
    </ClInclude>
    <ClInclude Include="..\ReactUWP\Utils\FontManager.h">
      <Filter>Utils</Filter>
    </ClInclude>
    <ClInclude Include="..\ReactUWP\Utils\Helpers.h">
      <Filter>Utils</Filter>
    </ClInclude>
    <ClInclude Include="..\ReactUWP\Utils\LocalBundleReader.h">
      <Filter>Utils</Filter>
    </ClInclude>
    <ClInclude Include="..\ReactUWP\Utils\PropertyHandlerUtils.h">
      <Filter>Utils</Filter>
    </ClInclude>
    <ClInclude Include="..\ReactUWP\Utils\PropertyUtils.h">
      <Filter>Utils</Filter>
    </ClInclude>
    <ClInclude Include="..\ReactUWP\Utils\ResourceBrushUtils.h">
      <Filter>Utils</Filter>
    </ClInclude>
    <ClInclude Include="..\ReactUWP\Utils\StandardControlResourceKeyNames.h">
      <Filter>Utils</Filter>
    </ClInclude>
    <ClInclude Include="..\ReactUWP\Utils\UwpPreparedScriptStore.h">
      <Filter>Utils</Filter>
    </ClInclude>
    <ClInclude Include="..\ReactUWP\Utils\UwpScriptStore.h">
      <Filter>Utils</Filter>
    </ClInclude>
    <ClInclude Include="..\ReactUWP\Polyester\ButtonContentViewManager.h">
      <Filter>Polyester</Filter>
    </ClInclude>
    <ClInclude Include="..\ReactUWP\Polyester\ButtonViewManager.h">
      <Filter>Polyester</Filter>
    </ClInclude>
    <ClInclude Include="..\ReactUWP\Polyester\ContentControlViewManager.h">
      <Filter>Polyester</Filter>
    </ClInclude>
    <ClInclude Include="..\ReactUWP\Polyester\HyperlinkViewManager.h">
      <Filter>Polyester</Filter>
    </ClInclude>
    <ClInclude Include="..\ReactUWP\Polyester\IconViewManager.h">
      <Filter>Polyester</Filter>
    </ClInclude>
    <ClInclude Include="..\ReactUWP\Threading\AsyncWorkQueue.h">
      <Filter>Threading</Filter>
    </ClInclude>
    <ClInclude Include="..\ReactUWP\Threading\AsyncWorkQueue_Priv.h">
      <Filter>Threading</Filter>
    </ClInclude>
    <ClInclude Include="..\ReactUWP\Threading\BatchingUIMessageQueueThread.h">
      <Filter>Threading</Filter>
    </ClInclude>
    <ClInclude Include="..\ReactUWP\Threading\JSQueueThread.h">
      <Filter>Threading</Filter>
    </ClInclude>
    <ClInclude Include="..\ReactUWP\Threading\UIMessageQueueThread.h">
      <Filter>Threading</Filter>
    </ClInclude>
    <ClInclude Include="..\ReactUWP\Threading\WorkerMessageQueueThread.h">
      <Filter>Threading</Filter>
=======
    <ClInclude Include="..\ReactUWP\Modules\AlertModuleUwp.h">
      <Filter>Modules</Filter>
>>>>>>> 2216b159
    </ClInclude>
    <ClInclude Include="..\ReactUWP\Modules\Animated\AdditionAnimatedNode.h">
      <Filter>Modules\Animated</Filter>
    </ClInclude>
    <ClInclude Include="..\ReactUWP\Modules\Animated\AnimatedNode.h">
      <Filter>Modules\Animated</Filter>
    </ClInclude>
    <ClInclude Include="..\ReactUWP\Modules\Animated\AnimatedNodeType.h">
      <Filter>Modules\Animated</Filter>
    </ClInclude>
    <ClInclude Include="..\ReactUWP\Modules\Animated\AnimationDriver.h">
      <Filter>Modules\Animated</Filter>
    </ClInclude>
    <ClInclude Include="..\ReactUWP\Modules\Animated\AnimationType.h">
      <Filter>Modules\Animated</Filter>
    </ClInclude>
    <ClInclude Include="..\ReactUWP\Modules\Animated\CalculatedAnimationDriver.h">
      <Filter>Modules\Animated</Filter>
    </ClInclude>
    <ClInclude Include="..\ReactUWP\Modules\Animated\DecayAnimationDriver.h">
      <Filter>Modules\Animated</Filter>
    </ClInclude>
    <ClInclude Include="..\ReactUWP\Modules\Animated\DiffClampAnimatedNode.h">
      <Filter>Modules\Animated</Filter>
    </ClInclude>
    <ClInclude Include="..\ReactUWP\Modules\Animated\DivisionAnimatedNode.h">
      <Filter>Modules\Animated</Filter>
    </ClInclude>
    <ClInclude Include="..\ReactUWP\Modules\Animated\EventAnimationDriver.h">
      <Filter>Modules\Animated</Filter>
    </ClInclude>
    <ClInclude Include="..\ReactUWP\Modules\Animated\ExtrapolationType.h">
      <Filter>Modules\Animated</Filter>
    </ClInclude>
    <ClInclude Include="..\ReactUWP\Modules\Animated\FacadeType.h">
      <Filter>Modules\Animated</Filter>
    </ClInclude>
    <ClInclude Include="..\ReactUWP\Modules\Animated\FrameAnimationDriver.h">
      <Filter>Modules\Animated</Filter>
    </ClInclude>
    <ClInclude Include="..\ReactUWP\Modules\Animated\InterpolationAnimatedNode.h">
      <Filter>Modules\Animated</Filter>
    </ClInclude>
    <ClInclude Include="..\ReactUWP\Modules\Animated\ModulusAnimatedNode.h">
      <Filter>Modules\Animated</Filter>
    </ClInclude>
    <ClInclude Include="..\ReactUWP\Modules\Animated\MultiplicationAnimatedNode.h">
      <Filter>Modules\Animated</Filter>
    </ClInclude>
    <ClInclude Include="..\ReactUWP\Modules\Animated\NativeAnimatedModule.h">
      <Filter>Modules\Animated</Filter>
    </ClInclude>
    <ClInclude Include="..\ReactUWP\Modules\Animated\NativeAnimatedNodeManager.h">
      <Filter>Modules\Animated</Filter>
    </ClInclude>
    <ClInclude Include="..\ReactUWP\Modules\Animated\PropsAnimatedNode.h">
      <Filter>Modules\Animated</Filter>
    </ClInclude>
    <ClInclude Include="..\ReactUWP\Modules\Animated\SpringAnimationDriver.h">
      <Filter>Modules\Animated</Filter>
    </ClInclude>
    <ClInclude Include="..\ReactUWP\Modules\Animated\StyleAnimatedNode.h">
      <Filter>Modules\Animated</Filter>
    </ClInclude>
    <ClInclude Include="..\ReactUWP\Modules\Animated\SubtractionAnimatedNode.h">
      <Filter>Modules\Animated</Filter>
    </ClInclude>
    <ClInclude Include="..\ReactUWP\Modules\Animated\TrackingAnimatedNode.h">
      <Filter>Modules\Animated</Filter>
    </ClInclude>
    <ClInclude Include="..\ReactUWP\Modules\Animated\TransformAnimatedNode.h">
      <Filter>Modules\Animated</Filter>
    </ClInclude>
    <ClInclude Include="..\ReactUWP\Modules\Animated\ValueAnimatedNode.h">
      <Filter>Modules\Animated</Filter>
    </ClInclude>
    <ClInclude Include="..\ReactUWP\Modules\AppStateModuleUwp.h">
      <Filter>Modules</Filter>
    </ClInclude>
    <ClInclude Include="..\ReactUWP\Modules\AppThemeModuleUwp.h">
      <Filter>Modules</Filter>
    </ClInclude>
    <ClInclude Include="..\ReactUWP\Modules\ClipboardModule.h">
      <Filter>Modules</Filter>
    </ClInclude>
    <ClInclude Include="..\ReactUWP\Modules\DeviceInfoModule.h">
      <Filter>Modules</Filter>
    </ClInclude>
    <ClInclude Include="..\ReactUWP\Modules\DevSupportManagerUwp.h">
      <Filter>Modules</Filter>
    </ClInclude>
    <ClInclude Include="..\ReactUWP\Modules\I18nModule.h">
      <Filter>Modules</Filter>
    </ClInclude>
    <ClInclude Include="..\ReactUWP\Modules\ImageViewManagerModule.h">
      <Filter>Modules</Filter>
    </ClInclude>
    <ClInclude Include="..\ReactUWP\Modules\LinkingManagerModule.h">
      <Filter>Modules</Filter>
    </ClInclude>
    <ClInclude Include="..\ReactUWP\Modules\LocationObserverModule.h">
      <Filter>Modules</Filter>
    </ClInclude>
    <ClInclude Include="..\ReactUWP\Modules\NativeUIManager.h">
      <Filter>Modules</Filter>
    </ClInclude>
    <ClInclude Include="..\ReactUWP\Modules\NetworkingModule.h">
      <Filter>Modules</Filter>
    </ClInclude>
    <ClInclude Include="..\ReactUWP\Modules\StatusBarModule.h">
      <Filter>Modules</Filter>
    </ClInclude>
    <ClInclude Include="..\ReactUWP\Modules\TimingModule.h">
      <Filter>Modules</Filter>
    </ClInclude>
    <ClInclude Include="..\ReactUWP\Modules\WebSocketModuleUwp.h">
      <Filter>Modules</Filter>
    </ClInclude>
    <ClInclude Include="..\ReactUWP\Polyester\ButtonContentViewManager.h">
      <Filter>Polyester</Filter>
    </ClInclude>
    <ClInclude Include="..\ReactUWP\Polyester\ButtonViewManager.h">
      <Filter>Polyester</Filter>
    </ClInclude>
    <ClInclude Include="..\ReactUWP\Polyester\ContentControlViewManager.h">
      <Filter>Polyester</Filter>
    </ClInclude>
    <ClInclude Include="..\ReactUWP\Polyester\HyperlinkViewManager.h">
      <Filter>Polyester</Filter>
    </ClInclude>
    <ClInclude Include="..\ReactUWP\Polyester\IconViewManager.h">
      <Filter>Polyester</Filter>
    </ClInclude>
    <ClInclude Include="..\ReactUWP\Threading\AsyncWorkQueue.h">
      <Filter>Threading</Filter>
    </ClInclude>
    <ClInclude Include="..\ReactUWP\Threading\AsyncWorkQueue_Priv.h">
      <Filter>Threading</Filter>
    </ClInclude>
    <ClInclude Include="..\ReactUWP\Threading\BatchingUIMessageQueueThread.h">
      <Filter>Threading</Filter>
    </ClInclude>
    <ClInclude Include="..\ReactUWP\Threading\JSQueueThread.h">
      <Filter>Threading</Filter>
    </ClInclude>
    <ClInclude Include="..\ReactUWP\Threading\UIMessageQueueThread.h">
      <Filter>Threading</Filter>
    </ClInclude>
    <ClInclude Include="..\ReactUWP\Threading\WorkerMessageQueueThread.h">
      <Filter>Threading</Filter>
    </ClInclude>
    <ClInclude Include="..\ReactUWP\Utils\CppWinrtLessExceptions.h">
      <Filter>Utils</Filter>
    </ClInclude>
    <ClInclude Include="..\ReactUWP\Utils\Helpers.h">
      <Filter>Utils</Filter>
    </ClInclude>
    <ClInclude Include="..\ReactUWP\Utils\LocalBundleReader.h">
      <Filter>Utils</Filter>
    </ClInclude>
    <ClInclude Include="..\ReactUWP\Utils\PropertyHandlerUtils.h">
      <Filter>Utils</Filter>
    </ClInclude>
    <ClInclude Include="..\ReactUWP\Utils\PropertyUtils.h">
      <Filter>Utils</Filter>
    </ClInclude>
    <ClInclude Include="..\ReactUWP\Utils\ResourceBrushUtils.h">
      <Filter>Utils</Filter>
    </ClInclude>
    <ClInclude Include="..\ReactUWP\Utils\StandardControlResourceKeyNames.h">
      <Filter>Utils</Filter>
    </ClInclude>
    <ClInclude Include="..\ReactUWP\Utils\UwpPreparedScriptStore.h">
      <Filter>Utils</Filter>
    </ClInclude>
    <ClInclude Include="..\ReactUWP\Utils\UwpScriptStore.h">
      <Filter>Utils</Filter>
    </ClInclude>
    <ClInclude Include="..\ReactUWP\Views\ActivityIndicatorViewManager.h">
      <Filter>Views</Filter>
    </ClInclude>
    <ClInclude Include="..\ReactUWP\Views\CheckboxViewManager.h">
      <Filter>Views</Filter>
    </ClInclude>
    <ClInclude Include="..\ReactUWP\Views\DatePickerViewManager.h">
      <Filter>Views</Filter>
    </ClInclude>
    <ClInclude Include="..\ReactUWP\Views\DynamicAutomationPeer.h">
      <Filter>Views</Filter>
    </ClInclude>
    <ClInclude Include="..\ReactUWP\Views\DynamicAutomationProperties.h">
      <Filter>Views</Filter>
    </ClInclude>
    <ClInclude Include="..\ReactUWP\Views\ExpressionAnimationStore.h">
      <Filter>Views</Filter>
    </ClInclude>
    <ClInclude Include="..\ReactUWP\Views\FlyoutViewManager.h">
      <Filter>Views</Filter>
    </ClInclude>
    <ClInclude Include="..\ReactUWP\Views\Image\BorderEffect.h">
      <Filter>Views\Image</Filter>
    </ClInclude>
    <ClInclude Include="..\ReactUWP\Views\Image\ImageViewManager.h">
      <Filter>Views\Image</Filter>
    </ClInclude>
    <ClInclude Include="..\ReactUWP\Views\Image\Microsoft.UI.Composition.Effects_Impl.h">
      <Filter>Views\Image</Filter>
    </ClInclude>
    <ClInclude Include="..\ReactUWP\Views\Image\ReactImage.h">
      <Filter>Views\Image</Filter>
    </ClInclude>
    <ClInclude Include="..\ReactUWP\Views\Image\ReactImageBrush.h">
      <Filter>Views\Image</Filter>
    </ClInclude>
    <ClInclude Include="..\ReactUWP\Views\Impl\ScrollViewUWPImplementation.h">
      <Filter>Views\Impl</Filter>
    </ClInclude>
    <ClInclude Include="..\ReactUWP\Views\Impl\SnapPointManagingContentControl.h">
      <Filter>Views\Impl</Filter>
    </ClInclude>
    <ClInclude Include="..\ReactUWP\Views\PickerViewManager.h">
      <Filter>Views</Filter>
    </ClInclude>
    <ClInclude Include="..\ReactUWP\Views\PopupViewManager.h">
      <Filter>Views</Filter>
    </ClInclude>
    <ClInclude Include="..\ReactUWP\Views\RawTextViewManager.h">
      <Filter>Views</Filter>
    </ClInclude>
    <ClInclude Include="..\ReactUWP\Views\ReactControl.h">
      <Filter>Views</Filter>
    </ClInclude>
    <ClInclude Include="..\ReactUWP\Views\RefreshControlManager.h">
      <Filter>Views</Filter>
    </ClInclude>
    <ClInclude Include="..\ReactUWP\Views\RootViewManager.h">
      <Filter>Views</Filter>
    </ClInclude>
    <ClInclude Include="..\ReactUWP\Views\ScrollContentViewManager.h">
      <Filter>Views</Filter>
    </ClInclude>
    <ClInclude Include="..\ReactUWP\Views\ScrollViewManager.h">
      <Filter>Views</Filter>
    </ClInclude>
    <ClInclude Include="..\ReactUWP\Views\SIPEventHandler.h">
      <Filter>Views</Filter>
    </ClInclude>
    <ClInclude Include="..\ReactUWP\Views\SliderViewManager.h">
      <Filter>Views</Filter>
    </ClInclude>
    <ClInclude Include="..\ReactUWP\Views\SwitchViewManager.h">
      <Filter>Views</Filter>
    </ClInclude>
    <ClInclude Include="..\ReactUWP\Views\TextInputViewManager.h">
      <Filter>Views</Filter>
    </ClInclude>
    <ClInclude Include="..\ReactUWP\Views\TextViewManager.h">
      <Filter>Views</Filter>
    </ClInclude>
    <ClInclude Include="..\ReactUWP\Views\TouchEventHandler.h">
      <Filter>Views</Filter>
    </ClInclude>
    <ClInclude Include="..\ReactUWP\Views\ViewControl.h">
      <Filter>Views</Filter>
    </ClInclude>
    <ClInclude Include="..\ReactUWP\Views\ViewPanel.h">
      <Filter>Views</Filter>
    </ClInclude>
    <ClInclude Include="..\ReactUWP\Views\ViewViewManager.h">
      <Filter>Views</Filter>
    </ClInclude>
    <ClInclude Include="..\ReactUWP\Views\VirtualTextViewManager.h">
      <Filter>Views</Filter>
    </ClInclude>
    <ClInclude Include="..\ReactUWP\Views\WebViewManager.h">
      <Filter>Views</Filter>
    </ClInclude>
    <ClInclude Include="ABICxxModule.h" />
    <ClInclude Include="ABIViewManager.h" />
    <ClInclude Include="Crash.h" />
    <ClInclude Include="HResult.h" />
    <ClInclude Include="LifecycleState.h" />
    <ClInclude Include="NativeModulesProvider.h" />
    <ClInclude Include="pch.h" />
    <ClInclude Include="ReactInstanceCreator.h" />
    <ClInclude Include="ReactInstanceManagerBuilder.h" />
    <ClInclude Include="ReactSupport.h" />
    <ClInclude Include="ViewManagersProvider.h" />
  </ItemGroup>
  <ItemGroup>
    <Midl Include="..\ReactUWP\Views\cppwinrt\AccessibilityAction.idl">
      <Filter>Views\cppwinrt</Filter>
    </Midl>
    <Midl Include="..\ReactUWP\Views\cppwinrt\BorderEffect.idl">
      <Filter>Views\cppwinrt</Filter>
    </Midl>
    <Midl Include="..\ReactUWP\Views\cppwinrt\DynamicAutomationPeer.idl">
      <Filter>Views\cppwinrt</Filter>
    </Midl>
    <Midl Include="..\ReactUWP\Views\cppwinrt\ViewPanel.idl">
      <Filter>Views\cppwinrt</Filter>
    </Midl>
    <Midl Include="IBackgroundEventListener.idl" />
    <Midl Include="IBoxedValue.idl" />
    <Midl Include="IJSValueReader.idl" />
    <Midl Include="IJSValueWriter.idl" />
    <Midl Include="ILifecycleEventListener.idl" />
    <Midl Include="IReactContext.idl" />
    <Midl Include="IReactModuleBuilder.idl" />
    <Midl Include="IReactPackageBuilder.idl" />
    <Midl Include="IReactPackageProvider.idl" />
    <Midl Include="IViewManager.idl" />
    <Midl Include="NoExceptionAttribute.idl" />
    <Midl Include="ReactApplication.idl" />
    <Midl Include="ReactApplicationDelegate.idl" />
    <Midl Include="ReactInstance.idl" />
    <Midl Include="ReactInstanceManager.idl" />
    <Midl Include="ReactInstanceSettings.idl" />
    <Midl Include="ReactNativeHost.idl" />
    <Midl Include="ReactRootView2.idl" />
    <Midl Include="XamlHelper.idl" />
  </ItemGroup>
  <ItemGroup>
    <None Include="microsoft.reactnative.def" />
    <None Include="packages.config" />
    <None Include="PropertySheet.props" />
  </ItemGroup>
  <ItemGroup>
    <Text Include="readme.txt" />
  </ItemGroup>
  <ItemGroup>
    <Filter Include="Base">
      <UniqueIdentifier>{eaf2746e-5458-40cd-ae5c-38254eee1b4e}</UniqueIdentifier>
    </Filter>
    <Filter Include="CxxReactUWP">
      <UniqueIdentifier>{3b861ea5-e87b-4783-a4b1-ce28548c1985}</UniqueIdentifier>
    </Filter>
    <Filter Include="Executors">
      <UniqueIdentifier>{c3b4164c-f768-4259-9ef1-ceeaa04ce57a}</UniqueIdentifier>
    </Filter>
    <Filter Include="Modules">
      <UniqueIdentifier>{2c78db3b-c1c1-4951-870e-02e0964bcb00}</UniqueIdentifier>
    </Filter>
    <Filter Include="Modules\Animated">
      <UniqueIdentifier>{1fe62423-356b-44a9-a97c-79950d299afe}</UniqueIdentifier>
    </Filter>
    <Filter Include="Polyester">
      <UniqueIdentifier>{c7bc39da-51b4-4410-846f-ffc20dfa57cc}</UniqueIdentifier>
    </Filter>
    <Filter Include="Sandbox">
      <UniqueIdentifier>{a78b93f6-3e91-4fac-a33c-ba1d1a6662c6}</UniqueIdentifier>
    </Filter>
    <Filter Include="Threading">
      <UniqueIdentifier>{72fbc00f-4a01-4363-8807-378641b7a17c}</UniqueIdentifier>
    </Filter>
    <Filter Include="Utils">
      <UniqueIdentifier>{7d98959f-0655-4d14-b73a-68f001ff9d12}</UniqueIdentifier>
    </Filter>
    <Filter Include="Views">
      <UniqueIdentifier>{6b91c1d6-19ab-4e90-b1fc-117882a865b3}</UniqueIdentifier>
    </Filter>
    <Filter Include="Views\cppwinrt">
      <UniqueIdentifier>{0bbf2d47-533d-4daf-8102-4334e786ac65}</UniqueIdentifier>
    </Filter>
    <Filter Include="Views\Image">
      <UniqueIdentifier>{6aa1c8f1-0381-4981-af8b-2053dec9c135}</UniqueIdentifier>
    </Filter>
    <Filter Include="Views\Impl">
      <UniqueIdentifier>{b0b76275-4a16-4939-87ee-f777cb189114}</UniqueIdentifier>
    </Filter>
  </ItemGroup>
</Project><|MERGE_RESOLUTION|>--- conflicted
+++ resolved
@@ -20,30 +20,113 @@
     <ClCompile Include="..\ReactUWP\Executors\WebSocketJSExecutorUwp.cpp">
       <Filter>Executors</Filter>
     </ClCompile>
-<<<<<<< HEAD
-    <ClCompile Include="..\ReactUWP\Utils\AccessibilityUtils.cpp">
-      <Filter>Utils</Filter>
-    </ClCompile>
-    <ClCompile Include="..\ReactUWP\Utils\FontManager.cpp">
-      <Filter>Utils</Filter>
-    </ClCompile>
-    <ClCompile Include="..\ReactUWP\Utils\Helpers.cpp">
-      <Filter>Utils</Filter>
-    </ClCompile>
-    <ClCompile Include="..\ReactUWP\Utils\LocalBundleReader.cpp">
-      <Filter>Utils</Filter>
-    </ClCompile>
-    <ClCompile Include="..\ReactUWP\Utils\ResourceBrushUtils.cpp">
-      <Filter>Utils</Filter>
-    </ClCompile>
-    <ClCompile Include="..\ReactUWP\Utils\UwpPreparedScriptStore.cpp">
-      <Filter>Utils</Filter>
-    </ClCompile>
-    <ClCompile Include="..\ReactUWP\Utils\UwpScriptStore.cpp">
-      <Filter>Utils</Filter>
-    </ClCompile>
-    <ClCompile Include="..\ReactUWP\Utils\ValueUtils.cpp">
-      <Filter>Utils</Filter>
+    <ClCompile Include="..\ReactUWP\Modules\AlertModuleUwp.cpp">
+      <Filter>Modules</Filter>
+    </ClCompile>
+    <ClCompile Include="..\ReactUWP\Modules\Animated\AdditionAnimatedNode.cpp">
+      <Filter>Modules\Animated</Filter>
+    </ClCompile>
+    <ClCompile Include="..\ReactUWP\Modules\Animated\AnimatedNode.cpp">
+      <Filter>Modules\Animated</Filter>
+    </ClCompile>
+    <ClCompile Include="..\ReactUWP\Modules\Animated\AnimationDriver.cpp">
+      <Filter>Modules\Animated</Filter>
+    </ClCompile>
+    <ClCompile Include="..\ReactUWP\Modules\Animated\CalculatedAnimationDriver.cpp">
+      <Filter>Modules\Animated</Filter>
+    </ClCompile>
+    <ClCompile Include="..\ReactUWP\Modules\Animated\DecayAnimationDriver.cpp">
+      <Filter>Modules\Animated</Filter>
+    </ClCompile>
+    <ClCompile Include="..\ReactUWP\Modules\Animated\DiffClampAnimatedNode.cpp">
+      <Filter>Modules\Animated</Filter>
+    </ClCompile>
+    <ClCompile Include="..\ReactUWP\Modules\Animated\DivisionAnimatedNode.cpp">
+      <Filter>Modules\Animated</Filter>
+    </ClCompile>
+    <ClCompile Include="..\ReactUWP\Modules\Animated\EventAnimationDriver.cpp">
+      <Filter>Modules\Animated</Filter>
+    </ClCompile>
+    <ClCompile Include="..\ReactUWP\Modules\Animated\FrameAnimationDriver.cpp">
+      <Filter>Modules\Animated</Filter>
+    </ClCompile>
+    <ClCompile Include="..\ReactUWP\Modules\Animated\InterpolationAnimatedNode.cpp">
+      <Filter>Modules\Animated</Filter>
+    </ClCompile>
+    <ClCompile Include="..\ReactUWP\Modules\Animated\ModulusAnimatedNode.cpp">
+      <Filter>Modules\Animated</Filter>
+    </ClCompile>
+    <ClCompile Include="..\ReactUWP\Modules\Animated\MultiplicationAnimatedNode.cpp">
+      <Filter>Modules\Animated</Filter>
+    </ClCompile>
+    <ClCompile Include="..\ReactUWP\Modules\Animated\NativeAnimatedModule.cpp">
+      <Filter>Modules\Animated</Filter>
+    </ClCompile>
+    <ClCompile Include="..\ReactUWP\Modules\Animated\NativeAnimatedNodeManager.cpp">
+      <Filter>Modules\Animated</Filter>
+    </ClCompile>
+    <ClCompile Include="..\ReactUWP\Modules\Animated\PropsAnimatedNode.cpp">
+      <Filter>Modules\Animated</Filter>
+    </ClCompile>
+    <ClCompile Include="..\ReactUWP\Modules\Animated\SpringAnimationDriver.cpp">
+      <Filter>Modules\Animated</Filter>
+    </ClCompile>
+    <ClCompile Include="..\ReactUWP\Modules\Animated\StyleAnimatedNode.cpp">
+      <Filter>Modules\Animated</Filter>
+    </ClCompile>
+    <ClCompile Include="..\ReactUWP\Modules\Animated\SubtractionAnimatedNode.cpp">
+      <Filter>Modules\Animated</Filter>
+    </ClCompile>
+    <ClCompile Include="..\ReactUWP\Modules\Animated\TrackingAnimatedNode.cpp">
+      <Filter>Modules\Animated</Filter>
+    </ClCompile>
+    <ClCompile Include="..\ReactUWP\Modules\Animated\TransformAnimatedNode.cpp">
+      <Filter>Modules\Animated</Filter>
+    </ClCompile>
+    <ClCompile Include="..\ReactUWP\Modules\Animated\ValueAnimatedNode.cpp">
+      <Filter>Modules\Animated</Filter>
+    </ClCompile>
+    <ClCompile Include="..\ReactUWP\Modules\AppStateModuleUwp.cpp">
+      <Filter>Modules</Filter>
+    </ClCompile>
+    <ClCompile Include="..\ReactUWP\Modules\AppThemeModuleUwp.cpp">
+      <Filter>Modules</Filter>
+    </ClCompile>
+    <ClCompile Include="..\ReactUWP\Modules\ClipboardModule.cpp">
+      <Filter>Modules</Filter>
+    </ClCompile>
+    <ClCompile Include="..\ReactUWP\Modules\DeviceInfoModule.cpp">
+      <Filter>Modules</Filter>
+    </ClCompile>
+    <ClCompile Include="..\ReactUWP\Modules\DevSupportManagerUwp.cpp">
+      <Filter>Modules</Filter>
+    </ClCompile>
+    <ClCompile Include="..\ReactUWP\Modules\I18nModule.cpp">
+      <Filter>Modules</Filter>
+    </ClCompile>
+    <ClCompile Include="..\ReactUWP\Modules\ImageViewManagerModule.cpp">
+      <Filter>Modules</Filter>
+    </ClCompile>
+    <ClCompile Include="..\ReactUWP\Modules\LinkingManagerModule.cpp">
+      <Filter>Modules</Filter>
+    </ClCompile>
+    <ClCompile Include="..\ReactUWP\Modules\LocationObserverModule.cpp">
+      <Filter>Modules</Filter>
+    </ClCompile>
+    <ClCompile Include="..\ReactUWP\Modules\NativeUIManager.cpp">
+      <Filter>Modules</Filter>
+    </ClCompile>
+    <ClCompile Include="..\ReactUWP\Modules\NetworkingModule.cpp">
+      <Filter>Modules</Filter>
+    </ClCompile>
+    <ClCompile Include="..\ReactUWP\Modules\StatusBarModule.cpp">
+      <Filter>Modules</Filter>
+    </ClCompile>
+    <ClCompile Include="..\ReactUWP\Modules\TimingModule.cpp">
+      <Filter>Modules</Filter>
+    </ClCompile>
+    <ClCompile Include="..\ReactUWP\Modules\WebSocketModuleUwp.cpp">
+      <Filter>Modules</Filter>
     </ClCompile>
     <ClCompile Include="..\ReactUWP\Polyester\ButtonContentViewManager.cpp">
       <Filter>Polyester</Filter>
@@ -77,150 +160,11 @@
     </ClCompile>
     <ClCompile Include="..\ReactUWP\Threading\WorkerMessageQueueThread.cpp">
       <Filter>Threading</Filter>
-=======
-    <ClCompile Include="..\ReactUWP\Modules\AlertModuleUwp.cpp">
-      <Filter>Modules</Filter>
->>>>>>> 2216b159
-    </ClCompile>
-    <ClCompile Include="..\ReactUWP\Modules\Animated\AdditionAnimatedNode.cpp">
-      <Filter>Modules\Animated</Filter>
-    </ClCompile>
-    <ClCompile Include="..\ReactUWP\Modules\Animated\AnimatedNode.cpp">
-      <Filter>Modules\Animated</Filter>
-    </ClCompile>
-    <ClCompile Include="..\ReactUWP\Modules\Animated\AnimationDriver.cpp">
-      <Filter>Modules\Animated</Filter>
-    </ClCompile>
-    <ClCompile Include="..\ReactUWP\Modules\Animated\CalculatedAnimationDriver.cpp">
-      <Filter>Modules\Animated</Filter>
-    </ClCompile>
-    <ClCompile Include="..\ReactUWP\Modules\Animated\DecayAnimationDriver.cpp">
-      <Filter>Modules\Animated</Filter>
-    </ClCompile>
-    <ClCompile Include="..\ReactUWP\Modules\Animated\DiffClampAnimatedNode.cpp">
-      <Filter>Modules\Animated</Filter>
-    </ClCompile>
-    <ClCompile Include="..\ReactUWP\Modules\Animated\DivisionAnimatedNode.cpp">
-      <Filter>Modules\Animated</Filter>
-    </ClCompile>
-    <ClCompile Include="..\ReactUWP\Modules\Animated\EventAnimationDriver.cpp">
-      <Filter>Modules\Animated</Filter>
-    </ClCompile>
-    <ClCompile Include="..\ReactUWP\Modules\Animated\FrameAnimationDriver.cpp">
-      <Filter>Modules\Animated</Filter>
-    </ClCompile>
-    <ClCompile Include="..\ReactUWP\Modules\Animated\InterpolationAnimatedNode.cpp">
-      <Filter>Modules\Animated</Filter>
-    </ClCompile>
-    <ClCompile Include="..\ReactUWP\Modules\Animated\ModulusAnimatedNode.cpp">
-      <Filter>Modules\Animated</Filter>
-    </ClCompile>
-    <ClCompile Include="..\ReactUWP\Modules\Animated\MultiplicationAnimatedNode.cpp">
-      <Filter>Modules\Animated</Filter>
-    </ClCompile>
-    <ClCompile Include="..\ReactUWP\Modules\Animated\NativeAnimatedModule.cpp">
-      <Filter>Modules\Animated</Filter>
-    </ClCompile>
-    <ClCompile Include="..\ReactUWP\Modules\Animated\NativeAnimatedNodeManager.cpp">
-      <Filter>Modules\Animated</Filter>
-    </ClCompile>
-    <ClCompile Include="..\ReactUWP\Modules\Animated\PropsAnimatedNode.cpp">
-      <Filter>Modules\Animated</Filter>
-    </ClCompile>
-    <ClCompile Include="..\ReactUWP\Modules\Animated\SpringAnimationDriver.cpp">
-      <Filter>Modules\Animated</Filter>
-    </ClCompile>
-    <ClCompile Include="..\ReactUWP\Modules\Animated\StyleAnimatedNode.cpp">
-      <Filter>Modules\Animated</Filter>
-    </ClCompile>
-    <ClCompile Include="..\ReactUWP\Modules\Animated\SubtractionAnimatedNode.cpp">
-      <Filter>Modules\Animated</Filter>
-    </ClCompile>
-    <ClCompile Include="..\ReactUWP\Modules\Animated\TrackingAnimatedNode.cpp">
-      <Filter>Modules\Animated</Filter>
-    </ClCompile>
-    <ClCompile Include="..\ReactUWP\Modules\Animated\TransformAnimatedNode.cpp">
-      <Filter>Modules\Animated</Filter>
-    </ClCompile>
-    <ClCompile Include="..\ReactUWP\Modules\Animated\ValueAnimatedNode.cpp">
-      <Filter>Modules\Animated</Filter>
-    </ClCompile>
-    <ClCompile Include="..\ReactUWP\Modules\AppStateModuleUwp.cpp">
-      <Filter>Modules</Filter>
-    </ClCompile>
-    <ClCompile Include="..\ReactUWP\Modules\AppThemeModuleUwp.cpp">
-      <Filter>Modules</Filter>
-    </ClCompile>
-    <ClCompile Include="..\ReactUWP\Modules\ClipboardModule.cpp">
-      <Filter>Modules</Filter>
-    </ClCompile>
-    <ClCompile Include="..\ReactUWP\Modules\DeviceInfoModule.cpp">
-      <Filter>Modules</Filter>
-    </ClCompile>
-    <ClCompile Include="..\ReactUWP\Modules\DevSupportManagerUwp.cpp">
-      <Filter>Modules</Filter>
-    </ClCompile>
-    <ClCompile Include="..\ReactUWP\Modules\I18nModule.cpp">
-      <Filter>Modules</Filter>
-    </ClCompile>
-    <ClCompile Include="..\ReactUWP\Modules\ImageViewManagerModule.cpp">
-      <Filter>Modules</Filter>
-    </ClCompile>
-    <ClCompile Include="..\ReactUWP\Modules\LinkingManagerModule.cpp">
-      <Filter>Modules</Filter>
-    </ClCompile>
-    <ClCompile Include="..\ReactUWP\Modules\LocationObserverModule.cpp">
-      <Filter>Modules</Filter>
-    </ClCompile>
-    <ClCompile Include="..\ReactUWP\Modules\NativeUIManager.cpp">
-      <Filter>Modules</Filter>
-    </ClCompile>
-    <ClCompile Include="..\ReactUWP\Modules\NetworkingModule.cpp">
-      <Filter>Modules</Filter>
-    </ClCompile>
-    <ClCompile Include="..\ReactUWP\Modules\StatusBarModule.cpp">
-      <Filter>Modules</Filter>
-    </ClCompile>
-    <ClCompile Include="..\ReactUWP\Modules\TimingModule.cpp">
-      <Filter>Modules</Filter>
-    </ClCompile>
-    <ClCompile Include="..\ReactUWP\Modules\WebSocketModuleUwp.cpp">
-      <Filter>Modules</Filter>
-    </ClCompile>
-    <ClCompile Include="..\ReactUWP\Polyester\ButtonContentViewManager.cpp">
-      <Filter>Polyester</Filter>
-    </ClCompile>
-    <ClCompile Include="..\ReactUWP\Polyester\ButtonViewManager.cpp">
-      <Filter>Polyester</Filter>
-    </ClCompile>
-    <ClCompile Include="..\ReactUWP\Polyester\ContentControlViewManager.cpp">
-      <Filter>Polyester</Filter>
-    </ClCompile>
-    <ClCompile Include="..\ReactUWP\Polyester\HyperlinkViewManager.cpp">
-      <Filter>Polyester</Filter>
-    </ClCompile>
-    <ClCompile Include="..\ReactUWP\Polyester\IconViewManager.cpp">
-      <Filter>Polyester</Filter>
-    </ClCompile>
-    <ClCompile Include="..\ReactUWP\Sandbox\DevSupportManagerUwpSandbox.cpp">
-      <Filter>Sandbox</Filter>
-    </ClCompile>
-    <ClCompile Include="..\ReactUWP\Threading\AsyncWorkQueue.cpp">
-      <Filter>Threading</Filter>
-    </ClCompile>
-    <ClCompile Include="..\ReactUWP\Threading\BatchingUIMessageQueueThread.cpp">
-      <Filter>Threading</Filter>
-    </ClCompile>
-    <ClCompile Include="..\ReactUWP\Threading\JSQueueThread.cpp">
-      <Filter>Threading</Filter>
-    </ClCompile>
-    <ClCompile Include="..\ReactUWP\Threading\UIMessageQueueThread.cpp">
-      <Filter>Threading</Filter>
-    </ClCompile>
-    <ClCompile Include="..\ReactUWP\Threading\WorkerMessageQueueThread.cpp">
-      <Filter>Threading</Filter>
     </ClCompile>
     <ClCompile Include="..\ReactUWP\Utils\AccessibilityUtils.cpp">
+      <Filter>Utils</Filter>
+    </ClCompile>
+    <ClCompile Include="..\ReactUWP\Utils\FontManager.cpp">
       <Filter>Utils</Filter>
     </ClCompile>
     <ClCompile Include="..\ReactUWP\Utils\Helpers.cpp">
@@ -368,225 +312,163 @@
     <ClInclude Include="..\ReactUWP\Executors\WebSocketJSExecutorUwp.h">
       <Filter>Executors</Filter>
     </ClInclude>
-<<<<<<< HEAD
+    <ClInclude Include="..\ReactUWP\Modules\AlertModuleUwp.h">
+      <Filter>Modules</Filter>
+    </ClInclude>
+    <ClInclude Include="..\ReactUWP\Modules\Animated\AdditionAnimatedNode.h">
+      <Filter>Modules\Animated</Filter>
+    </ClInclude>
+    <ClInclude Include="..\ReactUWP\Modules\Animated\AnimatedNode.h">
+      <Filter>Modules\Animated</Filter>
+    </ClInclude>
+    <ClInclude Include="..\ReactUWP\Modules\Animated\AnimatedNodeType.h">
+      <Filter>Modules\Animated</Filter>
+    </ClInclude>
+    <ClInclude Include="..\ReactUWP\Modules\Animated\AnimationDriver.h">
+      <Filter>Modules\Animated</Filter>
+    </ClInclude>
+    <ClInclude Include="..\ReactUWP\Modules\Animated\AnimationType.h">
+      <Filter>Modules\Animated</Filter>
+    </ClInclude>
+    <ClInclude Include="..\ReactUWP\Modules\Animated\CalculatedAnimationDriver.h">
+      <Filter>Modules\Animated</Filter>
+    </ClInclude>
+    <ClInclude Include="..\ReactUWP\Modules\Animated\DecayAnimationDriver.h">
+      <Filter>Modules\Animated</Filter>
+    </ClInclude>
+    <ClInclude Include="..\ReactUWP\Modules\Animated\DiffClampAnimatedNode.h">
+      <Filter>Modules\Animated</Filter>
+    </ClInclude>
+    <ClInclude Include="..\ReactUWP\Modules\Animated\DivisionAnimatedNode.h">
+      <Filter>Modules\Animated</Filter>
+    </ClInclude>
+    <ClInclude Include="..\ReactUWP\Modules\Animated\EventAnimationDriver.h">
+      <Filter>Modules\Animated</Filter>
+    </ClInclude>
+    <ClInclude Include="..\ReactUWP\Modules\Animated\ExtrapolationType.h">
+      <Filter>Modules\Animated</Filter>
+    </ClInclude>
+    <ClInclude Include="..\ReactUWP\Modules\Animated\FacadeType.h">
+      <Filter>Modules\Animated</Filter>
+    </ClInclude>
+    <ClInclude Include="..\ReactUWP\Modules\Animated\FrameAnimationDriver.h">
+      <Filter>Modules\Animated</Filter>
+    </ClInclude>
+    <ClInclude Include="..\ReactUWP\Modules\Animated\InterpolationAnimatedNode.h">
+      <Filter>Modules\Animated</Filter>
+    </ClInclude>
+    <ClInclude Include="..\ReactUWP\Modules\Animated\ModulusAnimatedNode.h">
+      <Filter>Modules\Animated</Filter>
+    </ClInclude>
+    <ClInclude Include="..\ReactUWP\Modules\Animated\MultiplicationAnimatedNode.h">
+      <Filter>Modules\Animated</Filter>
+    </ClInclude>
+    <ClInclude Include="..\ReactUWP\Modules\Animated\NativeAnimatedModule.h">
+      <Filter>Modules\Animated</Filter>
+    </ClInclude>
+    <ClInclude Include="..\ReactUWP\Modules\Animated\NativeAnimatedNodeManager.h">
+      <Filter>Modules\Animated</Filter>
+    </ClInclude>
+    <ClInclude Include="..\ReactUWP\Modules\Animated\PropsAnimatedNode.h">
+      <Filter>Modules\Animated</Filter>
+    </ClInclude>
+    <ClInclude Include="..\ReactUWP\Modules\Animated\SpringAnimationDriver.h">
+      <Filter>Modules\Animated</Filter>
+    </ClInclude>
+    <ClInclude Include="..\ReactUWP\Modules\Animated\StyleAnimatedNode.h">
+      <Filter>Modules\Animated</Filter>
+    </ClInclude>
+    <ClInclude Include="..\ReactUWP\Modules\Animated\SubtractionAnimatedNode.h">
+      <Filter>Modules\Animated</Filter>
+    </ClInclude>
+    <ClInclude Include="..\ReactUWP\Modules\Animated\TrackingAnimatedNode.h">
+      <Filter>Modules\Animated</Filter>
+    </ClInclude>
+    <ClInclude Include="..\ReactUWP\Modules\Animated\TransformAnimatedNode.h">
+      <Filter>Modules\Animated</Filter>
+    </ClInclude>
+    <ClInclude Include="..\ReactUWP\Modules\Animated\ValueAnimatedNode.h">
+      <Filter>Modules\Animated</Filter>
+    </ClInclude>
+    <ClInclude Include="..\ReactUWP\Modules\AppStateModuleUwp.h">
+      <Filter>Modules</Filter>
+    </ClInclude>
+    <ClInclude Include="..\ReactUWP\Modules\AppThemeModuleUwp.h">
+      <Filter>Modules</Filter>
+    </ClInclude>
+    <ClInclude Include="..\ReactUWP\Modules\ClipboardModule.h">
+      <Filter>Modules</Filter>
+    </ClInclude>
+    <ClInclude Include="..\ReactUWP\Modules\DeviceInfoModule.h">
+      <Filter>Modules</Filter>
+    </ClInclude>
+    <ClInclude Include="..\ReactUWP\Modules\DevSupportManagerUwp.h">
+      <Filter>Modules</Filter>
+    </ClInclude>
+    <ClInclude Include="..\ReactUWP\Modules\I18nModule.h">
+      <Filter>Modules</Filter>
+    </ClInclude>
+    <ClInclude Include="..\ReactUWP\Modules\ImageViewManagerModule.h">
+      <Filter>Modules</Filter>
+    </ClInclude>
+    <ClInclude Include="..\ReactUWP\Modules\LinkingManagerModule.h">
+      <Filter>Modules</Filter>
+    </ClInclude>
+    <ClInclude Include="..\ReactUWP\Modules\LocationObserverModule.h">
+      <Filter>Modules</Filter>
+    </ClInclude>
+    <ClInclude Include="..\ReactUWP\Modules\NativeUIManager.h">
+      <Filter>Modules</Filter>
+    </ClInclude>
+    <ClInclude Include="..\ReactUWP\Modules\NetworkingModule.h">
+      <Filter>Modules</Filter>
+    </ClInclude>
+    <ClInclude Include="..\ReactUWP\Modules\StatusBarModule.h">
+      <Filter>Modules</Filter>
+    </ClInclude>
+    <ClInclude Include="..\ReactUWP\Modules\TimingModule.h">
+      <Filter>Modules</Filter>
+    </ClInclude>
+    <ClInclude Include="..\ReactUWP\Modules\WebSocketModuleUwp.h">
+      <Filter>Modules</Filter>
+    </ClInclude>
+    <ClInclude Include="..\ReactUWP\Polyester\ButtonContentViewManager.h">
+      <Filter>Polyester</Filter>
+    </ClInclude>
+    <ClInclude Include="..\ReactUWP\Polyester\ButtonViewManager.h">
+      <Filter>Polyester</Filter>
+    </ClInclude>
+    <ClInclude Include="..\ReactUWP\Polyester\ContentControlViewManager.h">
+      <Filter>Polyester</Filter>
+    </ClInclude>
+    <ClInclude Include="..\ReactUWP\Polyester\HyperlinkViewManager.h">
+      <Filter>Polyester</Filter>
+    </ClInclude>
+    <ClInclude Include="..\ReactUWP\Polyester\IconViewManager.h">
+      <Filter>Polyester</Filter>
+    </ClInclude>
+    <ClInclude Include="..\ReactUWP\Threading\AsyncWorkQueue.h">
+      <Filter>Threading</Filter>
+    </ClInclude>
+    <ClInclude Include="..\ReactUWP\Threading\AsyncWorkQueue_Priv.h">
+      <Filter>Threading</Filter>
+    </ClInclude>
+    <ClInclude Include="..\ReactUWP\Threading\BatchingUIMessageQueueThread.h">
+      <Filter>Threading</Filter>
+    </ClInclude>
+    <ClInclude Include="..\ReactUWP\Threading\JSQueueThread.h">
+      <Filter>Threading</Filter>
+    </ClInclude>
+    <ClInclude Include="..\ReactUWP\Threading\UIMessageQueueThread.h">
+      <Filter>Threading</Filter>
+    </ClInclude>
+    <ClInclude Include="..\ReactUWP\Threading\WorkerMessageQueueThread.h">
+      <Filter>Threading</Filter>
+    </ClInclude>
     <ClInclude Include="..\ReactUWP\Utils\CppWinrtLessExceptions.h">
       <Filter>Utils</Filter>
     </ClInclude>
     <ClInclude Include="..\ReactUWP\Utils\FontManager.h">
-      <Filter>Utils</Filter>
-    </ClInclude>
-    <ClInclude Include="..\ReactUWP\Utils\Helpers.h">
-      <Filter>Utils</Filter>
-    </ClInclude>
-    <ClInclude Include="..\ReactUWP\Utils\LocalBundleReader.h">
-      <Filter>Utils</Filter>
-    </ClInclude>
-    <ClInclude Include="..\ReactUWP\Utils\PropertyHandlerUtils.h">
-      <Filter>Utils</Filter>
-    </ClInclude>
-    <ClInclude Include="..\ReactUWP\Utils\PropertyUtils.h">
-      <Filter>Utils</Filter>
-    </ClInclude>
-    <ClInclude Include="..\ReactUWP\Utils\ResourceBrushUtils.h">
-      <Filter>Utils</Filter>
-    </ClInclude>
-    <ClInclude Include="..\ReactUWP\Utils\StandardControlResourceKeyNames.h">
-      <Filter>Utils</Filter>
-    </ClInclude>
-    <ClInclude Include="..\ReactUWP\Utils\UwpPreparedScriptStore.h">
-      <Filter>Utils</Filter>
-    </ClInclude>
-    <ClInclude Include="..\ReactUWP\Utils\UwpScriptStore.h">
-      <Filter>Utils</Filter>
-    </ClInclude>
-    <ClInclude Include="..\ReactUWP\Polyester\ButtonContentViewManager.h">
-      <Filter>Polyester</Filter>
-    </ClInclude>
-    <ClInclude Include="..\ReactUWP\Polyester\ButtonViewManager.h">
-      <Filter>Polyester</Filter>
-    </ClInclude>
-    <ClInclude Include="..\ReactUWP\Polyester\ContentControlViewManager.h">
-      <Filter>Polyester</Filter>
-    </ClInclude>
-    <ClInclude Include="..\ReactUWP\Polyester\HyperlinkViewManager.h">
-      <Filter>Polyester</Filter>
-    </ClInclude>
-    <ClInclude Include="..\ReactUWP\Polyester\IconViewManager.h">
-      <Filter>Polyester</Filter>
-    </ClInclude>
-    <ClInclude Include="..\ReactUWP\Threading\AsyncWorkQueue.h">
-      <Filter>Threading</Filter>
-    </ClInclude>
-    <ClInclude Include="..\ReactUWP\Threading\AsyncWorkQueue_Priv.h">
-      <Filter>Threading</Filter>
-    </ClInclude>
-    <ClInclude Include="..\ReactUWP\Threading\BatchingUIMessageQueueThread.h">
-      <Filter>Threading</Filter>
-    </ClInclude>
-    <ClInclude Include="..\ReactUWP\Threading\JSQueueThread.h">
-      <Filter>Threading</Filter>
-    </ClInclude>
-    <ClInclude Include="..\ReactUWP\Threading\UIMessageQueueThread.h">
-      <Filter>Threading</Filter>
-    </ClInclude>
-    <ClInclude Include="..\ReactUWP\Threading\WorkerMessageQueueThread.h">
-      <Filter>Threading</Filter>
-=======
-    <ClInclude Include="..\ReactUWP\Modules\AlertModuleUwp.h">
-      <Filter>Modules</Filter>
->>>>>>> 2216b159
-    </ClInclude>
-    <ClInclude Include="..\ReactUWP\Modules\Animated\AdditionAnimatedNode.h">
-      <Filter>Modules\Animated</Filter>
-    </ClInclude>
-    <ClInclude Include="..\ReactUWP\Modules\Animated\AnimatedNode.h">
-      <Filter>Modules\Animated</Filter>
-    </ClInclude>
-    <ClInclude Include="..\ReactUWP\Modules\Animated\AnimatedNodeType.h">
-      <Filter>Modules\Animated</Filter>
-    </ClInclude>
-    <ClInclude Include="..\ReactUWP\Modules\Animated\AnimationDriver.h">
-      <Filter>Modules\Animated</Filter>
-    </ClInclude>
-    <ClInclude Include="..\ReactUWP\Modules\Animated\AnimationType.h">
-      <Filter>Modules\Animated</Filter>
-    </ClInclude>
-    <ClInclude Include="..\ReactUWP\Modules\Animated\CalculatedAnimationDriver.h">
-      <Filter>Modules\Animated</Filter>
-    </ClInclude>
-    <ClInclude Include="..\ReactUWP\Modules\Animated\DecayAnimationDriver.h">
-      <Filter>Modules\Animated</Filter>
-    </ClInclude>
-    <ClInclude Include="..\ReactUWP\Modules\Animated\DiffClampAnimatedNode.h">
-      <Filter>Modules\Animated</Filter>
-    </ClInclude>
-    <ClInclude Include="..\ReactUWP\Modules\Animated\DivisionAnimatedNode.h">
-      <Filter>Modules\Animated</Filter>
-    </ClInclude>
-    <ClInclude Include="..\ReactUWP\Modules\Animated\EventAnimationDriver.h">
-      <Filter>Modules\Animated</Filter>
-    </ClInclude>
-    <ClInclude Include="..\ReactUWP\Modules\Animated\ExtrapolationType.h">
-      <Filter>Modules\Animated</Filter>
-    </ClInclude>
-    <ClInclude Include="..\ReactUWP\Modules\Animated\FacadeType.h">
-      <Filter>Modules\Animated</Filter>
-    </ClInclude>
-    <ClInclude Include="..\ReactUWP\Modules\Animated\FrameAnimationDriver.h">
-      <Filter>Modules\Animated</Filter>
-    </ClInclude>
-    <ClInclude Include="..\ReactUWP\Modules\Animated\InterpolationAnimatedNode.h">
-      <Filter>Modules\Animated</Filter>
-    </ClInclude>
-    <ClInclude Include="..\ReactUWP\Modules\Animated\ModulusAnimatedNode.h">
-      <Filter>Modules\Animated</Filter>
-    </ClInclude>
-    <ClInclude Include="..\ReactUWP\Modules\Animated\MultiplicationAnimatedNode.h">
-      <Filter>Modules\Animated</Filter>
-    </ClInclude>
-    <ClInclude Include="..\ReactUWP\Modules\Animated\NativeAnimatedModule.h">
-      <Filter>Modules\Animated</Filter>
-    </ClInclude>
-    <ClInclude Include="..\ReactUWP\Modules\Animated\NativeAnimatedNodeManager.h">
-      <Filter>Modules\Animated</Filter>
-    </ClInclude>
-    <ClInclude Include="..\ReactUWP\Modules\Animated\PropsAnimatedNode.h">
-      <Filter>Modules\Animated</Filter>
-    </ClInclude>
-    <ClInclude Include="..\ReactUWP\Modules\Animated\SpringAnimationDriver.h">
-      <Filter>Modules\Animated</Filter>
-    </ClInclude>
-    <ClInclude Include="..\ReactUWP\Modules\Animated\StyleAnimatedNode.h">
-      <Filter>Modules\Animated</Filter>
-    </ClInclude>
-    <ClInclude Include="..\ReactUWP\Modules\Animated\SubtractionAnimatedNode.h">
-      <Filter>Modules\Animated</Filter>
-    </ClInclude>
-    <ClInclude Include="..\ReactUWP\Modules\Animated\TrackingAnimatedNode.h">
-      <Filter>Modules\Animated</Filter>
-    </ClInclude>
-    <ClInclude Include="..\ReactUWP\Modules\Animated\TransformAnimatedNode.h">
-      <Filter>Modules\Animated</Filter>
-    </ClInclude>
-    <ClInclude Include="..\ReactUWP\Modules\Animated\ValueAnimatedNode.h">
-      <Filter>Modules\Animated</Filter>
-    </ClInclude>
-    <ClInclude Include="..\ReactUWP\Modules\AppStateModuleUwp.h">
-      <Filter>Modules</Filter>
-    </ClInclude>
-    <ClInclude Include="..\ReactUWP\Modules\AppThemeModuleUwp.h">
-      <Filter>Modules</Filter>
-    </ClInclude>
-    <ClInclude Include="..\ReactUWP\Modules\ClipboardModule.h">
-      <Filter>Modules</Filter>
-    </ClInclude>
-    <ClInclude Include="..\ReactUWP\Modules\DeviceInfoModule.h">
-      <Filter>Modules</Filter>
-    </ClInclude>
-    <ClInclude Include="..\ReactUWP\Modules\DevSupportManagerUwp.h">
-      <Filter>Modules</Filter>
-    </ClInclude>
-    <ClInclude Include="..\ReactUWP\Modules\I18nModule.h">
-      <Filter>Modules</Filter>
-    </ClInclude>
-    <ClInclude Include="..\ReactUWP\Modules\ImageViewManagerModule.h">
-      <Filter>Modules</Filter>
-    </ClInclude>
-    <ClInclude Include="..\ReactUWP\Modules\LinkingManagerModule.h">
-      <Filter>Modules</Filter>
-    </ClInclude>
-    <ClInclude Include="..\ReactUWP\Modules\LocationObserverModule.h">
-      <Filter>Modules</Filter>
-    </ClInclude>
-    <ClInclude Include="..\ReactUWP\Modules\NativeUIManager.h">
-      <Filter>Modules</Filter>
-    </ClInclude>
-    <ClInclude Include="..\ReactUWP\Modules\NetworkingModule.h">
-      <Filter>Modules</Filter>
-    </ClInclude>
-    <ClInclude Include="..\ReactUWP\Modules\StatusBarModule.h">
-      <Filter>Modules</Filter>
-    </ClInclude>
-    <ClInclude Include="..\ReactUWP\Modules\TimingModule.h">
-      <Filter>Modules</Filter>
-    </ClInclude>
-    <ClInclude Include="..\ReactUWP\Modules\WebSocketModuleUwp.h">
-      <Filter>Modules</Filter>
-    </ClInclude>
-    <ClInclude Include="..\ReactUWP\Polyester\ButtonContentViewManager.h">
-      <Filter>Polyester</Filter>
-    </ClInclude>
-    <ClInclude Include="..\ReactUWP\Polyester\ButtonViewManager.h">
-      <Filter>Polyester</Filter>
-    </ClInclude>
-    <ClInclude Include="..\ReactUWP\Polyester\ContentControlViewManager.h">
-      <Filter>Polyester</Filter>
-    </ClInclude>
-    <ClInclude Include="..\ReactUWP\Polyester\HyperlinkViewManager.h">
-      <Filter>Polyester</Filter>
-    </ClInclude>
-    <ClInclude Include="..\ReactUWP\Polyester\IconViewManager.h">
-      <Filter>Polyester</Filter>
-    </ClInclude>
-    <ClInclude Include="..\ReactUWP\Threading\AsyncWorkQueue.h">
-      <Filter>Threading</Filter>
-    </ClInclude>
-    <ClInclude Include="..\ReactUWP\Threading\AsyncWorkQueue_Priv.h">
-      <Filter>Threading</Filter>
-    </ClInclude>
-    <ClInclude Include="..\ReactUWP\Threading\BatchingUIMessageQueueThread.h">
-      <Filter>Threading</Filter>
-    </ClInclude>
-    <ClInclude Include="..\ReactUWP\Threading\JSQueueThread.h">
-      <Filter>Threading</Filter>
-    </ClInclude>
-    <ClInclude Include="..\ReactUWP\Threading\UIMessageQueueThread.h">
-      <Filter>Threading</Filter>
-    </ClInclude>
-    <ClInclude Include="..\ReactUWP\Threading\WorkerMessageQueueThread.h">
-      <Filter>Threading</Filter>
-    </ClInclude>
-    <ClInclude Include="..\ReactUWP\Utils\CppWinrtLessExceptions.h">
       <Filter>Utils</Filter>
     </ClInclude>
     <ClInclude Include="..\ReactUWP\Utils\Helpers.h">
