﻿<?xml version="1.0" encoding="utf-8"?>
<Project ToolsVersion="4.0" xmlns="http://schemas.microsoft.com/developer/msbuild/2003">
  <ItemGroup>
    <Natvis Include="$(ReactNativeWindowsDir)Folly\Folly.natvis" />
  </ItemGroup>
  <ItemGroup>
    <ClCompile Include="$(GeneratedFilesDir)module.g.cpp" />
    <ClCompile Include="ABICxxModule.cpp" />
    <ClCompile Include="ABIViewManager.cpp" />
    <ClCompile Include="IReactDispatcher.cpp" />
    <ClCompile Include="IReactNotificationService.cpp" />
    <ClCompile Include="NativeModulesProvider.cpp" />
    <ClCompile Include="TurboModulesProvider.cpp" />
    <ClCompile Include="XamlLoadState.cpp" />
    <ClCompile Include="XamlView.cpp" />
    <ClCompile Include="Pch\pch.cpp">
      <Filter>Pch</Filter>
    </ClCompile>
    <ClCompile Include="ReactHost\AsyncActionQueue.cpp">
      <Filter>ReactHost</Filter>
    </ClCompile>
    <ClCompile Include="ReactHost\JSBundle.cpp">
      <Filter>ReactHost</Filter>
    </ClCompile>
    <ClCompile Include="ReactHost\JSBundle_Win32.cpp">
      <Filter>ReactHost</Filter>
    </ClCompile>
    <ClCompile Include="ReactHost\MsoUtils.cpp">
      <Filter>ReactHost</Filter>
    </ClCompile>
    <ClCompile Include="ReactHost\ReactContext.cpp">
      <Filter>ReactHost</Filter>
    </ClCompile>
    <ClCompile Include="ReactHost\ReactErrorProvider.cpp">
      <Filter>ReactHost</Filter>
    </ClCompile>
    <ClCompile Include="ReactHost\ReactHost.cpp">
      <Filter>ReactHost</Filter>
    </ClCompile>
    <ClCompile Include="ReactHost\ReactInstanceWin.cpp">
      <Filter>ReactHost</Filter>
    </ClCompile>
    <ClCompile Include="ReactSupport.cpp" />
    <ClCompile Include="RedBox.cpp" />
    <ClCompile Include="TestHook.cpp" />
    <ClCompile Include="ViewManagersProvider.cpp" />
    <ClCompile Include="Base\CoreNativeModules.cpp">
      <Filter>Base</Filter>
    </ClCompile>
    <ClCompile Include="Base\CoreUIManagers.cpp">
      <Filter>Base</Filter>
    </ClCompile>
    <ClCompile Include="CxxReactUWP\JSBigString.cpp">
      <Filter>CxxReactUWP</Filter>
    </ClCompile>
    <ClCompile Include="Modules\AccessibilityInfoModule.cpp">
      <Filter>Modules</Filter>
    </ClCompile>
    <ClCompile Include="Modules\Animated\AdditionAnimatedNode.cpp">
      <Filter>Modules\Animated</Filter>
    </ClCompile>
    <ClCompile Include="Modules\Animated\AnimatedNode.cpp">
      <Filter>Modules\Animated</Filter>
    </ClCompile>
    <ClCompile Include="Modules\Animated\AnimationDriver.cpp">
      <Filter>Modules\Animated</Filter>
    </ClCompile>
    <ClCompile Include="Modules\Animated\CalculatedAnimationDriver.cpp">
      <Filter>Modules\Animated</Filter>
    </ClCompile>
    <ClCompile Include="Modules\Animated\DecayAnimationDriver.cpp">
      <Filter>Modules\Animated</Filter>
    </ClCompile>
    <ClCompile Include="Modules\Animated\DiffClampAnimatedNode.cpp">
      <Filter>Modules\Animated</Filter>
    </ClCompile>
    <ClCompile Include="Modules\Animated\DivisionAnimatedNode.cpp">
      <Filter>Modules\Animated</Filter>
    </ClCompile>
    <ClCompile Include="Modules\Animated\EventAnimationDriver.cpp">
      <Filter>Modules\Animated</Filter>
    </ClCompile>
    <ClCompile Include="Modules\Animated\FrameAnimationDriver.cpp">
      <Filter>Modules\Animated</Filter>
    </ClCompile>
    <ClCompile Include="Modules\Animated\InterpolationAnimatedNode.cpp">
      <Filter>Modules\Animated</Filter>
    </ClCompile>
    <ClCompile Include="Modules\Animated\ModulusAnimatedNode.cpp">
      <Filter>Modules\Animated</Filter>
    </ClCompile>
    <ClCompile Include="Modules\Animated\MultiplicationAnimatedNode.cpp">
      <Filter>Modules\Animated</Filter>
    </ClCompile>
    <ClCompile Include="Modules\Animated\NativeAnimatedModule.cpp">
      <Filter>Modules\Animated</Filter>
    </ClCompile>
    <ClCompile Include="Modules\Animated\NativeAnimatedNodeManager.cpp">
      <Filter>Modules\Animated</Filter>
    </ClCompile>
    <ClCompile Include="Modules\Animated\PropsAnimatedNode.cpp">
      <Filter>Modules\Animated</Filter>
    </ClCompile>
    <ClCompile Include="Modules\Animated\SpringAnimationDriver.cpp">
      <Filter>Modules\Animated</Filter>
    </ClCompile>
    <ClCompile Include="Modules\Animated\StyleAnimatedNode.cpp">
      <Filter>Modules\Animated</Filter>
    </ClCompile>
    <ClCompile Include="Modules\Animated\SubtractionAnimatedNode.cpp">
      <Filter>Modules\Animated</Filter>
    </ClCompile>
    <ClCompile Include="Modules\Animated\TrackingAnimatedNode.cpp">
      <Filter>Modules\Animated</Filter>
    </ClCompile>
    <ClCompile Include="Modules\Animated\TransformAnimatedNode.cpp">
      <Filter>Modules\Animated</Filter>
    </ClCompile>
    <ClCompile Include="Modules\Animated\ValueAnimatedNode.cpp">
      <Filter>Modules\Animated</Filter>
    </ClCompile>
    <ClCompile Include="Modules\AlertModule.cpp">
      <Filter>Modules</Filter>
    </ClCompile>
    <ClCompile Include="Modules\AppearanceModule.cpp">
      <Filter>Modules</Filter>
    </ClCompile>
    <ClCompile Include="Modules\AppStateModule.cpp">
      <Filter>Modules</Filter>
    </ClCompile>
    <ClCompile Include="Modules\AppThemeModuleUwp.cpp">
      <Filter>Modules</Filter>
    </ClCompile>
    <ClCompile Include="Modules\ClipboardModule.cpp">
      <Filter>Modules</Filter>
    </ClCompile>
    <ClCompile Include="Modules\DeviceInfoModule.cpp">
      <Filter>Modules</Filter>
    </ClCompile>
    <ClCompile Include="Modules\DevSettingsModule.cpp">
      <Filter>Modules</Filter>
    </ClCompile>
    <ClCompile Include="Modules\I18nManagerModule.cpp">
      <Filter>Modules</Filter>
    </ClCompile>
    <ClCompile Include="Modules\ImageViewManagerModule.cpp">
      <Filter>Modules</Filter>
    </ClCompile>
    <ClCompile Include="Modules\LinkingManagerModule.cpp">
      <Filter>Modules</Filter>
    </ClCompile>
    <ClCompile Include="Modules\LogBoxModule.cpp">
      <Filter>Modules</Filter>
    </ClCompile>
    <ClCompile Include="Modules\NativeUIManager.cpp">
      <Filter>Modules</Filter>
    </ClCompile>
    <ClCompile Include="Modules\TimingModule.cpp">
      <Filter>Modules</Filter>
    </ClCompile>
    <ClCompile Include="Modules\WebSocketModuleUwp.cpp">
      <Filter>Modules</Filter>
    </ClCompile>
    <ClCompile Include="Views\Image\ImageViewManager.cpp">
      <Filter>Views\Image</Filter>
    </ClCompile>
    <ClCompile Include="Views\Image\ReactImage.cpp">
      <Filter>Views\Image</Filter>
    </ClCompile>
    <ClCompile Include="Views\Image\ReactImageBrush.cpp">
      <Filter>Views\Image</Filter>
    </ClCompile>
    <ClCompile Include="Views\Impl\ScrollViewUWPImplementation.cpp">
      <Filter>Views\Impl</Filter>
    </ClCompile>
    <ClCompile Include="Views\Impl\SnapPointManagingContentControl.cpp">
      <Filter>Views\Impl</Filter>
    </ClCompile>
    <ClCompile Include="Views\ActivityIndicatorViewManager.cpp">
      <Filter>Views</Filter>
    </ClCompile>
    <ClCompile Include="Views\ConfigureBundlerDlg.cpp">
      <Filter>Views</Filter>
    </ClCompile>
    <ClCompile Include="Views\ControlViewManager.cpp">
      <Filter>Views</Filter>
    </ClCompile>
    <ClCompile Include="Views\DatePickerViewManager.cpp">
      <Filter>Views</Filter>
    </ClCompile>
    <ClCompile Include="Views\DevMenu.cpp">
      <Filter>Views</Filter>
    </ClCompile>
    <ClCompile Include="Views\DynamicAutomationPeer.cpp">
      <Filter>Views</Filter>
    </ClCompile>
    <ClCompile Include="Views\DynamicAutomationProperties.cpp">
      <Filter>Views</Filter>
    </ClCompile>
    <ClCompile Include="Views\DynamicValueProvider.cpp">
      <Filter>Views</Filter>
    </ClCompile>
    <ClCompile Include="Views\ExpressionAnimationStore.cpp">
      <Filter>Views</Filter>
    </ClCompile>
    <ClCompile Include="Views\FlyoutViewManager.cpp">
      <Filter>Views</Filter>
    </ClCompile>
    <ClCompile Include="Views\FrameworkElementViewManager.cpp">
      <Filter>Views</Filter>
    </ClCompile>
    <ClCompile Include="Views\KeyboardEventHandler.cpp">
      <Filter>Views</Filter>
    </ClCompile>
    <ClCompile Include="Views\PickerViewManager.cpp">
      <Filter>Views</Filter>
    </ClCompile>
    <ClCompile Include="Views\PopupViewManager.cpp">
      <Filter>Views</Filter>
    </ClCompile>
    <ClCompile Include="Views\RawTextViewManager.cpp">
      <Filter>Views</Filter>
    </ClCompile>
    <ClCompile Include="Views\ReactRootControl.cpp">
      <Filter>Views</Filter>
    </ClCompile>
    <ClCompile Include="Views\RefreshControlManager.cpp">
      <Filter>Views</Filter>
    </ClCompile>
    <ClCompile Include="Views\RootViewManager.cpp">
      <Filter>Views</Filter>
    </ClCompile>
    <ClCompile Include="Views\ScrollContentViewManager.cpp">
      <Filter>Views</Filter>
    </ClCompile>
    <ClCompile Include="Views\ScrollViewManager.cpp">
      <Filter>Views</Filter>
    </ClCompile>
    <ClCompile Include="Views\ShadowNodeBase.cpp">
      <Filter>Views</Filter>
    </ClCompile>
    <ClCompile Include="Views\SIPEventHandler.cpp">
      <Filter>Views</Filter>
    </ClCompile>
    <ClCompile Include="Views\SliderViewManager.cpp">
      <Filter>Views</Filter>
    </ClCompile>
    <ClCompile Include="Views\SwitchViewManager.cpp">
      <Filter>Views</Filter>
    </ClCompile>
    <ClCompile Include="Views\TextInputViewManager.cpp">
      <Filter>Views</Filter>
    </ClCompile>
    <ClCompile Include="Views\TextViewManager.cpp">
      <Filter>Views</Filter>
    </ClCompile>
    <ClCompile Include="Views\TouchEventHandler.cpp">
      <Filter>Views</Filter>
    </ClCompile>
    <ClCompile Include="Views\ViewControl.cpp">
      <Filter>Views</Filter>
    </ClCompile>
    <ClCompile Include="Views\ViewManagerBase.cpp">
      <Filter>Views</Filter>
    </ClCompile>
    <ClCompile Include="Views\ViewPanel.cpp">
      <Filter>Views</Filter>
    </ClCompile>
    <ClCompile Include="Views\ViewViewManager.cpp">
      <Filter>Views</Filter>
    </ClCompile>
    <ClCompile Include="Views\VirtualTextViewManager.cpp">
      <Filter>Views</Filter>
    </ClCompile>
    <ClCompile Include="Views\XamlFeatures.cpp">
      <Filter>Views</Filter>
    </ClCompile>
    <ClCompile Include="Utils\AccessibilityUtils.cpp">
      <Filter>Utils</Filter>
    </ClCompile>
    <ClCompile Include="Utils\Helpers.cpp">
      <Filter>Utils</Filter>
    </ClCompile>
    <ClCompile Include="Utils\LocalBundleReader.cpp">
      <Filter>Utils</Filter>
    </ClCompile>
    <ClCompile Include="Utils\ResourceBrushUtils.cpp">
      <Filter>Utils</Filter>
    </ClCompile>
    <ClCompile Include="Utils\UwpPreparedScriptStore.cpp">
      <Filter>Utils</Filter>
    </ClCompile>
    <ClCompile Include="Utils\UwpScriptStore.cpp">
      <Filter>Utils</Filter>
    </ClCompile>
    <ClCompile Include="Utils\ValueUtils.cpp">
      <Filter>Utils</Filter>
    </ClCompile>
    <ClCompile Include="JsiApi.cpp" />
    <ClCompile Include="RedBoxErrorInfo.cpp" />
    <ClCompile Include="RedBoxErrorFrameInfo.cpp" />
    <ClCompile Include="Modules\CreateModules.cpp">
      <Filter>Modules</Filter>
    </ClCompile>
    <ClCompile Include="GlyphViewManager.cpp">
      <Filter>Modules</Filter>
    </ClCompile>
    <ClCompile Include="Modules\ReactRootViewTagGenerator.cpp" />
    <ClCompile Include="Modules\PaperUIManagerModule.cpp" />
    <ClCompile Include="Views\PaperShadowNode.cpp" />
    <ClCompile Include="Views\ShadowNodeRegistry.cpp" />
      <Filter>JSI</Filter>
    </ClCompile>
    <ClCompile Include="Utils\BatchingEventEmitter.cpp">
      <Filter>Utils</Filter>
    </ClCompile>
    <ClCompile Include="ReactHost\JSCallInvokerScheduler.cpp">
      <Filter>ReactHost</Filter>
    </ClCompile>
  </ItemGroup>
  <ItemGroup>
    <ClInclude Include="ABICxxModule.h" />
    <ClInclude Include="ABIViewManager.h" />
    <ClInclude Include="Base\CxxReactIncludes.h">
      <Filter>Base</Filter>
    </ClInclude>
    <ClInclude Include="Base\FollyIncludes.h">
      <Filter>Base</Filter>
    </ClInclude>
    <ClInclude Include="HResult.h" />
    <ClInclude Include="IReactDispatcher.h" />
    <ClInclude Include="IReactNotificationService.h" />
    <ClInclude Include="NativeModulesProvider.h" />
    <ClInclude Include="TurboModulesProvider.h" />
    <ClInclude Include="Pch\pch.h">
      <Filter>Pch</Filter>
    </ClInclude>
    <ClInclude Include="ReactHost\AsyncActionQueue.h">
      <Filter>ReactHost</Filter>
    </ClInclude>
    <ClInclude Include="ReactHost\InstanceFactory.h">
      <Filter>ReactHost</Filter>
    </ClInclude>
    <ClInclude Include="ReactHost\IReactInstanceInternal.h">
      <Filter>ReactHost</Filter>
    </ClInclude>
    <ClInclude Include="ReactHost\JSBundle.h">
      <Filter>ReactHost</Filter>
    </ClInclude>
    <ClInclude Include="ReactHost\MoveOnCopy.h">
      <Filter>ReactHost</Filter>
    </ClInclude>
    <ClInclude Include="ReactHost\MsoUtils.h">
      <Filter>ReactHost</Filter>
    </ClInclude>
    <ClInclude Include="ReactHost\React.h">
      <Filter>ReactHost</Filter>
    </ClInclude>
    <ClInclude Include="ReactHost\React_Win.h">
      <Filter>ReactHost</Filter>
    </ClInclude>
    <ClInclude Include="ReactHost\ReactContext.h">
      <Filter>ReactHost</Filter>
    </ClInclude>
    <ClInclude Include="ReactHost\ReactErrorProvider.h">
      <Filter>ReactHost</Filter>
    </ClInclude>
    <ClInclude Include="ReactHost\ReactHost.h">
      <Filter>ReactHost</Filter>
    </ClInclude>
    <ClInclude Include="ReactHost\ReactInstanceWin.h">
      <Filter>ReactHost</Filter>
    </ClInclude>
    <ClInclude Include="ReactHost\ReactNativeHeaders.h">
      <Filter>ReactHost</Filter>
    </ClInclude>
    <ClInclude Include="ReactSupport.h" />
    <ClInclude Include="RedBox.h" />
    <ClInclude Include="TestHook.h" />
    <ClInclude Include="ViewManagersProvider.h" />
    <ClInclude Include="Base\CoreNativeModules.h">
      <Filter>Base</Filter>
    </ClInclude>
    <ClInclude Include="Modules\AccessibilityInfoModule.h">
      <Filter>Modules</Filter>
    </ClInclude>
    <ClInclude Include="Modules\Animated\AdditionAnimatedNode.h">
      <Filter>Modules\Animated</Filter>
    </ClInclude>
    <ClInclude Include="Modules\Animated\AnimatedNode.h">
      <Filter>Modules\Animated</Filter>
    </ClInclude>
    <ClInclude Include="Modules\Animated\AnimatedNodeType.h">
      <Filter>Modules\Animated</Filter>
    </ClInclude>
    <ClInclude Include="Modules\Animated\AnimationDriver.h">
      <Filter>Modules\Animated</Filter>
    </ClInclude>
    <ClInclude Include="Modules\Animated\AnimationType.h">
      <Filter>Modules\Animated</Filter>
    </ClInclude>
    <ClInclude Include="Modules\Animated\CalculatedAnimationDriver.h">
      <Filter>Modules\Animated</Filter>
    </ClInclude>
    <ClInclude Include="Modules\Animated\DecayAnimationDriver.h">
      <Filter>Modules\Animated</Filter>
    </ClInclude>
    <ClInclude Include="Modules\Animated\DiffClampAnimatedNode.h">
      <Filter>Modules\Animated</Filter>
    </ClInclude>
    <ClInclude Include="Modules\Animated\DivisionAnimatedNode.h">
      <Filter>Modules\Animated</Filter>
    </ClInclude>
    <ClInclude Include="Modules\Animated\EventAnimationDriver.h">
      <Filter>Modules\Animated</Filter>
    </ClInclude>
    <ClInclude Include="Modules\Animated\ExtrapolationType.h">
      <Filter>Modules\Animated</Filter>
    </ClInclude>
    <ClInclude Include="Modules\Animated\FacadeType.h">
      <Filter>Modules\Animated</Filter>
    </ClInclude>
    <ClInclude Include="Modules\Animated\FrameAnimationDriver.h">
      <Filter>Modules\Animated</Filter>
    </ClInclude>
    <ClInclude Include="Modules\Animated\InterpolationAnimatedNode.h">
      <Filter>Modules\Animated</Filter>
    </ClInclude>
    <ClInclude Include="Modules\Animated\ModulusAnimatedNode.h">
      <Filter>Modules\Animated</Filter>
    </ClInclude>
    <ClInclude Include="Modules\Animated\MultiplicationAnimatedNode.h">
      <Filter>Modules\Animated</Filter>
    </ClInclude>
    <ClInclude Include="Modules\Animated\NativeAnimatedModule.h">
      <Filter>Modules\Animated</Filter>
    </ClInclude>
    <ClInclude Include="Modules\Animated\NativeAnimatedNodeManager.h">
      <Filter>Modules\Animated</Filter>
    </ClInclude>
    <ClInclude Include="Modules\Animated\PropsAnimatedNode.h">
      <Filter>Modules\Animated</Filter>
    </ClInclude>
    <ClInclude Include="Modules\Animated\SpringAnimationDriver.h">
      <Filter>Modules\Animated</Filter>
    </ClInclude>
    <ClInclude Include="Modules\Animated\StyleAnimatedNode.h">
      <Filter>Modules\Animated</Filter>
    </ClInclude>
    <ClInclude Include="Modules\Animated\SubtractionAnimatedNode.h">
      <Filter>Modules\Animated</Filter>
    </ClInclude>
    <ClInclude Include="Modules\Animated\TrackingAnimatedNode.h">
      <Filter>Modules\Animated</Filter>
    </ClInclude>
    <ClInclude Include="Modules\Animated\TransformAnimatedNode.h">
      <Filter>Modules\Animated</Filter>
    </ClInclude>
    <ClInclude Include="Modules\Animated\ValueAnimatedNode.h">
      <Filter>Modules\Animated</Filter>
    </ClInclude>
    <ClInclude Include="Modules\AlertModule.h">
      <Filter>Modules</Filter>
    </ClInclude>
    <ClInclude Include="Modules\AppearanceModule.h">
      <Filter>Modules</Filter>
    </ClInclude>
    <ClInclude Include="Modules\AppStateModule.h">
      <Filter>Modules</Filter>
    </ClInclude>
    <ClInclude Include="Modules\AppThemeModuleUwp.h">
      <Filter>Modules</Filter>
    </ClInclude>
    <ClInclude Include="Modules\ClipboardModule.h">
      <Filter>Modules</Filter>
    </ClInclude>
    <ClInclude Include="Modules\DeviceInfoModule.h">
      <Filter>Modules</Filter>
    </ClInclude>
    <ClInclude Include="Modules\DevSettingsModule.h">
      <Filter>Modules</Filter>
    </ClInclude>
    <ClInclude Include="Modules\I18nManagerModule.h">
      <Filter>Modules</Filter>
    </ClInclude>
    <ClInclude Include="Modules\ImageViewManagerModule.h">
      <Filter>Modules</Filter>
    </ClInclude>
    <ClInclude Include="Modules\LinkingManagerModule.h">
      <Filter>Modules</Filter>
    </ClInclude>
    <ClInclude Include="Modules\LogBoxModule.h">
      <Filter>Modules</Filter>
    </ClInclude>
    <ClInclude Include="Modules\NativeUIManager.h">
      <Filter>Modules</Filter>
    </ClInclude>
    <ClInclude Include="Modules\TimingModule.h">
      <Filter>Modules</Filter>
    </ClInclude>
    <ClInclude Include="Modules\WebSocketModuleUwp.h">
      <Filter>Modules</Filter>
    </ClInclude>
    <ClInclude Include="Views\Image\ImageViewManager.h">
      <Filter>Views\Image</Filter>
    </ClInclude>
    <ClInclude Include="Views\Image\Microsoft.UI.Composition.Effects_Impl.h">
      <Filter>Views\Image</Filter>
    </ClInclude>
    <ClInclude Include="Views\Image\ReactImage.h">
      <Filter>Views\Image</Filter>
    </ClInclude>
    <ClInclude Include="Views\Image\ReactImageBrush.h">
      <Filter>Views\Image</Filter>
    </ClInclude>
    <ClInclude Include="Views\Impl\ScrollViewUWPImplementation.h">
      <Filter>Views\Impl</Filter>
    </ClInclude>
    <ClInclude Include="Views\Impl\SnapPointManagingContentControl.h">
      <Filter>Views\Impl</Filter>
    </ClInclude>
    <ClInclude Include="Views\ActivityIndicatorViewManager.h">
      <Filter>Views</Filter>
    </ClInclude>
    <ClInclude Include="Views\ControlViewManager.h">
      <Filter>Views</Filter>
    </ClInclude>
    <ClInclude Include="Views\DatePickerViewManager.h">
      <Filter>Views</Filter>
    </ClInclude>
    <ClInclude Include="Views\DevMenu.h">
      <Filter>Views</Filter>
    </ClInclude>
    <ClInclude Include="Views\DynamicAutomationPeer.h">
      <Filter>Views</Filter>
    </ClInclude>
    <ClInclude Include="Views\DynamicAutomationProperties.h">
      <Filter>Views</Filter>
    </ClInclude>
    <ClInclude Include="Views\DynamicValueProvider.h">
      <Filter>Views</Filter>
    </ClInclude>
    <ClInclude Include="Views\ExpressionAnimationStore.h">
      <Filter>Views</Filter>
    </ClInclude>
    <ClInclude Include="Views\FlyoutViewManager.h">
      <Filter>Views</Filter>
    </ClInclude>
    <ClInclude Include="Views\FrameworkElementViewManager.h">
      <Filter>Views</Filter>
    </ClInclude>
    <ClInclude Include="Views\KeyboardEventHandler.h">
      <Filter>Views</Filter>
    </ClInclude>
    <ClInclude Include="Views\PickerViewManager.h">
      <Filter>Views</Filter>
    </ClInclude>
    <ClInclude Include="Views\PopupViewManager.h">
      <Filter>Views</Filter>
    </ClInclude>
    <ClInclude Include="Views\RawTextViewManager.h">
      <Filter>Views</Filter>
    </ClInclude>
    <ClInclude Include="Views\ReactRootControl.h">
      <Filter>Views</Filter>
    </ClInclude>
    <ClInclude Include="Views\RefreshControlManager.h">
      <Filter>Views</Filter>
    </ClInclude>
    <ClInclude Include="Views\RootViewManager.h">
      <Filter>Views</Filter>
    </ClInclude>
    <ClInclude Include="Views\ScrollContentViewManager.h">
      <Filter>Views</Filter>
    </ClInclude>
    <ClInclude Include="Views\ScrollViewManager.h">
      <Filter>Views</Filter>
    </ClInclude>
    <ClInclude Include="Views\ShadowNodeBase.h">
      <Filter>Views</Filter>
    </ClInclude>
    <ClInclude Include="Views\SIPEventHandler.h">
      <Filter>Views</Filter>
    </ClInclude>
    <ClInclude Include="Views\SliderViewManager.h">
      <Filter>Views</Filter>
    </ClInclude>
    <ClInclude Include="Views\SwitchViewManager.h">
      <Filter>Views</Filter>
    </ClInclude>
    <ClInclude Include="Views\TextInputViewManager.h">
      <Filter>Views</Filter>
    </ClInclude>
    <ClInclude Include="Views\TextViewManager.h">
      <Filter>Views</Filter>
    </ClInclude>
    <ClInclude Include="Views\TouchEventHandler.h">
      <Filter>Views</Filter>
    </ClInclude>
    <ClInclude Include="Views\ViewControl.h">
      <Filter>Views</Filter>
    </ClInclude>
    <ClInclude Include="Views\ViewManagerBase.h">
      <Filter>Views</Filter>
    </ClInclude>
    <ClInclude Include="Views\ViewPanel.h">
      <Filter>Views</Filter>
    </ClInclude>
    <ClInclude Include="Views\ViewViewManager.h">
      <Filter>Views</Filter>
    </ClInclude>
    <ClInclude Include="Views\VirtualTextViewManager.h">
      <Filter>Views</Filter>
    </ClInclude>
    <ClInclude Include="Views\XamlFeatures.h">
      <Filter>Views</Filter>
    </ClInclude>
    <ClInclude Include="Utils\AccessibilityUtils.h">
      <Filter>Utils</Filter>
    </ClInclude>
    <ClInclude Include="Utils\Helpers.h">
      <Filter>Utils</Filter>
    </ClInclude>
    <ClInclude Include="Utils\LocalBundleReader.h">
      <Filter>Utils</Filter>
    </ClInclude>
    <ClInclude Include="Utils\PropertyHandlerUtils.h">
      <Filter>Utils</Filter>
    </ClInclude>
    <ClInclude Include="Utils\PropertyUtils.h">
      <Filter>Utils</Filter>
    </ClInclude>
    <ClInclude Include="Utils\ResourceBrushUtils.h">
      <Filter>Utils</Filter>
    </ClInclude>
    <ClInclude Include="Utils\StandardControlResourceKeyNames.h">
      <Filter>Utils</Filter>
    </ClInclude>
    <ClInclude Include="Utils\UwpPreparedScriptStore.h">
      <Filter>Utils</Filter>
    </ClInclude>
    <ClInclude Include="Utils\UwpScriptStore.h">
      <Filter>Utils</Filter>
    </ClInclude>
    <ClInclude Include="Utils\ValueUtils.h">
      <Filter>Utils</Filter>
    </ClInclude>
    <ClInclude Include="XamlLoadState.h" />
    <ClInclude Include="XamlView.h" />
    <ClInclude Include="ReactHost\IReactInstance.h">
      <Filter>ReactHost</Filter>
    </ClInclude>
    <ClInclude Include="ReactHost\ViewManagerProvider.h">
      <Filter>ReactHost</Filter>
    </ClInclude>
    <ClInclude Include="Views\IXamlRootView.h">
      <Filter>Views</Filter>
    </ClInclude>
    <ClInclude Include="JsiApi.h" />
    <ClInclude Include="RedBoxErrorInfo.h" />
    <ClInclude Include="RedBoxErrorFrameInfo.h" />
    <ClInclude Include="Views\Image\Effects.h">
      <Filter>Views\Image</Filter>
    </ClInclude>
    <ClInclude Include="Utils\TransformableText.h">
      <Filter>Utils</Filter>
    </ClInclude>
    <ClInclude Include="GlyphViewManager.h" />
    <ClInclude Include="Modules\ReactRootViewTagGenerator.h" />
    <ClInclude Include="Modules\PaperUIManagerModule.h" />
    <ClInclude Include="Views\PaperShadowNode.h" />
    <ClInclude Include="Views\ShadowNodeRegistry.h" />
    <ClInclude Include="DocString.h" />
    <ClInclude Include="Utils\BatchingEventEmitter.h">
      <Filter>Utils</Filter>
    </ClInclude>
    <ClInclude Include="ReactHost\JSCallInvokerScheduler.h">
      <Filter>ReactHost</Filter>
    </ClInclude>
<<<<<<< HEAD
    <ClInclude Include="Views\ViewManager.h">
      <Filter>Views</Filter>
=======
    <ClInclude Include="Utils\TextTransform.h">
      <Filter>Utils</Filter>
>>>>>>> 9fd338e1
    </ClInclude>
  </ItemGroup>
  <ItemGroup>
    <Midl Include="IJSValueReader.idl" />
    <Midl Include="IJSValueWriter.idl" />
    <Midl Include="IReactContext.idl" />
    <Midl Include="IReactDispatcher.idl" />
    <Midl Include="IReactModuleBuilder.idl" />
    <Midl Include="IReactNonAbiValue.idl" />
    <Midl Include="IReactNotificationService.idl" />
    <Midl Include="IReactPackageBuilder.idl" />
    <Midl Include="IReactPackageProvider.idl" />
    <Midl Include="IReactPropertyBag.idl" />
    <Midl Include="IViewManager.idl" />
    <Midl Include="ReactApplication.idl" />
    <Midl Include="ReactInstanceSettings.idl" />
    <Midl Include="ReactNativeHost.idl" />
    <Midl Include="ReactRootView.idl" />
    <Midl Include="RedBoxHandler.idl" />
    <Midl Include="QuirkSettings.idl" />
    <Midl Include="XamlHelper.idl" />
    <Midl Include="XamlUIService.idl" />
    <Midl Include="Views\cppwinrt\AccessibilityAction.idl">
      <Filter>Views\cppwinrt</Filter>
    </Midl>
    <Midl Include="Views\cppwinrt\DynamicAutomationPeer.idl">
      <Filter>Views\cppwinrt</Filter>
    </Midl>
    <Midl Include="Views\cppwinrt\ViewPanel.idl">
      <Filter>Views\cppwinrt</Filter>
    </Midl>
    <Midl Include="Views\cppwinrt\Effects.idl">
      <Filter>Views\cppwinrt</Filter>
    </Midl>
    <Midl Include="IViewManagerCore.idl" />
    <Midl Include="JsiApi.idl" />
    <Midl Include="DocString.idl" />
    <Midl Include="DesktopWindowMessage.idl" />
  </ItemGroup>
  <ItemGroup>
    <None Include="microsoft.reactnative.def" />
    <None Include="packages.config" />
    <None Include="PropertySheet.props" />
  </ItemGroup>
  <ItemGroup>
    <Text Include="readme.txt" />
  </ItemGroup>
  <ItemGroup>
    <Filter Include="Base">
      <UniqueIdentifier>{584ffe39-ae17-4e06-82a4-dc0caa1ac900}</UniqueIdentifier>
    </Filter>
    <Filter Include="CxxReactUWP">
      <UniqueIdentifier>{3b861ea5-e87b-4783-a4b1-ce28548c1985}</UniqueIdentifier>
    </Filter>
    <Filter Include="Modules">
      <UniqueIdentifier>{2c78db3b-c1c1-4951-870e-02e0964bcb00}</UniqueIdentifier>
    </Filter>
    <Filter Include="Modules\Animated">
      <UniqueIdentifier>{1fe62423-356b-44a9-a97c-79950d299afe}</UniqueIdentifier>
    </Filter>
    <Filter Include="Pch">
      <UniqueIdentifier>{cabb286d-fae0-4cfa-b793-79d13f559b41}</UniqueIdentifier>
    </Filter>
    <Filter Include="ReactHost">
      <UniqueIdentifier>{323742e5-5542-43fd-9b79-7914b708b9a5}</UniqueIdentifier>
    </Filter>
    <Filter Include="Utils">
      <UniqueIdentifier>{7d98959f-0655-4d14-b73a-68f001ff9d12}</UniqueIdentifier>
    </Filter>
    <Filter Include="Views">
      <UniqueIdentifier>{6b91c1d6-19ab-4e90-b1fc-117882a865b3}</UniqueIdentifier>
    </Filter>
    <Filter Include="Views\cppwinrt">
      <UniqueIdentifier>{0bbf2d47-533d-4daf-8102-4334e786ac65}</UniqueIdentifier>
    </Filter>
    <Filter Include="Views\Image">
      <UniqueIdentifier>{6aa1c8f1-0381-4981-af8b-2053dec9c135}</UniqueIdentifier>
    </Filter>
    <Filter Include="Views\Impl">
      <UniqueIdentifier>{b0b76275-4a16-4939-87ee-f777cb189114}</UniqueIdentifier>
    </Filter>
    <Filter Include="JSI">
      <UniqueIdentifier>{24290499-e864-407e-89c0-473f2b8dbb6e}</UniqueIdentifier>
    </Filter>
  </ItemGroup>
  <ItemGroup>
    <ResourceCompile Include="Version.rc" />
  </ItemGroup>
  <ItemGroup>
    <Page Include="DevMenuControl.xaml" />
  </ItemGroup>
</Project><|MERGE_RESOLUTION|>--- conflicted
+++ resolved
@@ -677,13 +677,11 @@
     <ClInclude Include="ReactHost\JSCallInvokerScheduler.h">
       <Filter>ReactHost</Filter>
     </ClInclude>
-<<<<<<< HEAD
     <ClInclude Include="Views\ViewManager.h">
       <Filter>Views</Filter>
-=======
+    </ClInclude>
     <ClInclude Include="Utils\TextTransform.h">
       <Filter>Utils</Filter>
->>>>>>> 9fd338e1
     </ClInclude>
   </ItemGroup>
   <ItemGroup>
