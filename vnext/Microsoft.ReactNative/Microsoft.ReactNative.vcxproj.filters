--- conflicted
+++ resolved
@@ -314,15 +314,13 @@
     <ClCompile Include="Views\ReactRootControl.cpp">
       <Filter>Views</Filter>
     </ClCompile>
-    <ClCompile Include="Modules\DeviceInfoModule.cpp" />
-<<<<<<< HEAD
     <ClCompile Include="Modules\AsyncStorageModuleWin32.cpp">
       <Filter>Modules</Filter>
     </ClCompile>
-    <ClCompile Include="..\ReactUWP\Modules\I18nModuleUwp.cpp">
-=======
+    <ClCompile Include="Modules\DeviceInfoModule.cpp">
+      <Filter>Modules</Filter>
+    </ClCompile>
     <ClCompile Include="Modules\I18nManagerModule.cpp">
->>>>>>> bc7c516f
       <Filter>Modules</Filter>
     </ClCompile>
   </ItemGroup>
@@ -612,12 +610,9 @@
     <ClInclude Include="Modules\ClipboardModule.h">
       <Filter>Modules</Filter>
     </ClInclude>
-<<<<<<< HEAD
-=======
     <ClInclude Include="Modules\DeviceInfoModule.h">
       <Filter>Modules</Filter>
     </ClInclude>
->>>>>>> bc7c516f
     <ClInclude Include="Modules\DevSettingsModule.h">
       <Filter>Modules</Filter>
     </ClInclude>
@@ -680,12 +675,8 @@
     <ClInclude Include="Views\ReactRootControl.h">
       <Filter>Views</Filter>
     </ClInclude>
-<<<<<<< HEAD
-    <ClInclude Include="Modules\DeviceInfoModule.h" />
     <ClInclude Include="Modules\AsyncStorageModuleWin32.h">
-=======
     <ClInclude Include="Modules\I18nManagerModule.h">
->>>>>>> bc7c516f
       <Filter>Modules</Filter>
     </ClInclude>
   </ItemGroup>
