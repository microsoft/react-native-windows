--- conflicted
+++ resolved
@@ -267,11 +267,7 @@
     <ClCompile Include="ABIViewManager.cpp" />
     <ClCompile Include="IReactDispatcher.cpp" />
     <ClCompile Include="IReactNotificationService.cpp" />
-<<<<<<< HEAD
-    <ClCompile Include="Modules\AppStateData.cpp">
-=======
     <ClCompile Include="Modules\AppStateModule.cpp">
->>>>>>> 1a96ee77
       <Filter>Modules</Filter>
     </ClCompile>
     <ClCompile Include="Modules\ClipboardModule.cpp">
