--- conflicted
+++ resolved
@@ -299,13 +299,12 @@
     <ClCompile Include="JsiApi.cpp" />
     <ClCompile Include="RedBoxErrorInfo.cpp" />
     <ClCompile Include="RedBoxErrorFrameInfo.cpp" />
-<<<<<<< HEAD
     <ClCompile Include="Modules\CreateModules.cpp">
       <Filter>Modules</Filter>
     </ClCompile>
-=======
-    <ClCompile Include="GlyphViewManager.cpp" />
->>>>>>> e3750ea8
+    <ClCompile Include="GlyphViewManager.cpp">
+      <Filter>Modules</Filter>
+    </ClCompile>
   </ItemGroup>
   <ItemGroup>
     <ClInclude Include="ABICxxModule.h" />
