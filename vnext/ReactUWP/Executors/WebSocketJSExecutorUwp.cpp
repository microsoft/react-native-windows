// Copyright (c) Microsoft Corporation. All rights reserved.
// Licensed under the MIT License.

#include "pch.h"

#include <cxxreact/JSBigString.h>
#include <cxxreact/RAMBundleRegistry.h>
#include "WebSocketJSExecutorUwp.h"

#include <folly/dynamic.h>
#include <folly/json.h>

#include "unicode.h"
#include "utilities.h"

#include <winrt/Windows.Storage.Streams.h>

// Hx/OFFICEDEV: Ignore warnings
#pragma warning(push)
#pragma warning(disable : 4100 4101 4244 4290 4456)

#if _MSC_VER <= 1913
// VC 19 (2015-2017.6) cannot optimize co_await/cppwinrt usage
#pragma optimize("", off)
#endif

namespace react {
namespace uwp {

WebSocketJSExecutor::WebSocketJSExecutor(
    std::shared_ptr<facebook::react::ExecutorDelegate> delegate,
    std::shared_ptr<facebook::react::MessageQueueThread> messageQueueThread)
    : m_delegate(delegate),
      m_messageQueueThread(messageQueueThread),
      m_socket(),
      m_socketDataWriter(m_socket.OutputStream()) {
  m_msgReceived = m_socket.MessageReceived(
      winrt::auto_revoke, [this](auto &&, auto &&args) {
        try {
          std::string response;
          if (args.MessageType() ==
              winrt::Windows::Networking::Sockets::SocketMessageType::Utf8) {
            winrt::Windows::Storage::Streams::DataReader reader =
                args.GetDataReader();
            reader.UnicodeEncoding(
                winrt::Windows::Storage::Streams::UnicodeEncoding::Utf8);
            uint32_t len = reader.UnconsumedBufferLength();
            std::vector<uint8_t> data(len);
            reader.ReadBytes(data);

            std::string str(
                facebook::react::utilities::checkedReinterpretCast<char *>(
                    data.data()),
                data.size());
            OnMessageReceived(str);
          } else {
            OnHitError("Unexpected MessageType from MessageWebSocket.");
          }
        } catch (winrt::hresult_error const &e) {
          OnHitError(facebook::react::unicode::utf16ToUtf8(
              e.message().c_str(), e.message().size()));
        } catch (std::exception &e) {
          OnHitError(e.what());
        }
      });

  m_closed = m_socket.Closed(winrt::auto_revoke, [this](auto &&, auto &&args) {
    SetState(State::Disconnected);
  });
}

WebSocketJSExecutor::~WebSocketJSExecutor() {
  m_closed.revoke();
  m_msgReceived.revoke();
}

void WebSocketJSExecutor::loadApplicationScript(
    std::unique_ptr<const facebook::react::JSBigString> script,
#if !defined(OSS_RN)
    uint64_t /*scriptVersion*/,
#endif
    std::string sourceURL
#if !defined(OSS_RN)
    ,
    std::string && /*bytecodeFileName*/
#endif
) {
  int requestId = ++m_requestId;

  if (!IsRunning()) {
    OnHitError("Executor instance not connected to a WebSocket endpoint.");
    return;
  }

  try {
    folly::dynamic request = folly::dynamic::object("id", requestId)(
        "method", "executeApplicationScript")("url", script->c_str())(
        "inject", m_injectedObjects);
    std::string str = folly::toJson(request);
    std::string strReturn = SendMessageAsync(requestId, str).get();
  } catch (const std::exception &e) {
    OnHitError(e.what());
  }
}

void WebSocketJSExecutor::setBundleRegistry(
    std::unique_ptr<facebook::react::RAMBundleRegistry> bundleRegistry) {}

void WebSocketJSExecutor::registerBundle(
    uint32_t bundleId,
    const std::string &bundlePath) {
  // NYI
  std::terminate();
}

void WebSocketJSExecutor::flush() {
  folly::dynamic jarray = folly::dynamic::array();
  auto calls = Call("flushedQueue", jarray);
  if (m_delegate && !IsInError())
    m_delegate->callNativeModules(
        *this, folly::parseJson(std::move(calls)), true);
}

void WebSocketJSExecutor::callFunction(
    const std::string &moduleId,
    const std::string &methodId,
    const folly::dynamic &arguments) {
  folly::dynamic jarray = folly::dynamic::array(moduleId, methodId, arguments);
  auto calls = Call("callFunctionReturnFlushedQueue", jarray);
  if (m_delegate && !IsInError())
    m_delegate->callNativeModules(
        *this, folly::parseJson(std::move(calls)), true);
}

void WebSocketJSExecutor::invokeCallback(
    const double callbackId,
    const folly::dynamic &arguments) {
  folly::dynamic jarray = folly::dynamic::array(callbackId, arguments);
  auto calls = Call("invokeCallbackAndReturnFlushedQueue", jarray);
  if (m_delegate && !IsInError())
    m_delegate->callNativeModules(
        *this, folly::parseJson(std::move(calls)), true);
}

void WebSocketJSExecutor::setGlobalVariable(
    std::string propName,
    std::unique_ptr<const facebook::react::JSBigString> jsonValue) {
  m_injectedObjects[propName] = std::string(jsonValue->c_str());
}

void *WebSocketJSExecutor::getJavaScriptContext() {
  return nullptr;
}

std::string WebSocketJSExecutor::getDescription() {
  return "WebSocketJSExecutor";
}

#ifdef WITH_JSC_MEMORY_PRESSURE
void WebSocketJSExecutor::handleMemoryPressure(int pressureLevel) {}
#endif

void WebSocketJSExecutor::destroy() {
  if (State::Connected == m_state || State::Running == m_state)
    m_socket.Close();

  SetState(State::Disposed);
}

std::string WebSocketJSExecutor::Call(
    const std::string &methodName,
    folly::dynamic &arguments) {
  int requestId = ++m_requestId;

  if (!IsRunning()) {
    OnHitError("Executor instance not connected to a WebSocket endpoint.");
    return std::string();
  }

  try {
    folly::dynamic request = folly::dynamic::object("id", requestId)(
        "method", methodName)("arguments", std::move(arguments));
    std::string str = folly::toJson(request);
    std::string strReturn = SendMessageAsync(requestId, str).get();
    return strReturn;
  } catch (const std::exception &e) {
    OnHitError(e.what());
    return std::string();
  }
}

void WebSocketJSExecutor::OnHitError(std::string message) {
  if (m_errorCallback != nullptr)
    m_errorCallback(message);
  SetState(State::Error);
}

winrt::Windows::Foundation::IAsyncAction WebSocketJSExecutor::ConnectAsync(
    const std::string &webSocketServerUrl,
    const std::function<void(std::string)> &errorCallback) {
  m_errorCallback = errorCallback;

  winrt::Windows::Foundation::Uri uri(
      facebook::react::unicode::utf8ToUtf16(webSocketServerUrl));
  co_await m_socket.ConnectAsync(uri);

  SetState(State::Connected);

  if (PrepareJavaScriptRuntime()) {
    SetState(State::Running);
  } else {
    OnHitError(
        "Prepare JS runtime timed out, Executor instance is not connected to a WebSocket endpoint.");
  }
}

bool WebSocketJSExecutor::PrepareJavaScriptRuntime() {
  auto timeout = std::chrono::milliseconds(250);

  for (uint32_t retries = 20; retries > 0; --retries) {
    int requestId = ++m_requestId;

    folly::dynamic request =
        folly::dynamic::object("id", requestId)("method", "prepareJSRuntime");
    std::string str = folly::toJson(request);

    if (SendMessageAsync(requestId, std::move(str)).wait_for(timeout) ==
        std::future_status::ready) {
      return true;
    }
  }
  return false;
}

std::future<std::string> WebSocketJSExecutor::SendMessageAsync(
    int requestId,
    const std::string &message) {
  std::lock_guard<std::mutex> lock(m_lockPromises);
  auto it = m_promises.emplace(requestId, std::promise<std::string>()).first;
  auto future = it->second.get_future();

  if (!IsDisposed()) {
    m_socket.Control().MessageType(
        winrt::Windows::Networking::Sockets::SocketMessageType::Utf8);

    winrt::array_view<const uint8_t> arr(
        facebook::react::utilities::checkedReinterpretCast<const uint8_t *>(
            message.c_str()),
        facebook::react::utilities::checkedReinterpretCast<const uint8_t *>(
            message.c_str()) +
            message.length());
    m_socketDataWriter.WriteBytes(arr);
    m_socketDataWriter.StoreAsync();
  } else {
    // Disposed, immediately return empty
    auto promise(std::move(it->second));
    m_promises.erase(it);

    promise.set_value("");
  }

  return future;
}

void WebSocketJSExecutor::OnMessageReceived(const std::string &msg) {
  folly::dynamic parsed = folly::parseJson(msg);
  auto it_parsed = parsed.find("replyID");
<<<<<<< HEAD
  if (it_parsed != parsed.items().end()) {
    int replyId = it_parsed->second.getInt();
=======
  if (it_parsed != parsed.items().end())
  {
    int replyId = it_parsed->second.asInt();
>>>>>>> c088b5a1

    std::lock_guard<std::mutex> lock(m_lockPromises);
    auto it_promise = m_promises.find(replyId);
    if (it_promise != m_promises.end()) {
      auto promise(std::move(it_promise->second));
      m_promises.erase(it_promise);

      it_parsed = parsed.find("result");
      if (it_parsed != parsed.items().end() && it_parsed->second.isString()) {
        std::string result = it_parsed->second.asString();
        promise.set_value(result);
      } else {
        promise.set_value("");
      }
    }
  }
}

} // namespace uwp
} // namespace react

#pragma warning(pop)<|MERGE_RESOLUTION|>--- conflicted
+++ resolved
@@ -84,7 +84,7 @@
     ,
     std::string && /*bytecodeFileName*/
 #endif
-) {
+    ) {
   int requestId = ++m_requestId;
 
   if (!IsRunning()) {
@@ -265,14 +265,8 @@
 void WebSocketJSExecutor::OnMessageReceived(const std::string &msg) {
   folly::dynamic parsed = folly::parseJson(msg);
   auto it_parsed = parsed.find("replyID");
-<<<<<<< HEAD
   if (it_parsed != parsed.items().end()) {
-    int replyId = it_parsed->second.getInt();
-=======
-  if (it_parsed != parsed.items().end())
-  {
     int replyId = it_parsed->second.asInt();
->>>>>>> c088b5a1
 
     std::lock_guard<std::mutex> lock(m_lockPromises);
     auto it_promise = m_promises.find(replyId);
