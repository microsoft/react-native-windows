// Copyright (c) Microsoft Corporation. All rights reserved.
// Licensed under the MIT License.

#pragma once

#include <Utils/ValueUtils.h>

#include <folly/dynamic.h>
#include <stdint.h>
#include <winrt/Windows.Foundation.h>
#include <winrt/Windows.Foundation.Metadata.h>
#include <winrt/Windows.UI.Text.h>
#include <winrt/Windows.UI.Xaml.h>
#include <winrt/Windows.UI.Xaml.Controls.h>
#include <winrt/Windows.UI.Xaml.Media.h>

#include <Views/ShadowNodeBase.h>

namespace winrt {
using namespace Windows::UI::Xaml;
}

namespace react { namespace uwp {

struct ShadowNodeBase;

static double DefaultOrOverride(double defaultValue, double x) {
  return x != c_UndefinedEdge ? x : defaultValue;
};

inline winrt::Windows::UI::Xaml::Thickness GetThickness(double thicknesses[ShadowEdges::CountEdges], bool isRTL)
{
  const double defaultWidth = std::max<double>(0, thicknesses[ShadowEdges::AllEdges]);
  double startWidth = DefaultOrOverride(thicknesses[ShadowEdges::Left], thicknesses[ShadowEdges::Start]);
  double endWidth = DefaultOrOverride(thicknesses[ShadowEdges::Right], thicknesses[ShadowEdges::End]);
  if (isRTL)
    std::swap(startWidth, endWidth);

  // Compute each edge.  Most specific setting wins, so fill from broad to narrow: all, horiz/vert, start/end, left/right
  winrt::Windows::UI::Xaml::Thickness thickness = { defaultWidth, defaultWidth, defaultWidth, defaultWidth };

  if (thicknesses[ShadowEdges::Horizontal] != c_UndefinedEdge)
    thickness.Left = thickness.Right = thicknesses[ShadowEdges::Horizontal];
  if (thicknesses[ShadowEdges::Vertical] != c_UndefinedEdge)
    thickness.Top = thickness.Bottom = thicknesses[ShadowEdges::Vertical];

  if (startWidth != c_UndefinedEdge)
    thickness.Left = startWidth;
  if (endWidth != c_UndefinedEdge)
    thickness.Right = endWidth;
  if (thicknesses[ShadowEdges::Top] != c_UndefinedEdge)
    thickness.Top = thicknesses[ShadowEdges::Top];
  if (thicknesses[ShadowEdges::Bottom] != c_UndefinedEdge)
    thickness.Bottom = thicknesses[ShadowEdges::Bottom];

  return thickness;
}

inline winrt::Windows::UI::Xaml::CornerRadius GetCornerRadius(double cornerRadii[ShadowCorners::CountCorners], bool isRTL)
{
  winrt::Windows::UI::Xaml::CornerRadius cornerRadius;
  const double defaultRadius = std::max<double>(0, cornerRadii[ShadowCorners::AllCorners]);
  double topStartRadius = DefaultOrOverride(cornerRadii[ShadowCorners::TopLeft], cornerRadii[ShadowCorners::TopStart]);
  double topEndRadius = DefaultOrOverride(cornerRadii[ShadowCorners::TopRight], cornerRadii[ShadowCorners::TopEnd]);
  double bottomStartRadius = DefaultOrOverride(cornerRadii[ShadowCorners::BottomLeft], cornerRadii[ShadowCorners::BottomStart]);
  double bottomEndRadius = DefaultOrOverride(cornerRadii[ShadowCorners::BottomRight], cornerRadii[ShadowCorners::BottomEnd]);
  if (isRTL)
  {
    std::swap(topStartRadius, topEndRadius);
    std::swap(bottomStartRadius, bottomEndRadius);
  }

  cornerRadius.TopLeft = DefaultOrOverride(defaultRadius, topStartRadius);
  cornerRadius.TopRight = DefaultOrOverride(defaultRadius, topEndRadius);
  cornerRadius.BottomLeft = DefaultOrOverride(defaultRadius, bottomStartRadius);
  cornerRadius.BottomRight = DefaultOrOverride(defaultRadius, bottomEndRadius);

  return cornerRadius;
}

template <class T>
void UpdatePadding(ShadowNodeBase* node, const T& element, ShadowEdges edge, double margin)
{
  node->m_padding[edge] = margin;
  winrt::Thickness thickness = GetThickness(node->m_padding, element.FlowDirection() == winrt::FlowDirection::RightToLeft);
  element.Padding(thickness);
}

template <class T>
void SetBorderThickness(ShadowNodeBase* node, T& element, ShadowEdges edge, double margin)
{
  node->m_border[edge] = margin;
  winrt::Thickness thickness = GetThickness(node->m_border, element.FlowDirection() == winrt::FlowDirection::RightToLeft);
  element.BorderThickness(thickness);
}

template <class T>
void SetBorderBrush(const T& element, const winrt::Windows::UI::Xaml::Media::Brush& brush)
{
  element.BorderBrush(brush);
}

template <class T>
bool TryUpdateBackgroundBrush(T& element, const std::string& propertyName, const folly::dynamic& propertyValue)
{
  if (propertyName == "backgroundColor")
  {
    if (propertyValue.isNumber())
      element.Background(BrushFrom(propertyValue));
    else if (propertyValue.isNull())
      element.ClearValue(T::BackgroundProperty());

    return true;
  }

  return false;
}

template <class T>
void UpdateCornerRadius(ShadowNodeBase* node, T& element, ShadowCorners corner, double newValue)
{
  node->m_cornerRadius[corner] = newValue;
  winrt::CornerRadius cornerRadius = GetCornerRadius(node->m_cornerRadius, element.FlowDirection() == winrt::FlowDirection::RightToLeft);
  element.CornerRadius(cornerRadius);
}

template <class T>
bool TryUpdateForeground(const T& element, const std::string& propertyName, const folly::dynamic& propertyValue)
{
  if (propertyName == "color")
  {
    if (propertyValue.isNumber())
      element.Foreground(BrushFrom(propertyValue));
    else if (propertyValue.isNull())
      element.ClearValue(T::ForegroundProperty());

    return true;
  }

  return false;
}

template <class T>
bool TryUpdateBorderProperties(ShadowNodeBase* node, T& element, const std::string& propertyName, const folly::dynamic& propertyValue)
{
  bool isBorderProperty = true;

  if (propertyName == "borderColor")
  {
    if (propertyValue.isNumber())
      element.BorderBrush(BrushFrom(propertyValue));
    else if (propertyValue.isNull())
      element.ClearValue(T::BorderBrushProperty());
  }
  else if (propertyName == "borderLeftWidth")
  {
    if (propertyValue.isNumber())
      SetBorderThickness(node, element, ShadowEdges::Left, propertyValue.asDouble());
  }
  else if (propertyName == "borderTopWidth")
  {
    if (propertyValue.isNumber())
      SetBorderThickness(node, element, ShadowEdges::Top, propertyValue.asDouble());
  }
  else if (propertyName == "borderRightWidth")
  {
    if (propertyValue.isNumber())
      SetBorderThickness(node, element, ShadowEdges::Right, propertyValue.asDouble());
  }
  else if (propertyName == "borderBottomWidth")
  {
    if (propertyValue.isNumber())
      SetBorderThickness(node, element, ShadowEdges::Bottom, propertyValue.asDouble());
  }
  else if (propertyName == "borderStartWidth")
  {
    if (propertyValue.isNumber())
      SetBorderThickness(node, element, ShadowEdges::Start, propertyValue.asDouble());
  }
  else if (propertyName == "borderEndWidth")
  {
    if (propertyValue.isNumber())
      SetBorderThickness(node, element, ShadowEdges::End, propertyValue.asDouble());
  }
  else if (propertyName == "borderWidth")
  {
    if (propertyValue.isNumber())
      SetBorderThickness(node, element, ShadowEdges::AllEdges, propertyValue.asDouble());
  }
  else
  {
    isBorderProperty = false;
  }

  return isBorderProperty;
}

template <class T>
bool TryUpdatePadding(ShadowNodeBase* node, const T& element, const std::string& propertyName, const folly::dynamic& propertyValue)
{
  bool isPaddingProperty = true;

  if (propertyName == "paddingLeft")
  {
    if (propertyValue.isNumber())
      UpdatePadding(node, element, ShadowEdges::Left, propertyValue.asDouble());
  }
  else if (propertyName == "paddingTop")
  {
    if (propertyValue.isNumber())
      UpdatePadding(node, element, ShadowEdges::Top, propertyValue.asDouble());
  }
  else if (propertyName == "paddingRight")
  {
    if (propertyValue.isNumber())
      UpdatePadding(node, element, ShadowEdges::Right, propertyValue.asDouble());
  }
  else if (propertyName == "paddingBottom")
  {
    if (propertyValue.isNumber())
      UpdatePadding(node, element, ShadowEdges::Bottom, propertyValue.asDouble());
  }
  else if (propertyName == "paddingStart")
  {
    if (propertyValue.isNumber())
      UpdatePadding(node, element, ShadowEdges::Start, propertyValue.asDouble());
  }
  else if (propertyName == "paddingEnd")
  {
    if (propertyValue.isNumber())
      UpdatePadding(node, element, ShadowEdges::End, propertyValue.asDouble());
  }
  else if (propertyName == "paddingHorizontal")
  {
    if (propertyValue.isNumber())
      UpdatePadding(node, element, ShadowEdges::Horizontal, propertyValue.asDouble());
  }
  else if (propertyName == "paddingVertical")
  {
    if (propertyValue.isNumber())
      UpdatePadding(node, element, ShadowEdges::Vertical, propertyValue.asDouble());
  }
  else if (propertyName == "padding")
  {
    if (propertyValue.isNumber())
      UpdatePadding(node, element, ShadowEdges::AllEdges, propertyValue.asDouble());
  }
  else
  {
    isPaddingProperty = false;
  }

  return isPaddingProperty;
}

template <class T>
bool TryUpdateCornerRadius(ShadowNodeBase* node, T& element, const std::string& propertyName, const folly::dynamic& propertyValue)
{
  if (propertyName == "borderTopLeftRadius")
  {
    if (propertyValue.isNumber())
      UpdateCornerRadius(node, element, ShadowCorners::TopLeft, propertyValue.asDouble());
  }
  else if (propertyName == "borderTopRightRadius")
  {
    if (propertyValue.isNumber())
      UpdateCornerRadius(node, element, ShadowCorners::TopRight, propertyValue.asDouble());
  }
  if (propertyName == "borderTopStartRadius")
  {
    if (propertyValue.isNumber())
      UpdateCornerRadius(node, element, ShadowCorners::TopStart, propertyValue.asDouble());
  }
  else if (propertyName == "borderTopEndRadius")
  {
    if (propertyValue.isNumber())
      UpdateCornerRadius(node, element, ShadowCorners::TopEnd, propertyValue.asDouble());
  }
  else if (propertyName == "borderBottomRightRadius")
  {
    if (propertyValue.isNumber())
      UpdateCornerRadius(node, element, ShadowCorners::BottomRight, propertyValue.asDouble());
  }
  else if (propertyName == "borderBottomLeftRadius")
  {
    if (propertyValue.isNumber())
      UpdateCornerRadius(node, element, ShadowCorners::BottomLeft, propertyValue.asDouble());
  }
  else if (propertyName == "borderBottomStartRadius")
  {
    if (propertyValue.isNumber())
      UpdateCornerRadius(node, element, ShadowCorners::BottomStart, propertyValue.asDouble());
  }
  else if (propertyName == "borderBottomEndRadius")
  {
    if (propertyValue.isNumber())
      UpdateCornerRadius(node, element, ShadowCorners::BottomEnd, propertyValue.asDouble());
  }
  else if (propertyName == "borderRadius")
  {
    if (propertyValue.isNumber())
      UpdateCornerRadius(node, element, ShadowCorners::AllCorners, propertyValue.asDouble());
  }
  else
  {
    return false;
  }

  return true;
}

template <class T>
bool TryUpdateFontProperties(const T& element, const std::string& propertyName, const folly::dynamic& propertyValue)
{
  bool isFontProperty = true;

  if (propertyName == "fontSize")
  {
    if (propertyValue.isNumber())
<<<<<<< HEAD
      element.FontSize(propertyValue.asDouble());
=======
      element.FontSize(static_cast<double>(propertyValue.asInt()));
>>>>>>> 7b2f0ece
    else if (propertyValue.isNull())
      element.ClearValue(T::FontSizeProperty());
  }
  else if (propertyName == "fontFamily")
  {
    if (propertyValue.isString())
      element.FontFamily(winrt::Windows::UI::Xaml::Media::FontFamily(asWStr(propertyValue)));
    else if (propertyValue.isNull())
      element.ClearValue(T::FontFamilyProperty());
  }
  else if (propertyName == "fontWeight")
  {
    if (propertyValue.isString())
    {
      const std::string& value = propertyValue.getString();
      winrt::Windows::UI::Text::FontWeight fontWeight;
      if (value == "normal")
        fontWeight = winrt::Windows::UI::Text::FontWeights::Normal();
      else if (value == "bold")
        fontWeight = winrt::Windows::UI::Text::FontWeights::Bold();
      else if (value == "100")
        fontWeight.Weight = 100;
      else if (value == "200")
        fontWeight.Weight = 200;
      else if (value == "300")
        fontWeight.Weight = 300;
      else if (value == "400")
        fontWeight.Weight = 400;
      else if (value == "500")
        fontWeight.Weight = 500;
      else if (value == "600")
        fontWeight.Weight = 600;
      else if (value == "700")
        fontWeight.Weight = 700;
      else if (value == "800")
        fontWeight.Weight = 800;
      else if (value == "900")
        fontWeight.Weight = 900;
      else
        fontWeight = winrt::Windows::UI::Text::FontWeights::Normal();

      element.FontWeight(fontWeight);
    }
    else if (propertyValue.isNull())
    {
      element.ClearValue(T::FontWeightProperty());
    }

  }
  else if (propertyName == "fontStyle")
  {
    if (propertyValue.isString())
    {
      element.FontStyle((propertyValue.getString() == "italic")
        ? winrt::Windows::UI::Text::FontStyle::Italic
        : winrt::Windows::UI::Text::FontStyle::Normal);
    }
    else if (propertyValue.isNull())
    {
      element.ClearValue(T::FontStyleProperty());
    }

  }
  else
  {
    isFontProperty = false;
  }

  return isFontProperty;
}

template <class T>
void SetTextAlignment(const T& element, const std::string& value)
{
  if (value == "left")
    element.TextAlignment(winrt::TextAlignment::Left);
  else if (value == "right")
    element.TextAlignment(winrt::TextAlignment::Right);
  else if (value == "center")
    element.TextAlignment(winrt::TextAlignment::Center);
  else if (value == "justify")
    element.TextAlignment(winrt::TextAlignment::Justify);
  else
    element.TextAlignment(winrt::TextAlignment::DetectFromContent);
}

template <class T>
bool TryUpdateTextAlignment(const T& element, const std::string& propertyName, const folly::dynamic& propertyValue)
{
  if (propertyName == "textAlign")
  {
    if (propertyValue.isString())
    {
      const std::string& value = propertyValue.getString();
      SetTextAlignment(element, value);
    }
    else if (propertyValue.isNull())
    {
      element.ClearValue(T::TextAlignmentProperty());
    }

    return true;
  }

  return false;
}

template <class T>
void SetTextTrimming(const T& element, const std::string& value)
{
  if (value == "clip")
    element.TextTrimming(winrt::TextTrimming::Clip);
  else if (value == "head" || value == "middle" || value == "tail")
  {
    // "head" and "middle" not supported by UWP, but "tail"
    // behavior is the most similar
    element.TextTrimming(winrt::TextTrimming::CharacterEllipsis);
  }
  else
    element.TextTrimming(winrt::TextTrimming::None);
}

template <class T>
bool TryUpdateTextTrimming(const T& element, const std::string& propertyName, const folly::dynamic& propertyValue)
{
  if (propertyName == "ellipsizeMode")
  {
    if (propertyValue.isString())
    {
      const std::string& value = propertyValue.getString();
      SetTextTrimming(element, value);
    }
    else if (propertyValue.isNull())
    {
      element.ClearValue(T::TextTrimmingProperty());
    }

    return true;
  }

  return false;
}

template <class T>
bool TryUpdateTextDecorationLine(const T& element, const std::string& propertyName, const folly::dynamic& propertyValue)
{
  if (propertyName == "textDecorationLine")
  {
    // FUTURE: remove when SDK target minVer >= 10.0.15063.0
    static bool isTextDecorationsSupported = winrt::Windows::Foundation::Metadata::ApiInformation::IsPropertyPresent(L"Windows.UI.Xaml.Controls.TextBlock", L"TextDecorations");
    if (!isTextDecorationsSupported)
      return true;

    if (propertyValue.isString())
    {
      using winrt::Windows::UI::Text::TextDecorations;

      const std::string& value = propertyValue.getString();
      TextDecorations decorations = TextDecorations::None;
      if (value == "none")
        decorations = TextDecorations::None;
      else if (value == "underline")
        decorations = TextDecorations::Underline;
      else if (value == "line-through")
        decorations = TextDecorations::Strikethrough;
      else if (value == "underline line-through")
        decorations = TextDecorations::Underline | TextDecorations::Strikethrough;

      element.TextDecorations(decorations);
    }
    else if (propertyValue.isNull())
    {
      element.ClearValue(T::TextDecorationsProperty());
    }

    return true;
  }

  return false;
}

template <class T>
void SetFlowDirection(const T& element, const std::string& value)
{
  if (value == "rtl")
    element.FlowDirection(winrt::FlowDirection::RightToLeft);
  else if (value =="ltr")
    element.FlowDirection(winrt::FlowDirection::LeftToRight);
  else // 'auto', 'inherit'
    element.ClearValue(winrt::FrameworkElement::FlowDirectionProperty());
}

template <class T>
bool TryUpdateFlowDirection(const T& element, const std::string& propertyName, const folly::dynamic& propertyValue)
{
  if ((propertyName == "writingDirection") || (propertyName == "direction"))
  {
    if (propertyValue.isString())
    {
      const std::string& value = propertyValue.getString();
      SetFlowDirection(element, value);
    }
    else if (propertyValue.isNull())
    {
      element.ClearValue(T::FlowDirectionProperty());
    }

    return true;
  }

  return false;
}

template <class T>
bool TryUpdateCharacterSpacing(const T& element, const std::string& propertyName, const folly::dynamic& propertyValue)
{
  if (propertyName == "letterSpacing" || propertyName == "characterSpacing")
  {
    if (propertyValue.isNumber())
      element.CharacterSpacing(static_cast<int32_t>(propertyValue.asDouble()));
    else if (propertyValue.isNull())
      element.ClearValue(T::CharacterSpacingProperty());

    return true;
  }

  return false;
}

template <class T>
bool TryUpdateOrientation(const T& element, const std::string& propertyName, const folly::dynamic& propertyValue)
{
  if (propertyName == "orientation")
  {
    if (propertyValue.isNull())
    {
      element.ClearValue(T::OrientationProperty());
    }
    else if (propertyValue.isString())
    {
      const std::string& valueString = propertyValue.getString();
      if (valueString == "horizontal")
        element.Orientation(Orientation::Horizontal);
      else if (valueString == "vertical")
        element.Orientation(Orientation::Vertical);
    }

    return true;
  }

  return false;
}

inline bool TryUpdateMouseEvents(ShadowNodeBase* node, const std::string& propertyName, const folly::dynamic& propertyValue)
{
  if (propertyName == "onMouseEnter")
    node->m_onMouseEnter = !propertyValue.isNull() && propertyValue.asBool();
  else if (propertyName == "onMouseLeave")
    node->m_onMouseLeave = !propertyValue.isNull() && propertyValue.asBool();
  else if (propertyName == "onMouseMove")
    node->m_onMouseMove = !propertyValue.isNull() && propertyValue.asBool();
  else
    return false;

  return true;
}

} }<|MERGE_RESOLUTION|>--- conflicted
+++ resolved
@@ -317,11 +317,7 @@
   if (propertyName == "fontSize")
   {
     if (propertyValue.isNumber())
-<<<<<<< HEAD
       element.FontSize(propertyValue.asDouble());
-=======
-      element.FontSize(static_cast<double>(propertyValue.asInt()));
->>>>>>> 7b2f0ece
     else if (propertyValue.isNull())
       element.ClearValue(T::FontSizeProperty());
   }
