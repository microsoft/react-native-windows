// Copyright (c) Microsoft Corporation. All rights reserved.
// Licensed under the MIT License.

#pragma once

#include <Utils/ValueUtils.h>

#include <folly/dynamic.h>
#include <stdint.h>
#include <winrt/Windows.Foundation.Metadata.h>
#include <winrt/Windows.Foundation.h>
#include <winrt/Windows.UI.Text.h>
#include <winrt/Windows.UI.Xaml.Controls.h>
#include <winrt/Windows.UI.Xaml.Media.h>
#include <winrt/Windows.UI.Xaml.h>

#include <Views/ShadowNodeBase.h>

#include <Views/ViewPanel.h>

namespace winrt {
using namespace Windows::UI::Xaml;
}

namespace react {
namespace uwp {

struct ShadowNodeBase;

static double DefaultOrOverride(double defaultValue, double x) {
  return x != c_UndefinedEdge ? x : defaultValue;
};

inline winrt::Windows::UI::Xaml::Thickness GetThickness(
    double thicknesses[ShadowEdges::CountEdges],
    bool isRTL) {
  const double defaultWidth =
      std::max<double>(0, thicknesses[ShadowEdges::AllEdges]);
  double startWidth = DefaultOrOverride(
      thicknesses[ShadowEdges::Left], thicknesses[ShadowEdges::Start]);
  double endWidth = DefaultOrOverride(
      thicknesses[ShadowEdges::Right], thicknesses[ShadowEdges::End]);
  if (isRTL)
    std::swap(startWidth, endWidth);

  // Compute each edge.  Most specific setting wins, so fill from broad to
  // narrow: all, horiz/vert, start/end, left/right
  winrt::Windows::UI::Xaml::Thickness thickness = {
      defaultWidth, defaultWidth, defaultWidth, defaultWidth};

  if (thicknesses[ShadowEdges::Horizontal] != c_UndefinedEdge)
    thickness.Left = thickness.Right = thicknesses[ShadowEdges::Horizontal];
  if (thicknesses[ShadowEdges::Vertical] != c_UndefinedEdge)
    thickness.Top = thickness.Bottom = thicknesses[ShadowEdges::Vertical];

  if (startWidth != c_UndefinedEdge)
    thickness.Left = startWidth;
  if (endWidth != c_UndefinedEdge)
    thickness.Right = endWidth;
  if (thicknesses[ShadowEdges::Top] != c_UndefinedEdge)
    thickness.Top = thicknesses[ShadowEdges::Top];
  if (thicknesses[ShadowEdges::Bottom] != c_UndefinedEdge)
    thickness.Bottom = thicknesses[ShadowEdges::Bottom];

  return thickness;
}

inline winrt::Windows::UI::Xaml::CornerRadius GetCornerRadius(
    double cornerRadii[ShadowCorners::CountCorners],
    bool isRTL) {
  winrt::Windows::UI::Xaml::CornerRadius cornerRadius;
  const double defaultRadius =
      std::max<double>(0, cornerRadii[ShadowCorners::AllCorners]);
  double topStartRadius = DefaultOrOverride(
      cornerRadii[ShadowCorners::TopLeft],
      cornerRadii[ShadowCorners::TopStart]);
  double topEndRadius = DefaultOrOverride(
      cornerRadii[ShadowCorners::TopRight], cornerRadii[ShadowCorners::TopEnd]);
  double bottomStartRadius = DefaultOrOverride(
      cornerRadii[ShadowCorners::BottomLeft],
      cornerRadii[ShadowCorners::BottomStart]);
  double bottomEndRadius = DefaultOrOverride(
      cornerRadii[ShadowCorners::BottomRight],
      cornerRadii[ShadowCorners::BottomEnd]);
  if (isRTL) {
    std::swap(topStartRadius, topEndRadius);
    std::swap(bottomStartRadius, bottomEndRadius);
  }

  cornerRadius.TopLeft = DefaultOrOverride(defaultRadius, topStartRadius);
  cornerRadius.TopRight = DefaultOrOverride(defaultRadius, topEndRadius);
  cornerRadius.BottomLeft = DefaultOrOverride(defaultRadius, bottomStartRadius);
  cornerRadius.BottomRight = DefaultOrOverride(defaultRadius, bottomEndRadius);

  return cornerRadius;
}

template <class T>
void UpdatePadding(
    ShadowNodeBase *node,
    const T &element,
    ShadowEdges edge,
    double margin) {
  node->m_padding[edge] = margin;
  winrt::Thickness thickness = GetThickness(
      node->m_padding,
      element.FlowDirection() == winrt::FlowDirection::RightToLeft);
  element.Padding(thickness);
}

template <class T>
void SetBorderThickness(
    ShadowNodeBase *node,
    const T &element,
    ShadowEdges edge,
    double margin) {
  node->m_border[edge] = margin;
  winrt::Thickness thickness = GetThickness(
      node->m_border,
      element.FlowDirection() == winrt::FlowDirection::RightToLeft);
  element.BorderThickness(thickness);
}

template <class T>
void SetBorderBrush(
    const T &element,
    const winrt::Windows::UI::Xaml::Media::Brush &brush) {
  element.BorderBrush(brush);
}

template <class T>
bool TryUpdateBackgroundBrush(
    const T &element,
    const std::string &propertyName,
    const folly::dynamic &propertyValue) {
  if (propertyName == "backgroundColor") {
    if (IsValidColorValue(propertyValue))
      element.Background(BrushFrom(propertyValue));
    else if (propertyValue.isNull())
      element.ClearValue(T::BackgroundProperty());

    return true;
  }

  return false;
}

inline void SetCornerRadiusValueOnNode(
    ShadowNodeBase *node,
    ShadowCorners corner,
    double newValue) {
  node->m_cornerRadius[corner] = newValue;
}

inline void ClearCornerRadiusValueOnNode(
    ShadowNodeBase *node,
    ShadowCorners corner) {
  node->m_cornerRadius[corner] = c_UndefinedEdge;
}

template <class T>
void UpdateCornerRadiusOnElement(ShadowNodeBase *node, const T &element) {
  winrt::CornerRadius cornerRadius = GetCornerRadius(
      node->m_cornerRadius,
      element.FlowDirection() == winrt::FlowDirection::RightToLeft);
  element.CornerRadius(cornerRadius);
}

template <class T>
bool TryUpdateForeground(
    const T &element,
    const std::string &propertyName,
    const folly::dynamic &propertyValue) {
  if (propertyName == "color") {
    if (IsValidColorValue(propertyValue))
      element.Foreground(BrushFrom(propertyValue));
    else if (propertyValue.isNull())
      element.ClearValue(T::ForegroundProperty());

    return true;
  }

  return false;
}

template <class T>
bool TryUpdateBorderProperties(
    ShadowNodeBase *node,
    const T &element,
    const std::string &propertyName,
    const folly::dynamic &propertyValue) {
  bool isBorderProperty = true;

  if (propertyName == "borderColor") {
    if (IsValidColorValue(propertyValue))
      element.BorderBrush(BrushFrom(propertyValue));
    else if (propertyValue.isNull())
      element.ClearValue(T::BorderBrushProperty());
  } else if (propertyName == "borderLeftWidth") {
    if (propertyValue.isNumber())
      SetBorderThickness(
          node, element, ShadowEdges::Left, propertyValue.asDouble());
  } else if (propertyName == "borderTopWidth") {
    if (propertyValue.isNumber())
      SetBorderThickness(
          node, element, ShadowEdges::Top, propertyValue.asDouble());
  } else if (propertyName == "borderRightWidth") {
    if (propertyValue.isNumber())
      SetBorderThickness(
          node, element, ShadowEdges::Right, propertyValue.asDouble());
  } else if (propertyName == "borderBottomWidth") {
    if (propertyValue.isNumber())
      SetBorderThickness(
          node, element, ShadowEdges::Bottom, propertyValue.asDouble());
  } else if (propertyName == "borderStartWidth") {
    if (propertyValue.isNumber())
      SetBorderThickness(
          node, element, ShadowEdges::Start, propertyValue.asDouble());
  } else if (propertyName == "borderEndWidth") {
    if (propertyValue.isNumber())
      SetBorderThickness(
          node, element, ShadowEdges::End, propertyValue.asDouble());
  } else if (propertyName == "borderWidth") {
    if (propertyValue.isNumber())
      SetBorderThickness(
          node, element, ShadowEdges::AllEdges, propertyValue.asDouble());
  } else {
    isBorderProperty = false;
  }

  return isBorderProperty;
}

template <class T>
bool TryUpdatePadding(
    ShadowNodeBase *node,
    const T &element,
    const std::string &propertyName,
    const folly::dynamic &propertyValue) {
  bool isPaddingProperty = true;

  if (propertyName == "paddingLeft") {
    if (propertyValue.isNumber())
      UpdatePadding(node, element, ShadowEdges::Left, propertyValue.asDouble());
  } else if (propertyName == "paddingTop") {
    if (propertyValue.isNumber())
      UpdatePadding(node, element, ShadowEdges::Top, propertyValue.asDouble());
  } else if (propertyName == "paddingRight") {
    if (propertyValue.isNumber())
      UpdatePadding(
          node, element, ShadowEdges::Right, propertyValue.asDouble());
  } else if (propertyName == "paddingBottom") {
    if (propertyValue.isNumber())
      UpdatePadding(
          node, element, ShadowEdges::Bottom, propertyValue.asDouble());
  } else if (propertyName == "paddingStart") {
    if (propertyValue.isNumber())
      UpdatePadding(
          node, element, ShadowEdges::Start, propertyValue.asDouble());
  } else if (propertyName == "paddingEnd") {
    if (propertyValue.isNumber())
      UpdatePadding(node, element, ShadowEdges::End, propertyValue.asDouble());
  } else if (propertyName == "paddingHorizontal") {
    if (propertyValue.isNumber())
      UpdatePadding(
          node, element, ShadowEdges::Horizontal, propertyValue.asDouble());
  } else if (propertyName == "paddingVertical") {
    if (propertyValue.isNumber())
      UpdatePadding(
          node, element, ShadowEdges::Vertical, propertyValue.asDouble());
  } else if (propertyName == "padding") {
    if (propertyValue.isNumber())
      UpdatePadding(
          node, element, ShadowEdges::AllEdges, propertyValue.asDouble());
  } else {
    isPaddingProperty = false;
  }

  return isPaddingProperty;
}

template <class T>
bool TryUpdateCornerRadiusOnNode(
    ShadowNodeBase *node,
    const T &element,
    const std::string &propertyName,
    const folly::dynamic &propertyValue) {
  if (propertyName == "borderTopLeftRadius") {
    if (propertyValue.isNumber())
      SetCornerRadiusValueOnNode(
          node, ShadowCorners::TopLeft, propertyValue.asDouble());
    else
      ClearCornerRadiusValueOnNode(node, ShadowCorners::TopLeft);
  } else if (propertyName == "borderTopRightRadius") {
    if (propertyValue.isNumber())
      SetCornerRadiusValueOnNode(
          node, ShadowCorners::TopRight, propertyValue.asDouble());
    else
      ClearCornerRadiusValueOnNode(node, ShadowCorners::TopRight);
  }
  if (propertyName == "borderTopStartRadius") {
    if (propertyValue.isNumber())
      SetCornerRadiusValueOnNode(
          node, ShadowCorners::TopStart, propertyValue.asDouble());
    else
      ClearCornerRadiusValueOnNode(node, ShadowCorners::TopStart);
  } else if (propertyName == "borderTopEndRadius") {
    if (propertyValue.isNumber())
      SetCornerRadiusValueOnNode(
          node, ShadowCorners::TopEnd, propertyValue.asDouble());
    else
      ClearCornerRadiusValueOnNode(node, ShadowCorners::TopEnd);
  } else if (propertyName == "borderBottomRightRadius") {
    if (propertyValue.isNumber())
      SetCornerRadiusValueOnNode(
          node, ShadowCorners::BottomRight, propertyValue.asDouble());
    else
      ClearCornerRadiusValueOnNode(node, ShadowCorners::BottomRight);
  } else if (propertyName == "borderBottomLeftRadius") {
    if (propertyValue.isNumber())
      SetCornerRadiusValueOnNode(
          node, ShadowCorners::BottomLeft, propertyValue.asDouble());
    else
      ClearCornerRadiusValueOnNode(node, ShadowCorners::BottomLeft);
  } else if (propertyName == "borderBottomStartRadius") {
    if (propertyValue.isNumber())
      SetCornerRadiusValueOnNode(
          node, ShadowCorners::BottomStart, propertyValue.asDouble());
    else
      ClearCornerRadiusValueOnNode(node, ShadowCorners::BottomStart);
  } else if (propertyName == "borderBottomEndRadius") {
    if (propertyValue.isNumber())
      SetCornerRadiusValueOnNode(
          node, ShadowCorners::BottomEnd, propertyValue.asDouble());
    else
      ClearCornerRadiusValueOnNode(node, ShadowCorners::BottomEnd);
  } else if (propertyName == "borderRadius") {
    if (propertyValue.isNumber())
<<<<<<< HEAD
      UpdateCornerRadius(
          node, element, ShadowCorners::AllCorners, propertyValue.asDouble());
=======
      SetCornerRadiusValueOnNode(
          node, ShadowCorners::AllCorners, propertyValue.asDouble());
    else
      ClearCornerRadiusValueOnNode(node, ShadowCorners::AllCorners);
>>>>>>> 79285030
  } else {
    return false;
  }

  return true;
}

template <class T>
bool TryUpdateFontProperties(
    const T &element,
    const std::string &propertyName,
    const folly::dynamic &propertyValue) {
  bool isFontProperty = true;

  if (propertyName == "fontSize") {
    if (propertyValue.isNumber())
      element.FontSize(propertyValue.asDouble());
    else if (propertyValue.isNull())
      element.ClearValue(T::FontSizeProperty());
  } else if (propertyName == "fontFamily") {
    if (propertyValue.isString())
      element.FontFamily(
          winrt::Windows::UI::Xaml::Media::FontFamily(asWStr(propertyValue)));
    else if (propertyValue.isNull())
      element.ClearValue(T::FontFamilyProperty());
  } else if (propertyName == "fontWeight") {
    if (propertyValue.isString()) {
      const std::string &value = propertyValue.getString();
      winrt::Windows::UI::Text::FontWeight fontWeight;
      if (value == "normal")
        fontWeight = winrt::Windows::UI::Text::FontWeights::Normal();
      else if (value == "bold")
        fontWeight = winrt::Windows::UI::Text::FontWeights::Bold();
      else if (value == "100")
        fontWeight.Weight = 100;
      else if (value == "200")
        fontWeight.Weight = 200;
      else if (value == "300")
        fontWeight.Weight = 300;
      else if (value == "400")
        fontWeight.Weight = 400;
      else if (value == "500")
        fontWeight.Weight = 500;
      else if (value == "600")
        fontWeight.Weight = 600;
      else if (value == "700")
        fontWeight.Weight = 700;
      else if (value == "800")
        fontWeight.Weight = 800;
      else if (value == "900")
        fontWeight.Weight = 900;
      else
        fontWeight = winrt::Windows::UI::Text::FontWeights::Normal();

      element.FontWeight(fontWeight);
    } else if (propertyValue.isNull()) {
      element.ClearValue(T::FontWeightProperty());
    }

  } else if (propertyName == "fontStyle") {
    if (propertyValue.isString()) {
      element.FontStyle(
          (propertyValue.getString() == "italic")
              ? winrt::Windows::UI::Text::FontStyle::Italic
              : winrt::Windows::UI::Text::FontStyle::Normal);
    } else if (propertyValue.isNull()) {
      element.ClearValue(T::FontStyleProperty());
    }

  } else {
    isFontProperty = false;
  }

  return isFontProperty;
}

template <class T>
void SetTextAlignment(const T &element, const std::string &value) {
  if (value == "left")
    element.TextAlignment(winrt::TextAlignment::Left);
  else if (value == "right")
    element.TextAlignment(winrt::TextAlignment::Right);
  else if (value == "center")
    element.TextAlignment(winrt::TextAlignment::Center);
  else if (value == "justify")
    element.TextAlignment(winrt::TextAlignment::Justify);
  else
    element.TextAlignment(winrt::TextAlignment::DetectFromContent);
}

template <class T>
bool TryUpdateTextAlignment(
    const T &element,
    const std::string &propertyName,
    const folly::dynamic &propertyValue) {
  if (propertyName == "textAlign") {
    if (propertyValue.isString()) {
      const std::string &value = propertyValue.getString();
      SetTextAlignment(element, value);
    } else if (propertyValue.isNull()) {
      element.ClearValue(T::TextAlignmentProperty());
    }

    return true;
  }

  return false;
}

template <class T>
void SetTextTrimming(const T &element, const std::string &value) {
  if (value == "clip")
    element.TextTrimming(winrt::TextTrimming::Clip);
  else if (value == "head" || value == "middle" || value == "tail") {
    // "head" and "middle" not supported by UWP, but "tail"
    // behavior is the most similar
    element.TextTrimming(winrt::TextTrimming::CharacterEllipsis);
  } else
    element.TextTrimming(winrt::TextTrimming::None);
}

template <class T>
bool TryUpdateTextTrimming(
    const T &element,
    const std::string &propertyName,
    const folly::dynamic &propertyValue) {
  if (propertyName == "ellipsizeMode") {
    if (propertyValue.isString()) {
      const std::string &value = propertyValue.getString();
      SetTextTrimming(element, value);
    } else if (propertyValue.isNull()) {
      element.ClearValue(T::TextTrimmingProperty());
    }

    return true;
  }

  return false;
}

template <class T>
bool TryUpdateTextDecorationLine(
    const T &element,
    const std::string &propertyName,
    const folly::dynamic &propertyValue) {
  if (propertyName == "textDecorationLine") {
    // FUTURE: remove when SDK target minVer >= 10.0.15063.0
    static bool isTextDecorationsSupported =
        winrt::Windows::Foundation::Metadata::ApiInformation::IsPropertyPresent(
            L"Windows.UI.Xaml.Controls.TextBlock", L"TextDecorations");
    if (!isTextDecorationsSupported)
      return true;

    if (propertyValue.isString()) {
      using winrt::Windows::UI::Text::TextDecorations;

      const std::string &value = propertyValue.getString();
      TextDecorations decorations = TextDecorations::None;
      if (value == "none")
        decorations = TextDecorations::None;
      else if (value == "underline")
        decorations = TextDecorations::Underline;
      else if (value == "line-through")
        decorations = TextDecorations::Strikethrough;
      else if (value == "underline line-through")
        decorations =
            TextDecorations::Underline | TextDecorations::Strikethrough;

      element.TextDecorations(decorations);
    } else if (propertyValue.isNull()) {
      element.ClearValue(T::TextDecorationsProperty());
    }

    return true;
  }

  return false;
}

template <class T>
void SetFlowDirection(const T &element, const std::string &value) {
  if (value == "rtl")
    element.FlowDirection(winrt::FlowDirection::RightToLeft);
  else if (value == "ltr")
    element.FlowDirection(winrt::FlowDirection::LeftToRight);
  else // 'auto', 'inherit'
    element.ClearValue(winrt::FrameworkElement::FlowDirectionProperty());
}

template <class T>
bool TryUpdateFlowDirection(
    const T &element,
    const std::string &propertyName,
    const folly::dynamic &propertyValue) {
  if ((propertyName == "writingDirection") || (propertyName == "direction")) {
    if (propertyValue.isString()) {
      const std::string &value = propertyValue.getString();
      SetFlowDirection(element, value);
    } else if (propertyValue.isNull()) {
      element.ClearValue(T::FlowDirectionProperty());
    }

    return true;
  }

  return false;
}

template <class T>
bool TryUpdateCharacterSpacing(
    const T &element,
    const std::string &propertyName,
    const folly::dynamic &propertyValue) {
  if (propertyName == "letterSpacing" || propertyName == "characterSpacing") {
    if (propertyValue.isNumber())
      element.CharacterSpacing(static_cast<int32_t>(propertyValue.asDouble()));
    else if (propertyValue.isNull())
      element.ClearValue(T::CharacterSpacingProperty());

    return true;
  }

  return false;
}

template <class T>
bool TryUpdateOrientation(
    const T &element,
    const std::string &propertyName,
    const folly::dynamic &propertyValue) {
  if (propertyName == "orientation") {
    if (propertyValue.isNull()) {
      element.ClearValue(T::OrientationProperty());
    } else if (propertyValue.isString()) {
      const std::string &valueString = propertyValue.getString();
      if (valueString == "horizontal")
        element.Orientation(Orientation::Horizontal);
      else if (valueString == "vertical")
        element.Orientation(Orientation::Vertical);
    }

    return true;
  }

  return false;
}

inline bool TryUpdateMouseEvents(
    ShadowNodeBase *node,
    const std::string &propertyName,
    const folly::dynamic &propertyValue) {
  if (propertyName == "onMouseEnter")
    node->m_onMouseEnter = !propertyValue.isNull() && propertyValue.asBool();
  else if (propertyName == "onMouseLeave")
    node->m_onMouseLeave = !propertyValue.isNull() && propertyValue.asBool();
  else if (propertyName == "onMouseMove")
    node->m_onMouseMove = !propertyValue.isNull() && propertyValue.asBool();
  else
    return false;

  return true;
}

} // namespace uwp
} // namespace react<|MERGE_RESOLUTION|>--- conflicted
+++ resolved
@@ -336,15 +336,10 @@
       ClearCornerRadiusValueOnNode(node, ShadowCorners::BottomEnd);
   } else if (propertyName == "borderRadius") {
     if (propertyValue.isNumber())
-<<<<<<< HEAD
-      UpdateCornerRadius(
-          node, element, ShadowCorners::AllCorners, propertyValue.asDouble());
-=======
       SetCornerRadiusValueOnNode(
           node, ShadowCorners::AllCorners, propertyValue.asDouble());
     else
       ClearCornerRadiusValueOnNode(node, ShadowCorners::AllCorners);
->>>>>>> 79285030
   } else {
     return false;
   }
