--- conflicted
+++ resolved
@@ -143,11 +143,7 @@
     UpdateCornerRadiusOnElement(nodeToUpdate, grid);
 }
 
-<<<<<<< HEAD
-void ImageViewManager::EmitImageEvent(winrt::Canvas canvas, const char *eventName, ReactImageSource &source) {
-=======
 void ImageViewManager::EmitImageEvent(winrt::Grid grid, const char *eventName, ImageSource &source) {
->>>>>>> 4b79a5f4
   auto reactInstance{m_wkReactInstance.lock()};
   if (reactInstance == nullptr)
     return;
@@ -168,15 +164,11 @@
   auto sources{json_type_traits<std::vector<ReactImageSource>>::parseJson(data)};
   sources[0].bundleRootPath = instance->GetBundleRootPath();
 
-<<<<<<< HEAD
   if (sources[0].packagerAsset && sources[0].uri.find("file://") == 0) {
     sources[0].uri.replace(0, 7, sources[0].bundleRootPath);
   }
 
-  auto reactImage{canvas.as<ReactImage>()};
-=======
   auto reactImage{grid.as<ReactImage>()};
->>>>>>> 4b79a5f4
 
   EmitImageEvent(grid, "topLoadStart", sources[0]);
   reactImage->Source(sources[0]);
