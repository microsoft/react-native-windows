// Copyright (c) Microsoft Corporation. All rights reserved.
// Licensed under the MIT License.

#include "pch.h"

#include "TextInputViewManager.h"

#include "unicode.h"

#include <Utils/PropertyHandlerUtils.h>
#include <Utils/PropertyUtils.h>
#include <Utils/ValueUtils.h>

#include <IReactInstance.h>

#include <winrt/Windows.Foundation.h>
#include <winrt/Windows.UI.Text.h>
#include <winrt/Windows.UI.Xaml.Controls.h>
#include <winrt/Windows.UI.Xaml.Input.h>

namespace winrt {
using namespace Windows::Foundation;
using namespace Windows::UI::Xaml;
using namespace Windows::UI::Xaml::Controls;
using namespace Windows::UI::Xaml::Input;
} // namespace winrt

namespace react {
namespace uwp {
struct Selection {
  int start = -1;
  int end = -1;
  bool isValid();
};

bool Selection::isValid() {
  if (start < 0)
    return false;
  if (end < 0)
    return false;
  if (start > end)
    return false;
  return true;
}
} // namespace uwp
} // namespace react

// Such code is better to move to a seperate parser layer
template <>
struct json_type_traits<react::uwp::Selection> {
  static react::uwp::Selection parseJson(const folly::dynamic &json) {
    react::uwp::Selection selection;
    for (auto &item : json.items()) {
      if (item.first == "start") {
        auto start = item.second.asDouble();
        if (start == static_cast<int>(start))
          selection.start = static_cast<int>(start);
      } else if (item.first == "end") {
        auto end = item.second.asDouble();
        if (end == static_cast<int>(end))
          selection.end = static_cast<int>(end);
      }
    }
    return selection;
  }
};

namespace react {
namespace uwp {

class TextInputShadowNode : public ShadowNodeBase {
  using Super = ShadowNodeBase;

 public:
  TextInputShadowNode() = default;
  void createView() override;
  void updateProperties(const folly::dynamic &&props) override;

  bool ImplementsPadding() override {
    return true;
  }

 private:
  bool m_shouldClearTextOnFocus = false;
  bool m_shouldSelectTextOnFocus = false;

  // Javascripts is running in a different thread. If the typing is very fast,
  // It's possible that two TextChanged are raised but TextInput just got the
  // first response from Javascript. So the first response should be dropped.
  // EventCount is introduced to resolve this problem
  uint32_t m_nativeEventCount{0}; // EventCount to javascript
  uint32_t m_mostRecentEventCount{0}; // EventCount from javascript
};

void TextInputShadowNode::createView() {
  Super::createView();

  auto textBox = GetView().as<winrt::TextBox>();
  auto wkinstance = GetViewManager()->GetReactInstance();
  auto tag = m_tag;

  // TextChanged is implemented as async event in Xaml. If Javascript is like
  // this:
  //    onChangeText={text => this.setState({text})}
  // And user type 'AB' very fast, then 'B' is possible to be lost in below
  // situation.
  //    Input 'A' -> TextChanged for 'A' -> Javascript processing 'A' -> Input
  //    becomes 'AB' -> Processing javascript response and set text to 'A'
  //    TextChanged for 'AB' but textbox.Text is 'A' -> Javascript processing
  //    'A'
  //
  // TextChanging is used to drop the Javascript response of 'A' and expect
  // another TextChanged event with correct event count.
  textBox.TextChanging([=](auto &&, auto &&) { m_nativeEventCount++; });

  textBox.TextChanged([=](auto &&, auto &&) {
    if (auto instance = wkinstance.lock()) {
      m_nativeEventCount++;
      folly::dynamic eventData = folly::dynamic::object("target", tag)(
          "text", HstringToDynamic(textBox.Text()))(
          "eventCount", m_nativeEventCount);
      instance->DispatchEvent(tag, "topTextInputChange", std::move(eventData));
    }
  });

  textBox.GotFocus([=](auto &&, auto &&) {
    if (m_shouldClearTextOnFocus)
      textBox.ClearValue(winrt::TextBox::TextProperty());

    if (m_shouldSelectTextOnFocus)
      textBox.SelectAll();

    auto instance = wkinstance.lock();
    folly::dynamic eventData = folly::dynamic::object("target", tag);
    if (!m_updating && instance != nullptr)
      instance->DispatchEvent(tag, "topTextInputFocus", std::move(eventData));
  });

  textBox.LostFocus([=](auto &&, auto &&) {
    auto instance = wkinstance.lock();
    folly::dynamic eventDataBlur = folly::dynamic::object("target", tag);
    folly::dynamic eventDataEndEditing = folly::dynamic::object("target", tag)(
        "text", HstringToDynamic(textBox.Text()));
    if (!m_updating && instance != nullptr) {
      instance->DispatchEvent(
          tag, "topTextInputBlur", std::move(eventDataBlur));
      instance->DispatchEvent(
          tag, "topTextInputEndEditing", std::move(eventDataEndEditing));
    }
  });

  textBox.SelectionChanged([=](auto &&, auto &&) {
    auto instance = wkinstance.lock();
    folly::dynamic selectionData =
        folly::dynamic::object("start", textBox.SelectionStart())(
            "end", textBox.SelectionStart() + textBox.SelectionLength());
    folly::dynamic eventData = folly::dynamic::object("target", tag)(
        "selection", std::move(selectionData));
    if (!m_updating && instance != nullptr)
      instance->DispatchEvent(
          tag, "topTextInputSelectionChange", std::move(eventData));
  });

  textBox.SizeChanged([=](auto &&, winrt::SizeChangedEventArgs const &args) {
    if (textBox.TextWrapping() == winrt::TextWrapping::Wrap) {
      auto instance = wkinstance.lock();
      folly::dynamic contentSizeData = folly::dynamic::object(
          "width", args.NewSize().Width)("height", args.NewSize().Height);
      folly::dynamic eventData = folly::dynamic::object("target", tag)(
          "contentSize", std::move(contentSizeData));
      if (!m_updating && instance != nullptr)
        instance->DispatchEvent(
            tag, "topTextInputContentSizeChange", std::move(eventData));
    }
  });

  if (textBox.ApplyTemplate()) {
    textBox.GetTemplateChild(asHstring("ContentElement"))
        .as<winrt::ScrollViewer>()
        .ViewChanging(
            [=](auto &&, winrt::ScrollViewerViewChangingEventArgs const &args) {
              auto instance = wkinstance.lock();
              if (!m_updating && instance != nullptr) {
                folly::dynamic offsetData = folly::dynamic::object(
                    "x", args.FinalView().HorizontalOffset())(
                    "y", args.FinalView().VerticalOffset());
                folly::dynamic eventData = folly::dynamic::object(
                    "target", tag)("contentOffset", std::move(offsetData));
                instance->DispatchEvent(
                    tag, "topTextInputOnScroll", std::move(eventData));
              }
            });
  }

  if (textBox.try_as<winrt::IUIElement7>()) {
    textBox.CharacterReceived(
        [=](auto &&, winrt::CharacterReceivedRoutedEventArgs const &args) {
          auto instance = wkinstance.lock();
          std::string key;
          wchar_t s[2] = L" ";
          s[0] = args.Character();
          key = facebook::react::unicode::utf16ToUtf8(s, 1);

          if (key.compare("\r") == 0) {
            key = "Enter";
          } else if (key.compare("\b") == 0) {
            key = "Backspace";
          }

          if (!m_updating && instance != nullptr) {
            folly::dynamic eventData = folly::dynamic::object("target", tag)(
                "key", folly::dynamic(key));
            instance->DispatchEvent(
                tag, "topTextInputKeyPress", std::move(eventData));
          }
        });
  }
}
void TextInputShadowNode::updateProperties(const folly::dynamic &&props) {
  m_updating = true;
  auto textBox = GetView().as<winrt::TextBox>();
  if (textBox == nullptr)
    return;

  auto control = textBox.as<winrt::Control>();
  for (auto &pair : props.items()) {
    const std::string &propertyName = pair.first.getString();
    const folly::dynamic &propertyValue = pair.second;

    if (TryUpdateFontProperties(control, propertyName, propertyValue)) {
      continue;
    } else if (TryUpdateTextAlignment(textBox, propertyName, propertyValue)) {
      continue;
    } else if (TryUpdateCharacterSpacing(
                   control, propertyName, propertyValue)) {
      continue;
    } else if (propertyName == "multiline") {
      if (propertyValue.isBool())
        textBox.TextWrapping(
            propertyValue.asBool() ? winrt::TextWrapping::Wrap
                                   : winrt::TextWrapping::NoWrap);
      else if (propertyValue.isNull())
        textBox.ClearValue(winrt::TextBox::TextWrappingProperty());
    } else if (propertyName == "allowFontScaling") {
      if (propertyValue.isBool())
        textBox.IsTextScaleFactorEnabled(propertyValue.asBool());
      else if (propertyValue.isNull())
        textBox.ClearValue(winrt::Control::IsTextScaleFactorEnabledProperty());
    } else if (propertyName == "clearTextOnFocus") {
      if (propertyValue.isBool())
        m_shouldClearTextOnFocus = propertyValue.asBool();
    } else if (propertyName == "editable") {
      if (propertyValue.isBool())
        textBox.IsReadOnly(!propertyValue.asBool());
      else if (propertyValue.isNull())
        textBox.ClearValue(winrt::TextBox::IsReadOnlyProperty());
    } else if (propertyName == "maxLength") {
      if (propertyValue.isNumber())
        textBox.MaxLength(static_cast<int32_t>(propertyValue.asDouble()));
      else if (propertyValue.isNull())
        textBox.ClearValue(winrt::TextBox::MaxLengthProperty());
    } else if (propertyName == "placeholder") {
      if (propertyValue.isString())
        textBox.PlaceholderText(asHstring(propertyValue));
      else if (propertyValue.isNull())
        textBox.ClearValue(winrt::TextBox::PlaceholderTextProperty());
    } else if (propertyName == "placeholderTextColor") {
      if (textBox.try_as<winrt::ITextBlock6>()) {
        if (propertyValue.isNumber())
          textBox.PlaceholderForeground(SolidColorBrushFrom(propertyValue));
        else if (propertyValue.isNull())
          textBox.ClearValue(winrt::TextBox::PlaceholderForegroundProperty());
      }
    } else if (propertyName == "scrollEnabled") {
      if (propertyValue.isBool() &&
          textBox.TextWrapping() == winrt::TextWrapping::Wrap) {
        auto scrollMode = propertyValue.asBool() ? winrt::ScrollMode::Auto
                                                 : winrt::ScrollMode::Disabled;
        winrt::ScrollViewer::SetVerticalScrollMode(textBox, scrollMode);
        winrt::ScrollViewer::SetHorizontalScrollMode(textBox, scrollMode);
      }
    } else if (propertyName == "selection") {
      if (propertyValue.isObject()) {
        auto selection = json_type_traits<Selection>::parseJson(propertyValue);

        if (selection.isValid())
          textBox.Select(selection.start, selection.end - selection.start);
      }
    } else if (propertyName == "selectionColor") {
      if (propertyValue.isNumber())
        textBox.SelectionHighlightColor(SolidColorBrushFrom(propertyValue));
      else if (propertyValue.isNull())
        textBox.ClearValue(winrt::TextBox::SelectionHighlightColorProperty());
    } else if (propertyName == "selectTextOnFocus") {
      if (propertyValue.isBool())
        m_shouldSelectTextOnFocus = propertyValue.asBool();
    } else if (propertyName == "spellCheck") {
      if (propertyValue.isBool())
        textBox.IsSpellCheckEnabled(propertyValue.asBool());
      else if (propertyValue.isNull())
        textBox.ClearValue(winrt::TextBox::IsSpellCheckEnabledProperty());
    } else if (propertyName == "text") {
      if (m_mostRecentEventCount == m_nativeEventCount) {
        if (propertyValue.isString()) {
          auto oldValue = textBox.Text();
          auto newValue = asHstring(propertyValue);
          if (oldValue != newValue) {
            textBox.Text(newValue);
          }
        } else if (propertyValue.isNull())
          textBox.ClearValue(winrt::TextBox::TextProperty());
      }
    } else if (propertyName == "mostRecentEventCount") {
      if (propertyValue.isNumber()) {
        m_mostRecentEventCount = static_cast<uint32_t>(propertyValue.asInt());
      }
    }
  }

  Super::updateProperties(std::move(props));
  m_updating = false;
}

TextInputViewManager::TextInputViewManager(
    const std::shared_ptr<IReactInstance> &reactInstance)
    : Super(reactInstance) {}

const char *TextInputViewManager::GetName() const {
  return "RCTTextInput";
}

folly::dynamic TextInputViewManager::GetNativeProps() const {
  auto props = Super::GetNativeProps();

  props.update(folly::dynamic::object("allowFontScaling", "boolean")(
      "clearTextOnFocus", "boolean")("editable", "boolean")("maxLength", "int")(
      "multiline", "boolean")("placeholder", "string")(
      "placeholderTextColor", "Color")("scrollEnabled", "boolean")(
      "selection", "Map")("selectionColor", "Color")(
      "selectTextOnFocus", "boolean")("spellCheck", "boolean")(
      "text", "string")("mostRecentEventCount", "int"));

  return props;
}

folly::dynamic TextInputViewManager::GetExportedCustomDirectEventTypeConstants()
    const {
  auto directEvents = Super::GetExportedCustomDirectEventTypeConstants();
  directEvents["topTextInputChange"] =
      folly::dynamic::object("registrationName", "onChange");
  directEvents["topTextInputFocus"] =
      folly::dynamic::object("registrationName", "onFocus");
  directEvents["topTextInputBlur"] =
      folly::dynamic::object("registrationName", "onBlur");
  directEvents["topTextInputEndEditing"] =
      folly::dynamic::object("registrationName", "onEndEditing");
  directEvents["topTextInputSelectionChange"] =
      folly::dynamic::object("registrationName", "onSelectionChange");
  directEvents["topTextInputContentSizeChange"] =
      folly::dynamic::object("registrationName", "onContentSizeChange");
  directEvents["topTextInputKeyPress"] =
      folly::dynamic::object("registrationName", "onKeyPress");
  directEvents["topTextInputOnScroll"] =
      folly::dynamic::object("registrationName", "onScroll");

  return directEvents;
}

facebook::react::ShadowNode *TextInputViewManager::createShadow() const {
  return new TextInputShadowNode();
}

XamlView TextInputViewManager::CreateViewCore(int64_t tag) {
  winrt::TextBox textBox;
  return textBox;
}

<<<<<<< HEAD
YGMeasureFunc TextInputViewManager::GetYogaCustomMeasureFunc() const
{
=======
void TextInputViewManager::DispatchCommand(
    XamlView viewToUpdate,
    int64_t commandId,
    const folly::dynamic &commandArgs) {
  auto textBox = viewToUpdate.as<winrt::TextBox>();
  if (textBox == nullptr)
    return;

  switch (static_cast<FocusCommand>(commandId)) {
    case FocusCommand::SetFocus: {
      textBox.Focus(winrt::FocusState::Programmatic);
      break;
    }

    case FocusCommand::Blur: {
      auto focusedUIElement = winrt::FocusManager::GetFocusedElement();
      if (focusedUIElement == nullptr)
        break;

      // Verify that the textBox hasn't already lost focus.
      if (focusedUIElement.try_as<winrt::TextBox>() != textBox)
        break;

      auto content = winrt::Windows::UI::Xaml::Window::Current().Content();
      if (content == nullptr)
        break;

      auto frame = content.try_as<winrt::Windows::UI::Xaml::Controls::Frame>();
      if (frame != nullptr)
        frame.Focus(winrt::FocusState::Programmatic);
      break;
    }
  }
}

YGMeasureFunc TextInputViewManager::GetYogaCustomMeasureFunc() const {
>>>>>>> 2fc2aa3e
  return DefaultYogaSelfMeasureFunc;
}

} // namespace uwp
} // namespace react<|MERGE_RESOLUTION|>--- conflicted
+++ resolved
@@ -375,47 +375,7 @@
   return textBox;
 }
 
-<<<<<<< HEAD
-YGMeasureFunc TextInputViewManager::GetYogaCustomMeasureFunc() const
-{
-=======
-void TextInputViewManager::DispatchCommand(
-    XamlView viewToUpdate,
-    int64_t commandId,
-    const folly::dynamic &commandArgs) {
-  auto textBox = viewToUpdate.as<winrt::TextBox>();
-  if (textBox == nullptr)
-    return;
-
-  switch (static_cast<FocusCommand>(commandId)) {
-    case FocusCommand::SetFocus: {
-      textBox.Focus(winrt::FocusState::Programmatic);
-      break;
-    }
-
-    case FocusCommand::Blur: {
-      auto focusedUIElement = winrt::FocusManager::GetFocusedElement();
-      if (focusedUIElement == nullptr)
-        break;
-
-      // Verify that the textBox hasn't already lost focus.
-      if (focusedUIElement.try_as<winrt::TextBox>() != textBox)
-        break;
-
-      auto content = winrt::Windows::UI::Xaml::Window::Current().Content();
-      if (content == nullptr)
-        break;
-
-      auto frame = content.try_as<winrt::Windows::UI::Xaml::Controls::Frame>();
-      if (frame != nullptr)
-        frame.Focus(winrt::FocusState::Programmatic);
-      break;
-    }
-  }
-}
-
 YGMeasureFunc TextInputViewManager::GetYogaCustomMeasureFunc() const {
->>>>>>> 2fc2aa3e
   return DefaultYogaSelfMeasureFunc;
 }
 
