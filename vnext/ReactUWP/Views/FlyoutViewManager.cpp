--- conflicted
+++ resolved
@@ -328,12 +328,8 @@
   if (updateIsOpen) {
     if (m_isOpen) {
       s_cOpenFlyouts += 1;
-<<<<<<< HEAD
-      AdjustDefaultFlyoutStyle(m_width, m_height);
-=======
       m_elevation = s_cOpenFlyouts - 1;
       AdjustDefaultFlyoutStyle(50000, 50000);
->>>>>>> af2723b9
       if (m_isFlyoutShowOptionsSupported) {
         m_flyout.ShowAt(m_targetElement, m_showOptions);
       } else {
