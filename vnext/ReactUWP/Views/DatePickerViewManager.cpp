// Copyright (c) Microsoft Corporation. All rights reserved.
// Licensed under the MIT License.

#include "pch.h"

#include "DatePickerViewManager.h"
#include <Views/ShadowNodeBase.h>

#include <Utils/ValueUtils.h>

#include <IReactInstance.h>

#include <winrt/Windows.UI.Xaml.Controls.h>
#include <winrt/Windows.UI.Xaml.Controls.Primitives.h>
#include <winrt/Windows.Globalization.h>
#include <winrt/Windows.Globalization.DateTimeFormatting.h>
#include <winrt/Windows.Foundation.h>

namespace winrt {
  using namespace Windows::UI::Xaml;
  using namespace Windows::UI::Xaml::Controls;
  using namespace Windows::Globalization;
  using namespace Windows::Globalization::DateTimeFormatting;
  using namespace Windows::Foundation;
}

namespace react { namespace uwp {

class DatePickerShadowNode : public ShadowNodeBase
{
  using Super = ShadowNodeBase;
public:
  DatePickerShadowNode() = default;
  void createView() override;
  void updateProperties(const folly::dynamic&& props) override;

private:
  void OnDateChanged(
    IReactInstance& instance,
    int64_t tag,
    winrt::DateTime const& newDate);

  int64_t m_selectedTime, m_maxTime, m_minTime; // These values are expected to be in milliseconds
  int64_t m_timeZoneOffsetInSeconds = 0;        // Timezone offset is expected to be in seconds
};

void DatePickerShadowNode::createView()
{
  Super::createView();

  auto datePicker = GetView().as<winrt::CalendarDatePicker>();
  auto wkinstance = GetViewManager()->GetReactInstance();

  datePicker.DateChanged([=](winrt::CalendarDatePicker /*picker*/, winrt::CalendarDatePickerDateChangedEventArgs args)
  {
    auto instance = wkinstance.lock();
    if (!m_updating && instance != nullptr && args.NewDate() != nullptr)
      OnDateChanged(*instance, m_tag, args.NewDate().Value());
  });
}

void DatePickerShadowNode::updateProperties(const folly::dynamic&& props)
{
  m_updating = true;

  auto datePicker = GetView().as<winrt::CalendarDatePicker>();
  if (datePicker == nullptr)
    return;

  bool updateSelectedDate = false;
  bool updateMaxDate = false;
  bool updateMinDate = false;

  for (auto& pair : props.items())
  {
    const std::string& propertyName = pair.first.getString();
    const folly::dynamic& propertyValue = pair.second;

    if (propertyName == "dayOfWeekFormat")
    {
      if (propertyValue.isString())
        datePicker.DayOfWeekFormat(asHstring(propertyValue));
      else if (propertyValue.isNull())
        datePicker.ClearValue(winrt::CalendarDatePicker::DayOfWeekFormatProperty());
    }
    else if (propertyName == "dateFormat")
    {
      if (propertyValue.isString())
        datePicker.DateFormat(asHstring(propertyValue));
      else if (propertyValue.isNull())
        datePicker.ClearValue(winrt::CalendarDatePicker::DateFormatProperty());
    }
    else if (propertyName == "firstDayOfWeek")
    {
      if (propertyValue.isNumber())
<<<<<<< HEAD
        datePicker.FirstDayOfWeek(static_cast<winrt::DayOfWeek>(static_cast<int64_t>(propertyValue.asDouble())));
=======
        datePicker.FirstDayOfWeek(static_cast<winrt::DayOfWeek>(propertyValue.asInt()));
>>>>>>> 7b2f0ece
      else if (propertyValue.isNull())
        datePicker.ClearValue(winrt::CalendarDatePicker::FirstDayOfWeekProperty());
    }
    else if (propertyName == "maxDate")
    {
      if (propertyValue.isNumber())
      {
        m_maxTime = static_cast<int64_t>(propertyValue.asDouble());
        updateMaxDate = true;
      }
      else if (propertyValue.isNull())
      {
        datePicker.ClearValue(winrt::CalendarDatePicker::MaxDateProperty());
      }
    }
    else if (propertyName == "minDate")
    {
      if (propertyValue.isNumber())
      {
        m_minTime = static_cast<int64_t>(propertyValue.asDouble());
        updateMinDate = true;
      }
      else if (propertyValue.isNull())
      {
        datePicker.ClearValue(winrt::CalendarDatePicker::MinDateProperty());
      }
    }
    else if (propertyName == "placeholderText")
    {
      if (propertyValue.isString())
        datePicker.PlaceholderText(asHstring(propertyValue));
      else if (propertyValue.isNull())
        datePicker.ClearValue(winrt::CalendarDatePicker::PlaceholderTextProperty());
    }
    else if (propertyName == "selectedDate")
    {
      if (propertyValue.isNumber())
      {
        m_selectedTime = static_cast<int64_t>(propertyValue.asDouble());
        updateSelectedDate = true;
      }
      else if (propertyValue.isNull())
      {
        datePicker.ClearValue(winrt::CalendarDatePicker::DateProperty());
      }
    }
    else if (propertyName == "timeZoneOffsetInSeconds")
    {
      if (propertyValue.isNumber())
<<<<<<< HEAD
        m_timeZoneOffsetInSeconds = static_cast<int64_t>(propertyValue.asDouble());
=======
        m_timeZoneOffsetInSeconds = propertyValue.asInt();
>>>>>>> 7b2f0ece
      else if (propertyValue.isNull())
        m_timeZoneOffsetInSeconds = 0;
    }
  }

  if (updateMaxDate)
    datePicker.MaxDate(DateTimeFrom(m_maxTime, m_timeZoneOffsetInSeconds));

  if (updateMinDate)
    datePicker.MinDate(DateTimeFrom(m_minTime, m_timeZoneOffsetInSeconds));

  if (updateSelectedDate)
    datePicker.Date(DateTimeFrom(m_selectedTime, m_timeZoneOffsetInSeconds));

  Super::updateProperties(std::move(props));
  m_updating = false;
}

void DatePickerShadowNode::OnDateChanged(
  IReactInstance& instance,
  int64_t tag,
  winrt::DateTime const& newDate)
{
  auto timeInMilliseconds = DateTimeToDynamic(newDate, m_timeZoneOffsetInSeconds);
  if (!timeInMilliseconds.isNull())
  {
    folly::dynamic eventData = folly::dynamic::object("target", tag)("newDate", timeInMilliseconds);
    instance.DispatchEvent(tag, "topChange", std::move(eventData));
  }
}

DatePickerViewManager::DatePickerViewManager(const std::shared_ptr<IReactInstance>& reactInstance)
  : Super(reactInstance)
{
}

const char* DatePickerViewManager::GetName() const
{
  return "RCTDatePicker";
}

folly::dynamic DatePickerViewManager::GetNativeProps() const
{
  auto props = Super::GetNativeProps();

  props.update(folly::dynamic::object
    ("dayOfWeekFormat", "string")
    ("dateFormat", "string")
    ("firstDayOfWeek", "number")
    ("maxDate", "number")
    ("minDate", "number")
    ("placeholderText", "string")
    ("selectedDate", "number")
    ("timeZoneOffsetInSeconds", "number")
  );

  return props;
}

facebook::react::ShadowNode* DatePickerViewManager::createShadow() const
{
  return new DatePickerShadowNode();
}

XamlView DatePickerViewManager::CreateViewCore(int64_t tag)
{
  auto datePicker = winrt::CalendarDatePicker();
  return datePicker;
}

YGMeasureFunc DatePickerViewManager::GetYogaCustomMeasureFunc() const
{
  return DefaultYogaSelfMeasureFunc;
}

}}<|MERGE_RESOLUTION|>--- conflicted
+++ resolved
@@ -93,11 +93,7 @@
     else if (propertyName == "firstDayOfWeek")
     {
       if (propertyValue.isNumber())
-<<<<<<< HEAD
         datePicker.FirstDayOfWeek(static_cast<winrt::DayOfWeek>(static_cast<int64_t>(propertyValue.asDouble())));
-=======
-        datePicker.FirstDayOfWeek(static_cast<winrt::DayOfWeek>(propertyValue.asInt()));
->>>>>>> 7b2f0ece
       else if (propertyValue.isNull())
         datePicker.ClearValue(winrt::CalendarDatePicker::FirstDayOfWeekProperty());
     }
@@ -147,11 +143,7 @@
     else if (propertyName == "timeZoneOffsetInSeconds")
     {
       if (propertyValue.isNumber())
-<<<<<<< HEAD
         m_timeZoneOffsetInSeconds = static_cast<int64_t>(propertyValue.asDouble());
-=======
-        m_timeZoneOffsetInSeconds = propertyValue.asInt();
->>>>>>> 7b2f0ece
       else if (propertyValue.isNull())
         m_timeZoneOffsetInSeconds = 0;
     }
