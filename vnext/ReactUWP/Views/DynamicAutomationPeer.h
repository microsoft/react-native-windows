// Copyright (c) Microsoft Corporation. All rights reserved.
// Licensed under the MIT License.

#pragma once

#include <winrt/Windows.Foundation.h>
#include <winrt/Windows.UI.Xaml.Automation.Peers.h>
#include <winrt/Windows.UI.Xaml.Automation.Provider.h>
#include <winrt/Windows.UI.Xaml.Automation.h>
#include <winrt/Windows.UI.Xaml.Controls.h>
#include <winrt/Windows.UI.Xaml.h>

#include "DynamicAutomationProperties.h"

#include "cppwinrt/DynamicAutomationPeer.g.h"
namespace winrt::react::uwp::implementation {

//
// DynamicAutomationPeer translates the values of the attached properties in
// DynamicAutomationProperties into the equivalent UIA AutomationPeer
//
struct DynamicAutomationPeer : DynamicAutomationPeerT<DynamicAutomationPeer> {
  using Super = DynamicAutomationPeerT<DynamicAutomationPeer>;

  DynamicAutomationPeer() = delete;
  DynamicAutomationPeer(
      winrt::Windows::UI::Xaml::FrameworkElement const &owner);

  winrt::hstring GetClassNameCore() const;

  winrt::Windows::UI::Xaml::Automation::Peers::AutomationControlType
  GetAutomationControlTypeCore() const;
  winrt::Windows::Foundation::IInspectable GetPatternCore(
      winrt::Windows::UI::Xaml::Automation::Peers::PatternInterface const
          &patternInterface) const;

  bool IsEnabledCore() const;

  // IInvokeProvider
  void Invoke() const;

  // ISelectionProvider
  bool CanSelectMultiple() const {
    return true;
  }
  bool IsSelectionRequired() const {
    return false;
  }
  winrt::com_array<
      winrt::Windows::UI::Xaml::Automation::Provider::IRawElementProviderSimple>
  GetSelection() const;

  // ISelectionItemProvider
  bool IsSelected() const;
  winrt::Windows::UI::Xaml::Automation::Provider::IRawElementProviderSimple
  SelectionContainer() const;
  void AddToSelection() const;
  void RemoveFromSelection() const;
  void Select() const;

<<<<<<< HEAD
 private:
=======
  // IToggleProvider
  winrt::Windows::UI::Xaml::Automation::ToggleState ToggleState() const;
  void Toggle() const;

private:
>>>>>>> 52b2dbe7
  winrt::react::uwp::AccessibilityRoles GetAccessibilityRole() const;
  bool GetAccessibilityState(
      winrt::react::uwp::AccessibilityStates state) const;
  winrt::react::uwp::AccessibilityInvokeEventHandler
  GetAccessibilityInvokeEventHandler() const;
};
} // namespace winrt::react::uwp::implementation

namespace winrt::react::uwp::factory_implementation {
struct DynamicAutomationPeer : DynamicAutomationPeerT<
                                   DynamicAutomationPeer,
                                   implementation::DynamicAutomationPeer> {};
} // namespace winrt::react::uwp::factory_implementation<|MERGE_RESOLUTION|>--- conflicted
+++ resolved
@@ -58,15 +58,11 @@
   void RemoveFromSelection() const;
   void Select() const;
 
-<<<<<<< HEAD
- private:
-=======
   // IToggleProvider
   winrt::Windows::UI::Xaml::Automation::ToggleState ToggleState() const;
   void Toggle() const;
 
-private:
->>>>>>> 52b2dbe7
+ private:
   winrt::react::uwp::AccessibilityRoles GetAccessibilityRole() const;
   bool GetAccessibilityState(
       winrt::react::uwp::AccessibilityStates state) const;
