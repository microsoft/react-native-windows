// Copyright (c) Microsoft Corporation. All rights reserved.
// Licensed under the MIT License.

#include "pch.h"

#include <winrt/Windows.UI.Core.h>
#include "Utils/Helpers.h"
#include "Utils/PropertyHandlerUtils.h"
#include "Views/KeyboardEventHandler.h"

using namespace std::placeholders;

static constexpr auto ALT_KEY = "altKey";
static constexpr auto CTRL_KEY = "ctrlKey";
static constexpr auto META_KEY = "metaKey";
static constexpr auto SHIFT_KEY = "shiftKey";
static constexpr auto EVENT_PHASE = "handledEventPhase";
static constexpr auto KEY = "key";
static constexpr auto TARGET = "target";

using namespace react::uwp;

template <>
struct json_type_traits<react::uwp::HandledKeyboardEvent> {
  static react::uwp::HandledKeyboardEvent parseJson(
      const folly::dynamic &json) {
    react::uwp::HandledKeyboardEvent event;

    for (auto const &pair : json.items()) {
      const std::string &propertyName = pair.first.getString();
      const folly::dynamic &propertyValue = pair.second;

      if (propertyName == ALT_KEY)
        event.altKey = propertyValue.asBool();
      else if (propertyName == SHIFT_KEY)
        event.shiftKey = propertyValue.asBool();
      else if (propertyName == CTRL_KEY)
        event.ctrlKey = propertyValue.asBool();
      else if (propertyName == META_KEY)
        event.metaKey = propertyValue.asBool();
      else if (propertyName == KEY)
        event.key = propertyValue.asString();
      else if (propertyName == EVENT_PHASE)
        event.handledEventPhase = asEnum<HandledEventPhase>(propertyValue);
    }

    // To simplify the implementaion, key from JS is converted to upper case.
    toUpperInplace(event.key);
    return event;
  }
};

namespace react {
namespace uwp {

std::vector<HandledKeyboardEvent> KeyboardHelper::FromJS(
    folly::dynamic const &obj) {
  return json_type_traits<std::vector<HandledKeyboardEvent>>::parseJson(obj);
}

static folly::dynamic ToEventData(ReactKeyboardEvent event) {
  return folly::dynamic::object(TARGET, event.target)(ALT_KEY, event.altKey)(
      CTRL_KEY, event.ctrlKey)(KEY, event.key)(META_KEY, event.metaKey)(
      SHIFT_KEY, event.shiftKey);
}

KeyboardEventBaseHandler::KeyboardEventBaseHandler(
    KeyboardEventCallback &&keyDown,
    KeyboardEventCallback &&keyUp)
    : m_keyDownCallback(std::move(keyDown)),
      m_keyUpCallback(std::move(keyUp)) {}

PreviewKeyboardEventHandler::PreviewKeyboardEventHandler(
    KeyboardEventCallback &&keyDown,
    KeyboardEventCallback &&keyUp)
    : KeyboardEventBaseHandler(std::move(keyDown), std::move(keyUp)) {}

void PreviewKeyboardEventHandler::hook(XamlView xamlView) {
  auto uiElement = xamlView.as<winrt::UIElement>();
  if (m_keyDownCallback)
    m_previewKeyDownRevoker =
        uiElement.PreviewKeyDown(winrt::auto_revoke, m_keyDownCallback);

  if (m_keyUpCallback)
    m_previewKeyUpRevoker =
        uiElement.PreviewKeyUp(winrt::auto_revoke, m_keyUpCallback);
}

void PreviewKeyboardEventHandler::unhook() {
  m_previewKeyDownRevoker.revoke();
  m_previewKeyUpRevoker.revoke();
}

KeyboardEventHandler::KeyboardEventHandler(
    KeyboardEventCallback &&keyDown,
    KeyboardEventCallback &&keyUp)
    : KeyboardEventBaseHandler(std::move(keyDown), std::move(keyUp)) {}

void KeyboardEventHandler::hook(XamlView xamlView) {
  auto uiElement = xamlView.as<winrt::UIElement>();
  if (m_keyDownCallback)
    m_keyDownRevoker = uiElement.KeyDown(winrt::auto_revoke, m_keyDownCallback);

  if (m_keyUpCallback)
    m_keyUpRevoker = uiElement.KeyUp(winrt::auto_revoke, m_keyUpCallback);
}

void KeyboardEventHandler::unhook() {
  m_keyDownRevoker.revoke();
  m_keyUpRevoker.revoke();
}

PreviewKeyboardEventHandlerOnRoot::PreviewKeyboardEventHandlerOnRoot(
    const std::weak_ptr<IReactInstance> &reactInstance)
    : PreviewKeyboardEventHandler(
          std::bind(
              &PreviewKeyboardEventHandlerOnRoot::OnPreKeyDown,
              this,
              _1,
              _2),
          std::bind(
              &PreviewKeyboardEventHandlerOnRoot::OnPreKeyUp,
              this,
              _1,
              _2)),
      m_wkReactInstance(reactInstance) {}

void PreviewKeyboardEventHandlerOnRoot::OnPreKeyDown(
    winrt::IInspectable const &sender,
    winrt::KeyRoutedEventArgs const &args) {
  DispatchEventToJs("topKeyDown", args);
}

void PreviewKeyboardEventHandlerOnRoot::OnPreKeyUp(
    winrt::IInspectable const &sender,
    winrt::KeyRoutedEventArgs const &args) {
  DispatchEventToJs("topKeyUp", args);
}

HandledKeyboardEventHandler::HandledKeyboardEventHandler() {}

void HandledKeyboardEventHandler::UpdateHandledKeyboardEvents(
    std::string const &propertyName,
    folly::dynamic const &value) {
  if (propertyName == "keyDownEvents") {
    m_handledKeyDownKeyboardEvents = KeyboardHelper::FromJS(value);
  } else if (propertyName == "keyUpEvents")
    m_handledKeyUpKeyboardEvents = KeyboardHelper::FromJS(value);
}

void HandledKeyboardEventHandler::hook(XamlView xamlView) {
  unhook();

  EnsureKeyboardEventHandler();
  m_previewKeyboardEventHandler->hook(xamlView);
  m_keyboardEventHandler->hook(xamlView);
}

void HandledKeyboardEventHandler::unhook() {
  if (m_previewKeyboardEventHandler)
    m_previewKeyboardEventHandler->unhook();
  if (m_keyboardEventHandler)
    m_keyboardEventHandler->unhook();
}

void HandledKeyboardEventHandler::EnsureKeyboardEventHandler() {
  if (!m_previewKeyboardEventHandler) {
    m_previewKeyboardEventHandler = make_unique<PreviewKeyboardEventHandler>(
        std::bind(
            &HandledKeyboardEventHandler::KeyboardEventHandledHandler,
            this,
            KeyboardEventPhase::PreviewKeyDown,
            _1,
            _2),
        std::bind(
            &HandledKeyboardEventHandler::KeyboardEventHandledHandler,
            this,
            KeyboardEventPhase::PreviewKeyUp,
            _1,
            _2));
  }

  if (!m_keyboardEventHandler) {
    m_keyboardEventHandler = make_unique<KeyboardEventHandler>(
        std::bind(
            &HandledKeyboardEventHandler::KeyboardEventHandledHandler,
            this,
            KeyboardEventPhase::KeyDown,
            _1,
            _2),
        std::bind(
            &HandledKeyboardEventHandler::KeyboardEventHandledHandler,
            this,
            KeyboardEventPhase::KeyUp,
            _1,
            _2));
  }
}

void HandledKeyboardEventHandler::KeyboardEventHandledHandler(
    KeyboardEventPhase phase,
    winrt::IInspectable const &sender,
    winrt::KeyRoutedEventArgs const &args) {
  HandledEventPhase currentEventPhase =
      (phase == KeyboardEventPhase::PreviewKeyUp ||
       phase == KeyboardEventPhase::PreviewKeyDown)
      ? HandledEventPhase::Capturing
      : HandledEventPhase::Bubbling;

  auto event = KeyboardHelper::CreateKeyboardEvent(currentEventPhase, args);

  bool shouldMarkHandled = false;
<<<<<<< HEAD
=======
  if (phase == KeyboardEventPhase::PreviewKeyDown ||
      phase == KeyboardEventPhase::KeyDown)
    shouldMarkHandled =
        ShouldMarkKeyboardHandled(m_handledKeyDownKeyboardEvents, event);
>>>>>>> e29b0415
  if (phase == KeyboardEventPhase::PreviewKeyDown ||
      phase == KeyboardEventPhase::KeyDown)
    shouldMarkHandled =
        ShouldMarkKeyboardHandled(m_handledKeyDownKeyboardEvents, event);
  else
    shouldMarkHandled =
        ShouldMarkKeyboardHandled(m_handledKeyUpKeyboardEvents, event);

  if (shouldMarkHandled)
    args.Handled(true);
}

bool HandledKeyboardEventHandler::ShouldMarkKeyboardHandled(
    std::vector<HandledKeyboardEvent> const &handledEvents,
    HandledKeyboardEvent currentEvent) {
  for (auto const &event : handledEvents) {
    if (event.key == myToUpper(currentEvent.key) &&
        (event.altKey == currentEvent.altKey) &&
        (event.ctrlKey == currentEvent.ctrlKey) &&
        (event.shiftKey == currentEvent.shiftKey) &&
        (event.metaKey == currentEvent.metaKey) &&
        event.handledEventPhase == currentEvent.handledEventPhase)
      return true;
  }
  return false;
}

inline bool IsModifiedKeyPressed(
    winrt::CoreWindow const &coreWindow,
    winrt::VirtualKey virtualKey) {
  return (coreWindow.GetKeyState(virtualKey) &
          winrt::CoreVirtualKeyStates::Down) ==
      winrt::CoreVirtualKeyStates::Down;
}

inline bool IsModifiedKeyLocked(
    winrt::CoreWindow const &coreWindow,
    winrt::VirtualKey virtualKey) {
  return (coreWindow.GetKeyState(virtualKey) &
          winrt::CoreVirtualKeyStates::Locked) ==
      winrt::CoreVirtualKeyStates::Locked;
}

template <typename T>
void UpdateModifiedKeyStatusTo(T &event) {
  auto const &coreWindow = winrt::CoreWindow::GetForCurrentThread();
  event.altKey = IsModifiedKeyPressed(coreWindow, winrt::VirtualKey::Menu);
  event.shiftKey = IsModifiedKeyPressed(coreWindow, winrt::VirtualKey::Shift);
  event.metaKey =
      IsModifiedKeyPressed(coreWindow, winrt::VirtualKey::LeftWindows) ||
      IsModifiedKeyPressed(coreWindow, winrt::VirtualKey::RightWindows);
  event.ctrlKey = IsModifiedKeyPressed(coreWindow, winrt::VirtualKey::Control);
  event.capLocked =
      IsModifiedKeyLocked(coreWindow, winrt::VirtualKey::CapitalLock);
};

void PreviewKeyboardEventHandlerOnRoot::DispatchEventToJs(
    std::string const &eventName,
    winrt::KeyRoutedEventArgs const &args) {
  if (auto instance = m_wkReactInstance.lock()) {
    if (auto source = args.OriginalSource().try_as<winrt::FrameworkElement>()) {
      auto reactId = getViewId(instance.operator->(), source);
      if (reactId.isValid) {
        ReactKeyboardEvent event;
        event.target = reactId.tag;
        UpdateModifiedKeyStatusTo(event);
        event.key = KeyboardHelper::FromVirtualKey(
            args.Key(), event.shiftKey, event.capLocked);
        instance->DispatchEvent(event.target, eventName, ToEventData(event));
      }
    }
  }
}

HandledKeyboardEvent KeyboardHelper::CreateKeyboardEvent(
    HandledEventPhase phase,
    winrt::KeyRoutedEventArgs const &args) {
  HandledKeyboardEvent event;
  event.handledEventPhase = phase;
  UpdateModifiedKeyStatusTo(event);
  event.key = KeyboardHelper::FromVirtualKey(
      args.Key(), event.shiftKey, event.capLocked);

  return event;
}

// Should align to
// https://developer.mozilla.org/en-US/docs/Web/API/KeyboardEvent/key/Key_Values
static const std::vector<std::pair<winrt::VirtualKey, std::string>>
    g_virtualKeyToString{
        // Modifier keys
        {winrt::VirtualKey::LeftMenu, "Alt"},
        {winrt::VirtualKey::RightMenu, "Alt"},
        {winrt::VirtualKey::Menu, "Alt"},
        {winrt::VirtualKey::CapitalLock, "CapsLock"},
        {winrt::VirtualKey::LeftControl, "Control"},
        {winrt::VirtualKey::RightControl, "Control"},
        {winrt::VirtualKey::Control, "Control"},
        {winrt::VirtualKey::LeftWindows, "Meta"},
        {winrt::VirtualKey::RightWindows, "Meta"},
        {winrt::VirtualKey::NumberKeyLock, "NumLock"},
        {winrt::VirtualKey::Scroll, "ScrollLock"},
        {winrt::VirtualKey::LeftShift, "Shift"},
        {winrt::VirtualKey::RightShift, "Shift"},
        {winrt::VirtualKey::Shift, "Shift"},

        // Whitespace keys
        {winrt::VirtualKey::Enter, "Enter"},
        {winrt::VirtualKey::Tab, "Tab"},
        {winrt::VirtualKey::Space, " "},

        // Navigation keys
        {winrt::VirtualKey::Down, "ArrowDown"},
        {winrt::VirtualKey::Left, "ArrowLeft"},
        {winrt::VirtualKey::Right, "ArrowRight"},
        {winrt::VirtualKey::Up, "ArrowUp"},
        {winrt::VirtualKey::End, "End"},
        {winrt::VirtualKey::Home, "Home"},
        {winrt::VirtualKey::PageDown, "PageDown"},
        {winrt::VirtualKey::PageUp, "PageUp"},

        // Editing keys
        {winrt::VirtualKey::Back, "Backspace"},
        {winrt::VirtualKey::Clear, "Clear"},
        {winrt::VirtualKey::Delete, "Delete"},
        {winrt::VirtualKey::Insert, "Insert"},

        // UI keys
        {winrt::VirtualKey::Accept, "Accept"},
        {winrt::VirtualKey::Application, "ContextMenu"},
        {winrt::VirtualKey::Escape, "Escape"},
        {winrt::VirtualKey::Execute, "Execute"},
        {winrt::VirtualKey::Help, "Help"},
        {winrt::VirtualKey::Pause, "Pause"},
        {winrt::VirtualKey::Select, "Select"},

        // Device keys
        {winrt::VirtualKey::Snapshot, "PrintScreen"},
        {winrt::VirtualKey::Sleep, "Standby"},

        // Common IME keys
        {winrt::VirtualKey::Convert, "Convert"},
        {winrt::VirtualKey::Final, "FinalMode"},
        {winrt::VirtualKey::ModeChange, "ModeChange"},
        {winrt::VirtualKey::NonConvert, "NonConvert"},

        // Korean keyboards only
        {winrt::VirtualKey::Hangul, "HangulMode"},
        {winrt::VirtualKey::Hanja, "HanjaMode"},
        {winrt::VirtualKey::Junja, "JunjaMode"},

        // Japanese keyboards only
        {winrt::VirtualKey::Kana, "KanaMode"},
        {winrt::VirtualKey::Kanji, "KanjiMode"},

        // Function keys
        {winrt::VirtualKey::F1, "F1"},
        {winrt::VirtualKey::F2, "F2"},
        {winrt::VirtualKey::F3, "F3"},
        {winrt::VirtualKey::F4, "F4"},
        {winrt::VirtualKey::F5, "F5"},
        {winrt::VirtualKey::F6, "F6"},
        {winrt::VirtualKey::F7, "F7"},
        {winrt::VirtualKey::F8, "F8"},
        {winrt::VirtualKey::F9, "F9"},
        {winrt::VirtualKey::F10, "F10"},
        {winrt::VirtualKey::F11, "F11"},
        {winrt::VirtualKey::F12, "F12"},
        {winrt::VirtualKey::F13, "F13"},
        {winrt::VirtualKey::F14, "F14"},
        {winrt::VirtualKey::F15, "F15"},
        {winrt::VirtualKey::F16, "F16"},
        {winrt::VirtualKey::F17, "F17"},
        {winrt::VirtualKey::F18, "F18"},
        {winrt::VirtualKey::F19, "F19"},
        {winrt::VirtualKey::F20, "F20"},

        // Numeric keypad keys
        {winrt::VirtualKey::Decimal, "Decimal"},
        {winrt::VirtualKey::Multiply, "Multiply"},
        {winrt::VirtualKey::Add, "Add"},
        {winrt::VirtualKey::Divide, "Divide"},
        {winrt::VirtualKey::Subtract, "Subtract"},
        {winrt::VirtualKey::Separator, "Separator"},

        {winrt::VirtualKey::Number0, "0"},
        {winrt::VirtualKey::Number1, "1"},
        {winrt::VirtualKey::Number2, "2"},
        {winrt::VirtualKey::Number3, "3"},
        {winrt::VirtualKey::Number4, "4"},
        {winrt::VirtualKey::Number5, "5"},
        {winrt::VirtualKey::Number6, "6"},
        {winrt::VirtualKey::Number7, "7"},
        {winrt::VirtualKey::Number8, "8"},
        {winrt::VirtualKey::Number9, "9"},
        //
    };

std::string KeyboardHelper::FromVirtualKey(
    winrt::VirtualKey virtualKey,
    bool shiftDown,
    bool capLocked) {
  char key = static_cast<char>(virtualKey);

  if (!isalnum(key)) {
    for (auto const &pair : g_virtualKeyToString) {
      if (pair.first == virtualKey)
        return pair.second;
    }
    return "Unidentified";
  }

  // Customer never receives a-z
  // https://docs.microsoft.com/en-us/uwp/api/windows.system.virtualkey
  // Virtual Keys for 0-9 and A-Z, they're just aligned to their ASCII
  // representation (in uppercase, for the alphabet VKs)
  return std::string(1, key);
}

} // namespace uwp
} // namespace react<|MERGE_RESOLUTION|>--- conflicted
+++ resolved
@@ -210,13 +210,6 @@
   auto event = KeyboardHelper::CreateKeyboardEvent(currentEventPhase, args);
 
   bool shouldMarkHandled = false;
-<<<<<<< HEAD
-=======
-  if (phase == KeyboardEventPhase::PreviewKeyDown ||
-      phase == KeyboardEventPhase::KeyDown)
-    shouldMarkHandled =
-        ShouldMarkKeyboardHandled(m_handledKeyDownKeyboardEvents, event);
->>>>>>> e29b0415
   if (phase == KeyboardEventPhase::PreviewKeyDown ||
       phase == KeyboardEventPhase::KeyDown)
     shouldMarkHandled =
