--- conflicted
+++ resolved
@@ -65,14 +65,11 @@
       oldView, newView, winrt::FrameworkElement::MaxWidthProperty());
   TransferProperty(
       oldView, newView, winrt::FrameworkElement::MaxHeightProperty());
-<<<<<<< HEAD
+  TransferProperty(
+      oldView, newView, winrt::FrameworkElement::FlowDirectionProperty());
+  TransferProperty(oldView, newView, winrt::Canvas::ZIndexProperty());
   TransferProperty(oldView, newView, ViewPanel::LeftProperty());
   TransferProperty(oldView, newView, ViewPanel::TopProperty());
-=======
-  TransferProperty(
-      oldView, newView, winrt::FrameworkElement::FlowDirectionProperty());
-  TransferProperty(oldView, newView, winrt::Canvas::ZIndexProperty());
->>>>>>> c442615f
 
   // Accessibility Properties
   TransferProperty(
