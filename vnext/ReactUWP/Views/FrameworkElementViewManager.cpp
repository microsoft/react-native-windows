--- conflicted
+++ resolved
@@ -520,45 +520,6 @@
   uielement.StartAnimation(expression);
 }
 
-<<<<<<< HEAD
-=======
-folly::dynamic FrameworkElementViewManager::GetCommands() const {
-  // Don't update SetFocus/Blur commands in subclass, otherwise commands may not
-  // match with what defined in js side.
-  auto commands = Super::GetCommands();
-  commands.update(folly::dynamic::object(
-      "SetFocus",
-      static_cast<std::underlying_type_t<FocusCommand>>(
-          FocusCommand::SetFocus)));
-  commands.update(folly::dynamic::object(
-      "Blur",
-      static_cast<std::underlying_type_t<FocusCommand>>(FocusCommand::Blur)));
-  return commands;
-}
-
-void FrameworkElementViewManager::DispatchCommand(
-    XamlView viewToUpdate,
-    int64_t commandId,
-    const folly::dynamic &commandArgs) {
-  assert(viewToUpdate);
-
-  auto focusCommand = (static_cast<FocusCommand>(commandId));
-  if (focusCommand == FocusCommand::SetFocus)
-    winrt::FocusManager::TryFocusAsync(
-        viewToUpdate, winrt::FocusState::Programmatic);
-  else if (focusCommand == FocusCommand::Blur) {
-    // UWP doesn't have the blur concept. Here we use FocusState::Pointer to
-    // move away to keyboard focused visual. Only blur if current UI is focused
-    // to avoid problem described in PR #2687
-    if (viewToUpdate ==
-        winrt::FocusManager::GetFocusedElement()
-            .try_as<winrt::DependencyObject>())
-      winrt::FocusManager::TryFocusAsync(
-          viewToUpdate, winrt::FocusState::Pointer);
-  }
-}
-
->>>>>>> 2fc2aa3e
 // Used in scenario where View changes its backing Xaml element.
 void FrameworkElementViewManager::RefreshTransformMatrix(
     ShadowNodeBase *shadowNode) {
