--- conflicted
+++ resolved
@@ -324,44 +324,56 @@
             DynamicAutomationProperties::SetAccessibilityRole(
                 element, winrt::react::uwp::AccessibilityRoles::Header);
           else if (role == "summary")
-<<<<<<< HEAD
             DynamicAutomationProperties::SetAccessibilityRole(
                 element, winrt::react::uwp::AccessibilityRoles::Summary);
-=======
-            DynamicAutomationProperties::SetAccessibilityRole(element, winrt::react::uwp::AccessibilityRoles::Summary);
           else if (role == "alert")
-            DynamicAutomationProperties::SetAccessibilityRole(element, winrt::react::uwp::AccessibilityRoles::Alert);
+            DynamicAutomationProperties::SetAccessibilityRole(
+                element, winrt::react::uwp::AccessibilityRoles::Alert);
           else if (role == "checkbox")
-            DynamicAutomationProperties::SetAccessibilityRole(element, winrt::react::uwp::AccessibilityRoles::CheckBox);
+            DynamicAutomationProperties::SetAccessibilityRole(
+                element, winrt::react::uwp::AccessibilityRoles::CheckBox);
           else if (role == "combobox")
-            DynamicAutomationProperties::SetAccessibilityRole(element, winrt::react::uwp::AccessibilityRoles::ComboBox);
+            DynamicAutomationProperties::SetAccessibilityRole(
+                element, winrt::react::uwp::AccessibilityRoles::ComboBox);
           else if (role == "menu")
-            DynamicAutomationProperties::SetAccessibilityRole(element, winrt::react::uwp::AccessibilityRoles::Menu);
+            DynamicAutomationProperties::SetAccessibilityRole(
+                element, winrt::react::uwp::AccessibilityRoles::Menu);
           else if (role == "menubar")
-            DynamicAutomationProperties::SetAccessibilityRole(element, winrt::react::uwp::AccessibilityRoles::MenuBar);
+            DynamicAutomationProperties::SetAccessibilityRole(
+                element, winrt::react::uwp::AccessibilityRoles::MenuBar);
           else if (role == "menuitem")
-            DynamicAutomationProperties::SetAccessibilityRole(element, winrt::react::uwp::AccessibilityRoles::MenuItem);
+            DynamicAutomationProperties::SetAccessibilityRole(
+                element, winrt::react::uwp::AccessibilityRoles::MenuItem);
           else if (role == "progressbar")
-            DynamicAutomationProperties::SetAccessibilityRole(element, winrt::react::uwp::AccessibilityRoles::ProgressBar);
+            DynamicAutomationProperties::SetAccessibilityRole(
+                element, winrt::react::uwp::AccessibilityRoles::ProgressBar);
           else if (role == "radio")
-            DynamicAutomationProperties::SetAccessibilityRole(element, winrt::react::uwp::AccessibilityRoles::Radio);
+            DynamicAutomationProperties::SetAccessibilityRole(
+                element, winrt::react::uwp::AccessibilityRoles::Radio);
           else if (role == "radiogroup")
-            DynamicAutomationProperties::SetAccessibilityRole(element, winrt::react::uwp::AccessibilityRoles::RadioGroup);
+            DynamicAutomationProperties::SetAccessibilityRole(
+                element, winrt::react::uwp::AccessibilityRoles::RadioGroup);
           else if (role == "scrollbar")
-            DynamicAutomationProperties::SetAccessibilityRole(element, winrt::react::uwp::AccessibilityRoles::ScrollBar);
+            DynamicAutomationProperties::SetAccessibilityRole(
+                element, winrt::react::uwp::AccessibilityRoles::ScrollBar);
           else if (role == "spinbutton")
-            DynamicAutomationProperties::SetAccessibilityRole(element, winrt::react::uwp::AccessibilityRoles::SpinButton);
+            DynamicAutomationProperties::SetAccessibilityRole(
+                element, winrt::react::uwp::AccessibilityRoles::SpinButton);
           else if (role == "switch")
-            DynamicAutomationProperties::SetAccessibilityRole(element, winrt::react::uwp::AccessibilityRoles::Switch);
+            DynamicAutomationProperties::SetAccessibilityRole(
+                element, winrt::react::uwp::AccessibilityRoles::Switch);
           else if (role == "tab")
-            DynamicAutomationProperties::SetAccessibilityRole(element, winrt::react::uwp::AccessibilityRoles::Tab);
+            DynamicAutomationProperties::SetAccessibilityRole(
+                element, winrt::react::uwp::AccessibilityRoles::Tab);
           else if (role == "tablist")
-            DynamicAutomationProperties::SetAccessibilityRole(element, winrt::react::uwp::AccessibilityRoles::TabList);
+            DynamicAutomationProperties::SetAccessibilityRole(
+                element, winrt::react::uwp::AccessibilityRoles::TabList);
           else if (role == "timer")
-            DynamicAutomationProperties::SetAccessibilityRole(element, winrt::react::uwp::AccessibilityRoles::Timer);
+            DynamicAutomationProperties::SetAccessibilityRole(
+                element, winrt::react::uwp::AccessibilityRoles::Timer);
           else if (role == "toolbar")
-            DynamicAutomationProperties::SetAccessibilityRole(element, winrt::react::uwp::AccessibilityRoles::ToolBar);
->>>>>>> 52b2dbe7
+            DynamicAutomationProperties::SetAccessibilityRole(
+                element, winrt::react::uwp::AccessibilityRoles::ToolBar);
           else
             DynamicAutomationProperties::SetAccessibilityRole(
                 element, winrt::react::uwp::AccessibilityRoles::Unknown);
@@ -369,16 +381,9 @@
           element.ClearValue(
               DynamicAutomationProperties::AccessibilityRoleProperty());
         }
-<<<<<<< HEAD
       } else if (propertyName == "accessibilityStates") {
-        bool disabled = false;
-        bool selected = false;
-=======
-      }
-      else if (propertyName == "accessibilityStates")
-      {
-        bool states[static_cast<int32_t>(winrt::react::uwp::AccessibilityStates::CountStates)] = {};
->>>>>>> 52b2dbe7
+        bool states[static_cast<int32_t>(
+            winrt::react::uwp::AccessibilityStates::CountStates)] = {};
 
         if (propertyValue.isArray()) {
           for (const auto &state : propertyValue) {
@@ -386,43 +391,59 @@
               continue;
 
             if (state.getString() == "selected")
-              states[static_cast<int32_t>(winrt::react::uwp::AccessibilityStates::Selected)] = true;
+              states[static_cast<int32_t>(
+                  winrt::react::uwp::AccessibilityStates::Selected)] = true;
             else if (state.getString() == "disabled")
-              states[static_cast<int32_t>(winrt::react::uwp::AccessibilityStates::Disabled)] = true;
+              states[static_cast<int32_t>(
+                  winrt::react::uwp::AccessibilityStates::Disabled)] = true;
             else if (state.getString() == "checked")
-              states[static_cast<int32_t>(winrt::react::uwp::AccessibilityStates::Checked)] = true;
+              states[static_cast<int32_t>(
+                  winrt::react::uwp::AccessibilityStates::Checked)] = true;
             else if (state.getString() == "unchecked")
-              states[static_cast<int32_t>(winrt::react::uwp::AccessibilityStates::Unchecked)] = true;
+              states[static_cast<int32_t>(
+                  winrt::react::uwp::AccessibilityStates::Unchecked)] = true;
             else if (state.getString() == "busy")
-              states[static_cast<int32_t>(winrt::react::uwp::AccessibilityStates::Busy)] = true;
+              states[static_cast<int32_t>(
+                  winrt::react::uwp::AccessibilityStates::Busy)] = true;
             else if (state.getString() == "expanded")
-              states[static_cast<int32_t>(winrt::react::uwp::AccessibilityStates::Expanded)] = true;
+              states[static_cast<int32_t>(
+                  winrt::react::uwp::AccessibilityStates::Expanded)] = true;
             else if (state.getString() == "collapsed")
-              states[static_cast<int32_t>(winrt::react::uwp::AccessibilityStates::Collapsed)] = true;
+              states[static_cast<int32_t>(
+                  winrt::react::uwp::AccessibilityStates::Collapsed)] = true;
           }
         }
 
-<<<<<<< HEAD
+        DynamicAutomationProperties::SetAccessibilityStateSelected(
+            element,
+            states[static_cast<int32_t>(
+                winrt::react::uwp::AccessibilityStates::Selected)]);
         DynamicAutomationProperties::SetAccessibilityStateDisabled(
-            element, disabled);
-        DynamicAutomationProperties::SetAccessibilityStateSelected(
-            element, selected);
+            element,
+            states[static_cast<int32_t>(
+                winrt::react::uwp::AccessibilityStates::Disabled)]);
+        DynamicAutomationProperties::SetAccessibilityStateChecked(
+            element,
+            states[static_cast<int32_t>(
+                winrt::react::uwp::AccessibilityStates::Checked)]);
+        DynamicAutomationProperties::SetAccessibilityStateUnchecked(
+            element,
+            states[static_cast<int32_t>(
+                winrt::react::uwp::AccessibilityStates::Unchecked)]);
+        DynamicAutomationProperties::SetAccessibilityStateBusy(
+            element,
+            states[static_cast<int32_t>(
+                winrt::react::uwp::AccessibilityStates::Busy)]);
+        DynamicAutomationProperties::SetAccessibilityStateExpanded(
+            element,
+            states[static_cast<int32_t>(
+                winrt::react::uwp::AccessibilityStates::Expanded)]);
+        DynamicAutomationProperties::SetAccessibilityStateCollapsed(
+            element,
+            states[static_cast<int32_t>(
+                winrt::react::uwp::AccessibilityStates::Collapsed)]);
       } else if (propertyName == "testID") {
         if (propertyValue.isString()) {
-=======
-        DynamicAutomationProperties::SetAccessibilityStateSelected(element, states[static_cast<int32_t>(winrt::react::uwp::AccessibilityStates::Selected)]);
-        DynamicAutomationProperties::SetAccessibilityStateDisabled(element, states[static_cast<int32_t>(winrt::react::uwp::AccessibilityStates::Disabled)]);
-        DynamicAutomationProperties::SetAccessibilityStateChecked(element, states[static_cast<int32_t>(winrt::react::uwp::AccessibilityStates::Checked)]);
-        DynamicAutomationProperties::SetAccessibilityStateUnchecked(element, states[static_cast<int32_t>(winrt::react::uwp::AccessibilityStates::Unchecked)]);
-        DynamicAutomationProperties::SetAccessibilityStateBusy(element, states[static_cast<int32_t>(winrt::react::uwp::AccessibilityStates::Busy)]);
-        DynamicAutomationProperties::SetAccessibilityStateExpanded(element, states[static_cast<int32_t>(winrt::react::uwp::AccessibilityStates::Expanded)]);
-        DynamicAutomationProperties::SetAccessibilityStateCollapsed(element, states[static_cast<int32_t>(winrt::react::uwp::AccessibilityStates::Collapsed)]);
-      }
-      else if (propertyName == "testID")
-      {
-        if (propertyValue.isString())
-        {
->>>>>>> 52b2dbe7
           auto value = react::uwp::asHstring(propertyValue);
           auto boxedValue =
               winrt::Windows::Foundation::PropertyValue::CreateString(value);
