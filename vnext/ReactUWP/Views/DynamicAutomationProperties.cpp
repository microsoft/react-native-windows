// Copyright (c) Microsoft Corporation. All rights reserved.
// Licensed under the MIT License.

#include "pch.h"

#include "DynamicAutomationProperties.h"

#include <winrt/Windows.Foundation.h>
#include <winrt/Windows.UI.Xaml.Interop.h>

namespace winrt {
using namespace Windows::Foundation;
using namespace Windows::UI;
using namespace Windows::UI::Xaml;
using namespace Windows::UI::Xaml::Interop;
} // namespace winrt

namespace winrt::react::uwp::implementation {

const winrt::TypeName dynamicAutomationTypeName{
    winrt::hstring{L"DynamicAutomationProperties"},
    winrt::TypeKind::Metadata};

winrt::Windows::UI::Xaml::DependencyProperty
DynamicAutomationProperties::AccessibilityRoleProperty() {
  static winrt::DependencyProperty s_AccessibilityRoleProperty =
<<<<<<< HEAD
      winrt::DependencyProperty::RegisterAttached(
          L"AccessibilityRole",
          winrt::xaml_typename<winrt::react::uwp::AccessibilityRoles>(),
          dynamicAutomationTypeName,
          winrt::PropertyMetadata(
              winrt::box_value(winrt::react::uwp::AccessibilityRoles::None)));
=======
    winrt::DependencyProperty::RegisterAttached(
      L"AccessibilityRole",
      winrt::xaml_typename<winrt::react::uwp::AccessibilityRoles>(),
      dynamicAutomationTypeName,
      winrt::PropertyMetadata(winrt::box_value(winrt::react::uwp::AccessibilityRoles::Unknown)));
>>>>>>> 52b2dbe7

  return s_AccessibilityRoleProperty;
}

void DynamicAutomationProperties::SetAccessibilityRole(
    winrt::Windows::UI::Xaml::UIElement const &element,
    winrt::react::uwp::AccessibilityRoles const &value) {
  element.SetValue(
      AccessibilityRoleProperty(),
      winrt::box_value<react::uwp::AccessibilityRoles>(value));
}

<<<<<<< HEAD
winrt::react::uwp::AccessibilityRoles
DynamicAutomationProperties::GetAccessibilityRole(
    winrt::Windows::UI::Xaml::UIElement const &element) {
  return winrt::unbox_value<react::uwp::AccessibilityRoles>(
      element.GetValue(AccessibilityRoleProperty()));
=======
winrt::react::uwp::AccessibilityRoles DynamicAutomationProperties::GetAccessibilityRole(winrt::Windows::UI::Xaml::UIElement const& element)
{
  return winrt::unbox_value<winrt::react::uwp::AccessibilityRoles>(element.GetValue(AccessibilityRoleProperty()));
}

winrt::Windows::UI::Xaml::DependencyProperty DynamicAutomationProperties::AccessibilityStateSelectedProperty()
{
  static winrt::DependencyProperty s_AccessibilityStateSelectedProperty =
    winrt::DependencyProperty::RegisterAttached(
      L"AccessibilityStateSelected",
      winrt::xaml_typename<bool>(),
      dynamicAutomationTypeName,
      winrt::PropertyMetadata(winrt::box_value(false)));

  return s_AccessibilityStateSelectedProperty;
}

void DynamicAutomationProperties::SetAccessibilityStateSelected(winrt::Windows::UI::Xaml::UIElement const& element, bool value)
{
  element.SetValue(AccessibilityStateSelectedProperty(), winrt::box_value<bool>(value));
}

bool DynamicAutomationProperties::GetAccessibilityStateSelected(winrt::Windows::UI::Xaml::UIElement const& element)
{
  return winrt::unbox_value<bool>(element.GetValue(AccessibilityStateSelectedProperty()));
>>>>>>> 52b2dbe7
}

winrt::Windows::UI::Xaml::DependencyProperty
DynamicAutomationProperties::AccessibilityStateDisabledProperty() {
  static winrt::DependencyProperty s_AccessibilityStateDisabledProperty =
      winrt::DependencyProperty::RegisterAttached(
          L"AccessibilityStateDisabled",
          winrt::xaml_typename<bool>(),
          dynamicAutomationTypeName,
          winrt::PropertyMetadata(winrt::box_value(false)));

  return s_AccessibilityStateDisabledProperty;
}

void DynamicAutomationProperties::SetAccessibilityStateDisabled(
    winrt::Windows::UI::Xaml::UIElement const &element,
    bool value) {
  element.SetValue(
      AccessibilityStateDisabledProperty(), winrt::box_value<bool>(value));
}

bool DynamicAutomationProperties::GetAccessibilityStateDisabled(
    winrt::Windows::UI::Xaml::UIElement const &element) {
  return winrt::unbox_value<bool>(
      element.GetValue(AccessibilityStateDisabledProperty()));
}

<<<<<<< HEAD
winrt::Windows::UI::Xaml::DependencyProperty
DynamicAutomationProperties::AccessibilityStateSelectedProperty() {
  static winrt::DependencyProperty s_AccessibilityStateSelectedProperty =
      winrt::DependencyProperty::RegisterAttached(
          L"AccessibilityStateSelected",
          winrt::xaml_typename<bool>(),
          dynamicAutomationTypeName,
          winrt::PropertyMetadata(winrt::box_value(false)));
=======
winrt::Windows::UI::Xaml::DependencyProperty DynamicAutomationProperties::AccessibilityStateCheckedProperty()
{
  static winrt::DependencyProperty s_AccessibilityStateCheckedProperty =
    winrt::DependencyProperty::RegisterAttached(
      L"AccessibilityStateChecked",
      winrt::xaml_typename<bool>(),
      dynamicAutomationTypeName,
      winrt::PropertyMetadata(winrt::box_value(false)));
>>>>>>> 52b2dbe7

  return s_AccessibilityStateCheckedProperty;
}

<<<<<<< HEAD
void DynamicAutomationProperties::SetAccessibilityStateSelected(
    winrt::Windows::UI::Xaml::UIElement const &element,
    bool value) {
  element.SetValue(
      AccessibilityStateSelectedProperty(), winrt::box_value<bool>(value));
}

bool DynamicAutomationProperties::GetAccessibilityStateSelected(
    winrt::Windows::UI::Xaml::UIElement const &element) {
  return winrt::unbox_value<bool>(
      element.GetValue(AccessibilityStateSelectedProperty()));
=======
void DynamicAutomationProperties::SetAccessibilityStateChecked(winrt::Windows::UI::Xaml::UIElement const& element, bool value)
{
  element.SetValue(AccessibilityStateCheckedProperty(), winrt::box_value<bool>(value));
}

bool DynamicAutomationProperties::GetAccessibilityStateChecked(winrt::Windows::UI::Xaml::UIElement const& element)
{
  return winrt::unbox_value<bool>(element.GetValue(AccessibilityStateCheckedProperty()));
}

winrt::Windows::UI::Xaml::DependencyProperty DynamicAutomationProperties::AccessibilityStateUncheckedProperty()
{
  static winrt::DependencyProperty s_AccessibilityStateUncheckedProperty =
    winrt::DependencyProperty::RegisterAttached(
      L"AccessibilityStateUnchecked",
      winrt::xaml_typename<bool>(),
      dynamicAutomationTypeName,
      winrt::PropertyMetadata(winrt::box_value(false)));

  return s_AccessibilityStateUncheckedProperty;
}

void DynamicAutomationProperties::SetAccessibilityStateUnchecked(winrt::Windows::UI::Xaml::UIElement const& element, bool value)
{
  element.SetValue(AccessibilityStateUncheckedProperty(), winrt::box_value<bool>(value));
}

bool DynamicAutomationProperties::GetAccessibilityStateUnchecked(winrt::Windows::UI::Xaml::UIElement const& element)
{
  return winrt::unbox_value<bool>(element.GetValue(AccessibilityStateUncheckedProperty()));
}

winrt::Windows::UI::Xaml::DependencyProperty DynamicAutomationProperties::AccessibilityStateBusyProperty()
{
  static winrt::DependencyProperty s_AccessibilityStateBusyProperty =
    winrt::DependencyProperty::RegisterAttached(
      L"AccessibilityStateBusy",
      winrt::xaml_typename<bool>(),
      dynamicAutomationTypeName,
      winrt::PropertyMetadata(winrt::box_value(false)));

  return s_AccessibilityStateBusyProperty;
}

void DynamicAutomationProperties::SetAccessibilityStateBusy(winrt::Windows::UI::Xaml::UIElement const& element, bool value)
{
  element.SetValue(AccessibilityStateBusyProperty(), winrt::box_value<bool>(value));
}

bool DynamicAutomationProperties::GetAccessibilityStateBusy(winrt::Windows::UI::Xaml::UIElement const& element)
{
  return winrt::unbox_value<bool>(element.GetValue(AccessibilityStateBusyProperty()));
}

winrt::Windows::UI::Xaml::DependencyProperty DynamicAutomationProperties::AccessibilityStateExpandedProperty()
{
  static winrt::DependencyProperty s_AccessibilityStateExpandedProperty =
    winrt::DependencyProperty::RegisterAttached(
      L"AccessibilityStateExpanded",
      winrt::xaml_typename<bool>(),
      dynamicAutomationTypeName,
      winrt::PropertyMetadata(winrt::box_value(false)));

  return s_AccessibilityStateExpandedProperty;
}

void DynamicAutomationProperties::SetAccessibilityStateExpanded(winrt::Windows::UI::Xaml::UIElement const& element, bool value)
{
  element.SetValue(AccessibilityStateExpandedProperty(), winrt::box_value<bool>(value));
}

bool DynamicAutomationProperties::GetAccessibilityStateExpanded(winrt::Windows::UI::Xaml::UIElement const& element)
{
  return winrt::unbox_value<bool>(element.GetValue(AccessibilityStateExpandedProperty()));
}

winrt::Windows::UI::Xaml::DependencyProperty DynamicAutomationProperties::AccessibilityStateCollapsedProperty()
{
  static winrt::DependencyProperty s_AccessibilityStateCollapsedProperty =
    winrt::DependencyProperty::RegisterAttached(
      L"AccessibilityStateCollapsed",
      winrt::xaml_typename<bool>(),
      dynamicAutomationTypeName,
      winrt::PropertyMetadata(winrt::box_value(false)));

  return s_AccessibilityStateCollapsedProperty;
}

void DynamicAutomationProperties::SetAccessibilityStateCollapsed(winrt::Windows::UI::Xaml::UIElement const& element, bool value)
{
  element.SetValue(AccessibilityStateCollapsedProperty(), winrt::box_value<bool>(value));
}

bool DynamicAutomationProperties::GetAccessibilityStateCollapsed(winrt::Windows::UI::Xaml::UIElement const& element)
{
  return winrt::unbox_value<bool>(element.GetValue(AccessibilityStateCollapsedProperty()));
>>>>>>> 52b2dbe7
}

winrt::Windows::UI::Xaml::DependencyProperty
DynamicAutomationProperties::AccessibilityInvokeEventHandlerProperty() {
  static winrt::DependencyProperty s_AccessibilityInvokeEventHandlerProperty =
      winrt::DependencyProperty::RegisterAttached(
          L"AccessibilityInvokeEventHandler",
          winrt::xaml_typename<
              winrt::react::uwp::AccessibilityInvokeEventHandler>(),
          dynamicAutomationTypeName,
          winrt::PropertyMetadata(
              winrt::box_value<
                  winrt::react::uwp::AccessibilityInvokeEventHandler>(
                  nullptr)));

  return s_AccessibilityInvokeEventHandlerProperty;
}

void DynamicAutomationProperties::SetAccessibilityInvokeEventHandler(
    winrt::Windows::UI::Xaml::UIElement const &element,
    winrt::react::uwp::AccessibilityInvokeEventHandler const &value) {
  element.SetValue(
      AccessibilityInvokeEventHandlerProperty(),
      winrt::box_value<winrt::react::uwp::AccessibilityInvokeEventHandler>(
          value));
}

winrt::react::uwp::AccessibilityInvokeEventHandler
DynamicAutomationProperties::GetAccessibilityInvokeEventHandler(
    winrt::Windows::UI::Xaml::UIElement const &element) {
  return winrt::unbox_value<winrt::react::uwp::AccessibilityInvokeEventHandler>(
      element.GetValue(AccessibilityInvokeEventHandlerProperty()));
}

} // namespace winrt::react::uwp::implementation<|MERGE_RESOLUTION|>--- conflicted
+++ resolved
@@ -24,20 +24,12 @@
 winrt::Windows::UI::Xaml::DependencyProperty
 DynamicAutomationProperties::AccessibilityRoleProperty() {
   static winrt::DependencyProperty s_AccessibilityRoleProperty =
-<<<<<<< HEAD
       winrt::DependencyProperty::RegisterAttached(
           L"AccessibilityRole",
           winrt::xaml_typename<winrt::react::uwp::AccessibilityRoles>(),
           dynamicAutomationTypeName,
-          winrt::PropertyMetadata(
-              winrt::box_value(winrt::react::uwp::AccessibilityRoles::None)));
-=======
-    winrt::DependencyProperty::RegisterAttached(
-      L"AccessibilityRole",
-      winrt::xaml_typename<winrt::react::uwp::AccessibilityRoles>(),
-      dynamicAutomationTypeName,
-      winrt::PropertyMetadata(winrt::box_value(winrt::react::uwp::AccessibilityRoles::Unknown)));
->>>>>>> 52b2dbe7
+          winrt::PropertyMetadata(winrt::box_value(
+              winrt::react::uwp::AccessibilityRoles::Unknown)));
 
   return s_AccessibilityRoleProperty;
 }
@@ -50,39 +42,36 @@
       winrt::box_value<react::uwp::AccessibilityRoles>(value));
 }
 
-<<<<<<< HEAD
 winrt::react::uwp::AccessibilityRoles
 DynamicAutomationProperties::GetAccessibilityRole(
     winrt::Windows::UI::Xaml::UIElement const &element) {
-  return winrt::unbox_value<react::uwp::AccessibilityRoles>(
+  return winrt::unbox_value<winrt::react::uwp::AccessibilityRoles>(
       element.GetValue(AccessibilityRoleProperty()));
-=======
-winrt::react::uwp::AccessibilityRoles DynamicAutomationProperties::GetAccessibilityRole(winrt::Windows::UI::Xaml::UIElement const& element)
-{
-  return winrt::unbox_value<winrt::react::uwp::AccessibilityRoles>(element.GetValue(AccessibilityRoleProperty()));
-}
-
-winrt::Windows::UI::Xaml::DependencyProperty DynamicAutomationProperties::AccessibilityStateSelectedProperty()
-{
+}
+
+winrt::Windows::UI::Xaml::DependencyProperty
+DynamicAutomationProperties::AccessibilityStateSelectedProperty() {
   static winrt::DependencyProperty s_AccessibilityStateSelectedProperty =
-    winrt::DependencyProperty::RegisterAttached(
-      L"AccessibilityStateSelected",
-      winrt::xaml_typename<bool>(),
-      dynamicAutomationTypeName,
-      winrt::PropertyMetadata(winrt::box_value(false)));
+      winrt::DependencyProperty::RegisterAttached(
+          L"AccessibilityStateSelected",
+          winrt::xaml_typename<bool>(),
+          dynamicAutomationTypeName,
+          winrt::PropertyMetadata(winrt::box_value(false)));
 
   return s_AccessibilityStateSelectedProperty;
 }
 
-void DynamicAutomationProperties::SetAccessibilityStateSelected(winrt::Windows::UI::Xaml::UIElement const& element, bool value)
-{
-  element.SetValue(AccessibilityStateSelectedProperty(), winrt::box_value<bool>(value));
-}
-
-bool DynamicAutomationProperties::GetAccessibilityStateSelected(winrt::Windows::UI::Xaml::UIElement const& element)
-{
-  return winrt::unbox_value<bool>(element.GetValue(AccessibilityStateSelectedProperty()));
->>>>>>> 52b2dbe7
+void DynamicAutomationProperties::SetAccessibilityStateSelected(
+    winrt::Windows::UI::Xaml::UIElement const &element,
+    bool value) {
+  element.SetValue(
+      AccessibilityStateSelectedProperty(), winrt::box_value<bool>(value));
+}
+
+bool DynamicAutomationProperties::GetAccessibilityStateSelected(
+    winrt::Windows::UI::Xaml::UIElement const &element) {
+  return winrt::unbox_value<bool>(
+      element.GetValue(AccessibilityStateSelectedProperty()));
 }
 
 winrt::Windows::UI::Xaml::DependencyProperty
@@ -110,139 +99,129 @@
       element.GetValue(AccessibilityStateDisabledProperty()));
 }
 
-<<<<<<< HEAD
-winrt::Windows::UI::Xaml::DependencyProperty
-DynamicAutomationProperties::AccessibilityStateSelectedProperty() {
-  static winrt::DependencyProperty s_AccessibilityStateSelectedProperty =
-      winrt::DependencyProperty::RegisterAttached(
-          L"AccessibilityStateSelected",
-          winrt::xaml_typename<bool>(),
-          dynamicAutomationTypeName,
-          winrt::PropertyMetadata(winrt::box_value(false)));
-=======
-winrt::Windows::UI::Xaml::DependencyProperty DynamicAutomationProperties::AccessibilityStateCheckedProperty()
-{
+winrt::Windows::UI::Xaml::DependencyProperty
+DynamicAutomationProperties::AccessibilityStateCheckedProperty() {
   static winrt::DependencyProperty s_AccessibilityStateCheckedProperty =
-    winrt::DependencyProperty::RegisterAttached(
-      L"AccessibilityStateChecked",
-      winrt::xaml_typename<bool>(),
-      dynamicAutomationTypeName,
-      winrt::PropertyMetadata(winrt::box_value(false)));
->>>>>>> 52b2dbe7
+      winrt::DependencyProperty::RegisterAttached(
+          L"AccessibilityStateChecked",
+          winrt::xaml_typename<bool>(),
+          dynamicAutomationTypeName,
+          winrt::PropertyMetadata(winrt::box_value(false)));
 
   return s_AccessibilityStateCheckedProperty;
 }
 
-<<<<<<< HEAD
-void DynamicAutomationProperties::SetAccessibilityStateSelected(
-    winrt::Windows::UI::Xaml::UIElement const &element,
-    bool value) {
-  element.SetValue(
-      AccessibilityStateSelectedProperty(), winrt::box_value<bool>(value));
-}
-
-bool DynamicAutomationProperties::GetAccessibilityStateSelected(
-    winrt::Windows::UI::Xaml::UIElement const &element) {
-  return winrt::unbox_value<bool>(
-      element.GetValue(AccessibilityStateSelectedProperty()));
-=======
-void DynamicAutomationProperties::SetAccessibilityStateChecked(winrt::Windows::UI::Xaml::UIElement const& element, bool value)
-{
-  element.SetValue(AccessibilityStateCheckedProperty(), winrt::box_value<bool>(value));
-}
-
-bool DynamicAutomationProperties::GetAccessibilityStateChecked(winrt::Windows::UI::Xaml::UIElement const& element)
-{
-  return winrt::unbox_value<bool>(element.GetValue(AccessibilityStateCheckedProperty()));
-}
-
-winrt::Windows::UI::Xaml::DependencyProperty DynamicAutomationProperties::AccessibilityStateUncheckedProperty()
-{
+void DynamicAutomationProperties::SetAccessibilityStateChecked(
+    winrt::Windows::UI::Xaml::UIElement const &element,
+    bool value) {
+  element.SetValue(
+      AccessibilityStateCheckedProperty(), winrt::box_value<bool>(value));
+}
+
+bool DynamicAutomationProperties::GetAccessibilityStateChecked(
+    winrt::Windows::UI::Xaml::UIElement const &element) {
+  return winrt::unbox_value<bool>(
+      element.GetValue(AccessibilityStateCheckedProperty()));
+}
+
+winrt::Windows::UI::Xaml::DependencyProperty
+DynamicAutomationProperties::AccessibilityStateUncheckedProperty() {
   static winrt::DependencyProperty s_AccessibilityStateUncheckedProperty =
-    winrt::DependencyProperty::RegisterAttached(
-      L"AccessibilityStateUnchecked",
-      winrt::xaml_typename<bool>(),
-      dynamicAutomationTypeName,
-      winrt::PropertyMetadata(winrt::box_value(false)));
+      winrt::DependencyProperty::RegisterAttached(
+          L"AccessibilityStateUnchecked",
+          winrt::xaml_typename<bool>(),
+          dynamicAutomationTypeName,
+          winrt::PropertyMetadata(winrt::box_value(false)));
 
   return s_AccessibilityStateUncheckedProperty;
 }
 
-void DynamicAutomationProperties::SetAccessibilityStateUnchecked(winrt::Windows::UI::Xaml::UIElement const& element, bool value)
-{
-  element.SetValue(AccessibilityStateUncheckedProperty(), winrt::box_value<bool>(value));
-}
-
-bool DynamicAutomationProperties::GetAccessibilityStateUnchecked(winrt::Windows::UI::Xaml::UIElement const& element)
-{
-  return winrt::unbox_value<bool>(element.GetValue(AccessibilityStateUncheckedProperty()));
-}
-
-winrt::Windows::UI::Xaml::DependencyProperty DynamicAutomationProperties::AccessibilityStateBusyProperty()
-{
+void DynamicAutomationProperties::SetAccessibilityStateUnchecked(
+    winrt::Windows::UI::Xaml::UIElement const &element,
+    bool value) {
+  element.SetValue(
+      AccessibilityStateUncheckedProperty(), winrt::box_value<bool>(value));
+}
+
+bool DynamicAutomationProperties::GetAccessibilityStateUnchecked(
+    winrt::Windows::UI::Xaml::UIElement const &element) {
+  return winrt::unbox_value<bool>(
+      element.GetValue(AccessibilityStateUncheckedProperty()));
+}
+
+winrt::Windows::UI::Xaml::DependencyProperty
+DynamicAutomationProperties::AccessibilityStateBusyProperty() {
   static winrt::DependencyProperty s_AccessibilityStateBusyProperty =
-    winrt::DependencyProperty::RegisterAttached(
-      L"AccessibilityStateBusy",
-      winrt::xaml_typename<bool>(),
-      dynamicAutomationTypeName,
-      winrt::PropertyMetadata(winrt::box_value(false)));
+      winrt::DependencyProperty::RegisterAttached(
+          L"AccessibilityStateBusy",
+          winrt::xaml_typename<bool>(),
+          dynamicAutomationTypeName,
+          winrt::PropertyMetadata(winrt::box_value(false)));
 
   return s_AccessibilityStateBusyProperty;
 }
 
-void DynamicAutomationProperties::SetAccessibilityStateBusy(winrt::Windows::UI::Xaml::UIElement const& element, bool value)
-{
-  element.SetValue(AccessibilityStateBusyProperty(), winrt::box_value<bool>(value));
-}
-
-bool DynamicAutomationProperties::GetAccessibilityStateBusy(winrt::Windows::UI::Xaml::UIElement const& element)
-{
-  return winrt::unbox_value<bool>(element.GetValue(AccessibilityStateBusyProperty()));
-}
-
-winrt::Windows::UI::Xaml::DependencyProperty DynamicAutomationProperties::AccessibilityStateExpandedProperty()
-{
+void DynamicAutomationProperties::SetAccessibilityStateBusy(
+    winrt::Windows::UI::Xaml::UIElement const &element,
+    bool value) {
+  element.SetValue(
+      AccessibilityStateBusyProperty(), winrt::box_value<bool>(value));
+}
+
+bool DynamicAutomationProperties::GetAccessibilityStateBusy(
+    winrt::Windows::UI::Xaml::UIElement const &element) {
+  return winrt::unbox_value<bool>(
+      element.GetValue(AccessibilityStateBusyProperty()));
+}
+
+winrt::Windows::UI::Xaml::DependencyProperty
+DynamicAutomationProperties::AccessibilityStateExpandedProperty() {
   static winrt::DependencyProperty s_AccessibilityStateExpandedProperty =
-    winrt::DependencyProperty::RegisterAttached(
-      L"AccessibilityStateExpanded",
-      winrt::xaml_typename<bool>(),
-      dynamicAutomationTypeName,
-      winrt::PropertyMetadata(winrt::box_value(false)));
+      winrt::DependencyProperty::RegisterAttached(
+          L"AccessibilityStateExpanded",
+          winrt::xaml_typename<bool>(),
+          dynamicAutomationTypeName,
+          winrt::PropertyMetadata(winrt::box_value(false)));
 
   return s_AccessibilityStateExpandedProperty;
 }
 
-void DynamicAutomationProperties::SetAccessibilityStateExpanded(winrt::Windows::UI::Xaml::UIElement const& element, bool value)
-{
-  element.SetValue(AccessibilityStateExpandedProperty(), winrt::box_value<bool>(value));
-}
-
-bool DynamicAutomationProperties::GetAccessibilityStateExpanded(winrt::Windows::UI::Xaml::UIElement const& element)
-{
-  return winrt::unbox_value<bool>(element.GetValue(AccessibilityStateExpandedProperty()));
-}
-
-winrt::Windows::UI::Xaml::DependencyProperty DynamicAutomationProperties::AccessibilityStateCollapsedProperty()
-{
+void DynamicAutomationProperties::SetAccessibilityStateExpanded(
+    winrt::Windows::UI::Xaml::UIElement const &element,
+    bool value) {
+  element.SetValue(
+      AccessibilityStateExpandedProperty(), winrt::box_value<bool>(value));
+}
+
+bool DynamicAutomationProperties::GetAccessibilityStateExpanded(
+    winrt::Windows::UI::Xaml::UIElement const &element) {
+  return winrt::unbox_value<bool>(
+      element.GetValue(AccessibilityStateExpandedProperty()));
+}
+
+winrt::Windows::UI::Xaml::DependencyProperty
+DynamicAutomationProperties::AccessibilityStateCollapsedProperty() {
   static winrt::DependencyProperty s_AccessibilityStateCollapsedProperty =
-    winrt::DependencyProperty::RegisterAttached(
-      L"AccessibilityStateCollapsed",
-      winrt::xaml_typename<bool>(),
-      dynamicAutomationTypeName,
-      winrt::PropertyMetadata(winrt::box_value(false)));
+      winrt::DependencyProperty::RegisterAttached(
+          L"AccessibilityStateCollapsed",
+          winrt::xaml_typename<bool>(),
+          dynamicAutomationTypeName,
+          winrt::PropertyMetadata(winrt::box_value(false)));
 
   return s_AccessibilityStateCollapsedProperty;
 }
 
-void DynamicAutomationProperties::SetAccessibilityStateCollapsed(winrt::Windows::UI::Xaml::UIElement const& element, bool value)
-{
-  element.SetValue(AccessibilityStateCollapsedProperty(), winrt::box_value<bool>(value));
-}
-
-bool DynamicAutomationProperties::GetAccessibilityStateCollapsed(winrt::Windows::UI::Xaml::UIElement const& element)
-{
-  return winrt::unbox_value<bool>(element.GetValue(AccessibilityStateCollapsedProperty()));
->>>>>>> 52b2dbe7
+void DynamicAutomationProperties::SetAccessibilityStateCollapsed(
+    winrt::Windows::UI::Xaml::UIElement const &element,
+    bool value) {
+  element.SetValue(
+      AccessibilityStateCollapsedProperty(), winrt::box_value<bool>(value));
+}
+
+bool DynamicAutomationProperties::GetAccessibilityStateCollapsed(
+    winrt::Windows::UI::Xaml::UIElement const &element) {
+  return winrt::unbox_value<bool>(
+      element.GetValue(AccessibilityStateCollapsedProperty()));
 }
 
 winrt::Windows::UI::Xaml::DependencyProperty
