// Copyright (c) Microsoft Corporation. All rights reserved.
// Licensed under the MIT License.

#include "pch.h"

#include "PopupViewManager.h"
#include <Views/ShadowNodeBase.h>
#include "TouchEventHandler.h"

#include <Modules/NativeUIManager.h>
#include <Utils/ValueUtils.h>

#include <winrt/Windows.Foundation.h>
#include <winrt/Windows.UI.Core.h>
#include <winrt/Windows.UI.Xaml.h>
#include <winrt/Windows.UI.Xaml.Controls.h>
#include <winrt/Windows.UI.Xaml.Controls.Primitives.h>

namespace winrt {
  using namespace Windows::Foundation;
  using namespace Windows::UI::Core;
  using namespace Windows::UI::Xaml;
  using namespace Windows::UI::Xaml::Controls;
  using namespace Windows::UI::Xaml::Controls::Primitives;
}

namespace react { namespace uwp {

class PopupShadowNode : public ShadowNodeBase
{
  using Super = ShadowNodeBase;
public:
  PopupShadowNode() = default;
  virtual ~PopupShadowNode();
  void createView() override;
  void AddView(ShadowNode& child, int64_t index) override;
  void updateProperties(const folly::dynamic&& props) override;
  static void OnPopupClosed(IReactInstance& instance, int64_t tag, bool newValue);
  void SetAnchorPosition(const winrt::Windows::UI::Xaml::Controls::Primitives::Popup& popup);
  winrt::Windows::Foundation::Size GetAppWindowSize();

private:
  std::shared_ptr<TouchEventHandler> m_touchEventHanadler;
  int64_t m_targetTag;
};

PopupShadowNode::~PopupShadowNode()
{
  m_touchEventHanadler->RemoveTouchHandlers();
}

void PopupShadowNode::createView()
{
  Super::createView();

  auto popup = GetView().as<winrt::Popup>();
  auto wkinstance = GetViewManager()->GetReactInstance();
  m_touchEventHanadler = std::make_shared<TouchEventHandler>(wkinstance);

  popup.Closed([=](auto&&, auto&&)
  {
    auto instance = wkinstance.lock();
    if (!m_updating && instance != nullptr)
      OnPopupClosed(*instance, m_tag, false);
  });

  popup.Opened([=](auto&&, auto&&)
  {
    auto instance = wkinstance.lock();
    if (!m_updating && instance != nullptr)
      SetAnchorPosition(popup);
  });
}

void PopupShadowNode::AddView(ShadowNode& child, int64_t index)
{
  Super::AddView(child, index);

  auto childView = static_cast<ShadowNodeBase&>(child).GetView();
  m_touchEventHanadler->AddTouchHandlers(childView);
}

void PopupShadowNode::updateProperties(const folly::dynamic&& props)
{
  m_updating = true;
  
  auto popup = GetView().as<winrt::Popup>();
  if (popup == nullptr)
    return;

  for (auto& pair : props.items())
  {
    const std::string& propertyName = pair.first.getString();
    const folly::dynamic& propertyValue = pair.second;

    if (propertyName == "target")
    {
      if (propertyValue.isNumber())
<<<<<<< HEAD
        m_targetTag = static_cast<int64_t>(propertyValue.asDouble());
=======
        m_targetTag = propertyValue.asInt();
>>>>>>> 7b2f0ece
      else
        m_targetTag = -1;
    }
    else if (propertyName == "isOpen")
    {
      if (propertyValue.isBool())
        popup.IsOpen(propertyValue.getBool());
      else if (propertyValue.isNull())
        popup.ClearValue(winrt::Popup::IsOpenProperty());
    }
    else if (propertyName == "isLightDismissEnabled")
    {
      if (propertyValue.isBool())
        popup.IsLightDismissEnabled(propertyValue.getBool());
      else if (propertyValue.isNull())
        popup.ClearValue(winrt::Popup::IsLightDismissEnabledProperty());
    }
    else if (propertyName == "horizontalOffset")
    {
      if (propertyValue.isNumber())
        popup.HorizontalOffset(propertyValue.asDouble());
      else if (propertyValue.isNull())
        popup.ClearValue(winrt::Popup::HorizontalOffsetProperty());
    }
    else if (propertyName == "verticalOffset")
    {
      if (propertyValue.isNumber())
        popup.VerticalOffset(propertyValue.asDouble());
      else if (propertyValue.isNull())
        popup.ClearValue(winrt::Popup::VerticalOffsetProperty());
    }
  }

  Super::updateProperties(std::move(props));
  m_updating = false;
}

/*static*/ void PopupShadowNode::OnPopupClosed(IReactInstance& instance, int64_t tag, bool newValue)
{
  folly::dynamic eventData = folly::dynamic::object("target", tag)("isOpen", newValue);
  instance.DispatchEvent(tag, "topDismiss", std::move(eventData));
}


/**
 * This is a quick fix for positioning with limited functionality. This will 
 * be followed by a more permanent fix soon.
 */
void PopupShadowNode::SetAnchorPosition(const winrt::Popup& popup)
{
  auto wkinstance = static_cast<PopupViewManager*>(GetViewManager())->m_wkReactInstance;
  auto instance = wkinstance.lock();

  if (instance == nullptr)
    return;

  // center relative to anchor
  if (m_targetTag > 0)
  {
    auto pNativeUIManagerHost = static_cast<NativeUIManager*>(instance->NativeUIManager())->getHost();
    ShadowNodeBase* pShadowNodeChild = static_cast<ShadowNodeBase*>(pNativeUIManagerHost->FindShadowNodeForTag(m_targetTag));

    if (pShadowNodeChild != nullptr)
    {
      auto targetView = pShadowNodeChild->GetView();
      auto targetElement = targetView.as<winrt::FrameworkElement>();

      auto popupTransform = targetElement.TransformToVisual(popup);
      winrt::Point bottomRightPoint(static_cast<float>(targetElement.Width()), static_cast<float>(targetElement.Height()));
      auto point = popupTransform.TransformPoint(bottomRightPoint);
      popup.HorizontalOffset(point.X + popup.HorizontalOffset());
      popup.VerticalOffset(point.Y + popup.VerticalOffset());
    }
  }
  else // Center relative to app window
  {
    auto appWindow = winrt::Window::Current().Content();
    auto popupToWindow = appWindow.TransformToVisual(popup);
    auto appWindowSize = GetAppWindowSize();
    winrt::Point centerPoint;
    centerPoint.X = static_cast<float>((appWindowSize.Width - popup.ActualWidth()) / 2);
    centerPoint.Y = static_cast<float>((appWindowSize.Height - popup.ActualHeight()) / 2);
    auto point = popupToWindow.TransformPoint(centerPoint);
    popup.HorizontalOffset(point.X);
    popup.VerticalOffset(point.Y);
  }
}

winrt::Size PopupShadowNode::GetAppWindowSize()
{
  winrt::Size windowSize = winrt::SizeHelper::Empty();

  if (auto current = winrt::Window::Current())
  {
    if (auto coreWindow = current.CoreWindow())
    {
      windowSize.Width = coreWindow.Bounds().Width;
      windowSize.Height = coreWindow.Bounds().Height;
    }
  }

  return windowSize;
}


PopupViewManager::PopupViewManager(const std::shared_ptr<IReactInstance>& reactInstance)
  : Super(reactInstance)
{
}

const char* PopupViewManager::GetName() const
{
  return "RCTPopup";
}

folly::dynamic PopupViewManager::GetNativeProps() const
{
  auto props = Super::GetNativeProps();

  props.update(folly::dynamic::object
    ("isOpen", "boolean")
    ("isLightDismissEnabled", "boolean")
    ("horizontalOffset", "number")
    ("verticalOffset", "number")
    ("target", "number")
  );

  return props;
}

facebook::react::ShadowNode* PopupViewManager::createShadow() const
{
  return new PopupShadowNode();
}

XamlView PopupViewManager::CreateViewCore(int64_t tag)
{
  auto popup = winrt::Popup();
  return popup;
}

void PopupViewManager::AddView(XamlView parent, XamlView child, int64_t index)
{
  assert(index == 0);

  auto popup = parent.as<winrt::Popup>();
  if (popup != nullptr)
    popup.Child(child.as<winrt::UIElement>());
}

folly::dynamic PopupViewManager::GetExportedCustomDirectEventTypeConstants() const
{
  auto directEvents = Super::GetExportedCustomDirectEventTypeConstants();
  directEvents["topDismiss"] = folly::dynamic::object("registrationName", "onDismiss");

  return directEvents;
}

}}<|MERGE_RESOLUTION|>--- conflicted
+++ resolved
@@ -96,11 +96,7 @@
     if (propertyName == "target")
     {
       if (propertyValue.isNumber())
-<<<<<<< HEAD
         m_targetTag = static_cast<int64_t>(propertyValue.asDouble());
-=======
-        m_targetTag = propertyValue.asInt();
->>>>>>> 7b2f0ece
       else
         m_targetTag = -1;
     }
