--- conflicted
+++ resolved
@@ -11,6 +11,7 @@
 #include "unicode.h"
 
 #include <INativeUIManager.h>
+#include <Views/KeyboardEventHandler.h>
 #include <Views/ShadowNodeBase.h>
 
 #include <winrt/Windows.ApplicationModel.Core.h>
@@ -20,6 +21,7 @@
 #include <winrt/Windows.UI.Input.h>
 #include <winrt/Windows.UI.Xaml.Controls.h>
 #include <winrt/Windows.UI.Xaml.Input.h>
+#include <winrt/Windows.UI.Xaml.Markup.h>
 #include <winrt/Windows.UI.Xaml.Media.h>
 #include <winrt/Windows.UI.Xaml.h>
 
@@ -27,7 +29,9 @@
 namespace uwp {
 
 ReactControl::ReactControl(IXamlRootView *parent, XamlView rootView)
-    : m_pParent(parent), m_rootView(rootView) {
+    : m_pParent(parent),
+      m_rootView(rootView),
+      m_uiDispatcher(winrt::CoreWindow::GetForCurrentThread().Dispatcher()) {
   PrepareXamlRootView(rootView);
 }
 
@@ -52,11 +56,12 @@
 
 void ReactControl::HandleInstanceError() {
   auto weakThis = weak_from_this();
-  m_reactInstance->DefaultNativeMessageQueueThread()->runOnQueue([weakThis]() {
-    if (auto This = weakThis.lock()) {
-      This->HandleInstanceErrorOnUIThread();
-    }
-  });
+  m_uiDispatcher.RunAsync(
+      winrt::Windows::UI::Core::CoreDispatcherPriority::Normal, [weakThis]() {
+        if (auto This = weakThis.lock()) {
+          This->HandleInstanceErrorOnUIThread();
+        }
+      });
 }
 
 void ReactControl::HandleInstanceErrorOnUIThread() {
@@ -117,10 +122,11 @@
       [this]() { HandleInstanceError(); });
 
   // Register callback from instance for live reload
-  m_liveReloadCallbackCookie =
-      m_reactInstance->RegisterLiveReloadCallback([this]() {
+  m_liveReloadCallbackCookie = m_reactInstance->RegisterLiveReloadCallback(
+      [this, uiDispatcher = m_uiDispatcher]() {
         auto weakThis = weak_from_this();
-        m_reactInstance->DefaultNativeMessageQueueThread()->runOnQueue(
+        uiDispatcher.RunAsync(
+            winrt::Windows::UI::Core::CoreDispatcherPriority::Normal,
             [weakThis]() {
               if (auto This = weakThis.lock()) {
                 This->Reload(true);
@@ -140,6 +146,12 @@
   auto initialProps = m_initialProps;
   m_reactInstance->AttachMeasuredRootView(m_pParent, std::move(initialProps));
   m_isAttached = true;
+
+#ifdef DEBUG
+  // TODO:  Enable this in retail builds via a new API
+  // https://github.com/microsoft/react-native-windows/issues/2870
+  InitializeDeveloperMenu();
+#endif
 }
 
 void ReactControl::DetachRoot() noexcept {
@@ -198,7 +210,9 @@
     // pending calls in these queues.
     // TODO prevent or check if even more is queued while these drain.
     CreateWorkerMessageQueue()->runOnQueue([instance]() {});
-    instance->DefaultNativeMessageQueueThread()->runOnQueue([instance]() {});
+    m_uiDispatcher.RunAsync(
+        winrt::Windows::UI::Core::CoreDispatcherPriority::Normal,
+        [instance]() {});
 
     // Clear members with a dependency on the reactInstance
     m_touchEventHandler.reset();
@@ -209,7 +223,8 @@
   // DetachRoot the current view and detach it
   DetachRoot();
 
-  m_reactInstance->DefaultNativeMessageQueueThread()->runOnQueue(
+  m_uiDispatcher.RunAsync(
+      winrt::Windows::UI::Core::CoreDispatcherPriority::Normal,
       [this, shouldRetireCurrentInstance]() {
         if (shouldRetireCurrentInstance && m_reactInstance != nullptr)
           m_instanceCreator->markAsNeedsReload();
@@ -299,8 +314,6 @@
   }
 }
 
-<<<<<<< HEAD
-=======
 // Set keyboard event listener for developer menu
 void ReactControl::InitializeDeveloperMenu() {
   auto coreWindow = winrt::CoreWindow::GetForCurrentThread();
@@ -432,6 +445,5 @@
   }
 }
 
->>>>>>> 4399a1d7
 } // namespace uwp
 } // namespace react