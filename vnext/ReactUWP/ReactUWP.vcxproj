--- conflicted
+++ resolved
@@ -162,7 +162,6 @@
     <ClInclude Include="Utils\UwpPreparedScriptStore.h" Condition="'$(OSS_RN)' != 'true'" />
     <ClInclude Include="Utils\UwpScriptStore.h" Condition="'$(OSS_RN)' != 'true'" />
     <ClInclude Include="Executors\WebSocketJSExecutorUwp.h" />
-<<<<<<< HEAD
     <ClInclude Include="Modules\Animated\AdditionAnimatedNode.h" />
     <ClInclude Include="Modules\Animated\AnimatedNode.h" />
     <ClInclude Include="Modules\Animated\AnimatedNodeType.h" />
@@ -185,9 +184,7 @@
     <ClInclude Include="Modules\Animated\SubtractionAnimatedNode.h" />
     <ClInclude Include="Modules\Animated\TransformAnimatedNode.h" />
     <ClInclude Include="Modules\Animated\ValueAnimatedNode.h" />
-=======
     <ClInclude Include="Utils\Helpers.h" />
->>>>>>> 0ebddf3e
     <ClInclude Include="Modules\AppStateModuleUwp.h" />
     <ClInclude Include="Modules\AppThemeModuleUwp.h" />
     <ClInclude Include="Modules\ClipboardModule.h" />
@@ -279,7 +276,6 @@
     <ClCompile Include="EndPoints\dll\JSCGlue.cpp" />
     <ClCompile Include="Executors\WebSocketJSExecutorFactory.cpp" />
     <ClCompile Include="Executors\WebSocketJSExecutorUwp.cpp" />
-<<<<<<< HEAD
     <ClCompile Include="Modules\Animated\AdditionAnimatedNode.cpp" />
     <ClCompile Include="Modules\Animated\AnimatedNode.cpp" />
     <ClCompile Include="Modules\Animated\AnimationDriver.cpp" />
@@ -298,9 +294,7 @@
     <ClCompile Include="Modules\Animated\SubtractionAnimatedNode.cpp" />
     <ClCompile Include="Modules\Animated\TransformAnimatedNode.cpp" />
     <ClCompile Include="Modules\Animated\ValueAnimatedNode.cpp" />
-=======
     <ClCompile Include="Utils\Helpers.cpp" />
->>>>>>> 0ebddf3e
     <ClCompile Include="Modules\AppStateModuleUwp.cpp" />
     <ClCompile Include="Modules\AppThemeModuleUwp.cpp" />
     <ClCompile Include="Modules\ClipboardModule.cpp" />
