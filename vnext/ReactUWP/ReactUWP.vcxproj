<?xml version="1.0" encoding="utf-8"?>
<Project DefaultTargets="Build" ToolsVersion="14.0" xmlns="http://schemas.microsoft.com/developer/msbuild/2003">
  <Import Project="$(SolutionDir)packages\Microsoft.Windows.CppWinRT.2.0.190530.8\build\native\Microsoft.Windows.CppWinRT.props" Condition="Exists('$(SolutionDir)packages\Microsoft.Windows.CppWinRT.2.0.190530.8\build\native\Microsoft.Windows.CppWinRT.props')" />
  <ItemGroup Label="ProjectConfigurations">
    <ProjectConfiguration Include="Debug|ARM">
      <Configuration>Debug</Configuration>
      <Platform>ARM</Platform>
    </ProjectConfiguration>
    <ProjectConfiguration Include="Release|ARM">
      <Configuration>Release</Configuration>
      <Platform>ARM</Platform>
    </ProjectConfiguration>
    <ProjectConfiguration Include="Debug|x64">
      <Configuration>Debug</Configuration>
      <Platform>x64</Platform>
    </ProjectConfiguration>
    <ProjectConfiguration Include="Release|x64">
      <Configuration>Release</Configuration>
      <Platform>x64</Platform>
    </ProjectConfiguration>
    <ProjectConfiguration Include="Debug|Win32">
      <Configuration>Debug</Configuration>
      <Platform>Win32</Platform>
    </ProjectConfiguration>
    <ProjectConfiguration Include="Release|Win32">
      <Configuration>Release</Configuration>
      <Platform>Win32</Platform>
    </ProjectConfiguration>
  </ItemGroup>
  <PropertyGroup Label="Globals">
    <ProjectGuid>{2d5d43d9-cffc-4c40-b4cd-02efb4e2742b}</ProjectGuid>
    <TargetName>React.UWP</TargetName>
    <Keyword>DynamicLibrary</Keyword>
    <RootNamespace>React.UWP</RootNamespace>
    <AppContainerApplication>true</AppContainerApplication>
    <ApplicationType>Windows Store</ApplicationType>
    <ApplicationTypeRevision>10.0</ApplicationTypeRevision>
    <ProjectName>ReactUWP</ProjectName>
  </PropertyGroup>
  <Import Project="$(VCTargetsPath)\Microsoft.Cpp.Default.props" />
  <PropertyGroup Label="Configuration">
    <ConfigurationType>DynamicLibrary</ConfigurationType>
    <UnmergedWinmdDirectory>$([MSBuild]::NormalizePath($(IntDir)UnmergedWinMD))</UnmergedWinmdDirectory>
    <!-- MDMERGE.EXE fails if output dir has trailing slash. -->
    <MergedWinmdDirectory>$(OutDir.TrimEnd("/\"))</MergedWinmdDirectory>
    <IdlHeaderDirectory>$(MSBuildThisFileDirectory)GeneratedWinmdHeader</IdlHeaderDirectory>
    <GenerateTypeLibrary>false</GenerateTypeLibrary>
  </PropertyGroup>
  <Import Project="$(ReactNativeWindowsDir)PropertySheets\React.Cpp.props" />
  <Import Project="$(VCTargetsPath)\Microsoft.Cpp.props" />
  <!-- Include Warnings.props after Microsoft.Cpp.props to change default WarningLevel -->
  <Import Project="$(ReactNativeWindowsDir)PropertySheets\Warnings.props" />
  <ImportGroup Label="ExtensionSettings">
  </ImportGroup>
  <ImportGroup Label="Shared">
    <Import Project="..\Chakra\Chakra.vcxitems" Label="Shared" />
    <Import Project="..\Shared\Shared.vcxitems" Label="Shared" />
  </ImportGroup>
  <ImportGroup Label="PropertySheets">
    <Import Project="$(UserRootDir)\Microsoft.Cpp.$(Platform).user.props" Condition="exists('$(UserRootDir)\Microsoft.Cpp.$(Platform).user.props')" Label="LocalAppDataPlatform" />
  </ImportGroup>
  <PropertyGroup Label="UserMacros" />
  <PropertyGroup>
    <GenerateManifest>false</GenerateManifest>
  </PropertyGroup>
  <ItemDefinitionGroup>
    <ClCompile>
      <PrecompiledHeader>Use</PrecompiledHeader>
      <CompileAsWinRT>false</CompileAsWinRT>
      <SDLCheck>true</SDLCheck>
      <!--
        REACTWINDOWS_BUILD - building with REACTWINDOWS_API as dll exports
      -->
      <PreprocessorDefinitions Condition="'$(CHAKRACOREUWP)'=='true'">CHAKRACORE;CHAKRACORE_UWP;%(PreprocessorDefinitions)</PreprocessorDefinitions>
      <PreprocessorDefinitions Condition="'$(CHAKRACOREUWP)'!='true'">USE_EDGEMODE_JSRT;%(PreprocessorDefinitions)</PreprocessorDefinitions>
      <PreprocessorDefinitions Condition="'$(USE_HERMES)'=='true'">USE_HERMES;%(PreprocessorDefinitions)</PreprocessorDefinitions>
      <PreprocessorDefinitions Condition="'$(USE_V8)'=='true'">USE_V8;%(PreprocessorDefinitions)</PreprocessorDefinitions>
      <PreprocessorDefinitions Condition="'$(ENABLE_TRACING)'=='true' AND '$(OSS_RN)' != 'true'">ENABLE_TRACING;%(PreprocessorDefinitions)</PreprocessorDefinitions>
      <PreprocessorDefinitions Condition="'$(ENABLE_NATIVE_SYSTRACE)'=='true' AND '$(OSS_RN)' != 'true'">ENABLE_NATIVE_SYSTRACE;WITH_FBSYSTRACE;%(PreprocessorDefinitions)</PreprocessorDefinitions>
      <PreprocessorDefinitions Condition="'$(ENABLE_JS_SYSTRACE)'=='true' AND '$(OSS_RN)' != 'true'">ENABLE_JS_SYSTRACE;WITH_FBSYSTRACE;%(PreprocessorDefinitions)</PreprocessorDefinitions>
      <PreprocessorDefinitions Condition="'$(ENABLE_TRACE_POSTPROCESSING)'=='true' AND '$(OSS_RN)' != 'true'">ENABLE_TRACE_POSTPROCESSING;%(PreprocessorDefinitions)</PreprocessorDefinitions>
      <PreprocessorDefinitions>
        REACTWINDOWS_BUILD;
        RN_PLATFORM=windows;
        NOMINMAX;
        FOLLY_NO_CONFIG;
        RN_EXPORT=;
        JSI_EXPORT=;
        WIN32=0;
        WINRT=1;
        _HAS_AUTO_PTR_ETC;
        %(PreprocessorDefinitions)
      </PreprocessorDefinitions>
      <AdditionalIncludeDirectories>$(ReactNativeWindowsDir);$(ReactNativeWindowsDir)Common;$(ReactNativeWindowsDir)Pch;$(ReactNativeWindowsDir)ReactUWP\GeneratedWinmdHeader;$(ReactNativeWindowsDir)ReactWindowsCore;$(ReactNativeWindowsDir)include\ReactWindowsCore;$(ReactNativeWindowsDir)include\ReactUWP;$(YogaDir);$(ReactNativeDir)\ReactCommon;$(JSI_Source);$(ReactNativeWindowsDir)include;$(ReactNativeWindowsDir)stubs;$(ReactNativeWindowsDir)Shared;$(ReactNativeWindowsDir)\ReactWindowsCore\tracing;$(FollyDir);%(AdditionalIncludeDirectories)</AdditionalIncludeDirectories>
      <AdditionalIncludeDirectories Condition="'$(CHAKRACOREUWP)'=='true'">$(ChakraCoreInclude);$(ChakraCoreDebugInclude);%(AdditionalIncludeDirectories)</AdditionalIncludeDirectories>
      <AdditionalOptions>/await %(AdditionalOptions)</AdditionalOptions>
      <ShowIncludes>false</ShowIncludes>
    </ClCompile>
    <Link>
      <IgnoreAllDefaultLibraries>false</IgnoreAllDefaultLibraries>
      <GenerateWindowsMetadata>true</GenerateWindowsMetadata>
      <AdditionalOptions>-minpdbpathlen:256</AdditionalOptions>
      <AdditionalDependencies Condition="'$(CHAKRACOREUWP)'=='true'">ChakraCore.Debugger.Protocol.lib;ChakraCore.Debugger.ProtocolHandler.lib;ChakraCore.Debugger.Service.lib;ChakraCore.lib;%(AdditionalDependencies)</AdditionalDependencies>
      <AdditionalLibraryDirectories Condition="'$(CHAKRACOREUWP)'=='true'">$(ChakraCoreLibDir);$(ChakraCoreDebugLibDir)</AdditionalLibraryDirectories>
      <AdditionalDependencies>dxguid.lib;%(AdditionalDependencies)</AdditionalDependencies>
    </Link>
    <Midl>
      <AdditionalIncludeDirectories>$(ProjectDir)ABI\idl;$(ProjectDir)Views\cppwinrt</AdditionalIncludeDirectories>
    </Midl>
  </ItemDefinitionGroup>
  <Import Project="$(ReactNativeWindowsDir)\PropertySheets\ReactCommunity.cpp.props" />
  <ItemDefinitionGroup Condition="'$(Platform)'=='x64' AND '$(OSS_RN)'!='true'">
    <Link>
      <ModuleDefinitionFile>Endpoints\dll\react-native-uwp.x64.def</ModuleDefinitionFile>
    </Link>
    <ClCompile>
      <RuntimeTypeInfo>false</RuntimeTypeInfo>
    </ClCompile>
  </ItemDefinitionGroup>
  <ItemDefinitionGroup Condition="'$(Platform)'=='x64' AND '$(OSS_RN)'=='true'">
    <Link>
      <ModuleDefinitionFile>Endpoints\dll\react-native-uwp.oss.x64.def</ModuleDefinitionFile>
    </Link>
  </ItemDefinitionGroup>
  <ItemDefinitionGroup Condition="('$(Platform)'=='Win32' OR '$(Platform)'=='x86') AND '$(OSS_RN)'!='true'">
    <Link>
      <ModuleDefinitionFile>Endpoints\dll\react-native-uwp.x86.def</ModuleDefinitionFile>
    </Link>
    <ClCompile>
      <RuntimeTypeInfo>false</RuntimeTypeInfo>
    </ClCompile>
  </ItemDefinitionGroup>
  <ItemDefinitionGroup Condition="('$(Platform)'=='Win32' OR '$(Platform)'=='x86') AND '$(OSS_RN)'=='true'">
    <Link>
      <ModuleDefinitionFile>Endpoints\dll\react-native-uwp.oss.x86.def</ModuleDefinitionFile>
    </Link>
  </ItemDefinitionGroup>
  <ItemDefinitionGroup Condition="'$(Platform)'=='ARM' AND '$(OSS_RN)'!='true'">
    <Link>
      <ModuleDefinitionFile>Endpoints\dll\react-native-uwp.arm.def</ModuleDefinitionFile>
    </Link>
    <ClCompile>
      <RuntimeTypeInfo>false</RuntimeTypeInfo>
    </ClCompile>
  </ItemDefinitionGroup>
  <ItemDefinitionGroup Condition="'$(Platform)'=='ARM' AND '$(OSS_RN)'=='true'">
    <Link>
      <ModuleDefinitionFile>Endpoints\dll\react-native-uwp.oss.arm.def</ModuleDefinitionFile>
    </Link>
  </ItemDefinitionGroup>
  <ItemGroup>
    <ClInclude Include="..\include\ReactUWP\InstanceFactory.h" />
    <ClInclude Include="..\include\ReactUWP\Utils\ValueUtils.h" />
    <ClInclude Include="..\include\ReactUWP\Utils\AccessibilityUtils.h" />
    <ClInclude Include="..\include\ReactUWP\Views\ControlViewManager.h" />
    <ClInclude Include="..\include\ReactUWP\Views\FrameworkElementViewManager.h" />
    <ClInclude Include="..\include\ReactUWP\Views\ShadowNodeBase.h" />
    <ClInclude Include="..\include\ReactUWP\Views\KeyboardEventHandler.h" />
    <ClInclude Include="..\include\ReactUWP\Views\ViewManagerBase.h" />
    <ClInclude Include="ABI\ABIModuleLoader.h" />
    <ClInclude Include="ABI\comTemplateLibrary.h" />
    <ClInclude Include="ABI\HStringHelper.h" />
    <ClInclude Include="ABI\Instance_rt.h" />
    <ClInclude Include="ABI\ReactControl_rt.h" />
    <ClInclude Include="Base\UwpReactInstance.h" />
    <ClInclude Include="Modules\Animated\CalculatedAnimationDriver.h" />
    <ClInclude Include="Modules\Animated\SpringAnimationDriver.h" />
    <ClInclude Include="Modules\Animated\TrackingAnimatedNode.h" />
    <ClInclude Include="Utils\ResourceBrushUtils.h" />
    <ClInclude Include="Threading\BatchingUIMessageQueueThread.h" />
    <ClInclude Include="Utils\CppWinrtLessExceptions.h" />
    <ClInclude Include="Utils\StandardControlResourceKeyNames.h" />
    <ClInclude Include="Utils\UwpPreparedScriptStore.h" Condition="'$(OSS_RN)' != 'true'" />
    <ClInclude Include="Utils\UwpScriptStore.h" Condition="'$(OSS_RN)' != 'true'" />
    <ClInclude Include="Executors\WebSocketJSExecutorUwp.h" />
    <ClInclude Include="Modules\Animated\AdditionAnimatedNode.h" />
    <ClInclude Include="Modules\Animated\AnimatedNode.h" />
    <ClInclude Include="Modules\Animated\AnimatedNodeType.h" />
    <ClInclude Include="Modules\Animated\AnimationDriver.h" />
    <ClInclude Include="Modules\Animated\AnimationType.h" />
    <ClInclude Include="Modules\Animated\DecayAnimationDriver.h" />
    <ClInclude Include="Modules\Animated\DiffClampAnimatedNode.h" />
    <ClInclude Include="Modules\Animated\DivisionAnimatedNode.h" />
    <ClInclude Include="Modules\Animated\EventAnimationDriver.h" />
    <ClInclude Include="Modules\Animated\ExtrapolationType.h" />
    <ClInclude Include="Modules\Animated\FacadeType.h" />
    <ClInclude Include="Modules\Animated\FrameAnimationDriver.h" />
    <ClInclude Include="Modules\Animated\InterpolationAnimatedNode.h" />
    <ClInclude Include="Modules\Animated\ModulusAnimatedNode.h" />
    <ClInclude Include="Modules\Animated\MultiplicationAnimatedNode.h" />
    <ClInclude Include="Modules\Animated\NativeAnimatedModule.h" />
    <ClInclude Include="Modules\Animated\NativeAnimatedNodeManager.h" />
    <ClInclude Include="Modules\Animated\PropsAnimatedNode.h" />
    <ClInclude Include="Modules\Animated\StyleAnimatedNode.h" />
    <ClInclude Include="Modules\Animated\SubtractionAnimatedNode.h" />
    <ClInclude Include="Modules\Animated\TransformAnimatedNode.h" />
    <ClInclude Include="Modules\Animated\ValueAnimatedNode.h" />
    <ClInclude Include="Utils\Helpers.h" />
    <ClInclude Include="Modules\AppStateModuleUwp.h" />
    <ClInclude Include="Modules\AppThemeModuleUwp.h" />
    <ClInclude Include="Modules\AlertModuleUwp.h" />
    <ClInclude Include="Modules\ClipboardModule.h" />
    <ClInclude Include="Modules\DeviceInfoModule.h" />
    <ClInclude Include="Modules\DevSupportManagerUwp.h" />
    <ClInclude Include="Modules\I18nModule.h" />
    <ClInclude Include="Modules\ImageViewManagerModule.h" />
    <ClInclude Include="Modules\LinkingManagerModule.h" />
    <ClInclude Include="Modules\LocationObserverModule.h" />
    <ClInclude Include="Modules\NativeUIManager.h" />
    <ClInclude Include="Modules\NetworkingModule.h" />
    <ClInclude Include="Modules\StatusBarModule.h" />
    <ClInclude Include="Modules\TimingModule.h" />
    <ClInclude Include="Modules\WebSocketModuleUwp.h" />
    <ClInclude Include="Pch\pch.h" />
    <ClInclude Include="Polyester\ButtonContentViewManager.h" />
    <ClInclude Include="Polyester\ButtonViewManager.h" />
    <ClInclude Include="Polyester\ContentControlViewManager.h" />
    <ClInclude Include="Polyester\HyperlinkViewManager.h" />
    <ClInclude Include="Polyester\IconViewManager.h" />
    <ClInclude Include="Threading\AsyncWorkQueue.h" />
    <ClInclude Include="Threading\AsyncWorkQueue_Priv.h" />
    <ClInclude Include="Threading\JSQueueThread.h" />
    <ClInclude Include="Threading\UIMessageQueueThread.h" />
    <ClInclude Include="Threading\WorkerMessageQueueThread.h" />
    <ClInclude Include="Utils\LocalBundleReader.h" />
    <ClInclude Include="Utils\PropertyHandlerUtils.h" />
    <ClInclude Include="Utils\PropertyUtils.h" />
    <ClInclude Include="Views\ActivityIndicatorViewManager.h" />
    <ClInclude Include="Views\CheckboxViewManager.h" />
    <ClInclude Include="Views\DatePickerViewManager.h" />
    <ClInclude Include="Views\ExpressionAnimationStore.h" />
    <ClInclude Include="Views\FlyoutViewManager.h" />
    <ClInclude Include="Views\Image\BorderEffect.h" />
    <ClInclude Include="Views\Image\Microsoft.UI.Composition.Effects_Impl.h" />
    <ClInclude Include="Views\Image\ImageViewManager.h" />
    <ClInclude Include="Views\Image\ReactImage.h" />
    <ClInclude Include="Views\Image\ReactImageBrush.h" />
    <ClInclude Include="Views\Impl\ScrollViewUWPImplementation.h" />
    <ClInclude Include="Views\Impl\SnapPointManagingContentControl.h" />
    <ClInclude Include="Views\PickerViewManager.h" />
    <ClInclude Include="Views\PopupViewManager.h" />
    <ClInclude Include="Views\RawTextViewManager.h" />
    <ClInclude Include="Views\ReactControl.h" />
    <ClInclude Include="Views\RefreshControlManager.h" />
    <ClInclude Include="Views\RootViewManager.h" />
    <ClInclude Include="Views\ScrollContentViewManager.h" />
    <ClInclude Include="Views\ScrollViewManager.h" />
    <ClInclude Include="Views\SIPEventHandler.h" />
    <ClInclude Include="Views\SwitchViewManager.h" />
    <ClInclude Include="Views\SliderViewManager.h" />
    <ClInclude Include="Views\TextInputViewManager.h" />
    <ClInclude Include="Views\TextViewManager.h" />
    <ClInclude Include="Views\TouchEventHandler.h" />
    <ClInclude Include="Views\ViewControl.h" />
    <ClInclude Include="Views\ViewPanel.h" />
    <ClInclude Include="Views\DynamicAutomationPeer.h" />
    <ClInclude Include="Views\DynamicAutomationProperties.h" />
    <ClInclude Include="Views\ViewViewManager.h" />
    <ClInclude Include="Views\VirtualTextViewManager.h" />
    <ClInclude Include="Views\WebViewManager.h" />
  </ItemGroup>
  <ItemGroup>
    <ClCompile Include="ABI\ABIModuleLoader.cpp" />
    <ClCompile Include="ABI\HStringHelper.cpp" />
    <ClCompile Include="ABI\Instance_rt.cpp" />
    <ClCompile Include="ABI\ReactControl_rt.cpp" />
    <ClCompile Include="Base\InstanceFactory.cpp" />
    <ClCompile Include="Base\UwpReactInstance.cpp" />
    <ClCompile Include="Modules\Animated\CalculatedAnimationDriver.cpp" />
    <ClCompile Include="Modules\Animated\SpringAnimationDriver.cpp" />
    <ClCompile Include="Modules\Animated\TrackingAnimatedNode.cpp" />
    <ClCompile Include="Utils\ResourceBrushUtils.cpp" />
    <ClCompile Include="Threading\BatchingUIMessageQueueThread.cpp" />
    <ClCompile Include="Utils\UwpPreparedScriptStore.cpp" Condition="'$(OSS_RN)' != 'true'" />
    <ClCompile Include="Utils\UwpScriptStore.cpp" Condition="'$(OSS_RN)' != 'true'" />
    <ClCompile Include="CxxReactUWP\JSBigString.cpp" />
    <ClCompile Include="EndPoints\dll\dllmain.cpp" />
    <ClCompile Include="EndPoints\dll\JSCGlue.cpp" />
    <ClCompile Include="Executors\WebSocketJSExecutorFactory.cpp" />
    <ClCompile Include="Executors\WebSocketJSExecutorUwp.cpp" />
    <ClCompile Include="Modules\Animated\AdditionAnimatedNode.cpp" />
    <ClCompile Include="Modules\Animated\AnimatedNode.cpp" />
    <ClCompile Include="Modules\Animated\AnimationDriver.cpp" />
    <ClCompile Include="Modules\Animated\DecayAnimationDriver.cpp" />
    <ClCompile Include="Modules\Animated\DiffClampAnimatedNode.cpp" />
    <ClCompile Include="Modules\Animated\DivisionAnimatedNode.cpp" />
    <ClCompile Include="Modules\Animated\EventAnimationDriver.cpp" />
    <ClCompile Include="Modules\Animated\FrameAnimationDriver.cpp" />
    <ClCompile Include="Modules\Animated\InterpolationAnimatedNode.cpp" />
    <ClCompile Include="Modules\Animated\ModulusAnimatedNode.cpp" />
    <ClCompile Include="Modules\Animated\MultiplicationAnimatedNode.cpp" />
    <ClCompile Include="Modules\Animated\NativeAnimatedModule.cpp" />
    <ClCompile Include="Modules\Animated\NativeAnimatedNodeManager.cpp" />
    <ClCompile Include="Modules\Animated\PropsAnimatedNode.cpp" />
    <ClCompile Include="Modules\Animated\StyleAnimatedNode.cpp" />
    <ClCompile Include="Modules\Animated\SubtractionAnimatedNode.cpp" />
    <ClCompile Include="Modules\Animated\TransformAnimatedNode.cpp" />
    <ClCompile Include="Modules\Animated\ValueAnimatedNode.cpp" />
    <ClCompile Include="Utils\Helpers.cpp" />
    <ClCompile Include="Modules\AppStateModuleUwp.cpp" />
    <ClCompile Include="Modules\AppThemeModuleUwp.cpp" />
    <ClCompile Include="Modules\AlertModuleUwp.cpp" />
    <ClCompile Include="Modules\ClipboardModule.cpp" />
    <ClCompile Include="Modules\DeviceInfoModule.cpp" />
    <ClCompile Include="Modules\DevSupportManagerUwp.cpp" />
    <ClCompile Include="Modules\I18nModule.cpp" />
    <ClCompile Include="Modules\ImageViewManagerModule.cpp" />
    <ClCompile Include="Modules\LinkingManagerModule.cpp" />
    <ClCompile Include="Modules\LocationObserverModule.cpp" />
    <ClCompile Include="Modules\NativeUIManager.cpp" />
    <ClCompile Include="Modules\NetworkingModule.cpp" />
    <ClCompile Include="Modules\StatusBarModule.cpp" />
    <ClCompile Include="Modules\TimingModule.cpp" />
    <ClCompile Include="Modules\WebSocketModuleUwp.cpp" />
    <ClCompile Include="Pch\pch.cpp">
      <PrecompiledHeader>Create</PrecompiledHeader>
    </ClCompile>
    <ClCompile Include="Polyester\ButtonContentViewManager.cpp" />
    <ClCompile Include="Polyester\ButtonViewManager.cpp" />
    <ClCompile Include="Polyester\ContentControlViewManager.cpp" />
    <ClCompile Include="Polyester\HyperlinkViewManager.cpp" />
    <ClCompile Include="Polyester\IconViewManager.cpp" />
    <ClCompile Include="Sandbox\DevSupportManagerUwpSandbox.cpp" />
    <ClCompile Include="Threading\AsyncWorkQueue.cpp" />
    <ClCompile Include="Threading\JSQueueThread.cpp" />
    <ClCompile Include="Threading\UIMessageQueueThread.cpp" />
    <ClCompile Include="Threading\WorkerMessageQueueThread.cpp" />
    <ClCompile Include="Utils\LocalBundleReader.cpp" />
    <ClCompile Include="Utils\ValueUtils.cpp" />
    <ClCompile Include="Utils\AccessibilityUtils.cpp" />
    <ClCompile Include="Views\ActivityIndicatorViewManager.cpp" />
    <ClCompile Include="Views\CheckboxViewManager.cpp" />
    <ClCompile Include="Views\ControlViewManager.cpp" />
    <ClCompile Include="Views\DatePickerViewManager.cpp" />
    <ClCompile Include="Views\ExpressionAnimationStore.cpp" />
    <ClCompile Include="Views\FlyoutViewManager.cpp" />
    <ClCompile Include="Views\FrameworkElementViewManager.cpp" />
    <ClCompile Include="Views\Image\ImageViewManager.cpp" />
    <ClCompile Include="Views\Image\ReactImage.cpp" />
    <ClCompile Include="Views\Image\ReactImageBrush.cpp" />
    <ClCompile Include="Views\Impl\ScrollViewUWPImplementation.cpp" />
    <ClCompile Include="Views\Impl\SnapPointManagingContentControl.cpp" />
    <ClCompile Include="Views\PickerViewManager.cpp" />
    <ClCompile Include="Views\PopupViewManager.cpp" />
    <ClCompile Include="Views\RawTextViewManager.cpp" />
    <ClCompile Include="Views\ReactControl.cpp" />
    <ClCompile Include="Views\ReactRootView.cpp" />
    <ClCompile Include="Views\RefreshControlManager.cpp" />
    <ClCompile Include="Views\RootViewManager.cpp" />
    <ClCompile Include="Views\ScrollContentViewManager.cpp" />
    <ClCompile Include="Views\ScrollViewManager.cpp" />
    <ClCompile Include="Views\SIPEventHandler.cpp" />
    <ClCompile Include="Views\SliderViewManager.cpp" />
    <ClCompile Include="Views\ShadowNodeBase.cpp" />
    <ClCompile Include="Views\SwitchViewManager.cpp" />
    <ClCompile Include="Views\TextInputViewManager.cpp" />
    <ClCompile Include="Views\TextViewManager.cpp" />
    <ClCompile Include="Views\TouchEventHandler.cpp" />
    <ClCompile Include="Views\ViewControl.cpp" />
    <ClCompile Include="Views\ViewManagerBase.cpp" />
    <ClCompile Include="Views\ViewPanel.cpp" />
    <ClCompile Include="Views\DynamicAutomationProperties.cpp" />
    <ClCompile Include="Views\DynamicAutomationPeer.cpp" />
    <ClCompile Include="Views\ViewViewManager.cpp" />
    <ClCompile Include="Views\VirtualTextViewManager.cpp" />
    <ClCompile Include="Views\WebViewManager.cpp" />
    <ClCompile Include="Views\module.g.cpp" />
    <ClCompile Include="Views\KeyboardEventHandler.cpp" />
  </ItemGroup>
  <ItemGroup>
    <None Include="..\makewinrt.inc" />
    <None Include="ABI\dirs" />
    <None Include="ABI\idl\sources" />
    <None Include="ABI\lib\sources" />
    <None Include="ABI\sources.inc" />
    <None Include="Base\sources" />
    <None Include="CxxReactUWP\sources" />
    <None Include="dirs" />
    <None Include="EndPoints\dirs" />
    <None Include="EndPoints\dll\react-native-uwp.arm.def" />
    <None Include="EndPoints\dll\react-native-uwp.x64.def" />
    <None Include="EndPoints\dll\react-native-uwp.x86.def" />
    <None Include="EndPoints\dll\sources" />
    <None Include="Executors\sources" />
    <None Include="make.inc" />
    <None Include="Modules\sources" />
    <None Include="packages.config">
      <SubType>Designer</SubType>
    </None>
    <None Include="Pch\sources" />
    <None Include="Polyester\sources" />
    <None Include="Sandbox\sources" />
    <None Include="Threading\sources" />
    <None Include="Utils\sources" />
    <None Include="Views\sources" />
  </ItemGroup>
  <ItemGroup>
    <ProjectReference Include="..\Common\Common.vcxproj">
      <Project>{fca38f3c-7c73-4c47-be4e-32f77fa8538d}</Project>
    </ProjectReference>
    <ProjectReference Include="..\Folly\Folly.vcxproj">
      <Project>{a990658c-ce31-4bcc-976f-0fc6b1af693d}</Project>
    </ProjectReference>
    <ProjectReference Include="..\JSI\Universal\JSI.Universal.vcxproj" Condition="'$(OSS_RN)' != 'true' AND '$(CHAKRACOREUWP)'!='true'">
      <Project>{a62d504a-16b8-41d2-9f19-e2e86019e5e4}</Project>
    </ProjectReference>
    <ProjectReference Include="..\JSI\Desktop\JSI.Desktop.vcxproj" Condition="'$(OSS_RN)' != 'true' AND '$(CHAKRACOREUWP)'=='true'">
      <Project>{17DD1B17-3094-40DD-9373-AC2497932ECA}</Project>
    </ProjectReference>
    <ProjectReference Include="..\ReactCommon\ReactCommon.vcxproj">
      <Project>{a9d95a91-4db7-4f72-beb6-fe8a5c89bfbd}</Project>
    </ProjectReference>
    <ProjectReference Include="..\ReactWindowsCore\ReactWindowsCore.vcxproj">
      <Project>{11c084a3-a57c-4296-a679-cac17b603144}</Project>
    </ProjectReference>
  </ItemGroup>
  <ItemGroup>
    <Midl Include="ABI\idl\ReactUWPABI.idl">
      <!-- Enable Windows Runtime ABI header files. when /reference is passed to midl.exe, the ABI head includes headers like Windows.AI.MachineLearning.MachineLearningContract.h 
      which doesn't exist actually in SDK. To workaround the problem, DisableReferences is enabled to disable /reference.      
       -->
      <DisableReferences>true</DisableReferences>
      <HeaderFileName>$(IdlHeaderDirectory)\%(Filename).h</HeaderFileName>
      <MetadataFileName>$(UnmergedWinmdDirectory)\%(Filename).winmd</MetadataFileName>
<<<<<<< HEAD
      <AdditionalOptions></AdditionalOptions>
=======
      <AdditionalOptions>
      </AdditionalOptions>
>>>>>>> c8ad22a0
    </Midl>
    <Midl Include="Views/cppwinrt/BorderEffect.idl" />
    <Midl Include="Views/cppwinrt/AccessibilityAction.idl" />
    <Midl Include="Views/cppwinrt/DynamicAutomationPeer.idl" />
    <Midl Include="Views/cppwinrt/ViewPanel.idl" />
  </ItemGroup>
  <ItemGroup>
    <ResourceCompile Include="Version.rc">
      <PreprocessorDefinitions Condition="'$(RNW_PKG_VERSION_STR)'!='' AND '$(RNW_PKG_VERSION)'!=''">RNW_PKG_VERSION_STR=$(RNW_PKG_VERSION_STR);RNW_PKG_VERSION=$(RNW_PKG_VERSION);_UNICODE;UNICODE;%(PreprocessorDefinitions)</PreprocessorDefinitions>
    </ResourceCompile>
  </ItemGroup>
  <Import Project="$(VCTargetsPath)\Microsoft.Cpp.targets" />
  <ImportGroup Label="ExtensionTargets">
    <Import Project="$(SolutionDir)packages\boost.1.68.0.0\build\boost.targets" Condition="Exists('$(SolutionDir)packages\boost.1.68.0.0\build\boost.targets')" />
    <Import Project="$(SolutionDir)packages\ReactNative.Hermes.Windows.0.1.3\build\native\ReactNative.Hermes.Windows.targets" Condition="Exists('$(SolutionDir)packages\ReactNative.Hermes.Windows.0.1.3\build\native\ReactNative.Hermes.Windows.targets') AND '$(OSS_RN)' != 'true' AND '$(USE_HERMES)' == 'true'" />
    <Import Project="$(SolutionDir)packages\ReactNative.V8JSI.Windows.0.1.4\build\native\ReactNative.V8JSI.Windows.targets" Condition="Exists('$(SolutionDir)packages\ReactNative.V8JSI.Windows.0.1.4\build\native\ReactNative.V8JSI.Windows.targets') AND '$(OSS_RN)' != 'true' AND '$(USE_V8)' == 'true'" />
    <Import Project="$(SolutionDir)packages\Microsoft.Windows.CppWinRT.2.0.190530.8\build\native\Microsoft.Windows.CppWinRT.targets" Condition="Exists('$(SolutionDir)packages\Microsoft.Windows.CppWinRT.2.0.190530.8\build\native\Microsoft.Windows.CppWinRT.targets')" />
  </ImportGroup>
  <Target Name="EnsureNuGetPackageBuildImports" BeforeTargets="PrepareForBuild">
    <PropertyGroup>
      <ErrorText>This project references NuGet package(s) that are missing on this computer. Use NuGet Package Restore to download them.  For more information, see http://go.microsoft.com/fwlink/?LinkID=322105. The missing file is {0}.</ErrorText>
    </PropertyGroup>
    <Error Condition="!Exists('$(SolutionDir)packages\boost.1.68.0.0\build\boost.targets')" Text="$([System.String]::Format('$(ErrorText)', '$(SolutionDir)packages\boost.1.68.0.0\build\boost.targets'))" />
    <Error Condition="!Exists('$(SolutionDir)packages\ReactNative.Hermes.Windows.0.1.3\build\native\ReactNative.Hermes.Windows.targets') AND '$(OSS_RN)' != 'true' AND '$(USE_HERMES)' == 'true'" Text="$([System.String]::Format('$(ErrorText)', '$(SolutionDir)packages\ReactNative.Hermes.Windows.0.1.3\build\native\ReactNative.Hermes.Windows.targets'))" />
    <Error Condition="!Exists('$(SolutionDir)packages\ReactNative.V8JSI.Windows.0.1.4\build\native\ReactNative.V8JSI.Windows.targets') AND '$(OSS_RN)' != 'true' AND '$(USE_V8)' == 'true'" Text="$([System.String]::Format('$(ErrorText)', '$(SolutionDir)packages\ReactNative.V8JSI.Windows.0.1.4\build\native\ReactNative.V8JSI.Windows.targets'))" />
    <Error Condition="!Exists('$(SolutionDir)packages\Microsoft.Windows.CppWinRT.2.0.190530.8\build\native\Microsoft.Windows.CppWinRT.props')" Text="$([System.String]::Format('$(ErrorText)', '$(SolutionDir)packages\Microsoft.Windows.CppWinRT.2.0.190530.8\build\native\Microsoft.Windows.CppWinRT.props'))" />
    <Error Condition="!Exists('$(SolutionDir)packages\Microsoft.Windows.CppWinRT.2.0.190530.8\build\native\Microsoft.Windows.CppWinRT.targets')" Text="$([System.String]::Format('$(ErrorText)', '$(SolutionDir)packages\Microsoft.Windows.CppWinRT.2.0.190530.8\build\native\Microsoft.Windows.CppWinRT.targets'))" />
  </Target>
  <Target Name="AfterCppClean">
    <RemoveDir Directories="$(IdlHeaderDirectory)" ContinueOnError="true" />
    <RemoveDir Directories="$(UnmergedWinmdDirectory)" ContinueOnError="true" />
  </Target>
</Project><|MERGE_RESOLUTION|>--- conflicted
+++ resolved
@@ -422,12 +422,8 @@
       <DisableReferences>true</DisableReferences>
       <HeaderFileName>$(IdlHeaderDirectory)\%(Filename).h</HeaderFileName>
       <MetadataFileName>$(UnmergedWinmdDirectory)\%(Filename).winmd</MetadataFileName>
-<<<<<<< HEAD
-      <AdditionalOptions></AdditionalOptions>
-=======
       <AdditionalOptions>
       </AdditionalOptions>
->>>>>>> c8ad22a0
     </Midl>
     <Midl Include="Views/cppwinrt/BorderEffect.idl" />
     <Midl Include="Views/cppwinrt/AccessibilityAction.idl" />
