--- conflicted
+++ resolved
@@ -64,14 +64,8 @@
     const std::string &propertyName = pair.first.getString();
     const folly::dynamic &propertyValue = pair.second;
 
-<<<<<<< HEAD
-    if (propertyName == "color")
-    {
+    if (propertyName == "color") {
       if (IsValidColorValue(propertyValue))
-=======
-    if (propertyName == "color") {
-      if (propertyValue.isNumber())
->>>>>>> 77c1d88e
         glyphs.Fill(BrushFrom(propertyValue));
 #if FUTURE
       else if (propertyValue.isNull())
