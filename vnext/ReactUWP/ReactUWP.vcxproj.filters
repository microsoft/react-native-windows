--- conflicted
+++ resolved
@@ -13,6 +13,9 @@
     <ClCompile Include="Base\InstanceFactory.cpp">
       <Filter>Base</Filter>
     </ClCompile>
+    <ClCompile Include="Base\ChakraJSIRuntimeHolder.cpp">
+      <Filter>Base</Filter>
+    </ClCompile>
     <ClCompile Include="Utils\LocalBundleReader.cpp">
       <Filter>Utils</Filter>
     </ClCompile>
@@ -206,16 +209,12 @@
     <ClCompile Include="Views\FlyoutViewManager.cpp">
       <Filter>Views</Filter>
     </ClCompile>
-<<<<<<< HEAD
-    <ClCompile Include="Base\ChakraJSIRuntimeHolder.cpp">
-      <Filter>Base</Filter>
-=======
+    
     <ClCompile Include="Views\Impl\ScrollViewUWPImplementation.cpp">
       <Filter>Views\Impl</Filter>
     </ClCompile>
     <ClCompile Include="SnapPointManagingContentControl.cpp">
       <Filter>Views\Impl</Filter>
->>>>>>> ed3c4ca6
     </ClCompile>
   </ItemGroup>
   <ItemGroup>
@@ -273,6 +272,9 @@
     <ClInclude Include="Base\UwpReactInstance.h">
       <Filter>Base</Filter>
     </ClInclude>
+    <ClInclude Include="Base\ChakraJSIRuntimeHolder.h">
+      <Filter>Base</Filter>
+    </ClInclude>
     <ClInclude Include="..\include\ReactUWP\XamlView.h">
       <Filter>include</Filter>
     </ClInclude>
@@ -423,16 +425,12 @@
     <ClInclude Include="Views\FlyoutViewManager.h">
       <Filter>Views</Filter>
     </ClInclude>
-<<<<<<< HEAD
-    <ClInclude Include="Base\ChakraJSIRuntimeHolder.h">
-      <Filter>Base</Filter>
-=======
+    
     <ClInclude Include="Views\Impl\ScrollViewUWPImplementation.h">
       <Filter>Views\Impl</Filter>
     </ClInclude>
     <ClInclude Include="SnapPointManagingContentControl.h">
       <Filter>Views\Impl</Filter>
->>>>>>> ed3c4ca6
     </ClInclude>
   </ItemGroup>
   <ItemGroup>
