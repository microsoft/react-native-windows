--- conflicted
+++ resolved
@@ -295,14 +295,11 @@
     <ClCompile Include="Threading\BatchingUIMessageQueueThread.cpp">
       <Filter>Threading</Filter>
     </ClCompile>
-<<<<<<< HEAD
-    <ClCompile Include="Modules\StatusBarModule.cpp" />
+    <ClCompile Include="Modules\StatusBarModule.cpp">
+      <Filter>Modules</Filter>
+    </ClCompile>
     <ClCompile Include="Views\SliderViewManager.cpp">
       <Filter>Views</Filter>
-=======
-    <ClCompile Include="Modules\StatusBarModule.cpp">
-      <Filter>Modules</Filter>
->>>>>>> ed6e32ce
     </ClCompile>
   </ItemGroup>
   <ItemGroup>
@@ -639,16 +636,12 @@
     <ClInclude Include="Utils\CppWinrtLessExceptions.h">
       <Filter>Utils</Filter>
     </ClInclude>
-<<<<<<< HEAD
-    <ClInclude Include="Modules\StatusBarModule.h" />
     <ClInclude Include="Views\SliderViewManager.h">
       <Filter>Views</Filter>
     </ClInclude>
-=======
     <ClInclude Include="Modules\StatusBarModule.h">
       <Filter>Modules</Filter>
     </ClCompile>
->>>>>>> ed6e32ce
   </ItemGroup>
   <ItemGroup>
     <None Include="EndPoints\dll\react-native-uwp.arm.def">
