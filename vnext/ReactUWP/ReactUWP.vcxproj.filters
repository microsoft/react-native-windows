--- conflicted
+++ resolved
@@ -1,204 +1,6 @@
 ﻿<?xml version="1.0" encoding="utf-8"?>
 <Project ToolsVersion="4.0" xmlns="http://schemas.microsoft.com/developer/msbuild/2003">
   <ItemGroup>
-<<<<<<< HEAD
-    <MidlRT Include="ABI\idl\Module.idl" />
-    <MidlRT Include="ABI\idl\Instance.idl" />
-    <MidlRT Include="ABI\idl\ReactControl.idl" />
-  </ItemGroup>
-  <ItemGroup>
-    <ClCompile Include="..\Shared\AsyncStorageModule.cpp" />
-    <ClCompile Include="..\Shared\AsyncStorage\AsyncStorageManager.cpp" />
-    <ClCompile Include="..\Shared\AsyncStorage\FollyDynamicConverter.cpp" />
-    <ClCompile Include="..\Shared\AsyncStorage\KeyValueStorage.cpp" />
-    <ClCompile Include="..\Shared\AsyncStorage\StorageFileIO.cpp" />
-    <ClCompile Include="..\Shared\Logging.cpp" />
-    <ClCompile Include="..\Shared\MemoryTracker.cpp" />
-    <ClCompile Include="ABI\ABIModuleLoader.cpp" />
-    <ClCompile Include="ABI\HStringHelper.cpp" />
-    <ClCompile Include="ABI\Instance_rt.cpp" />
-    <ClCompile Include="ABI\ReactControl_rt.cpp" />
-    <ClCompile Include="..\Shared\InstanceManager.cpp" />
-    <ClCompile Include="..\Shared\OInstance.cpp" />
-    <ClCompile Include="Base\ChakraJSIRuntimeHolder.cpp" />
-    <ClCompile Include="Base\InstanceFactory.cpp" />
-    <ClCompile Include="Base\UwpReactInstance.cpp" />
-    <ClCompile Include="CxxReactUWP\JSBigString.cpp" />
-    <ClCompile Include="EndPoints\dll\dllmain.cpp" />
-    <ClCompile Include="EndPoints\dll\JSCGlue.cpp" />
-    <ClCompile Include="Executors\WebSocketJSExecutorFactory.cpp" />
-    <ClCompile Include="Executors\WebSocketJSExecutorUwp.cpp" />
-    <ClCompile Include="Modules\Animated\AdditionAnimatedNode.cpp" />
-    <ClCompile Include="Modules\Animated\DecayAnimationDriver.cpp" />
-    <ClCompile Include="Modules\Animated\DiffClampAnimatedNode.cpp" />
-    <ClCompile Include="Modules\Animated\DivisionAnimatedNode.cpp" />
-    <ClCompile Include="Modules\Animated\EventAnimationDriver.cpp" />
-    <ClCompile Include="Modules\Animated\FrameAnimationDriver.cpp" />
-    <ClCompile Include="Modules\Animated\InterpolationAnimatedNode.cpp" />
-    <ClCompile Include="Modules\Animated\ModulusAnimatedNode.cpp" />
-    <ClCompile Include="Modules\Animated\MultiplicationAnimatedNode.cpp" />
-    <ClCompile Include="Modules\Animated\NativeAnimatedModule.cpp" />
-    <ClCompile Include="Modules\Animated\PropsAnimatedNode.cpp" />
-    <ClCompile Include="Modules\Animated\StyleAnimatedNode.cpp" />
-    <ClCompile Include="Modules\Animated\SubtractionAnimatedNode.cpp" />
-    <ClCompile Include="Modules\Animated\TransformAnimatedNode.cpp" />
-    <ClCompile Include="Modules\Animated\ValueAnimatedNode.cpp" />
-    <ClCompile Include="Modules\AppStateModuleUwp.cpp" />
-    <ClCompile Include="Modules\ClipboardModule.cpp" />
-    <ClCompile Include="Modules\DeviceInfoModule.cpp" />
-    <ClCompile Include="Modules\DevSupportManagerUwp.cpp" />
-    <ClCompile Include="Modules\I18nModule.cpp" />
-    <ClCompile Include="Modules\LinkingManagerModule.cpp" />
-    <ClCompile Include="Modules\LocationObserverModule.cpp" />
-    <ClCompile Include="Modules\NativeUIManager.cpp" />
-    <ClCompile Include="Modules\NetworkingModule.cpp" />
-    <ClCompile Include="Modules\TimingModule.cpp" />
-    <ClCompile Include="Modules\WebSocketModuleUwp.cpp" />
-    <ClCompile Include="Pch\pch.cpp" />
-    <ClCompile Include="Polyester\ButtonContentViewManager.cpp" />
-    <ClCompile Include="Polyester\ButtonViewManager.cpp" />
-    <ClCompile Include="Polyester\ContentControlViewManager.cpp" />
-    <ClCompile Include="Polyester\HyperlinkViewManager.cpp" />
-    <ClCompile Include="Polyester\IconViewManager.cpp" />
-    <ClCompile Include="Sandbox\DevSupportManagerUwpSandbox.cpp" />
-    <ClCompile Include="Threading\AsyncWorkQueue.cpp" />
-    <ClCompile Include="Threading\JSQueueThread.cpp" />
-    <ClCompile Include="Threading\UIMessageQueueThread.cpp" />
-    <ClCompile Include="Threading\WorkerMessageQueueThread.cpp" />
-    <ClCompile Include="Utils\LocalBundleReader.cpp" />
-    <ClCompile Include="Utils\ValueUtils.cpp" />
-    <ClCompile Include="Utils\AccessibilityUtils.cpp" />
-    <ClCompile Include="Views\ActivityIndicatorViewManager.cpp" />
-    <ClCompile Include="Views\CheckboxViewManager.cpp" />
-    <ClCompile Include="Views\ControlViewManager.cpp" />
-    <ClCompile Include="Views\DatePickerViewManager.cpp" />
-    <ClCompile Include="Views\ExpressionAnimationStore.cpp" />
-    <ClCompile Include="Views\FlyoutViewManager.cpp" />
-    <ClCompile Include="Views\FrameworkElementViewManager.cpp" />
-    <ClCompile Include="Views\ImageViewManager.cpp" />
-    <ClCompile Include="Views\Impl\ScrollViewUWPImplementation.cpp" />
-    <ClCompile Include="Views\Impl\SnapPointManagingContentControl.cpp" />
-    <ClCompile Include="Views\PickerViewManager.cpp" />
-    <ClCompile Include="Views\PopupViewManager.cpp" />
-    <ClCompile Include="Views\RawTextViewManager.cpp" />
-    <ClCompile Include="Views\ReactControl.cpp" />
-    <ClCompile Include="Views\ReactRootView.cpp" />
-    <ClCompile Include="Views\RootViewManager.cpp" />
-    <ClCompile Include="Views\ScrollContentViewManager.cpp" />
-    <ClCompile Include="Views\ScrollViewManager.cpp" />
-    <ClCompile Include="Views\ShadowNodeBase.cpp" />
-    <ClCompile Include="Views\SwitchViewManager.cpp" />
-    <ClCompile Include="Views\TextInputViewManager.cpp" />
-    <ClCompile Include="Views\TextViewManager.cpp" />
-    <ClCompile Include="Views\TouchEventHandler.cpp" />
-    <ClCompile Include="Views\ViewControl.cpp" />
-    <ClCompile Include="Views\ViewManagerBase.cpp" />
-    <ClCompile Include="Views\ViewPanel.cpp" />
-    <ClCompile Include="Views\ViewViewManager.cpp" />
-    <ClCompile Include="Views\VirtualTextViewManager.cpp" />
-    <ClCompile Include="Views\WebViewManager.cpp" />
-    <ClCompile Include="Modules\Animated\AnimatedNode.cpp" />
-    <ClCompile Include="Modules\Animated\AnimationDriver.cpp" />
-    <ClCompile Include="Modules\Animated\NativeAnimatedNodeManager.cpp" />
-  </ItemGroup>
-  <ItemGroup>
-    <ClInclude Include="..\include\ReactUWP\CreateUwpModules.h" />
-    <ClInclude Include="..\include\ReactUWP\InstanceFactory.h" />
-    <ClInclude Include="..\include\ReactUWP\IReactInstance.h" />
-    <ClInclude Include="..\include\ReactUWP\IXamlRootView.h" />
-    <ClInclude Include="..\include\ReactUWP\ReactUwp.h" />
-    <ClInclude Include="..\include\ReactUWP\Utils\ValueUtils.h" />
-    <ClInclude Include="..\include\ReactUWP\Utils\AccessibilityUtils.h" />
-    <ClInclude Include="..\include\ReactUWP\Views\ControlViewManager.h" />
-    <ClInclude Include="..\include\ReactUWP\Views\FrameworkElementViewManager.h" />
-    <ClInclude Include="..\include\ReactUWP\Views\ShadowNodeBase.h" />
-    <ClInclude Include="..\include\ReactUWP\Views\ViewManagerBase.h" />
-    <ClInclude Include="..\include\ReactUWP\XamlView.h" />
-    <ClInclude Include="ABI\ABIModuleLoader.h" />
-    <ClInclude Include="ABI\comTemplateLibrary.h" />
-    <ClInclude Include="ABI\HStringHelper.h" />
-    <ClInclude Include="ABI\Instance_rt.h" />
-    <ClInclude Include="ABI\ReactControl_rt.h" />
-    <ClInclude Include="Base\ChakraJSIRuntimeHolder.h" />
-    <ClInclude Include="Base\UwpReactInstance.h" />
-    <ClInclude Include="Executors\WebSocketJSExecutorUwp.h" />
-    <ClInclude Include="Modules\Animated\AdditionAnimatedNode.h" />
-    <ClInclude Include="Modules\Animated\DecayAnimationDriver.h" />
-    <ClInclude Include="Modules\Animated\DiffClampAnimatedNode.h" />
-    <ClInclude Include="Modules\Animated\DivisionAnimatedNode.h" />
-    <ClInclude Include="Modules\Animated\EventAnimationDriver.h" />
-    <ClInclude Include="Modules\Animated\FrameAnimationDriver.h" />
-    <ClInclude Include="Modules\Animated\InterpolationAnimatedNode.h" />
-    <ClInclude Include="Modules\Animated\ModulusAnimatedNode.h" />
-    <ClInclude Include="Modules\Animated\MultiplicationAnimatedNode.h" />
-    <ClInclude Include="Modules\Animated\NativeAnimatedModule.h" />
-    <ClInclude Include="Modules\Animated\PropsAnimatedNode.h" />
-    <ClInclude Include="Modules\Animated\StyleAnimatedNode.h" />
-    <ClInclude Include="Modules\Animated\SubtractionAnimatedNode.h" />
-    <ClInclude Include="Modules\Animated\TransformAnimatedNode.h" />
-    <ClInclude Include="Modules\Animated\ValueAnimatedNode.h" />
-    <ClInclude Include="Modules\AppStateModuleUwp.h" />
-    <ClInclude Include="Modules\ClipboardModule.h" />
-    <ClInclude Include="Modules\DeviceInfoModule.h" />
-    <ClInclude Include="Modules\DevSupportManagerUwp.h" />
-    <ClInclude Include="Modules\I18nModule.h" />
-    <ClInclude Include="Modules\LinkingManagerModule.h" />
-    <ClInclude Include="Modules\LocationObserverModule.h" />
-    <ClInclude Include="Modules\NativeUIManager.h" />
-    <ClInclude Include="Modules\NetworkingModule.h" />
-    <ClInclude Include="Modules\TimingModule.h" />
-    <ClInclude Include="Modules\WebSocketModuleUwp.h" />
-    <ClInclude Include="Pch\pch.h" />
-    <ClInclude Include="Polyester\ButtonContentViewManager.h" />
-    <ClInclude Include="Polyester\ButtonViewManager.h" />
-    <ClInclude Include="Polyester\ContentControlViewManager.h" />
-    <ClInclude Include="Polyester\HyperlinkViewManager.h" />
-    <ClInclude Include="Polyester\IconViewManager.h" />
-    <ClInclude Include="Threading\AsyncWorkQueue.h" />
-    <ClInclude Include="Threading\AsyncWorkQueue_Priv.h" />
-    <ClInclude Include="Threading\JSQueueThread.h" />
-    <ClInclude Include="Threading\UIMessageQueueThread.h" />
-    <ClInclude Include="Threading\WorkerMessageQueueThread.h" />
-    <ClInclude Include="Utils\LocalBundleReader.h" />
-    <ClInclude Include="Utils\PropertyHandlerUtils.h" />
-    <ClInclude Include="Utils\PropertyUtils.h" />
-    <ClInclude Include="Views\ActivityIndicatorViewManager.h" />
-    <ClInclude Include="Views\CheckboxViewManager.h" />
-    <ClInclude Include="Views\cppwinrt\react.uwp.DynamicAutomationPeer.g.h" />
-    <ClInclude Include="Views\cppwinrt\winrt\impl\react.uwp.0.h" />
-    <ClInclude Include="Views\cppwinrt\winrt\impl\react.uwp.1.h" />
-    <ClInclude Include="Views\cppwinrt\winrt\impl\react.uwp.2.h" />
-    <ClInclude Include="Views\cppwinrt\winrt\react.uwp.h" />
-    <ClInclude Include="Views\DatePickerViewManager.h" />
-    <ClInclude Include="Views\ExpressionAnimationStore.h" />
-    <ClInclude Include="Views\FlyoutViewManager.h" />
-    <ClInclude Include="Views\ImageViewManager.h" />
-    <ClInclude Include="Views\Impl\ScrollViewUWPImplementation.h" />
-    <ClInclude Include="Views\Impl\SnapPointManagingContentControl.h" />
-    <ClInclude Include="Views\PickerViewManager.h" />
-    <ClInclude Include="Views\PopupViewManager.h" />
-    <ClInclude Include="Views\RawTextViewManager.h" />
-    <ClInclude Include="Views\ReactControl.h" />
-    <ClInclude Include="Views\RootViewManager.h" />
-    <ClInclude Include="Views\ScrollContentViewManager.h" />
-    <ClInclude Include="Views\ScrollViewManager.h" />
-    <ClInclude Include="Views\SwitchViewManager.h" />
-    <ClInclude Include="Views\TextInputViewManager.h" />
-    <ClInclude Include="Views\TextViewManager.h" />
-    <ClInclude Include="Views\TouchEventHandler.h" />
-    <ClInclude Include="Views\ViewControl.h" />
-    <ClInclude Include="Views\ViewPanel.h" />
-    <ClInclude Include="Views\ViewViewManager.h" />
-    <ClInclude Include="Views\VirtualTextViewManager.h" />
-    <ClInclude Include="Views\WebViewManager.h" />
-    <ClInclude Include="Modules\Animated\AnimatedNode.h" />
-    <ClInclude Include="Modules\Animated\AnimationDriver.h" />
-    <ClInclude Include="Modules\Animated\NativeAnimatedNodeManager.h" />
-    <ClInclude Include="Modules\Animated\AnimatedNodeType.h" />
-    <ClInclude Include="Modules\Animated\AnimationType.h" />
-    <ClInclude Include="Modules\Animated\FacadeType.h" />
-    <ClInclude Include="Modules\Animated\ExtrapolationType.h" />
-=======
     <ClCompile Include="Modules\DeviceInfoModule.cpp">
       <Filter>Modules</Filter>
     </ClCompile>
@@ -258,6 +60,51 @@
     </ClCompile>
     <ClCompile Include="Executors\WebSocketJSExecutorUwp.cpp">
       <Filter>Executors</Filter>
+    </ClCompile>
+    <ClCompile Include="Modules\Animated\AdditionAnimatedNode.cpp">
+      <Filter>Modules\Animated</Filter>
+    </ClCompile>
+    <ClCompile Include="Modules\Animated\DecayAnimationDriver.cpp">
+      <Filter>Modules\Animated</Filter>
+    </ClCompile>
+    <ClCompile Include="Modules\Animated\DiffClampAnimatedNode.cpp">
+      <Filter>Modules\Animated</Filter>
+    </ClCompile>
+    <ClCompile Include="Modules\Animated\DivisionAnimatedNode.cpp">
+      <Filter>Modules\Animated</Filter>
+    </ClCompile>
+    <ClCompile Include="Modules\Animated\EventAnimationDriver.cpp">
+      <Filter>Modules\Animated</Filter>
+    </ClCompile>
+    <ClCompile Include="Modules\Animated\FrameAnimationDriver.cpp">
+      <Filter>Modules\Animated</Filter>
+    </ClCompile>
+    <ClCompile Include="Modules\Animated\InterpolationAnimatedNode.cpp">
+      <Filter>Modules\Animated</Filter>
+    </ClCompile>
+    <ClCompile Include="Modules\Animated\ModulusAnimatedNode.cpp">
+      <Filter>Modules\Animated</Filter>
+    </ClCompile>
+    <ClCompile Include="Modules\Animated\MultiplicationAnimatedNode.cpp">
+      <Filter>Modules\Animated</Filter>
+    </ClCompile>
+    <ClCompile Include="Modules\Animated\NativeAnimatedModule.cpp">
+      <Filter>Modules\Animated</Filter>
+    </ClCompile>
+    <ClCompile Include="Modules\Animated\PropsAnimatedNode.cpp">
+      <Filter>Modules\Animated</Filter>
+    </ClCompile>
+    <ClCompile Include="Modules\Animated\StyleAnimatedNode.cpp">
+      <Filter>Modules\Animated</Filter>
+    </ClCompile>
+    <ClCompile Include="Modules\Animated\SubtractionAnimatedNode.cpp">
+      <Filter>Modules\Animated</Filter>
+    </ClCompile>
+    <ClCompile Include="Modules\Animated\TransformAnimatedNode.cpp">
+      <Filter>Modules\Animated</Filter>
+    </ClCompile>
+    <ClCompile Include="Modules\Animated\ValueAnimatedNode.cpp">
+      <Filter>Modules\Animated</Filter>
     </ClCompile>
     <ClCompile Include="..\Shared\OInstance.cpp">
       <Filter>Shared</Filter>
@@ -528,6 +375,51 @@
     <ClInclude Include="Executors\WebSocketJSExecutorUwp.h">
       <Filter>Executors</Filter>
     </ClInclude>
+    <ClInclude Include="Modules\Animated\AdditionAnimatedNode.h">
+      <Filter>Modules\Animated</Filter>
+    </ClInclude>
+    <ClInclude Include="Modules\Animated\DecayAnimationDriver.h">
+	  <Filter>Modules\Animated</Filter>
+    </ClInclude>
+    <ClInclude Include="Modules\Animated\DiffClampAnimatedNode.h">
+      <Filter>Modules\Animated</Filter>
+    </ClInclude>
+    <ClInclude Include="Modules\Animated\DivisionAnimatedNode.h">
+      <Filter>Modules\Animated</Filter>
+    </ClInclude>
+    <ClInclude Include="Modules\Animated\EventAnimationDriver.h">
+      <Filter>Modules\Animated</Filter>
+    </ClInclude>
+    <ClInclude Include="Modules\Animated\FrameAnimationDriver.h">
+      <Filter>Modules\Animated</Filter>
+    </ClInclude>
+    <ClInclude Include="Modules\Animated\InterpolationAnimatedNode.h">
+      <Filter>Modules\Animated</Filter>
+    </ClInclude>
+    <ClInclude Include="Modules\Animated\ModulusAnimatedNode.h">
+      <Filter>Modules\Animated</Filter>
+    </ClInclude>
+    <ClInclude Include="Modules\Animated\MultiplicationAnimatedNode.h">
+      <Filter>Modules\Animated</Filter>
+    </ClInclude>
+    <ClInclude Include="Modules\Animated\NativeAnimatedModule.h">
+      <Filter>Modules\Animated</Filter>
+    </ClInclude>
+    <ClInclude Include="Modules\Animated\PropsAnimatedNode.h">
+      <Filter>Modules\Animated</Filter>
+    </ClInclude>
+    <ClInclude Include="Modules\Animated\StyleAnimatedNode.h">
+      <Filter>Modules\Animated</Filter>
+    </ClInclude>
+    <ClInclude Include="Modules\Animated\SubtractionAnimatedNode.h">
+      <Filter>Modules\Animated</Filter>
+    </ClInclude>
+    <ClInclude Include="Modules\Animated\TransformAnimatedNode.h">
+      <Filter>Modules\Animated</Filter>
+    </ClInclude>
+    <ClInclude Include="Modules\Animated\ValueAnimatedNode.h">
+      <Filter>Modules\Animated</Filter>
+    </ClInclude>
     <ClInclude Include="Modules\I18nModule.h">
       <Filter>Modules</Filter>
     </ClInclude>
@@ -729,40 +621,82 @@
     <ClInclude Include="Utils\UwpScriptStore.h">
       <Filter>Utils</Filter>
     </ClInclude>
->>>>>>> 0ebddf3e
   </ItemGroup>
   <ItemGroup>
+    <None Include="EndPoints\dll\react-native-uwp.arm.def">
+      <Filter>Endpoint\dll</Filter>
+    </None>
+    <None Include="EndPoints\dll\react-native-uwp.x64.def">
+      <Filter>Endpoint\dll</Filter>
+    </None>
+    <None Include="EndPoints\dll\react-native-uwp.x86.def">
+      <Filter>Endpoint\dll</Filter>
+    </None>
+    <None Include="dirs" />
+    <None Include="ABI\lib\sources">
+      <Filter>ABI\lib</Filter>
+    </None>
+    <None Include="ABI\idl\sources">
+      <Filter>ABI\idl</Filter>
+    </None>
+    <None Include="EndPoints\dll\sources">
+      <Filter>Endpoint\dll</Filter>
+    </None>
+    <None Include="EndPoints\dirs">
+      <Filter>Endpoint</Filter>
+    </None>
+    <None Include="ABI\dirs">
+      <Filter>ABI</Filter>
+    </None>
+    <None Include="ABI\sources.inc">
+      <Filter>ABI</Filter>
+    </None>
+    <None Include="Base\sources">
+      <Filter>Base</Filter>
+    </None>
+    <None Include="CxxReactUWP\sources">
+      <Filter>CxxReactUwp</Filter>
+    </None>
+    <None Include="Executors\sources">
+      <Filter>Executors</Filter>
+    </None>
+    <None Include="Modules\sources">
+      <Filter>Modules</Filter>
+    </None>
+    <None Include="Pch\sources">
+      <Filter>Pch</Filter>
+    </None>
+    <None Include="Polyester\sources">
+      <Filter>Polyester</Filter>
+    </None>
+    <None Include="Sandbox\sources">
+      <Filter>Sandbox</Filter>
+    </None>
+    <None Include="..\Shared\sources.inc">
+      <Filter>Shared</Filter>
+    </None>
+    <None Include="..\Shared\winrt\sources">
+      <Filter>Shared</Filter>
+    </None>
+    <None Include="Threading\sources">
+      <Filter>Threading</Filter>
+    </None>
+    <None Include="Utils\sources">
+      <Filter>Utils</Filter>
+    </None>
+    <None Include="Views\sources">
+      <Filter>Views</Filter>
+    </None>
+    <None Include="make.inc" />
     <None Include="..\makewinrt.inc" />
-    <None Include="..\Shared\sources.inc" />
-    <None Include="..\Shared\winrt\sources" />
-    <None Include="ABI\dirs" />
-    <None Include="ABI\idl\sources" />
-    <None Include="ABI\lib\sources" />
-    <None Include="ABI\sources.inc" />
-    <None Include="Base\sources" />
-    <None Include="CxxReactUWP\sources" />
-    <None Include="dirs" />
-    <None Include="EndPoints\dirs" />
-    <None Include="EndPoints\dll\react-native-uwp.arm.def" />
-    <None Include="EndPoints\dll\react-native-uwp.x64.def" />
-    <None Include="EndPoints\dll\react-native-uwp.x86.def" />
-    <None Include="EndPoints\dll\sources" />
-    <None Include="Executors\sources" />
-    <None Include="make.inc" />
-    <None Include="Modules\sources" />
     <None Include="packages.config" />
-<<<<<<< HEAD
-    <None Include="Pch\sources" />
-    <None Include="Polyester\sources" />
-    <None Include="Sandbox\sources" />
-    <None Include="Threading\sources" />
-    <None Include="Utils\sources" />
-    <None Include="Views\sources" />
-=======
   </ItemGroup>
   <ItemGroup>
     <Filter Include="Modules">
       <UniqueIdentifier>{c08ab955-f1a5-41c1-9cc6-5f8bcefaf7e0}</UniqueIdentifier>
+    </Filter>
+    <Filter Include="Modules\Animated">
+      <UniqueIdentifier>{A4613589-965A-4B1F-85DB-CEEC21D101DA}</UniqueIdentifier>
     </Filter>
     <Filter Include="include">
       <UniqueIdentifier>{f74fe3a1-618b-482c-ba94-adc3e6e90ab8}</UniqueIdentifier>
@@ -838,6 +772,5 @@
     <MidlRT Include="ABI\idl\ReactControl.idl">
       <Filter>ABI\idl</Filter>
     </MidlRT>
->>>>>>> 0ebddf3e
   </ItemGroup>
 </Project>