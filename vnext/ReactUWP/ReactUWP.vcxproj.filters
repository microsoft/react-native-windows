--- conflicted
+++ resolved
@@ -13,9 +13,6 @@
     <ClCompile Include="Base\InstanceFactory.cpp">
       <Filter>Base</Filter>
     </ClCompile>
-    <ClCompile Include="Base\ChakraJSIRuntimeHolder.cpp">
-      <Filter>Base</Filter>
-    </ClCompile>
     <ClCompile Include="Utils\LocalBundleReader.cpp">
       <Filter>Utils</Filter>
     </ClCompile>
@@ -223,6 +220,9 @@
     <ClCompile Include="Modules\AppThemeModuleUwp.cpp">
       <Filter>Modules</Filter>
     </ClCompile>
+    <ClCompile Include="Modules\AlertModuleUwp.cpp">
+      <Filter>Modules</Filter>
+    </ClCompile>
     <ClCompile Include="Views\ControlViewManager.cpp">
       <Filter>Views</Filter>
     </ClCompile>
@@ -286,8 +286,6 @@
     <ClCompile Include="Modules\Animated\AnimationDriver.cpp">
       <Filter>Modules\Animated</Filter>
     </ClCompile>
-<<<<<<< HEAD
-=======
     <ClCompile Include="Modules\Animated\SpringAnimationDriver.cpp">
       <Filter>Modules\Animated</Filter>
     </ClCompile>
@@ -297,27 +295,17 @@
     <ClCompile Include="Threading\BatchingUIMessageQueueThread.cpp">
       <Filter>Threading</Filter>
     </ClCompile>
->>>>>>> 4399a1d7
   </ItemGroup>
   <ItemGroup>
     <ClInclude Include="Modules\DeviceInfoModule.h">
       <Filter>Modules</Filter>
     </ClInclude>
-    <ClInclude Include="..\include\ReactUWP\CreateUwpModules.h">
-      <Filter>include</Filter>
-    </ClInclude>
     <ClInclude Include="Modules\DevSupportManagerUwp.h">
       <Filter>Modules</Filter>
     </ClInclude>
     <ClInclude Include="..\include\ReactUWP\InstanceFactory.h">
       <Filter>Base</Filter>
     </ClInclude>
-    <ClInclude Include="..\include\ReactUWP\IXamlRootView.h">
-      <Filter>include</Filter>
-    </ClInclude>
-    <ClInclude Include="..\include\ReactUWP\IReactInstance.h">
-      <Filter>include</Filter>
-    </ClInclude>
     <ClInclude Include="Utils\LocalBundleReader.h">
       <Filter>Utils</Filter>
     </ClInclude>
@@ -341,9 +329,6 @@
     </ClInclude>
     <ClInclude Include="Utils\PropertyUtils.h">
       <Filter>Utils</Filter>
-    </ClInclude>
-    <ClInclude Include="..\include\ReactUWP\ReactUwp.h">
-      <Filter>include</Filter>
     </ClInclude>
     <ClInclude Include="Modules\TimingModule.h">
       <Filter>Modules</Filter>
@@ -354,12 +339,6 @@
     <ClInclude Include="Base\UwpReactInstance.h">
       <Filter>Base</Filter>
     </ClInclude>
-    <ClInclude Include="Base\ChakraJSIRuntimeHolder.h">
-      <Filter>Base</Filter>
-    </ClInclude>
-    <ClInclude Include="..\include\ReactUWP\XamlView.h">
-      <Filter>include</Filter>
-    </ClInclude>
     <ClInclude Include="Threading\WorkerMessageQueueThread.h">
       <Filter>Threading</Filter>
     </ClInclude>
@@ -510,6 +489,9 @@
     <ClInclude Include="Modules\AppThemeModuleUwp.h">
       <Filter>Modules</Filter>
     </ClInclude>
+    <ClInclude Include="Modules\AlertModuleUwp.h">
+      <Filter>Modules</Filter>
+    </ClInclude>
     <ClInclude Include="Views\DatePickerViewManager.h">
       <Filter>Views</Filter>
     </ClInclude>
@@ -636,8 +618,6 @@
     <ClInclude Include="Modules\Animated\ExtrapolationType.h">
       <Filter>Modules\Animated</Filter>
     </ClInclude>
-<<<<<<< HEAD
-=======
     <ClInclude Include="Modules\Animated\SpringAnimationDriver.h">
       <Filter>Modules\Animated</Filter>
     </ClInclude>
@@ -650,7 +630,6 @@
     <ClInclude Include="Utils\CppWinrtLessExceptions.h">
       <Filter>Utils</Filter>
     </ClInclude>
->>>>>>> 4399a1d7
   </ItemGroup>
   <ItemGroup>
     <None Include="EndPoints\dll\react-native-uwp.arm.def">
@@ -721,9 +700,6 @@
     </Filter>
     <Filter Include="Modules\Animated">
       <UniqueIdentifier>{A4613589-965A-4B1F-85DB-CEEC21D101DA}</UniqueIdentifier>
-    </Filter>
-    <Filter Include="include">
-      <UniqueIdentifier>{f74fe3a1-618b-482c-ba94-adc3e6e90ab8}</UniqueIdentifier>
     </Filter>
     <Filter Include="Sandbox">
       <UniqueIdentifier>{b4b85434-3409-4179-bff4-b56db8c27ba3}</UniqueIdentifier>
