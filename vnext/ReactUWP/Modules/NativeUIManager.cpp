// Copyright (c) Microsoft Corporation. All rights reserved.
// Licensed under the MIT License.

#include "pch.h"

#include "NativeUIManager.h"

#include <ReactRootView.h>
#include <Views/ShadowNodeBase.h>

#include <winrt/Windows.Foundation.h>
#include <winrt/Windows.UI.Xaml.Controls.h>
#include <winrt/Windows.UI.Xaml.Media.h>

namespace winrt {
using namespace Windows::Foundation;
using namespace Windows::UI;
using namespace Windows::UI::Xaml;
using namespace Windows::UI::Xaml::Controls;
using namespace Windows::UI::Xaml::Media;
} // namespace winrt

namespace react {
namespace uwp {

static YogaNodePtr make_yoga_node() {
  YogaNodePtr result(YGNodeNew());
  return result;
}

static int YogaLog(
    const YGConfigRef config,
    const YGNodeRef node,
    YGLogLevel level,
    const char *format,
    va_list args) {
  int len = _scprintf(format, args);
  std::string buffer(len + 1, '\0');
  int c = vsnprintf_s(&buffer[0], len + 1, _TRUNCATE, format, args);
  buffer.resize(len);

  // OutputDebugString will truncate output around 4k, here
  // we output a 1000 characters at a time.
  int start = 0;
  while (len - start > 1000) {
    char tmp = buffer[start + 1000];
    buffer[start + 1000] = '\0';
    OutputDebugStringA(&buffer[start]);
    buffer[start + 1000] = tmp;
    start += 1000;
  }
  OutputDebugStringA(&buffer[start]);
  OutputDebugStringA("\n");

  return 0;
}

YGNodeRef NativeUIManager::GetYogaNode(int64_t tag) const {
  auto iter = m_tagsToYogaNodes.find(tag);
  if (iter == m_tagsToYogaNodes.end())
    return nullptr;
  return iter->second.get();
}

void NativeUIManager::DirtyYogaNode(int64_t tag) {
  ShadowNodeBase *pShadowNodeChild =
      static_cast<ShadowNodeBase *>(m_host->FindShadowNodeForTag(tag));
  if (pShadowNodeChild != nullptr) {
    auto *pViewManager = pShadowNodeChild->GetViewManager();
    YGMeasureFunc func = pViewManager->GetYogaCustomMeasureFunc();
    if (func != nullptr) {
      // If there is a yoga node for this tag mark it as dirty
      YGNodeRef yogaNodeChild = GetYogaNode(tag);
      if (yogaNodeChild != nullptr) {
        // Retrieve and dirty the yoga node
        YGNodeMarkDirty(yogaNodeChild);

        // Once we mark a node dirty we can stop because the yoga code will mark
        // all parents anyway
        return;
      }
    }

    // Since this node didn't meet the criteria, jump to parent in case it does
    int64_t parentTag = pShadowNodeChild->GetParent();
    if (parentTag >= 0)
      DirtyYogaNode(parentTag);
  }
}

void NativeUIManager::AddBatchCompletedCallback(
    std::function<void()> callback) {
  m_batchCompletedCallbacks.push_back(std::move(callback));
}

winrt::XamlRoot NativeUIManager::tryGetXamlRoot() {
  if (m_host) {
    for (auto const tag : m_host->GetAllRootTags()) {
      if (auto shadowNode = static_cast<ShadowNodeBase *>(
              m_host->FindShadowNodeForTag(tag))) {
        if (auto uiElement10 =
                shadowNode->GetView().try_as<winrt::IUIElement10>()) {
          if (auto xamlRoot = uiElement10.XamlRoot())
            return xamlRoot;
        }
      }
    }
  }
  return nullptr;
}

XamlView NativeUIManager::reactPeerOrContainerFrom(winrt::FrameworkElement fe) {
  if (m_host) {
    while (fe) {
      if (auto value = GetTagAsPropertyValue(fe)) {
        auto tag = GetTag(value);
        if (auto shadowNode = static_cast<ShadowNodeBase *>(
                m_host->FindShadowNodeForTag(tag))) {
          if (auto xamlView = shadowNode->GetView()) {
            if (xamlView == fe) {
              return xamlView;
            }
          }
        }
      }
      fe = fe.Parent().try_as<winrt::FrameworkElement>();
    }
  }
  return nullptr;
}

NativeUIManager::NativeUIManager() {
#if defined(_DEBUG)
  YGConfigSetLogger(YGConfigGetDefault(), &YogaLog);

  // To Debug Yoga layout, uncomment the following line.
  // YGConfigSetPrintTreeFlag(YGConfigGetDefault(), true);

  // Additional logging can be enabled editing yoga.cpp (e.g. gPrintChanges,
  // gPrintSkips)
#endif
}

struct RootShadowNode final : public ShadowNodeBase {
  RootShadowNode(const RootShadowNode &that) = delete;
  RootShadowNode &operator=(RootShadowNode const &) = delete;
  RootShadowNode() = delete;

  RootShadowNode(
      facebook::react::IReactRootView *rootView,
      facebook::react::INativeUIManagerHost *host)
      : m_host(host) {
    auto reactRootView = static_cast<react::uwp::ReactRootView *>(rootView);
    m_view = reactRootView->GetXamlView();
  }

  void createView() override {
    // ASSERT: The root view is created before react, so react should never tell
    // the root view to be created.
    assert(false);
  }

  void AddView(facebook::react::ShadowNode &child, int64_t index) override {
    auto panel(GetView().as<winrt::Panel>());
    if (panel != nullptr) {
      auto childView =
          static_cast<ShadowNodeBase &>(child).GetView().as<winrt::UIElement>();
      panel.Children().InsertAt(static_cast<uint32_t>(index), childView);
    }
  }

 private:
  facebook::react::INativeUIManagerHost *m_host;
};

void NativeUIManager::setHost(facebook::react::INativeUIManagerHost *host) {
  m_host = host;
}

facebook::react::ShadowNode *NativeUIManager::createRootShadowNode(
    facebook::react::IReactRootView *pReactRootView) {
  return new RootShadowNode(pReactRootView, m_host);
}

void NativeUIManager::destroyRootShadowNode(facebook::react::ShadowNode *node) {
  delete node;
}

<<<<<<< HEAD
void NativeUIManager::AddRootView(facebook::react::ShadowNode& shadowNode, facebook::react::IReactRootView* pReactRootView)
{
  ShadowNodeBase& node = static_cast<ShadowNodeBase&>(shadowNode);
  auto xamlRootView = static_cast<IXamlRootView*>(pReactRootView);
  XamlView view = xamlRootView->GetXamlView();
  m_tagsToXamlReactControl.emplace(shadowNode.m_tag, xamlRootView->GetXamlReactControl());
=======
void NativeUIManager::AddRootView(
    facebook::react::ShadowNode &shadowNode,
    facebook::react::IReactRootView *pReactRootView) {
  ShadowNodeBase &node = static_cast<ShadowNodeBase &>(shadowNode);

  XamlView view = static_cast<IXamlRootView *>(pReactRootView)->GetXamlView();

>>>>>>> 2fc2aa3e
  m_tagsToYogaNodes.emplace(shadowNode.m_tag, make_yoga_node());

  auto element = view.as<winrt::FrameworkElement>();
  element.Tag(winrt::PropertyValue::CreateInt64(shadowNode.m_tag));

  // Add listener to size change so we can redo the layout when that happens
  m_sizeChangedVector.push_back(view.as<winrt::FrameworkElement>().SizeChanged(
      winrt::auto_revoke, [this](auto &&, auto &&) { DoLayout(); }));
}

void NativeUIManager::destroy() {
  delete this;
}

<<<<<<< HEAD
void NativeUIManager::removeRootView(facebook::react::ShadowNode& shadow)
{
  m_tagsToXamlReactControl.erase(shadow.m_tag);
=======
void NativeUIManager::removeRootView(facebook::react::ShadowNode &shadow) {
>>>>>>> 2fc2aa3e
  RemoveView(shadow, true);
}

void NativeUIManager::onBatchComplete() {
  if (m_inBatch) {
    DoLayout();
    m_inBatch = false;

    const auto callbacks = m_batchCompletedCallbacks;
    m_batchCompletedCallbacks.clear();
    for (const auto &callback : callbacks) {
      callback.operator()();
    }
  }
}

void NativeUIManager::ensureInBatch() {
  if (!m_inBatch)
    m_inBatch = true;
}

static float NumberOrDefault(const folly::dynamic &value, float defaultValue) {
  float result = defaultValue;

  if (value.isNumber())
    result = static_cast<float>(value.asDouble());
  else if (value.isNull())
    result = defaultValue;
  else
    assert(false);

  return result;
}

static YGValue YGValueOrDefault(
    const folly::dynamic &value,
    YGValue defaultValue) {
  YGValue result = defaultValue;

  if (value.isNumber())
    return YGValue{static_cast<float>(value.asDouble()), YGUnitPoint};

  if (value.isNull())
    return defaultValue;

  if (value.isString()) {
    std::string str = value.getString();
    if (str == "auto")
      return YGValue{YGUndefined, YGUnitAuto};
    if (str.length() > 0 && str.back() == '%') {
      str.pop_back();
      folly::dynamic pct(str);
      return YGValue{static_cast<float>(pct.asDouble()), YGUnitPercent};
    }
  }

  // Unexpected format, using default
  assert(false);
  return defaultValue;
}

typedef void (*YogaSetterFunc)(
    const YGNodeRef yogaNode,
    const YGEdge edge,
    const float value);
static void SetYogaValueHelper(
    const YGNodeRef yogaNode,
    const YGEdge edge,
    const YGValue &value,
    YogaSetterFunc normalSetter,
    YogaSetterFunc percentSetter) {
  switch (value.unit) {
    case YGUnitAuto:
    case YGUnitUndefined:
      normalSetter(yogaNode, edge, YGUndefined);
      break;
    case YGUnitPoint:
      normalSetter(yogaNode, edge, value.value);
      break;
    case YGUnitPercent:
      percentSetter(yogaNode, edge, value.value);
      break;
  }
}

typedef void (*YogaUnitSetterFunc)(const YGNodeRef yogaNode, const float value);
static void SetYogaUnitValueHelper(
    const YGNodeRef yogaNode,
    const YGValue &value,
    YogaUnitSetterFunc normalSetter,
    YogaUnitSetterFunc percentSetter) {
  switch (value.unit) {
    case YGUnitAuto:
    case YGUnitUndefined:
      normalSetter(yogaNode, YGUndefined);
      break;
    case YGUnitPoint:
      normalSetter(yogaNode, value.value);
      break;
    case YGUnitPercent:
      percentSetter(yogaNode, value.value);
      break;
  }
}

typedef void (*YogaAutoUnitSetterFunc)(const YGNodeRef yogaNode);
static void SetYogaUnitValueAutoHelper(
    const YGNodeRef yogaNode,
    const YGValue &value,
    YogaUnitSetterFunc normalSetter,
    YogaUnitSetterFunc percentSetter,
    YogaAutoUnitSetterFunc autoSetter) {
  switch (value.unit) {
    case YGUnitAuto:
      autoSetter(yogaNode);
      break;
    case YGUnitUndefined:
      normalSetter(yogaNode, YGUndefined);
      break;
    case YGUnitPoint:
      normalSetter(yogaNode, value.value);
      break;
    case YGUnitPercent:
      percentSetter(yogaNode, value.value);
      break;
  }
}

typedef void (*YogaAutoSetterFunc)(const YGNodeRef yogaNode, const YGEdge edge);
static void SetYogaValueAutoHelper(
    const YGNodeRef yogaNode,
    const YGEdge edge,
    const YGValue &value,
    YogaSetterFunc normalSetter,
    YogaSetterFunc percentSetter,
    YogaAutoSetterFunc autoSetter) {
  switch (value.unit) {
    case YGUnitAuto:
      autoSetter(yogaNode, edge);
      break;
    case YGUnitUndefined:
      normalSetter(yogaNode, edge, YGUndefined);
      break;
    case YGUnitPoint:
      normalSetter(yogaNode, edge, value.value);
      break;
    case YGUnitPercent:
      percentSetter(yogaNode, edge, value.value);
      break;
  }
}

static void StyleYogaNode(
    ShadowNodeBase &shadowNode,
    const YGNodeRef yogaNode,
    const folly::dynamic &props) {
  if (props.empty())
    return;

  for (const auto &pair : props.items()) {
    const std::string &key = pair.first.getString();
    const auto &value = pair.second;

    if (key == "flexDirection") {
      YGFlexDirection direction = YGFlexDirectionColumn;

      if (value == "column" || value.isNull())
        direction = YGFlexDirectionColumn;
      else if (value == "row")
        direction = YGFlexDirectionRow;
      else if (value == "column-reverse")
        direction = YGFlexDirectionColumnReverse;
      else if (value == "row-reverse")
        direction = YGFlexDirectionRowReverse;
      else
        assert(false);

      YGNodeStyleSetFlexDirection(yogaNode, direction);
    } else if (key == "justifyContent") {
      YGJustify justify = YGJustifyFlexStart;

      if (value == "flex-start" || value.isNull())
        justify = YGJustifyFlexStart;
      else if (value == "flex-end")
        justify = YGJustifyFlexEnd;
      else if (value == "center")
        justify = YGJustifyCenter;
      else if (value == "space-between")
        justify = YGJustifySpaceBetween;
      else if (value == "space-around")
        justify = YGJustifySpaceAround;
      else if (value == "space-evenly")
        justify = YGJustifySpaceEvenly;
      else
        assert(false);

      YGNodeStyleSetJustifyContent(yogaNode, justify);
    } else if (key == "flexWrap") {
      YGWrap wrap = YGWrapNoWrap;

      if (value == "nowrap" || value.isNull())
        wrap = YGWrapNoWrap;
      else if (value == "wrap")
        wrap = YGWrapWrap;
      else
        assert(false);

      YGNodeStyleSetFlexWrap(yogaNode, wrap);
    } else if (key == "alignItems") {
      YGAlign align = YGAlignStretch;

      if (value == "stretch" || value.isNull())
        align = YGAlignStretch;
      else if (value == "flex-start")
        align = YGAlignFlexStart;
      else if (value == "flex-end")
        align = YGAlignFlexEnd;
      else if (value == "center")
        align = YGAlignCenter;
      else if (value == "baseline")
        align = YGAlignBaseline;
      else
        assert(false);

      YGNodeStyleSetAlignItems(yogaNode, align);
    } else if (key == "alignSelf") {
      YGAlign align = YGAlignAuto;

      if (value == "auto" || value.isNull())
        align = YGAlignAuto;
      if (value == "stretch")
        align = YGAlignStretch;
      else if (value == "flex-start")
        align = YGAlignFlexStart;
      else if (value == "flex-end")
        align = YGAlignFlexEnd;
      else if (value == "center")
        align = YGAlignCenter;
      else if (value == "baseline")
        align = YGAlignBaseline;
      else
        assert(false);

      YGNodeStyleSetAlignSelf(yogaNode, align);
    } else if (key == "alignContent") {
      YGAlign align = YGAlignFlexStart;

      if (value == "stretch")
        align = YGAlignStretch;
      else if (value == "flex-start" || value.isNull())
        align = YGAlignFlexStart;
      else if (value == "flex-end")
        align = YGAlignFlexEnd;
      else if (value == "center")
        align = YGAlignCenter;
      else if (value == "space-between")
        align = YGAlignSpaceBetween;
      else if (value == "space-around")
        align = YGAlignSpaceAround;
      else
        assert(false);

      YGNodeStyleSetAlignContent(yogaNode, align);
    } else if (key == "flex") {
      float result = NumberOrDefault(value, 0.0f /*default*/);

      YGNodeStyleSetFlex(yogaNode, result);
    } else if (key == "flexGrow") {
      float result = NumberOrDefault(value, 0.0f /*default*/);

      YGNodeStyleSetFlexGrow(yogaNode, result);
    } else if (key == "flexShrink") {
      float result = NumberOrDefault(value, 0.0f /*default*/);

      YGNodeStyleSetFlexShrink(yogaNode, result);
    } else if (key == "flexBasis") {
      YGValue result = YGValueOrDefault(
          value, YGValue{YGUndefined, YGUnitPoint} /*default*/);

      SetYogaUnitValueAutoHelper(
          yogaNode,
          result,
          YGNodeStyleSetFlexBasis,
          YGNodeStyleSetFlexBasisPercent,
          YGNodeStyleSetFlexBasisAuto);
    } else if (key == "position") {
      YGPositionType position = YGPositionTypeRelative;

      if (value == "relative" || value.isNull())
        position = YGPositionTypeRelative;
      else if (value == "absolute")
        position = YGPositionTypeAbsolute;
      else
        assert(false);

      YGNodeStyleSetPositionType(yogaNode, position);
    } else if (key == "overflow") {
      YGOverflow overflow = YGOverflowVisible;
      if (value == "visible" || value.isNull())
        overflow = YGOverflowVisible;
      else if (value == "hidden")
        overflow = YGOverflowHidden;
      else if (value == "scroll")
        overflow = YGOverflowScroll;

      YGNodeStyleSetOverflow(yogaNode, overflow);
    } else if (key == "display") {
      YGDisplay display = YGDisplayFlex;
      if (value == "flex" || value.isNull())
        display = YGDisplayFlex;
      else if (value == "none")
        display = YGDisplayNone;

      YGNodeStyleSetDisplay(yogaNode, display);
    } else if (key == "direction") {
      YGDirection direction = YGDirectionInherit;
      if (value == "inherit" || value.isNull())
        direction = YGDirectionInherit;
      else if (value == "ltr" || value.isNull())
        direction = YGDirectionLTR;
      else if (value == "rtl")
        direction = YGDirectionRTL;

      YGNodeStyleSetDirection(yogaNode, direction);
    } else if (key == "aspectRatio") {
      float result = NumberOrDefault(value, 1.0f /*default*/);

      YGNodeStyleSetAspectRatio(yogaNode, result);
    } else if (key == "left") {
      YGValue result = YGValueOrDefault(
          value, YGValue{YGUndefined, YGUnitPoint} /*default*/);

      SetYogaValueHelper(
          yogaNode,
          YGEdgeLeft,
          result,
          YGNodeStyleSetPosition,
          YGNodeStyleSetPositionPercent);
    } else if (key == "top") {
      YGValue result = YGValueOrDefault(
          value, YGValue{YGUndefined, YGUnitPoint} /*default*/);

      SetYogaValueHelper(
          yogaNode,
          YGEdgeTop,
          result,
          YGNodeStyleSetPosition,
          YGNodeStyleSetPositionPercent);
    } else if (key == "right") {
      YGValue result = YGValueOrDefault(
          value, YGValue{YGUndefined, YGUnitPoint} /*default*/);

      SetYogaValueHelper(
          yogaNode,
          YGEdgeRight,
          result,
          YGNodeStyleSetPosition,
          YGNodeStyleSetPositionPercent);
    } else if (key == "bottom") {
      YGValue result = YGValueOrDefault(
          value, YGValue{YGUndefined, YGUnitPoint} /*default*/);

      SetYogaValueHelper(
          yogaNode,
          YGEdgeBottom,
          result,
          YGNodeStyleSetPosition,
          YGNodeStyleSetPositionPercent);
    } else if (key == "end") {
      YGValue result = YGValueOrDefault(
          value, YGValue{YGUndefined, YGUnitPoint} /*default*/);

      SetYogaValueHelper(
          yogaNode,
          YGEdgeEnd,
          result,
          YGNodeStyleSetPosition,
          YGNodeStyleSetPositionPercent);
    } else if (key == "start") {
      YGValue result = YGValueOrDefault(
          value, YGValue{YGUndefined, YGUnitPoint} /*default*/);

      SetYogaValueHelper(
          yogaNode,
          YGEdgeStart,
          result,
          YGNodeStyleSetPosition,
          YGNodeStyleSetPositionPercent);
    } else if (key == "width") {
      YGValue result = YGValueOrDefault(
          value, YGValue{YGUndefined, YGUnitPoint} /*default*/);

      SetYogaUnitValueAutoHelper(
          yogaNode,
          result,
          YGNodeStyleSetWidth,
          YGNodeStyleSetWidthPercent,
          YGNodeStyleSetWidthAuto);
    } else if (key == "minWidth") {
      YGValue result =
          YGValueOrDefault(value, YGValue{0.0f, YGUnitPoint} /*default*/);

      SetYogaUnitValueHelper(
          yogaNode,
          result,
          YGNodeStyleSetMinWidth,
          YGNodeStyleSetMinWidthPercent);
    } else if (key == "maxWidth") {
      YGValue result = YGValueOrDefault(
          value, YGValue{YGUndefined, YGUnitPoint} /*default*/);

      SetYogaUnitValueHelper(
          yogaNode,
          result,
          YGNodeStyleSetMaxWidth,
          YGNodeStyleSetMaxWidthPercent);
    } else if (key == "height") {
      YGValue result = YGValueOrDefault(
          value, YGValue{YGUndefined, YGUnitPoint} /*default*/);

      SetYogaUnitValueAutoHelper(
          yogaNode,
          result,
          YGNodeStyleSetHeight,
          YGNodeStyleSetHeightPercent,
          YGNodeStyleSetHeightAuto);
    } else if (key == "minHeight") {
      YGValue result =
          YGValueOrDefault(value, YGValue{0.0f, YGUnitPoint} /*default*/);

      SetYogaUnitValueHelper(
          yogaNode,
          result,
          YGNodeStyleSetMinHeight,
          YGNodeStyleSetMinHeightPercent);
    } else if (key == "maxHeight") {
      YGValue result = YGValueOrDefault(
          value, YGValue{YGUndefined, YGUnitPoint} /*default*/);

      SetYogaUnitValueHelper(
          yogaNode,
          result,
          YGNodeStyleSetMaxHeight,
          YGNodeStyleSetMaxHeightPercent);
    } else if (key == "margin") {
      YGValue result = YGValueOrDefault(
          value, YGValue{YGUndefined, YGUnitPoint} /*default*/);

      SetYogaValueAutoHelper(
          yogaNode,
          YGEdgeAll,
          result,
          YGNodeStyleSetMargin,
          YGNodeStyleSetMarginPercent,
          YGNodeStyleSetMarginAuto);
    } else if (key == "marginLeft") {
      YGValue result = YGValueOrDefault(
          value, YGValue{YGUndefined, YGUnitPoint} /*default*/);

      SetYogaValueAutoHelper(
          yogaNode,
          YGEdgeLeft,
          result,
          YGNodeStyleSetMargin,
          YGNodeStyleSetMarginPercent,
          YGNodeStyleSetMarginAuto);
    } else if (key == "marginStart") {
      YGValue result = YGValueOrDefault(
          value, YGValue{YGUndefined, YGUnitPoint} /*default*/);

      SetYogaValueAutoHelper(
          yogaNode,
          YGEdgeStart,
          result,
          YGNodeStyleSetMargin,
          YGNodeStyleSetMarginPercent,
          YGNodeStyleSetMarginAuto);
    } else if (key == "marginTop") {
      YGValue result = YGValueOrDefault(
          value, YGValue{YGUndefined, YGUnitPoint} /*default*/);

      SetYogaValueAutoHelper(
          yogaNode,
          YGEdgeTop,
          result,
          YGNodeStyleSetMargin,
          YGNodeStyleSetMarginPercent,
          YGNodeStyleSetMarginAuto);
    } else if (key == "marginRight") {
      YGValue result = YGValueOrDefault(
          value, YGValue{YGUndefined, YGUnitPoint} /*default*/);

      SetYogaValueAutoHelper(
          yogaNode,
          YGEdgeRight,
          result,
          YGNodeStyleSetMargin,
          YGNodeStyleSetMarginPercent,
          YGNodeStyleSetMarginAuto);
    } else if (key == "marginEnd") {
      YGValue result = YGValueOrDefault(
          value, YGValue{YGUndefined, YGUnitPoint} /*default*/);

      SetYogaValueAutoHelper(
          yogaNode,
          YGEdgeEnd,
          result,
          YGNodeStyleSetMargin,
          YGNodeStyleSetMarginPercent,
          YGNodeStyleSetMarginAuto);
    } else if (key == "marginBottom") {
      YGValue result = YGValueOrDefault(
          value, YGValue{YGUndefined, YGUnitPoint} /*default*/);

      SetYogaValueAutoHelper(
          yogaNode,
          YGEdgeBottom,
          result,
          YGNodeStyleSetMargin,
          YGNodeStyleSetMarginPercent,
          YGNodeStyleSetMarginAuto);
    } else if (key == "marginHorizontal") {
      YGValue result = YGValueOrDefault(
          value, YGValue{YGUndefined, YGUnitPoint} /*default*/);

      SetYogaValueAutoHelper(
          yogaNode,
          YGEdgeHorizontal,
          result,
          YGNodeStyleSetMargin,
          YGNodeStyleSetMarginPercent,
          YGNodeStyleSetMarginAuto);
    } else if (key == "marginVertical") {
      YGValue result = YGValueOrDefault(
          value, YGValue{YGUndefined, YGUnitPoint} /*default*/);

      SetYogaValueAutoHelper(
          yogaNode,
          YGEdgeVertical,
          result,
          YGNodeStyleSetMargin,
          YGNodeStyleSetMarginPercent,
          YGNodeStyleSetMarginAuto);
    } else if (key == "padding") {
      if (!shadowNode.ImplementsPadding()) {
        YGValue result = YGValueOrDefault(
            value, YGValue{YGUndefined, YGUnitPoint} /*default*/);

        SetYogaValueHelper(
            yogaNode,
            YGEdgeAll,
            result,
            YGNodeStyleSetPadding,
            YGNodeStyleSetPaddingPercent);
      }
    } else if (key == "paddingLeft") {
      if (!shadowNode.ImplementsPadding()) {
        YGValue result = YGValueOrDefault(
            value, YGValue{YGUndefined, YGUnitPoint} /*default*/);

        SetYogaValueHelper(
            yogaNode,
            YGEdgeLeft,
            result,
            YGNodeStyleSetPadding,
            YGNodeStyleSetPaddingPercent);
      }
    } else if (key == "paddingStart") {
      if (!shadowNode.ImplementsPadding()) {
        YGValue result = YGValueOrDefault(
            value, YGValue{YGUndefined, YGUnitPoint} /*default*/);

        SetYogaValueHelper(
            yogaNode,
            YGEdgeStart,
            result,
            YGNodeStyleSetPadding,
            YGNodeStyleSetPaddingPercent);
      }
    } else if (key == "paddingTop") {
      if (!shadowNode.ImplementsPadding()) {
        YGValue result = YGValueOrDefault(
            value, YGValue{YGUndefined, YGUnitPoint} /*default*/);

        SetYogaValueHelper(
            yogaNode,
            YGEdgeTop,
            result,
            YGNodeStyleSetPadding,
            YGNodeStyleSetPaddingPercent);
      }
    } else if (key == "paddingRight") {
      YGValue result = YGValueOrDefault(
          value, YGValue{YGUndefined, YGUnitPoint} /*default*/);

      SetYogaValueHelper(
          yogaNode,
          YGEdgeRight,
          result,
          YGNodeStyleSetPadding,
          YGNodeStyleSetPaddingPercent);
    } else if (key == "paddingEnd") {
      if (!shadowNode.ImplementsPadding()) {
        YGValue result = YGValueOrDefault(
            value, YGValue{YGUndefined, YGUnitPoint} /*default*/);

        SetYogaValueHelper(
            yogaNode,
            YGEdgeEnd,
            result,
            YGNodeStyleSetPadding,
            YGNodeStyleSetPaddingPercent);
      }
    } else if (key == "paddingBottom") {
      if (!shadowNode.ImplementsPadding()) {
        YGValue result = YGValueOrDefault(
            value, YGValue{YGUndefined, YGUnitPoint} /*default*/);

        SetYogaValueHelper(
            yogaNode,
            YGEdgeBottom,
            result,
            YGNodeStyleSetPadding,
            YGNodeStyleSetPaddingPercent);
      }
    } else if (key == "paddingHorizontal") {
      if (!shadowNode.ImplementsPadding()) {
        YGValue result = YGValueOrDefault(
            value, YGValue{YGUndefined, YGUnitPoint} /*default*/);

        SetYogaValueHelper(
            yogaNode,
            YGEdgeHorizontal,
            result,
            YGNodeStyleSetPadding,
            YGNodeStyleSetPaddingPercent);
      }
    } else if (key == "paddingVertical") {
      if (!shadowNode.ImplementsPadding()) {
        YGValue result = YGValueOrDefault(
            value, YGValue{YGUndefined, YGUnitPoint} /*default*/);

        SetYogaValueHelper(
            yogaNode,
            YGEdgeVertical,
            result,
            YGNodeStyleSetPadding,
            YGNodeStyleSetPaddingPercent);
      }
    } else if (key == "borderWidth") {
      float result = NumberOrDefault(value, 0.0f /*default*/);

      YGNodeStyleSetBorder(yogaNode, YGEdgeAll, result);
    } else if (key == "borderLeftWidth") {
      float result = NumberOrDefault(value, 0.0f /*default*/);

      YGNodeStyleSetBorder(yogaNode, YGEdgeLeft, result);
    } else if (key == "borderStartWidth") {
      float result = NumberOrDefault(value, 0.0f /*default*/);

      YGNodeStyleSetBorder(yogaNode, YGEdgeStart, result);
    } else if (key == "borderTopWidth") {
      float result = NumberOrDefault(value, 0.0f /*default*/);

      YGNodeStyleSetBorder(yogaNode, YGEdgeTop, result);
    } else if (key == "borderRightWidth") {
      float result = NumberOrDefault(value, 0.0f /*default*/);

      YGNodeStyleSetBorder(yogaNode, YGEdgeRight, result);
    } else if (key == "borderEndWidth") {
      float result = NumberOrDefault(value, 0.0f /*default*/);

      YGNodeStyleSetBorder(yogaNode, YGEdgeEnd, result);
    } else if (key == "borderBottomWidth") {
      float result = NumberOrDefault(value, 0.0f /*default*/);

      YGNodeStyleSetBorder(yogaNode, YGEdgeBottom, result);
    }
  }
}

void NativeUIManager::CreateView(
    facebook::react::ShadowNode &shadowNode,
    folly::dynamic /*ReadableMap*/ props) {
  ShadowNodeBase &node = static_cast<ShadowNodeBase &>(shadowNode);
  auto *pViewManager = node.GetViewManager();

  if (pViewManager->RequiresYogaNode()) {
    auto result = m_tagsToYogaNodes.emplace(node.m_tag, make_yoga_node());
    if (result.second == true) {
      YGNodeRef yogaNode = result.first->second.get();
      StyleYogaNode(node, yogaNode, props);

      YGMeasureFunc func = pViewManager->GetYogaCustomMeasureFunc();
      if (func != nullptr) {
        YGNodeSetMeasureFunc(yogaNode, func);

        auto context = std::make_unique<YogaContext>(node.GetView());
        YGNodeSetContext(yogaNode, reinterpret_cast<void *>(context.get()));

        m_tagsToYogaContext.emplace(node.m_tag, std::move(context));
      }
    }
  }
}

void NativeUIManager::AddView(
    facebook::react::ShadowNode &parentShadowNode,
    facebook::react::ShadowNode &childShadowNode,
    uint64_t index) {
  ShadowNodeBase &parentNode = static_cast<ShadowNodeBase &>(parentShadowNode);
  auto *pViewManager = parentNode.GetViewManager();

  if (pViewManager->RequiresYogaNode() &&
      !pViewManager->IsNativeControlWithSelfLayout()) {
    YGNodeRef yogaNodeToManage = GetYogaNode(parentNode.m_tag);
    ShadowNodeBase &childNode = static_cast<ShadowNodeBase &>(childShadowNode);
    YGNodeRef yogaNodeToAdd = GetYogaNode(childNode.m_tag);

    int64_t oldParentTag = childNode.GetParent();
    YGNodeRef yogaOldParent = GetYogaNode(oldParentTag);
    if (yogaOldParent != nullptr) {
      YGNodeRemoveChild(yogaOldParent, yogaNodeToAdd);
    }

    YGNodeInsertChild(
        yogaNodeToManage, yogaNodeToAdd, static_cast<uint32_t>(index));
  }
}

void NativeUIManager::RemoveView(
    facebook::react::ShadowNode &shadowNode,
    bool removeChildren /*= true*/) {
  ShadowNodeBase &node = static_cast<ShadowNodeBase &>(shadowNode);

  if (removeChildren) {
    auto *pViewManager = node.GetViewManager();

    YGNodeRef yogaNode =
        pViewManager->RequiresYogaNode() ? GetYogaNode(node.m_tag) : nullptr;
    if (yogaNode != nullptr && !pViewManager->IsNativeControlWithSelfLayout()) {
      uint32_t childCount = YGNodeGetChildCount(yogaNode);
      for (uint32_t i = childCount; i > 0; --i) {
        YGNodeRef yogaNodeToRemove = YGNodeGetChild(yogaNode, i - 1);
        YGNodeRemoveChild(yogaNode, yogaNodeToRemove);
      }
    }
  }

  m_tagsToYogaNodes.erase(node.m_tag);
  m_tagsToYogaContext.erase(node.m_tag);
}

void NativeUIManager::ReplaceView(facebook::react::ShadowNode &shadowNode) {
  ShadowNodeBase &node = static_cast<ShadowNodeBase &>(shadowNode);
  auto *pViewManager = node.GetViewManager();

  if (pViewManager->RequiresYogaNode()) {
    auto it = m_tagsToYogaNodes.find(node.m_tag);
    if (it != m_tagsToYogaNodes.end()) {
      YGNodeRef yogaNode = it->second.get();

      YGMeasureFunc func = pViewManager->GetYogaCustomMeasureFunc();
      if (func != nullptr) {
        auto context = std::make_unique<YogaContext>(node.GetView());
        YGNodeSetContext(yogaNode, reinterpret_cast<void *>(context.get()));

        m_tagsToYogaContext.emplace(node.m_tag, std::move(context));
      }
    } else {
      assert(false);
      return;
    }
  }
}

void NativeUIManager::UpdateView(
    facebook::react::ShadowNode &shadowNode,
    folly::dynamic /*ReadableMap*/ props) {
  ShadowNodeBase &node = static_cast<ShadowNodeBase &>(shadowNode);
  auto *pViewManager = node.GetViewManager();

  if (pViewManager->RequiresYogaNode()) {
    YGNodeRef yogaNode = GetYogaNode(node.m_tag);
    StyleYogaNode(node, yogaNode, props);
  }
}

void NativeUIManager::UpdateExtraLayout(int64_t tag) {
  // For nodes that are not self-measure, there may be styles applied that are
  // applying padding. Here we make sure Yoga knows about that padding so yoga
  // layout is aware of what rendering intends to do with it.  (net: buttons
  // with padding shouldn't have clipped content anymore)
  ShadowNodeBase *shadowNode =
      static_cast<ShadowNodeBase *>(m_host->FindShadowNodeForTag(tag));
  if (shadowNode == nullptr)
    return;

  if (shadowNode->IsExternalLayoutDirty()) {
    YGNodeRef yogaNode = GetYogaNode(tag);
    if (yogaNode)
      shadowNode->DoExtraLayoutPrep(yogaNode);
  }

  for (int64_t child : shadowNode->m_children)
    UpdateExtraLayout(child);
}

void NativeUIManager::DoLayout() {
  auto &rootTags = m_host->GetAllRootTags();
  for (int64_t rootTag : rootTags) {
    UpdateExtraLayout(rootTag);

    ShadowNodeBase &rootShadowNode =
        static_cast<ShadowNodeBase &>(m_host->GetShadowNodeForTag(rootTag));
    YGNodeRef rootNode = GetYogaNode(rootTag);
    auto rootElement = rootShadowNode.GetView().as<winrt::FrameworkElement>();

    float actualWidth = static_cast<float>(rootElement.ActualWidth());
    float actualHeight = static_cast<float>(rootElement.ActualHeight());

    // TODO: Real direction (VSO 1697992: RTL Layout)
    YGNodeCalculateLayout(rootNode, actualWidth, actualHeight, YGDirectionLTR);

    for (auto &tagToYogaNode : m_tagsToYogaNodes) {
      int64_t tag = tagToYogaNode.first;
      YGNodeRef yogaNode = tagToYogaNode.second.get();

      if (!YGNodeGetHasNewLayout(yogaNode))
        continue;
      YGNodeSetHasNewLayout(yogaNode, false);

      float left = YGNodeLayoutGetLeft(yogaNode);
      float top = YGNodeLayoutGetTop(yogaNode);
      float width = YGNodeLayoutGetWidth(yogaNode);
      float height = YGNodeLayoutGetHeight(yogaNode);

      ShadowNodeBase &shadowNode =
          static_cast<ShadowNodeBase &>(m_host->GetShadowNodeForTag(tag));
      auto view = shadowNode.GetView();
      auto pViewManager = shadowNode.GetViewManager();
      pViewManager->SetLayoutProps(shadowNode, view, left, top, width, height);
    }
  }
}

winrt::Windows::Foundation::Rect GetRectOfElementInParentCoords(
    winrt::FrameworkElement element,
    winrt::UIElement parent) {
  if (parent == nullptr) {
    assert(false);
    return winrt::Windows::Foundation::Rect();
  }

  winrt::Rect anchorRect;
  winrt::Point anchorTopLeft = winrt::Point(0, 0);

  winrt::GeneralTransform transform = element.TransformToVisual(parent);
  winrt::Point anchorTopLeftConverted = transform.TransformPoint(anchorTopLeft);

  anchorRect.X = anchorTopLeftConverted.X;
  anchorRect.Y = anchorTopLeftConverted.Y;
  anchorRect.Width = (float)element.ActualWidth();
  anchorRect.Height = (float)element.ActualHeight();

  return anchorRect;
}

void NativeUIManager::measure(
    facebook::react::ShadowNode &shadowNode,
    facebook::react::ShadowNode &shadowRoot,
    facebook::xplat::module::CxxModule::Callback callback) {
  std::vector<folly::dynamic> args;
  ShadowNodeBase &node = static_cast<ShadowNodeBase &>(shadowNode);
  auto view = node.GetView();

  auto feView = view.as<winrt::FrameworkElement>();
  if (feView == nullptr) {
    callback(args);
    return;
  }

  // Retrieve the XAML element for the root view containing this view
  ShadowNodeBase &nodeRoot = static_cast<ShadowNodeBase &>(shadowRoot);
  XamlView xamlRootView = nodeRoot.GetView();
  if (xamlRootView == nullptr) {
    callback(args);
    return;
  }

  auto feRootView = xamlRootView.as<winrt::FrameworkElement>();

  winrt::Rect rectInParentCoords =
      GetRectOfElementInParentCoords(feView, feRootView);

  // TODO: The first two params are for the local position. It's unclear what
  // this is exactly, but it is not used anyway.
  //  Either codify this non-use or determine if and how we can send the needed
  //  data.
  args.push_back(0.0f);
  args.push_back(0.0f);

  // Size
  args.push_back(rectInParentCoords.Width);
  args.push_back(rectInParentCoords.Height);

  // Global Position
  args.push_back(rectInParentCoords.X);
  args.push_back(rectInParentCoords.Y);

  callback(args);
}

<<<<<<< HEAD
void NativeUIManager::focus(int64_t reactTag)
{
  if (auto shadowNode = static_cast<ShadowNodeBase*>(m_host->FindShadowNodeForTag(reactTag)))
  {
    winrt::FocusManager::TryFocusAsync(shadowNode->GetView(), winrt::FocusState::Programmatic);
  }
}

// Note: It's a known issue that blur on flyout/popup would dismiss them.
void NativeUIManager::blur(int64_t reactTag)
{
  if (auto shadowNode = static_cast<ShadowNodeBase*>(m_host->FindShadowNodeForTag(reactTag)))
  {
    auto view = shadowNode->GetView();
    // Only blur if current UI is focused to avoid problem described in PR #2687
    if (view == winrt::FocusManager::GetFocusedElement().try_as<winrt::DependencyObject>())
    {
      if (auto reactControl = GetParentXamlReactControl(reactTag).lock())
      {
        reactControl->blur(shadowNode->GetView());
      }
      else
      {
        assert(false);
      }
    }
  }
}

// The same react instance can be shared by multiple ReactControls.
// To reduce the dependency between modules, IXamlReactControl other than ReactControl is used here.
// To get the IXamlReactControl for any node, we first iterate its parent until reaching the root node.
// Then look up m_tagsToXamlReactControl to get the IXamlReactControl
std::weak_ptr<react::uwp::IXamlReactControl> NativeUIManager::GetParentXamlReactControl(int64_t tag) const
{
  if (auto shadowNode = static_cast<ShadowNodeBase*>(m_host->FindParentRootShadowNode(tag)))
  {
    auto it = m_tagsToXamlReactControl.find(shadowNode->m_tag);
    if (it != m_tagsToXamlReactControl.end())
    {
      return it->second;
    }
  }
  return {};
}

}
}
=======
} // namespace uwp
} // namespace react
>>>>>>> 2fc2aa3e
<|MERGE_RESOLUTION|>--- conflicted
+++ resolved
@@ -186,22 +186,14 @@
   delete node;
 }
 
-<<<<<<< HEAD
-void NativeUIManager::AddRootView(facebook::react::ShadowNode& shadowNode, facebook::react::IReactRootView* pReactRootView)
-{
+void NativeUIManager::AddRootView(
+    facebook::react::ShadowNode &shadowNode,
+    facebook::react::IReactRootView *pReactRootView) {
   ShadowNodeBase& node = static_cast<ShadowNodeBase&>(shadowNode);
   auto xamlRootView = static_cast<IXamlRootView*>(pReactRootView);
   XamlView view = xamlRootView->GetXamlView();
   m_tagsToXamlReactControl.emplace(shadowNode.m_tag, xamlRootView->GetXamlReactControl());
-=======
-void NativeUIManager::AddRootView(
-    facebook::react::ShadowNode &shadowNode,
-    facebook::react::IReactRootView *pReactRootView) {
-  ShadowNodeBase &node = static_cast<ShadowNodeBase &>(shadowNode);
-
-  XamlView view = static_cast<IXamlRootView *>(pReactRootView)->GetXamlView();
-
->>>>>>> 2fc2aa3e
+
   m_tagsToYogaNodes.emplace(shadowNode.m_tag, make_yoga_node());
 
   auto element = view.as<winrt::FrameworkElement>();
@@ -216,13 +208,8 @@
   delete this;
 }
 
-<<<<<<< HEAD
-void NativeUIManager::removeRootView(facebook::react::ShadowNode& shadow)
-{
+void NativeUIManager::removeRootView(facebook::react::ShadowNode &shadow) {
   m_tagsToXamlReactControl.erase(shadow.m_tag);
-=======
-void NativeUIManager::removeRootView(facebook::react::ShadowNode &shadow) {
->>>>>>> 2fc2aa3e
   RemoveView(shadow, true);
 }
 
@@ -1136,30 +1123,22 @@
   callback(args);
 }
 
-<<<<<<< HEAD
-void NativeUIManager::focus(int64_t reactTag)
-{
-  if (auto shadowNode = static_cast<ShadowNodeBase*>(m_host->FindShadowNodeForTag(reactTag)))
-  {
+void NativeUIManager::focus(int64_t reactTag) {
+  if (auto shadowNode = static_cast<ShadowNodeBase*>(m_host->FindShadowNodeForTag(reactTag))) {
     winrt::FocusManager::TryFocusAsync(shadowNode->GetView(), winrt::FocusState::Programmatic);
   }
 }
 
 // Note: It's a known issue that blur on flyout/popup would dismiss them.
-void NativeUIManager::blur(int64_t reactTag)
-{
-  if (auto shadowNode = static_cast<ShadowNodeBase*>(m_host->FindShadowNodeForTag(reactTag)))
-  {
+void NativeUIManager::blur(int64_t reactTag) {
+  if (auto shadowNode = static_cast<ShadowNodeBase*>(m_host->FindShadowNodeForTag(reactTag))) {
     auto view = shadowNode->GetView();
     // Only blur if current UI is focused to avoid problem described in PR #2687
-    if (view == winrt::FocusManager::GetFocusedElement().try_as<winrt::DependencyObject>())
-    {
-      if (auto reactControl = GetParentXamlReactControl(reactTag).lock())
-      {
+    if (view == winrt::FocusManager::GetFocusedElement().try_as<winrt::DependencyObject>()) {
+      if (auto reactControl = GetParentXamlReactControl(reactTag).lock()) {
         reactControl->blur(shadowNode->GetView());
       }
-      else
-      {
+      else {
         assert(false);
       }
     }
@@ -1170,22 +1149,15 @@
 // To reduce the dependency between modules, IXamlReactControl other than ReactControl is used here.
 // To get the IXamlReactControl for any node, we first iterate its parent until reaching the root node.
 // Then look up m_tagsToXamlReactControl to get the IXamlReactControl
-std::weak_ptr<react::uwp::IXamlReactControl> NativeUIManager::GetParentXamlReactControl(int64_t tag) const
-{
-  if (auto shadowNode = static_cast<ShadowNodeBase*>(m_host->FindParentRootShadowNode(tag)))
-  {
+std::weak_ptr<react::uwp::IXamlReactControl> NativeUIManager::GetParentXamlReactControl(int64_t tag) const {
+  if (auto shadowNode = static_cast<ShadowNodeBase*>(m_host->FindParentRootShadowNode(tag))) {
     auto it = m_tagsToXamlReactControl.find(shadowNode->m_tag);
-    if (it != m_tagsToXamlReactControl.end())
-    {
+    if (it != m_tagsToXamlReactControl.end()) {
       return it->second;
     }
   }
   return {};
 }
 
-}
-}
-=======
 } // namespace uwp
-} // namespace react
->>>>>>> 2fc2aa3e
+} // namespace react