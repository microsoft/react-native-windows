--- conflicted
+++ resolved
@@ -19,14 +19,9 @@
 namespace react {
 namespace uwp {
 
-<<<<<<< HEAD
 struct IXamlReactControl;
 
-struct YogaNodeDeleter
-{
-=======
 struct YogaNodeDeleter {
->>>>>>> 2fc2aa3e
   void operator()(YGNodeRef node) {
     YGNodeFree(node);
   }
