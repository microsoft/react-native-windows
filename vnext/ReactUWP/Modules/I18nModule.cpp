// Copyright (c) Microsoft Corporation. All rights reserved.
// Licensed under the MIT License.

#include "pch.h"

#include "I18nModule.h"

#include <winrt/Windows.ApplicationModel.Resources.Core.h>
#include <winrt/Windows.Globalization.h>
#include "Unicode.h"

namespace react {
namespace uwp {

I18nModule::I18nModule() {
  std::string locale = "en-us";
  bool isRTL = false;

  auto langs = winrt::Windows::Globalization::ApplicationLanguages::Languages();
  if (langs.Size() > 0) {
<<<<<<< HEAD
    auto localHstring = langs.GetAt(0);
    locale = facebook::react::unicode::utf16ToUtf8(localHstring);

    // Using Win32 api to avoid requiring UI Thread
    unsigned long reading_layout;
    if (GetLocaleInfoEx(
            localHstring.c_str(),
            LOCALE_IREADINGLAYOUT | LOCALE_RETURN_NUMBER,
            reinterpret_cast<LPTSTR>(&reading_layout),
            sizeof(reading_layout) / sizeof(TCHAR))) {
      isRTL = reading_layout == 1;
    }
=======
    locale = Microsoft::Common::Unicode::Utf16ToUtf8(langs.GetAt(0));

    auto layoutDirection =
        winrt::Windows::ApplicationModel::Resources::Core::ResourceContext()
            .GetForCurrentView()
            .QualifierValues()
            .Lookup(L"LayoutDirection");
    isRTL = layoutDirection != L"LTR";
>>>>>>> f560587a
  }

  m_isRtl = isRTL;
  m_locale = locale;
}

std::string I18nModule::getLocaleIdentifier() {
  return m_locale;
}

bool I18nModule::getIsRTL() {
  return m_isRtl;
}

} // namespace uwp
} // namespace react<|MERGE_RESOLUTION|>--- conflicted
+++ resolved
@@ -18,9 +18,8 @@
 
   auto langs = winrt::Windows::Globalization::ApplicationLanguages::Languages();
   if (langs.Size() > 0) {
-<<<<<<< HEAD
     auto localHstring = langs.GetAt(0);
-    locale = facebook::react::unicode::utf16ToUtf8(localHstring);
+    locale = Microsoft::Common::Unicode::Utf16ToUtf8(localHstring);
 
     // Using Win32 api to avoid requiring UI Thread
     unsigned long reading_layout;
@@ -31,16 +30,6 @@
             sizeof(reading_layout) / sizeof(TCHAR))) {
       isRTL = reading_layout == 1;
     }
-=======
-    locale = Microsoft::Common::Unicode::Utf16ToUtf8(langs.GetAt(0));
-
-    auto layoutDirection =
-        winrt::Windows::ApplicationModel::Resources::Core::ResourceContext()
-            .GetForCurrentView()
-            .QualifierValues()
-            .Lookup(L"LayoutDirection");
-    isRTL = layoutDirection != L"LTR";
->>>>>>> f560587a
   }
 
   m_isRtl = isRTL;
