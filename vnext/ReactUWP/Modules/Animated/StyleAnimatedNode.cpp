--- conflicted
+++ resolved
@@ -1,12 +1,12 @@
 // Copyright (c) Microsoft Corporation. All rights reserved.
 // Licensed under the MIT License.
 
-#include "pch.h"
 #include "StyleAnimatedNode.h"
 #include "FacadeType.h"
 #include "NativeAnimatedNodeManager.h"
+#include "pch.h"
 
-<<<<<<< HEAD
+
 namespace react {
 namespace uwp {
 StyleAnimatedNode::StyleAnimatedNode(
@@ -16,17 +16,10 @@
     : AnimatedNode(tag, manager) {
   for (const auto &entry :
        config.find(s_styleName).dereference().second.items()) {
-    m_propMapping.insert({entry.first.getString(), entry.second.getInt()});
-=======
-namespace react { namespace uwp {
-  StyleAnimatedNode::StyleAnimatedNode(int64_t tag, const folly::dynamic& config, const std::shared_ptr<NativeAnimatedNodeManager>& manager) : AnimatedNode(tag, manager)
-  {
-    for (const auto& entry : config.find(s_styleName).dereference().second.items())
-    {
-      m_propMapping.insert({ entry.first.getString(), static_cast<int64_t>(entry.second.asDouble()) });
-    }
->>>>>>> c088b5a1
+    m_propMapping.insert({entry.first.getString(),
+                          static_cast<int64_t>(entry.second.asDouble())});
   }
+}
 }
 
 void StyleAnimatedNode::CollectViewUpdates(const folly::dynamic &propsMap) {}
