// Copyright (c) Microsoft Corporation. All rights reserved.
// Licensed under the MIT License.

#include <pch.h>

#include <Windows.Foundation.h>
#include <folly/json.h>
#include <windows.ui.xaml.controls.h>
#include "HStringHelper.h"
#include "Instance_rt.h"
#include "ReactControl_rt.h"
#include "comTemplateLibrary.h"

namespace ABI {
namespace react {
namespace uwp {

ActivatableClassWithFactory(ReactControl, ReactControlFactory);

ReactControl::ReactControl() : m_rendering(false) {
  using namespace Microsoft::WRL;
  using namespace Microsoft::WRL::Wrappers;
  using namespace ABI::Windows::UI::Xaml::Controls;
  using namespace ABI::Windows::Foundation;

  ComPtr<IGrid> spControl;
  ComPtr<IGridFactory> spFactory;
  HRESULT hr = GetActivationFactory(
      Wrappers::HStringReference(RuntimeClass_Windows_UI_Xaml_Controls_Grid)
          .Get(),
      &spFactory);

  spFactory->CreateInstance(
      static_cast<ABI::react::uwp::IReactControl *>(this),
      &_spInnerInspectable,
      &spControl);
  SetComposableBasePointers(_spInnerInspectable.Get(), spFactory.Get());
}

HRESULT ReactControl::get_Instance(ABI::react::uwp::IInstance **value) {
  *value = _spInstance.Get();
  return S_OK;
}

HRESULT ReactControl::put_Instance(ABI::react::uwp::IInstance *value) {
  if (m_pInnerControl)
    m_pInnerControl->SetInstanceCreator(
        static_cast<Instance *>(value)->GetReactInstanceCreator());
  _spInstance = value;
  return S_OK;
}

HRESULT ReactControl::get_JsComponentName(HSTRING *value) {
  *value = StringToHSTRING(m_jsComponentName);
  ;
  return S_OK;
}

HRESULT ReactControl::put_JsComponentName(HSTRING value) {
  m_jsComponentName = HSTRINGToString(value);
  return S_OK;
}

HRESULT ReactControl::get_InitialProps(HSTRING *value) {
  *value = StringToHSTRING(m_initialProps);
  return S_OK;
}

HRESULT ReactControl::put_InitialProps(HSTRING value) {
  m_initialProps = HSTRINGToString(value);
  return S_OK;
}

HRESULT ReactControl::StartRender() {
  m_rendering = true;
  Refresh();

  return S_OK;
}

HRESULT ReactControl::StopRender() {
  m_rendering = false;
  Refresh();

  return S_OK;
}

HRESULT ReactControlFactory::ActivateInstance(IInspectable **ppInstance) {
  return ctl::AggregableComFactory<ReactControl>::ActivateInstance(ppInstance);
}

HRESULT ReactControlFactory::CreateInstance(
    IInspectable *pOuter,
    IInspectable **ppInner,
    ABI::react::uwp::IReactControl **ppInstance) {
  return ctl::AggregableComFactory<ReactControl>::CreateInstance(
      pOuter, ppInner, ppInstance);
}

void ReactControl::Refresh() {
  if (m_rendering && !m_jsComponentName.empty()) {
    if (m_pInnerControl == nullptr) {
      CreateInnerInstance();
    } else {
      m_pInnerControl->DetachRoot();
      m_pInnerControl = nullptr;
      CreateInnerInstance();
    }
  } else {
    if (m_pInnerControl != nullptr) {
      m_pInnerControl->DetachRoot();
      m_pInnerControl = nullptr;
    }
  }
}

void ReactControl::CreateInnerInstance() {
  Microsoft::WRL::ComPtr<ABI::react::uwp::ReactControl> spThis(this);
  Microsoft::WRL::ComPtr<ABI::Windows::UI::Xaml::IFrameworkElement>
      spFrameworkElementABI;
  spThis.As(&spFrameworkElementABI);
  ::react::uwp::XamlView pXamlView =
      reinterpret_cast<const winrt::Windows::UI::Xaml::FrameworkElement &>(
          spFrameworkElementABI);

  m_pInnerControl =
      std::make_shared<::react::uwp::ReactControl>(this, pXamlView);
  m_pInnerControl->SetJSComponentName(std::string(m_jsComponentName));
  m_pInnerControl->SetInitialProps(folly::parseJson(m_initialProps));
  m_pInnerControl->SetInstanceCreator(
      static_cast<Instance *>(_spInstance.Get())->GetReactInstanceCreator());

  m_pInnerControl->AttachRoot();
}

// IReactRootView implementations
std::shared_ptr<::react::uwp::IReactInstance> ReactControl::GetReactInstance()
    const noexcept {
  return m_pInnerControl->GetReactInstance();
}

::react::uwp::XamlView ReactControl::GetXamlView() const noexcept {
  return m_pInnerControl->GetXamlView();
}

void ReactControl::SetJSComponentName(std::string &&jsComponentName) noexcept {
  m_pInnerControl->SetJSComponentName(std::move(jsComponentName));
}

void ReactControl::SetInstanceCreator(
    const ::react::uwp::ReactInstanceCreator &instanceCreator) noexcept {
  m_pInnerControl->SetInstanceCreator(instanceCreator);
  _spInstance = Microsoft::WRL::Make<Instance>(instanceCreator);
}

void ReactControl::SetInitialProps(folly::dynamic &&initialProps) noexcept {
  m_pInnerControl->SetInitialProps(std::move(initialProps));
}

void ReactControl::AttachRoot() noexcept {
  m_pInnerControl->AttachRoot();
}

void ReactControl::DetachRoot() noexcept {
  m_pInnerControl->DetachRoot();
}

<<<<<<< HEAD
std::shared_ptr<::react::uwp::IXamlReactControl> ReactControl::GetXamlReactControl() const noexcept
{
  return m_pInnerControl;
}

void ReactControl::ResetView()
{
=======
void ReactControl::ResetView() {
>>>>>>> 2fc2aa3e
  return m_pInnerControl->ResetView();
}

std::string ReactControl::JSComponentName() const noexcept {
  return m_pInnerControl->JSComponentName();
}

int64_t ReactControl::GetActualHeight() const {
  return m_pInnerControl->GetActualHeight();
}

int64_t ReactControl::GetActualWidth() const {
  return m_pInnerControl->GetActualWidth();
}

int64_t ReactControl::GetTag() const {
  return m_pInnerControl->GetTag();
}

void ReactControl::SetTag(int64_t tag) {
  return m_pInnerControl->SetTag(tag);
}

} // namespace uwp
} // namespace react
} // namespace ABI<|MERGE_RESOLUTION|>--- conflicted
+++ resolved
@@ -165,17 +165,12 @@
   m_pInnerControl->DetachRoot();
 }
 
-<<<<<<< HEAD
 std::shared_ptr<::react::uwp::IXamlReactControl> ReactControl::GetXamlReactControl() const noexcept
 {
   return m_pInnerControl;
 }
 
-void ReactControl::ResetView()
-{
-=======
 void ReactControl::ResetView() {
->>>>>>> 2fc2aa3e
   return m_pInnerControl->ResetView();
 }
 
