--- conflicted
+++ resolved
@@ -1,15 +1,12 @@
 {
-<<<<<<< HEAD
-=======
     "$schema": "https://json.schemastore.org/component-detection-manifest.json",
->>>>>>> 19ef0684
     "Registrations": [
         {
             "Component": {
                 "Type": "git",
                 "Git": {
-                  "RepositoryUrl": "https://github.com/facebook/folly",
-                  "CommitHash": "4baba28200d7446c870e96f3cdbeb492f54625d0"
+                    "RepositoryUrl": "https://github.com/facebook/folly",
+                    "CommitHash": "4baba28200d7446c870e96f3cdbeb492f54625d0"
                 }
             },
             "DevelopmentDependency": false
