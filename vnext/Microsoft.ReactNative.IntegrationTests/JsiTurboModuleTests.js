--- conflicted
+++ resolved
@@ -6,14 +6,8 @@
  * @format
  */
 
-<<<<<<< HEAD
-require('promise/setimmediate/es6-extensions');
-=======
 // Make sure that we import something from react-native so that we build a complete bundle
 import {View} from 'react-native';
->>>>>>> 9ef16075
-
-import {default as mySimpleTurboModule} from './NativeMySimpleTurboModuleCxx';
 
 // The logging of the TurboModule functions is verified against the test action sequence.
 
