internal void CreateObjectSerializers()
{
    global::Microsoft.ReactNative.Managed.JSValueReaderOf<global::TestClass.MyStruct>.ReadValue = (global::Microsoft.ReactNative.IJSValueReader reader, out global::TestClass.MyStruct value) =>
    {
        value = new global::TestClass.MyStruct();
        if (reader.ValueType == global::Microsoft.ReactNative.JSValueType.Object)
        {
            while (reader.GetNextObjectProperty(out string propertyName))
            {
                switch (propertyName)
                {
                    case "Z":
                        value.Z = global::Microsoft.ReactNative.Managed.JSValueReader.ReadValue<int>(reader);
                        break;
                }
            }
        }
<<<<<<< HEAD
    };
    global::Microsoft.ReactNative.Managed.JSValueWriterCodeGen<global::TestClass.MyStruct>.WriteValue = (writer, value) =>
    {
        if (value != null)
        {
            writer.WriteObjectBegin();
            global::Microsoft.ReactNative.Managed.JSValueWriter.WriteObjectProperty<int>(writer, "X", value.X);
            global::Microsoft.ReactNative.Managed.JSValueWriter.WriteObjectProperty<int>(writer, "Z", value.Z);
            writer.WriteObjectEnd();
        }
        else
        {
            writer.WriteNull();
        }
    };
=======
    }

    ;
    global::Microsoft.ReactNative.Managed.JSValueWriterOf<global::TestClass.MyStruct>.WriteValue = (writer, value) =>
    {
        writer.WriteObjectBegin();
        global::Microsoft.ReactNative.Managed.JSValueWriter.WriteObjectProperty<int>(writer, "X", value.X);
        global::Microsoft.ReactNative.Managed.JSValueWriter.WriteObjectProperty<int>(writer, "Z", value.Z);
        writer.WriteObjectEnd();
    }

    ;
>>>>>>> 7f04c3a9
}<|MERGE_RESOLUTION|>--- conflicted
+++ resolved
@@ -15,34 +15,12 @@
                 }
             }
         }
-<<<<<<< HEAD
     };
-    global::Microsoft.ReactNative.Managed.JSValueWriterCodeGen<global::TestClass.MyStruct>.WriteValue = (writer, value) =>
-    {
-        if (value != null)
-        {
-            writer.WriteObjectBegin();
-            global::Microsoft.ReactNative.Managed.JSValueWriter.WriteObjectProperty<int>(writer, "X", value.X);
-            global::Microsoft.ReactNative.Managed.JSValueWriter.WriteObjectProperty<int>(writer, "Z", value.Z);
-            writer.WriteObjectEnd();
-        }
-        else
-        {
-            writer.WriteNull();
-        }
-    };
-=======
-    }
-
-    ;
     global::Microsoft.ReactNative.Managed.JSValueWriterOf<global::TestClass.MyStruct>.WriteValue = (writer, value) =>
     {
         writer.WriteObjectBegin();
         global::Microsoft.ReactNative.Managed.JSValueWriter.WriteObjectProperty<int>(writer, "X", value.X);
         global::Microsoft.ReactNative.Managed.JSValueWriter.WriteObjectProperty<int>(writer, "Z", value.Z);
         writer.WriteObjectEnd();
-    }
-
-    ;
->>>>>>> 7f04c3a9
+    };
 }