// Copyright (c) Microsoft Corporation. All rights reserved.
// Licensed under the MIT License.
#include "pch.h"

#include "UniversalTestInstance.h"

#include <Windows.UI.Xaml.h>
#include <winrt/Windows.UI.Xaml.h>
#include <wrl.h>

namespace xaml = Windows::UI::Xaml;

using namespace react::uwp;

using std::shared_ptr;

namespace Microsoft::React::Test {

#pragma region UniversalTestInstance members

struct TestReactInstanceCreator : ::react::uwp::IReactInstanceCreator {
  TestReactInstanceCreator(
      std::shared_ptr<::react::uwp::IReactInstance> &pInstance) {
    m_instance = pInstance;
  }

  std::shared_ptr<::react::uwp::IReactInstance> getInstance() {
    return m_instance;
  }

  void markAsNeedsReload() {
    // Test instance isn't reloaded
  }

<<<<<<< HEAD
=======
  void persistUseWebDebugger(bool useWebDebugger) {}
  void persistUseLiveReload(bool useLiveReload) {}

>>>>>>> 4399a1d7
 private:
  std::shared_ptr<::react::uwp::IReactInstance> m_instance;
};

UniversalTestInstance::UniversalTestInstance(
    shared_ptr<IReactInstance> instance) noexcept
    : m_instance{std::move(instance)} {
  m_instanceCreator = std::make_shared<TestReactInstanceCreator>(instance);
}

shared_ptr<facebook::react::Instance> UniversalTestInstance::GetInnerInstance()
    const noexcept {
  return m_instanceCreator->getInstance()->GetInnerInstance();
}

void UniversalTestInstance::AttachMeasuredRootView(
    std::string &&appName) noexcept {
  // Instantiate root view.
  auto action =
      Windows::ApplicationModel::Core::CoreApplication::MainView->CoreWindow
          ->Dispatcher->RunAsync(
              Windows::UI::Core::CoreDispatcherPriority::Normal,
              ref new Windows::UI::Core::DispatchedHandler([this]() {
                auto frame = xaml::Window::Current->Content;
                auto presenter =
                    xaml::Media::VisualTreeHelper::GetChild(frame, 0);
                auto page =
                    xaml::Media::VisualTreeHelper::GetChild(presenter, 0);
                auto mainGrid = static_cast<xaml::Controls::Grid ^>(
                    xaml::Media::VisualTreeHelper::GetChild(page, 0));

                xaml::IFrameworkElement ^ rootFrameworkElement = mainGrid;
                Microsoft::WRL::ComPtr<
                    ::ABI::Windows::UI::Xaml::IFrameworkElement>
                    spFrameworkElementABI = reinterpret_cast<
                        ABI::Windows::UI::Xaml::IFrameworkElement *>(
                        rootFrameworkElement);
                // Create C++/WinRT pointer from ABI pointer.
                ::react::uwp::XamlView xamlView = reinterpret_cast<
                    const winrt::Windows::UI::Xaml::FrameworkElement &>(
                    spFrameworkElementABI);

                m_rootView = ::react::uwp::CreateReactRootView(
                    xamlView, L"DummyTest", m_instanceCreator);

                m_instance->AttachMeasuredRootView(m_rootView.get(), {});
              }));
}

void UniversalTestInstance::DetachRootView() noexcept {
  m_instance->DetachRootView(m_rootView.get());
}

#pragma endregion

} // namespace Microsoft::React::Test<|MERGE_RESOLUTION|>--- conflicted
+++ resolved
@@ -32,12 +32,9 @@
     // Test instance isn't reloaded
   }
 
-<<<<<<< HEAD
-=======
   void persistUseWebDebugger(bool useWebDebugger) {}
   void persistUseLiveReload(bool useLiveReload) {}
 
->>>>>>> 4399a1d7
  private:
   std::shared_ptr<::react::uwp::IReactInstance> m_instance;
 };
