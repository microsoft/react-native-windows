// Copyright (c) Microsoft Corporation. All rights reserved.
// Licensed under the MIT License.
//
// MainPage.xaml.h
// Declaration of the MainPage class
//

#pragma once

#include "MainPage.g.h"

<<<<<<< HEAD
namespace facebook {
/// <summary>
/// An empty page that can be used on its own or navigated to within a Frame.
/// </summary>
[Windows::Foundation::Metadata::WebHostHidden] public ref class MainPage
    sealed {
 public:
  MainPage();
};
} // namespace facebook
=======
namespace Microsoft::React::Test
{
	/// <summary>
	/// An empty page that can be used on its own or navigated to within a Frame.
	/// </summary>
	[Windows::Foundation::Metadata::WebHostHidden]
	public ref class MainPage sealed
	{
	public:
		MainPage();
	};
}
>>>>>>> 52b2dbe7
<|MERGE_RESOLUTION|>--- conflicted
+++ resolved
@@ -9,8 +9,7 @@
 
 #include "MainPage.g.h"
 
-<<<<<<< HEAD
-namespace facebook {
+namespace Microsoft::React::Test {
 /// <summary>
 /// An empty page that can be used on its own or navigated to within a Frame.
 /// </summary>
@@ -19,18 +18,4 @@
  public:
   MainPage();
 };
-} // namespace facebook
-=======
-namespace Microsoft::React::Test
-{
-	/// <summary>
-	/// An empty page that can be used on its own or navigated to within a Frame.
-	/// </summary>
-	[Windows::Foundation::Metadata::WebHostHidden]
-	public ref class MainPage sealed
-	{
-	public:
-		MainPage();
-	};
-}
->>>>>>> 52b2dbe7
+}