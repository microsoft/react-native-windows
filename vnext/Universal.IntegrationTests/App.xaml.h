--- conflicted
+++ resolved
@@ -9,14 +9,7 @@
 
 #include "App.g.h"
 
-<<<<<<< HEAD
-namespace facebook {
-namespace react {
-namespace test {
-=======
-namespace Microsoft::React::Test
-{
->>>>>>> 52b2dbe7
+namespace Microsoft::React::Test {
 
 /// <summary>
 /// Provides application-specific behavior to supplement the default Application
@@ -39,10 +32,4 @@
       Windows::UI::Xaml::Navigation::NavigationFailedEventArgs ^ e);
 };
 
-<<<<<<< HEAD
-} // namespace test
-} // namespace react
-} // namespace facebook
-=======
-} // namespace Microsoft::React::Test
->>>>>>> 52b2dbe7
+} // namespace Microsoft::React::Test