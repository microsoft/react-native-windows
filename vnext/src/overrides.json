{
  "overrides": [
    {
      "type": "platform",
      "file": "index.windows.ts"
    },
    {
      "type": "patch",
      "file": "IntegrationTests\\AsyncStorageTest.windesktop.js",
      "baseFile": "IntegrationTests\\AsyncStorageTest.js",
      "baseVersion": "0.62.0-rc.3",
      "baseHash": "363ad4689a7058e7ab525d1b3243390377c33c17",
      "issue": "LEGACY_FIXME"
    },
    {
      "type": "platform",
      "file": "IntegrationTests\\DummyTest.js"
    },
    {
      "type": "patch",
      "file": "IntegrationTests\\IntegrationTestsApp.windesktop.js",
      "baseFile": "IntegrationTests\\IntegrationTestsApp.js",
      "baseVersion": "0.62.0-rc.3",
      "baseHash": "8a02205cad7a8966b1f1ecb66575d8263af56c16",
      "issue": "LEGACY_FIXME"
    },
    {
      "type": "platform",
      "file": "IntegrationTests\\LoggingTest.js"
    },
    {
      "type": "platform",
      "file": "IntegrationTests\\XHRTest.js"
    },
    {
      "type": "derived",
      "file": "Libraries\\Alert\\Alert.windesktop.js",
      "baseFile": "Libraries\\Alert\\Alert.js",
      "baseVersion": "0.62.0-rc.3",
      "baseHash": "bf73c8c30ecdada945c2af1f3146db028950c060"
    },
    {
      "type": "patch",
      "file": "Libraries\\Alert\\Alert.windows.js",
      "baseFile": "Libraries\\Alert\\Alert.js",
      "baseVersion": "0.62.0-rc.3",
      "baseHash": "bf73c8c30ecdada945c2af1f3146db028950c060",
      "issue": "LEGACY_FIXME"
    },
    {
      "type": "patch",
      "file": "Libraries\\Animated\\src\\nodes\\AnimatedInterpolation.windows.js",
      "baseFile": "Libraries\\Animated\\src\\nodes\\AnimatedInterpolation.js",
      "baseVersion": "0.62.0-rc.3",
      "baseHash": "e5e0e4e6c1b20844ec1deecc34ffa9452360ba03",
      "issue": "LEGACY_FIXME"
    },
    {
      "type": "platform",
      "file": "Libraries\\AppTheme\\AppTheme.ts"
    },
    {
      "type": "platform",
      "file": "Libraries\\AppTheme\\AppTheme.windows.ts"
    },
    {
      "type": "platform",
      "file": "Libraries\\AppTheme\\AppThemeTypes.ts"
    },
    {
      "type": "derived",
      "file": "Libraries\\Components\\AccessibilityInfo\\AccessibilityInfo.windesktop.js",
      "baseFile": "Libraries\\Components\\AccessibilityInfo\\AccessibilityInfo.android.js",
      "baseVersion": "0.62.0-rc.3",
      "baseHash": "eb1753df0ab59f8c23fdd6469e69bfd349be1a58",
      "issue": "LEGACY_FIXME"
    },
    {
      "type": "derived",
      "file": "Libraries\\Components\\AccessibilityInfo\\AccessibilityInfo.windows.js",
      "baseFile": "Libraries\\Components\\AccessibilityInfo\\AccessibilityInfo.android.js",
      "baseVersion": "0.62.0-rc.3",
      "baseHash": "eb1753df0ab59f8c23fdd6469e69bfd349be1a58",
      "issue": "LEGACY_FIXME"
    },
    {
      "type": "derived",
      "file": "Libraries\\Components\\Button.windesktop.js",
      "baseFile": "Libraries\\Components\\Button.js",
      "baseVersion": "0.62.0-rc.3",
      "baseHash": "664721f888487db3fd31c831db79bed5e683ce58",
      "issue": "LEGACY_FIXME"
    },
    {
      "type": "patch",
      "file": "Libraries\\Components\\Button.windows.js",
      "baseFile": "Libraries\\Components\\Button.js",
      "baseVersion": "0.62.0-rc.3",
      "baseHash": "664721f888487db3fd31c831db79bed5e683ce58",
      "issue": "LEGACY_FIXME"
    },
    {
      "type": "derived",
      "file": "Libraries\\Components\\CheckBox\\CheckBox.windesktop.js",
      "baseFile": "Libraries\\Components\\CheckBox\\CheckBox.ios.js",
      "baseVersion": "0.62.0-rc.3",
      "baseHash": "4b84d656391d454ba3409df56c05b6bfca64ad55",
      "issue": "LEGACY_FIXME"
    },
    {
      "type": "derived",
      "file": "Libraries\\Components\\CheckBox\\CheckBox.windows.tsx",
      "baseFile": "Libraries\\Components\\CheckBox\\CheckBox.android.js",
      "baseVersion": "0.62.0-rc.3",
      "baseHash": "7006aba4ecdfd27a213172ca92d1877b55729292",
      "issue": "LEGACY_FIXME"
    },
    {
      "type": "platform",
      "file": "Libraries\\Components\\CheckBox\\CheckBoxProps.ts"
    },
    {
      "type": "platform",
      "file": "Libraries\\Components\\DatePicker\\DatePicker.tsx"
    },
    {
      "type": "derived",
      "file": "Libraries\\Components\\DatePicker\\DatePickerIOS.windesktop.js",
      "baseFile": "Libraries\\Components\\DatePicker\\DatePickerIOS.android.js",
      "baseVersion": "0.61.5",
      "baseHash": "218895e2a5f3d7614a2cb577da187800857850ea"
    },
    {
      "type": "derived",
      "file": "Libraries\\Components\\DatePicker\\DatePickerIOS.windows.js",
      "baseFile": "Libraries\\Components\\DatePicker\\DatePickerIOS.android.js",
      "baseVersion": "0.61.5",
      "baseHash": "218895e2a5f3d7614a2cb577da187800857850ea"
    },
    {
      "type": "platform",
      "file": "Libraries\\Components\\DatePicker\\DatePickerProps.ts"
    },
    {
      "type": "derived",
      "file": "Libraries\\Components\\DatePickerAndroid\\DatePickerAndroid.windesktop.js",
      "baseFile": "Libraries\\Components\\DatePickerAndroid\\DatePickerAndroid.ios.js",
      "baseVersion": "0.61.5",
      "baseHash": "09d82215c57ca5873a53523a63006daebf07ffbc"
    },
    {
      "type": "derived",
      "file": "Libraries\\Components\\DatePickerAndroid\\DatePickerAndroid.windows.js",
      "baseFile": "Libraries\\Components\\DatePickerAndroid\\DatePickerAndroid.ios.js",
      "baseVersion": "0.61.5",
      "baseHash": "09d82215c57ca5873a53523a63006daebf07ffbc"
    },
    {
      "type": "derived",
      "file": "Libraries\\Components\\DrawerAndroid\\DrawerLayoutAndroid.windesktop.js",
      "baseFile": "Libraries\\Components\\DrawerAndroid\\DrawerLayoutAndroid.ios.js",
      "baseVersion": "0.61.5",
      "baseHash": "e5bb18f4dc9ddbf96ab9b83cfc21b1c0495ac59a"
    },
    {
      "type": "derived",
      "file": "Libraries\\Components\\DrawerAndroid\\DrawerLayoutAndroid.windows.js",
      "baseFile": "Libraries\\Components\\DrawerAndroid\\DrawerLayoutAndroid.ios.js",
      "baseVersion": "0.61.5",
      "baseHash": "e5bb18f4dc9ddbf96ab9b83cfc21b1c0495ac59a"
    },
    {
      "type": "platform",
      "file": "Libraries\\Components\\Flyout\\Flyout.tsx"
    },
    {
      "type": "platform",
      "file": "Libraries\\Components\\Flyout\\FlyoutProps.ts"
    },
    {
      "type": "platform",
      "file": "Libraries\\Components\\Glyph\\Glyph.tsx"
    },
    {
      "type": "platform",
      "file": "Libraries\\Components\\Glyph\\GlyphProps.ts"
    },
    {
      "type": "platform",
      "file": "Libraries\\Components\\Keyboard\\KeyboardExt.tsx"
    },
    {
      "type": "platform",
      "file": "Libraries\\Components\\Keyboard\\KeyboardExtProps.ts"
    },
    {
      "type": "derived",
      "file": "Libraries\\Components\\MaskedView\\MaskedViewIOS.windesktop.js",
      "baseFile": "Libraries\\Components\\MaskedView\\MaskedViewIOS.android.js",
      "baseVersion": "0.62.0-rc.3",
      "baseHash": "0b409391c852a1001cee74a84414a13c4fe88f8b"
    },
    {
      "type": "derived",
      "file": "Libraries\\Components\\MaskedView\\MaskedViewIOS.windows.js",
      "baseFile": "Libraries\\Components\\MaskedView\\MaskedViewIOS.android.js",
      "baseVersion": "0.62.0-rc.3",
      "baseHash": "0b409391c852a1001cee74a84414a13c4fe88f8b"
    },
    {
      "type": "derived",
      "file": "Libraries\\Components\\Picker\\Picker.windows.tsx",
      "baseFile": "Libraries\\Components\\Picker\\Picker.js",
      "baseVersion": "0.62.0-rc.3",
      "baseHash": "67a10fef33208d21006d7bd51b4e6fd8d4c9ca5d",
      "issue": "LEGACY_FIXME"
    },
    {
      "type": "derived",
      "file": "Libraries\\Components\\Picker\\PickerAndroid.windesktop.js",
      "baseFile": "Libraries\\Components\\Picker\\PickerAndroid.ios.js",
      "baseVersion": "0.61.5",
      "baseHash": "e5bb18f4dc9ddbf96ab9b83cfc21b1c0495ac59a"
    },
    {
      "type": "derived",
      "file": "Libraries\\Components\\Picker\\PickerAndroid.windows.js",
      "baseFile": "Libraries\\Components\\Picker\\PickerAndroid.ios.js",
      "baseVersion": "0.61.5",
      "baseHash": "e5bb18f4dc9ddbf96ab9b83cfc21b1c0495ac59a"
    },
    {
      "type": "derived",
      "file": "Libraries\\Components\\Picker\\PickerIOS.windesktop.js",
      "baseFile": "Libraries\\Components\\Picker\\PickerIOS.android.js",
      "baseVersion": "0.62.0-rc.3",
      "baseHash": "0c6bf0751e053672123cbad30d67851ba0007af6"
    },
    {
      "type": "derived",
      "file": "Libraries\\Components\\Picker\\PickerIOS.windows.js",
      "baseFile": "Libraries\\Components\\Picker\\PickerIOS.android.js",
      "baseVersion": "0.62.0-rc.3",
      "baseHash": "0c6bf0751e053672123cbad30d67851ba0007af6"
    },
    {
      "type": "platform",
      "file": "Libraries\\Components\\Picker\\PickerProps.ts"
    },
    {
      "type": "platform",
      "file": "Libraries\\Components\\Picker\\PickerWindows.tsx"
    },
    {
      "type": "patch",
      "file": "Libraries\\Components\\Picker\\RCTPickerNativeComponent.windows.js",
      "baseFile": "Libraries\\Components\\Picker\\RCTPickerNativeComponent.js",
      "baseVersion": "0.62.0-rc.3",
      "baseHash": "aa6f9c4499a2b08d77158ee22fcc2a784847a7a0",
      "issue": "LEGACY_FIXME"
    },
    {
      "type": "platform",
      "file": "Libraries\\Components\\Popup\\Popup.tsx"
    },
    {
      "type": "platform",
      "file": "Libraries\\Components\\Popup\\PopupProps.ts"
    },
    {
      "type": "derived",
      "file": "Libraries\\Components\\ProgressBarAndroid\\ProgressBarAndroid.windesktop.js",
      "baseFile": "Libraries\\Components\\ProgressBarAndroid\\ProgressBarAndroid.ios.js",
      "baseVersion": "0.61.5",
      "baseHash": "e5bb18f4dc9ddbf96ab9b83cfc21b1c0495ac59a"
    },
    {
      "type": "derived",
      "file": "Libraries\\Components\\ProgressBarAndroid\\ProgressBarAndroid.windows.js",
      "baseFile": "Libraries\\Components\\ProgressBarAndroid\\ProgressBarAndroid.ios.js",
      "baseVersion": "0.61.5",
      "baseHash": "e5bb18f4dc9ddbf96ab9b83cfc21b1c0495ac59a"
    },
    {
      "type": "derived",
      "file": "Libraries\\Components\\ProgressViewIOS\\ProgressViewIOS.windesktop.js",
      "baseFile": "Libraries\\Components\\ProgressViewIOS\\ProgressViewIOS.android.js",
      "baseVersion": "0.61.5",
      "baseHash": "f0b35fdee6b1c9e7bfe860a9e0aefc00337ea7fd"
    },
    {
      "type": "derived",
      "file": "Libraries\\Components\\ProgressViewIOS\\ProgressViewIOS.windows.js",
      "baseFile": "Libraries\\Components\\ProgressViewIOS\\ProgressViewIOS.android.js",
      "baseVersion": "0.61.5",
      "baseHash": "f0b35fdee6b1c9e7bfe860a9e0aefc00337ea7fd"
    },
    {
      "type": "patch",
      "file": "Libraries\\Components\\RefreshControl\\RefreshControl.windows.js",
      "baseFile": "Libraries\\Components\\RefreshControl\\RefreshControl.js",
      "baseVersion": "0.62.0-rc.3",
      "baseHash": "90fa2ab5e119957459158cbbf2effe07cff1b2ae",
      "issue": "LEGACY_FIXME"
    },
    {
      "type": "derived",
      "file": "Libraries\\Components\\SafeAreaView\\SafeAreaView.windesktop.js",
      "baseFile": "Libraries\\Components\\SafeAreaView\\SafeAreaView.js",
      "baseVersion": "0.62.0-rc.3",
      "baseHash": "59dabb86baedb0088e110f8cdeb914fa3271dfd9",
      "issue": "LEGACY_FIXME"
    },
    {
      "type": "derived",
      "file": "Libraries\\Components\\SafeAreaView\\SafeAreaView.windows.js",
      "baseFile": "Libraries\\Components\\SafeAreaView\\SafeAreaView.js",
      "baseVersion": "0.62.0-rc.3",
      "baseHash": "59dabb86baedb0088e110f8cdeb914fa3271dfd9",
      "issue": "LEGACY_FIXME"
    },
    {
      "type": "derived",
      "file": "Libraries\\Components\\ScrollView\\ScrollView.windesktop.js",
      "baseFile": "Libraries\\Components\\ScrollView\\ScrollView.js",
      "baseVersion": "0.62.0-rc.3",
      "baseHash": "ad1f9e693d11926daf324f992de3741def01e35e",
      "issue": "LEGACY_FIXME"
    },
    {
      "type": "patch",
      "file": "Libraries\\Components\\ScrollView\\ScrollView.windows.js",
      "baseFile": "Libraries\\Components\\ScrollView\\ScrollView.js",
      "baseVersion": "0.62.0-rc.3",
      "baseHash": "ad1f9e693d11926daf324f992de3741def01e35e",
      "issue": "LEGACY_FIXME"
    },
    {
      "type": "derived",
      "file": "Libraries\\Components\\SegmentedControlIOS\\SegmentedControlIOS.windesktop.js",
      "baseFile": "Libraries\\Components\\SegmentedControlIOS\\SegmentedControlIOS.android.js",
      "baseVersion": "0.61.5",
      "baseHash": "37cea8b532ea4e4335120c6f8b2d3d3548e31b18",
      "issue": "LEGACY_FIXME"
    },
    {
      "type": "derived",
      "file": "Libraries\\Components\\SegmentedControlIOS\\SegmentedControlIOS.windows.js",
      "baseFile": "Libraries\\Components\\SegmentedControlIOS\\SegmentedControlIOS.android.js",
      "baseVersion": "0.61.5",
      "baseHash": "37cea8b532ea4e4335120c6f8b2d3d3548e31b18",
      "issue": "LEGACY_FIXME"
    },
    {
      "type": "patch",
      "file": "Libraries\\Components\\StatusBar\\NativeStatusBarManagerAndroid.windows.js",
      "baseFile": "Libraries\\Components\\StatusBar\\NativeStatusBarManagerAndroid.js",
      "baseVersion": "0.62.0-rc.3",
      "baseHash": "2c312e39ea468283e73be4319370d4f29ea5c932",
      "issue": 3990
    },
    {
      "type": "patch",
      "file": "Libraries\\Components\\Switch\\SwitchNativeComponent.windows.js",
      "baseFile": "Libraries\\Components\\Switch\\SwitchNativeComponent.js",
      "baseVersion": "0.62.0-rc.3",
      "baseHash": "38aae656c9d51aac5034cddd257ed3748b991b2d",
      "issue": 3990
    },
    {
      "type": "derived",
      "file": "Libraries\\Components\\TextInput\\TextInput.windesktop.js",
      "baseFile": "Libraries\\Components\\TextInput\\TextInput.js",
      "baseVersion": "0.62.0-rc.3",
      "baseHash": "ddc98a5d277a630f3ac95c5d416a1028ba27382d",
      "issue": "LEGACY_FIXME"
    },
    {
      "type": "patch",
      "file": "Libraries\\Components\\TextInput\\TextInput.windows.js",
      "baseFile": "Libraries\\Components\\TextInput\\TextInput.js",
      "baseVersion": "0.61.5",
      "baseHash": "53a59e839404c2f565cb47b00fee6b4541045d6c",
      "issue": "LEGACY_FIXME"
    },
    {
      "type": "patch",
      "file": "Libraries\\Components\\TextInput\\TextInputState.windows.js",
      "baseFile": "Libraries\\Components\\TextInput\\TextInputState.js",
      "baseVersion": "0.62.0-rc.3",
      "baseHash": "b6abcc197d20eb192444f85e0a1e447a3019658f",
      "issue": "LEGACY_FIXME"
    },
    {
      "type": "derived",
      "file": "Libraries\\Components\\ToastAndroid\\ToastAndroid.windesktop.js",
      "baseFile": "Libraries\\Components\\ToastAndroid\\ToastAndroid.ios.js",
      "baseVersion": "0.61.5",
      "baseHash": "614b7e88c38f5820656c79d64239bfb74ca308c0"
    },
    {
      "type": "derived",
      "file": "Libraries\\Components\\ToastAndroid\\ToastAndroid.windows.js",
      "baseFile": "Libraries\\Components\\ToastAndroid\\ToastAndroid.ios.js",
      "baseVersion": "0.61.5",
      "baseHash": "614b7e88c38f5820656c79d64239bfb74ca308c0"
    },
    {
      "type": "patch",
      "file": "Libraries\\Components\\Touchable\\TouchableBounce.windows.js",
      "baseFile": "Libraries\\Components\\Touchable\\TouchableBounce.js",
      "baseVersion": "0.62.0-rc.3",
      "baseHash": "d2bb715bb7b4fe8a324252409273747c96a4e687",
      "issue": 4310
    },
    {
      "type": "patch",
      "file": "Libraries\\Components\\Touchable\\TouchableHighlight.windows.js",
      "baseFile": "Libraries\\Components\\Touchable\\TouchableHighlight.js",
      "baseVersion": "0.61.5",
      "baseHash": "abdab04c325389eb9380feef0a35dfc5ba4ea64a",
      "issue": "LEGACY_FIXME"
    },
    {
      "type": "patch",
      "file": "Libraries\\Components\\Touchable\\TouchableNativeFeedback.windows.js",
      "baseFile": "Libraries\\Components\\Touchable\\TouchableNativeFeedback.js",
      "baseVersion": "0.62.0-rc.3",
      "baseHash": "68dd135de8d10534754b7abe409bf0a7fb038578",
      "issue": 4310
    },
    {
      "type": "patch",
      "file": "Libraries\\Components\\Touchable\\TouchableOpacity.windows.js",
      "baseFile": "Libraries\\Components\\Touchable\\TouchableOpacity.js",
      "baseVersion": "0.61.5",
      "baseHash": "6d291945cff157c0418793efac2e8adb5deaa90c",
      "issue": "LEGACY_FIXME"
    },
    {
      "type": "patch",
      "file": "Libraries\\Components\\Touchable\\TouchableWithoutFeedback.windows.js",
      "baseFile": "Libraries\\Components\\Touchable\\TouchableWithoutFeedback.js",
      "baseVersion": "0.61.5",
      "baseHash": "869bbbbdae6aade61594671504096d90a1ed303c",
      "issue": "LEGACY_FIXME"
    },
    {
      "type": "patch",
      "file": "Libraries\\Components\\View\\ReactNativeViewViewConfig.windows.js",
      "baseFile": "Libraries\\Components\\View\\ReactNativeViewViewConfig.js",
      "baseVersion": "0.62.0-rc.3",
      "baseHash": "79f89796dab244dad97186438375669479316913",
      "issue": "LEGACY_FIXME"
    },
    {
      "type": "patch",
      "file": "Libraries\\Components\\View\\ViewAccessibility.windows.js",
      "baseFile": "Libraries\\Components\\View\\ViewAccessibility.js",
      "baseVersion": "0.62.0-rc.3",
      "baseHash": "2d01902a9edd76f728e9044e2ed8a35d44f34424",
      "issue": "LEGACY_FIXME"
    },
    {
      "type": "patch",
      "file": "Libraries\\Components\\View\\ViewPropTypes.windows.js",
      "baseFile": "Libraries\\Components\\View\\ViewPropTypes.js",
      "baseVersion": "0.62.0-rc.3",
      "baseHash": "5c7afdf3f620d06d2a54ace1fbb3d01dd15aa30e",
      "issue": "LEGACY_FIXME"
    },
    {
      "type": "platform",
      "file": "Libraries\\Components\\View\\ViewWindows.tsx"
    },
    {
      "type": "platform",
      "file": "Libraries\\Components\\View\\ViewWindowsProps.ts"
    },
    {
<<<<<<< HEAD
      "type": "patch",
      "file": "Libraries\\core\\setUpDeveloperTools.windesktop.js",
      "baseFile": "Libraries\\core\\setUpDeveloperTools.js",
      "baseVersion": "0.62.0-rc.3",
      "baseHash": "d09be2d9fc8c621538c2262947580a03ff47177f",
      "issue": "LEGACY_FIXME"
    },
    {
      "type": "patch",
      "file": "Libraries\\core\\setUpReactDevTools.windesktop.js",
      "baseFile": "Libraries\\core\\setUpReactDevTools.js",
      "baseVersion": "0.62.0-rc.3",
      "baseHash": "90b15d4c0940af7c72077d1eaef45d3256012aed",
      "issue": 4310
    },
    {
=======
>>>>>>> 85523471
      "type": "patch",
      "file": "Libraries\\core\\setUpReactDevTools.windows.js",
      "baseFile": "Libraries\\core\\setUpReactDevTools.js",
      "baseVersion": "0.62.0-rc.3",
      "baseHash": "90b15d4c0940af7c72077d1eaef45d3256012aed",
      "issue": 4310
    },
    {
      "type": "patch",
      "file": "Libraries\\DeprecatedPropTypes\\DeprecatedViewAccessibility.windows.js",
      "baseFile": "Libraries\\DeprecatedPropTypes\\DeprecatedViewAccessibility.js",
      "baseVersion": "0.62.0-rc.3",
      "baseHash": "c6d80f9ea60e5802d2e67ed50a78f2b6840d1162",
      "issue": "LEGACY_FIXME"
    },
    {
      "type": "derived",
      "file": "Libraries\\Image\\Image.windesktop.js",
      "baseFile": "Libraries\\Image\\Image.ios.js",
      "baseVersion": "0.62.0-rc.3",
      "baseHash": "80a9ee2404220201df09a5ff97e2bf7e03c854e0"
    },
    {
      "type": "derived",
      "file": "Libraries\\Image\\Image.windows.js",
      "baseFile": "Libraries\\Image\\Image.ios.js",
      "baseVersion": "0.61.5",
      "baseHash": "96c015ca1381817447cc98f72319ac89b30651b1",
      "issue": "LEGACY_FIXME"
    },
    {
      "type": "patch",
      "file": "Libraries\\Inspector\\Inspector.windesktop.js",
      "baseFile": "Libraries\\Inspector\\Inspector.js",
      "baseVersion": "0.62.0-rc.3",
      "baseHash": "4d8dd865cf9dc902cc415dbf7146df9dc198d2bb",
      "issue": "LEGACY_FIXME"
    },
    {
      "type": "patch",
      "file": "Libraries\\Inspector\\Inspector.windows.js",
      "baseFile": "Libraries\\Inspector\\Inspector.js",
      "baseVersion": "0.62.0-rc.3",
      "baseHash": "4d8dd865cf9dc902cc415dbf7146df9dc198d2bb",
      "issue": 4310
    },
    {
      "type": "patch",
      "file": "Libraries\\Inspector\\InspectorOverlay.windesktop.js",
      "baseFile": "Libraries\\Inspector\\InspectorOverlay.js",
      "baseVersion": "0.61.5",
      "baseHash": "a8cb0b3e6bd7334214a37db8bb1bb91510a5e838",
      "issue": "LEGACY_FIXME"
    },
    {
      "type": "patch",
      "file": "Libraries\\Lists\\VirtualizedList.windows.js",
      "baseFile": "Libraries\\Lists\\VirtualizedList.js",
      "baseVersion": "0.62.0-rc.3",
      "baseHash": "7b2c7473ce02f51dc5d1e625622df5b62dc9b71c",
      "issue": "LEGACY_FIXME"
    },
    {
      "type": "platform",
      "file": "Libraries\\Network\\RCTNetworking.windesktop.js"
    },
    {
      "type": "platform",
      "file": "Libraries\\Network\\RCTNetworking.windows.js"
    },
    {
      "type": "derived",
      "file": "Libraries\\Network\\RCTNetworkingWinShared.js",
      "baseFile": "Libraries\\Network\\RCTNetworking.ios.js",
      "baseVersion": "0.61.5",
      "baseHash": "fa5d7d307e25d22d699a1d2d1eec9c0ac79ba928",
      "issue": "LEGACY_FIXME"
    },
    {
      "type": "patch",
      "file": "Libraries\\NewAppScreen\\components\\DebugInstructions.windows.js",
      "baseFile": "Libraries\\NewAppScreen\\components\\DebugInstructions.js",
      "baseVersion": "0.62.0-rc.3",
      "baseHash": "a9f4db370db2e34a8708abd57bc5a7ab5c44ccf1",
      "issue": "LEGACY_FIXME"
    },
    {
      "type": "patch",
      "file": "Libraries\\NewAppScreen\\components\\ReloadInstructions.windows.js",
      "baseFile": "Libraries\\NewAppScreen\\components\\ReloadInstructions.js",
      "baseVersion": "0.62.0-rc.3",
      "baseHash": "39326801da6c9ce8c350aa8ba971be4a386499bc",
      "issue": "LEGACY_FIXME"
    },
    {
      "type": "patch",
      "file": "Libraries\\Pressability\\PressabilityDebug.windows.js",
      "baseFile": "Libraries\\Pressability\\PressabilityDebug.js",
      "baseVersion": "0.62.0-rc.3",
      "baseHash": "4b94cc9c0fd201000db1a5c2fb874253e5e37606",
      "issue": 4310
    },
    {
      "type": "derived",
      "file": "Libraries\\Settings\\Settings.windesktop.js",
      "baseFile": "Libraries\\Settings\\Settings.android.js",
      "baseVersion": "0.61.5",
      "baseHash": "00604dd0ab624b3f5b80d460f48dbc3ac7ee905d",
      "issue": "LEGACY_FIXME"
    },
    {
      "type": "derived",
      "file": "Libraries\\Settings\\Settings.windows.js",
      "baseFile": "Libraries\\Settings\\Settings.android.js",
      "baseVersion": "0.61.5",
      "baseHash": "00604dd0ab624b3f5b80d460f48dbc3ac7ee905d",
      "issue": "LEGACY_FIXME"
    },
    {
      "type": "platform",
      "file": "Libraries\\StyleSheet\\NativeOrDynamicColorType.windows.js"
    },
    {
      "type": "derived",
      "file": "Libraries\\StyleSheet\\normalizeColor.windows.js",
      "baseFile": "Libraries\\StyleSheet\\normalizeColor.js",
      "baseVersion": "0.62.0-rc.3",
      "baseHash": "48265ddff91efb254176c02f8d40bc71acce3252",
      "issue": "LEGACY_FIXME"
    },
    {
      "type": "platform",
      "file": "Libraries\\StyleSheet\\normalizeColorObject.windesktop.js"
    },
    {
      "type": "platform",
      "file": "Libraries\\StyleSheet\\normalizeColorObject.windows.js"
    },
    {
      "type": "patch",
      "file": "Libraries\\StyleSheet\\processColor.windows.js",
      "baseFile": "Libraries\\StyleSheet\\processColor.js",
      "baseVersion": "0.62.0-rc.3",
      "baseHash": "c24356f7c86e22d2d52ce2d7cded979509ad931c",
      "issue": "LEGACY_FIXME"
    },
    {
      "type": "patch",
      "file": "Libraries\\StyleSheet\\processColorArray.windows.js",
      "baseFile": "Libraries\\StyleSheet\\processColorArray.js",
      "baseVersion": "0.61.5",
      "baseHash": "66b19d011a777ed38e5513eda9da2d61c9045595",
      "issue": "LEGACY_FIXME"
    },
    {
      "type": "platform",
      "file": "Libraries\\StyleSheet\\processColorObject.windesktop.js"
    },
    {
      "type": "platform",
      "file": "Libraries\\StyleSheet\\processColorObject.windows.js"
    },
    {
      "type": "patch",
      "file": "Libraries\\StyleSheet\\StyleSheetTypes.windows.js",
      "baseFile": "Libraries\\StyleSheet\\StyleSheetTypes.js",
      "baseVersion": "0.62.0-rc.3",
      "baseHash": "b973dbd7645c513fa8eb3373ad68d58c7fc6032e",
      "issue": "LEGACY_FIXME"
    },
    {
      "type": "patch",
      "file": "Libraries\\Types\\CoreEventTypes.js",
      "baseFile": "Libraries\\Types\\CoreEventTypes.js",
      "baseVersion": "0.62.0-rc.3",
      "baseHash": "83b203d547d9bdc57a8f3346ecee6f6e34b25f5d",
      "issue": "LEGACY_FIXME"
    },
    {
      "type": "derived",
      "file": "Libraries\\Utilities\\BackHandler.windesktop.js",
      "baseFile": "Libraries\\Utilities\\BackHandler.ios.js",
      "baseVersion": "0.62.0-rc.3",
      "baseHash": "aa2d482b80ae66104d632c75c24646fdcbe916af",
      "issue": "LEGACY_FIXME"
    },
    {
      "type": "derived",
      "file": "Libraries\\Utilities\\BackHandler.windows.js",
      "baseFile": "Libraries\\Utilities\\BackHandler.ios.js",
      "baseVersion": "0.62.0-rc.3",
      "baseHash": "aa2d482b80ae66104d632c75c24646fdcbe916af",
      "issue": "LEGACY_FIXME"
    },
    {
      "type": "derived",
      "file": "Libraries\\Utilities\\NativePlatformConstantsWin.js",
      "baseFile": "Libraries\\Utilities\\NativePlatformConstantsIOS.js",
      "baseVersion": "0.61.5",
      "baseHash": "168fe4a9608c0b151237122eea94d78f7b0093e5"
    },
    {
      "type": "derived",
      "file": "Libraries\\Utilities\\Platform.windesktop.js",
      "baseFile": "Libraries\\Utilities\\Platform.android.js",
      "baseVersion": "0.62.0-rc.3",
      "baseHash": "d3a3db6cba034363c2544e6da13d7eac1f9cddfb"
    },
    {
      "type": "derived",
      "file": "Libraries\\Utilities\\Platform.windows.js",
      "baseFile": "Libraries\\Utilities\\Platform.android.js",
      "baseVersion": "0.62.0-rc.3",
      "baseHash": "d3a3db6cba034363c2544e6da13d7eac1f9cddfb"
    },
    {
      "type": "derived",
      "file": "Libraries\\YellowBox\\UI\\YellowBoxInspectorHeader.windesktop.js",
      "baseFile": "Libraries\\YellowBox\\UI\\YellowBoxInspectorHeader.js",
      "baseVersion": "0.61.5",
      "baseHash": "087bbae032d390578e2afd2e86474fbd4ad2a219"
    },
    {
      "type": "derived",
      "file": "Libraries\\YellowBox\\UI\\YellowBoxInspectorSourceMapStatus.windesktop.js",
      "baseFile": "Libraries\\YellowBox\\UI\\YellowBoxInspectorSourceMapStatus.js",
      "baseVersion": "0.61.5",
      "baseHash": "1223d64f8f4189f7b359178eaca98d3f2b590664"
    },
    {
      "type": "derived",
      "file": "Libraries\\YellowBox\\UI\\YellowBoxList.windesktop.js",
      "baseFile": "Libraries\\YellowBox\\UI\\YellowBoxList.js",
      "baseVersion": "0.61.5",
      "baseHash": "8093d13818e1c1e0dec5b6fb46b89d9152053d3c"
    },
    {
      "type": "platform",
      "file": "RNTester.ts"
    },
    {
      "type": "patch",
      "file": "RNTester\\js\\components\\ListExampleShared.windows.js",
      "baseFile": "RNTester\\js\\components\\ListExampleShared.js",
      "baseVersion": "0.62.0-rc.3",
      "baseHash": "d7be07e3fd8d9c1df8e23d5674ce3eb067d00865",
      "issue": "LEGACY_FIXME"
    },
    {
      "type": "patch",
      "file": "RNTester\\js\\components\\RNTesterExampleList.windows.js",
      "baseFile": "RNTester\\js\\components\\RNTesterExampleList.js",
      "baseVersion": "0.62.0-rc.3",
      "baseHash": "fc507321dc5cb53be93df517ba5c4b1acd0074f4",
      "issue": "LEGACY_FIXME"
    },
    {
      "type": "platform",
      "file": "RNTester\\js\\examples-win\\Accessibility\\AccessibilityExampleWindows.tsx"
    },
    {
      "type": "platform",
      "file": "RNTester\\js\\examples-win\\AsyncStorage\\AsyncStorageExampleWindows.tsx"
    },
    {
      "type": "platform",
      "file": "RNTester\\js\\examples-win\\CustomView\\CustomViewExample.windows.tsx"
    },
    {
      "type": "platform",
      "file": "RNTester\\js\\examples-win\\DatePicker\\DatePickerExample.windows.tsx"
    },
    {
      "type": "platform",
      "file": "RNTester\\js\\examples-win\\FastText\\FastTextExample.windows.tsx"
    },
    {
      "type": "platform",
      "file": "RNTester\\js\\examples-win\\Flyout\\FlyoutExample.windows.tsx"
    },
    {
      "type": "platform",
      "file": "RNTester\\js\\examples-win\\Glyph\\GlyphExample.tsx"
    },
    {
      "type": "platform",
      "file": "RNTester\\js\\examples-win\\Keyboard\\KeyboardExample.tsx"
    },
    {
      "type": "platform",
      "file": "RNTester\\js\\examples-win\\Keyboard\\KeyboardExtensionExample.windows.tsx"
    },
    {
      "type": "platform",
      "file": "RNTester\\js\\examples-win\\Keyboard\\KeyboardFocusExample.windows.tsx"
    },
    {
      "type": "platform",
      "file": "RNTester\\js\\examples-win\\Picker\\PickerWindowsExample.tsx"
    },
    {
      "type": "platform",
      "file": "RNTester\\js\\examples-win\\Popup\\PopupExample.windows.tsx"
    },
    {
      "type": "platform",
      "file": "RNTester\\js\\examples-win\\Text\\TextExample.windows.tsx"
    },
    {
      "type": "derived",
      "file": "RNTester\\js\\examples-win\\TextInput\\TextInputExample.windows.tsx",
      "baseFile": "RNTester\\js\\examples\\TextInput\\TextInputExample.ios.js",
      "baseVersion": "0.61.5",
      "baseHash": "c34cd04118d651315b4ad9a27474a6806ea08edf",
      "issue": "LEGACY_FIXME"
    },
    {
      "type": "platform",
      "file": "RNTester\\js\\examples-win\\Theming\\ThemingExample.windows.tsx"
    },
    {
      "type": "platform",
      "file": "RNTester\\js\\examples-win\\TransferProperties\\TransferPropertiesExample.tsx"
    },
    {
      "type": "platform",
      "file": "RNTester\\js\\examples-win\\WindowsBrush\\WindowsBrushExample.windows.tsx"
    },
    {
      "type": "patch",
      "file": "RNTester\\js\\examples\\ScrollView\\ScrollViewExample.windows.js",
      "baseFile": "RNTester\\js\\examples\\ScrollView\\ScrollViewExample.js",
      "baseVersion": "0.62.0-rc.3",
      "baseHash": "1840fda2dd4591883df92d28c1e1aeabff190f7f",
      "issue": "LEGACY_FIXME"
    },
    {
      "type": "patch",
      "file": "RNTester\\js\\examples\\View\\ViewExample.windows.js",
      "baseFile": "RNTester\\js\\examples\\View\\ViewExample.js",
      "baseVersion": "0.61.5",
      "baseHash": "2883fb236a49da83cb59fb6871a11665779036e0",
      "issue": "LEGACY_FIXME"
    },
    {
      "type": "derived",
      "file": "RNTester\\js\\RNTesterApp.windows.tsx",
      "baseFile": "RNTester\\js\\RNTesterApp.android.js",
      "baseVersion": "0.61.5",
      "baseHash": "9cc102294d7ed366aff473f17e1caedfcc8ddb4c",
      "issue": "LEGACY_FIXME"
    },
    {
      "type": "derived",
      "file": "RNTester\\js\\utils\\RNTesterList.windows.ts",
      "baseFile": "RNTester\\js\\utils\\RNTesterList.android.js",
      "baseVersion": "0.62.0-rc.3",
      "baseHash": "f1e77952c292fe2898645f81f280b64f8ea17b90",
      "issue": "LEGACY_FIXME"
    },
    {
      "type": "platform",
      "file": "typings-index.ts"
    }
  ]
}<|MERGE_RESOLUTION|>--- conflicted
+++ resolved
@@ -61,10 +61,6 @@
     },
     {
       "type": "platform",
-      "file": "Libraries\\AppTheme\\AppTheme.windows.ts"
-    },
-    {
-      "type": "platform",
       "file": "Libraries\\AppTheme\\AppThemeTypes.ts"
     },
     {
@@ -478,7 +474,6 @@
       "file": "Libraries\\Components\\View\\ViewWindowsProps.ts"
     },
     {
-<<<<<<< HEAD
       "type": "patch",
       "file": "Libraries\\core\\setUpDeveloperTools.windesktop.js",
       "baseFile": "Libraries\\core\\setUpDeveloperTools.js",
@@ -495,8 +490,6 @@
       "issue": 4310
     },
     {
-=======
->>>>>>> 85523471
       "type": "patch",
       "file": "Libraries\\core\\setUpReactDevTools.windows.js",
       "baseFile": "Libraries\\core\\setUpReactDevTools.js",
