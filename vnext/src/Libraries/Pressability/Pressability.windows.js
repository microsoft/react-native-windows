--- conflicted
+++ resolved
@@ -282,20 +282,20 @@
   },
 });
 
-const isActiveSignal = signal =>
+const isActiveSignal = (signal) =>
   signal === 'RESPONDER_ACTIVE_PRESS_IN' ||
   signal === 'RESPONDER_ACTIVE_LONG_PRESS_IN';
 
-const isActivationSignal = signal =>
+const isActivationSignal = (signal) =>
   signal === 'RESPONDER_ACTIVE_PRESS_OUT' ||
   signal === 'RESPONDER_ACTIVE_PRESS_IN';
 
-const isPressInSignal = signal =>
+const isPressInSignal = (signal) =>
   signal === 'RESPONDER_INACTIVE_PRESS_IN' ||
   signal === 'RESPONDER_ACTIVE_PRESS_IN' ||
   signal === 'RESPONDER_ACTIVE_LONG_PRESS_IN';
 
-const isTerminalSignal = signal =>
+const isTerminalSignal = (signal) =>
   signal === 'RESPONDER_TERMINATED' || signal === 'RESPONDER_RELEASE';
 
 const DEFAULT_LONG_PRESS_DELAY_MS = 500;
@@ -721,10 +721,7 @@
     }
   }
 
-<<<<<<< HEAD
-=======
   // [Windows]
->>>>>>> 9d5106d1
   _isDefaultPressButton(button) {
     return !button; // Treat 0 or undefined as default press
   }
