--- conflicted
+++ resolved
@@ -185,19 +185,7 @@
    * See https://reactnative.dev/docs/accessibilityinfo.html#isReduceTransparencyEnabled
    */
   isReduceTransparencyEnabled(): Promise<boolean> {
-<<<<<<< HEAD
-<<<<<<< HEAD
-<<<<<<< HEAD
-    if (Platform.OS === 'android' || Platform.OS === 'windows') {
-=======
-    if (Platform.OS === 'android' || Promise.OS === 'windows') {
->>>>>>> 3962c031e (Make Requested Changes)
-=======
-    if (Platform.OS === 'android' || Platform.OS === 'windows') {
->>>>>>> e4793e81e (Fix Typo, Fix New API)
-=======
-    if (Platform.OS === 'android' || Platform.OS === 'windows') {
->>>>>>> bbf762c8
+    if (Platform.OS === 'android' || Platform.OS === 'windows') {
       return Promise.resolve(false);
     } else {
       return new Promise((resolve, reject) => {
