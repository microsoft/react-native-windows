--- conflicted
+++ resolved
@@ -180,7 +180,6 @@
           }
         }
       }
-<<<<<<< HEAD
       otherProps.onKeyDownCapture && otherProps.onKeyDownCapture(event);
     };
 
@@ -194,10 +193,6 @@
       }
       otherProps.onKeyUpCapture && otherProps.onKeyUpCapture(event);
     };
-=======
-    }
-    props.onKeyUpCapture && props.onKeyUpCapture(event);
-  };
 
   // [Windows
   const childrenWithImportantForAccessibility = children => {
@@ -223,27 +218,6 @@
     }
   };
   // Windows]
->>>>>>> ba17406b
-
-    // [Windows
-    const childrenWithImportantForAccessibility = children => {
-      return React.Children.map(children, child => {
-        if (React.isValidElement(child)) {
-          if (child.props.children) {
-            return React.cloneElement(child, {
-              accessible: false,
-              children: childrenWithImportantForAccessibility(
-                child.props.children,
-              ),
-            });
-          } else {
-            return React.cloneElement(child, {accessible: false});
-          }
-        }
-        return child;
-      });
-    };
-    // Windows]
 
     return (
       // [Windows
