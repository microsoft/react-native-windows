--- conflicted
+++ resolved
@@ -5,15 +5,6 @@
  */
 
 import {IViewWindowsProps} from './ViewWindowsProps';
-<<<<<<< HEAD
-import React = require('react');
-
-export class ViewWindows extends React.Component<IViewWindowsProps> {
-  public render(): JSX.Element | null {
-    return null;
-  }
-}
-=======
 import * as React from 'react';
 import {View} from 'react-native';
 
@@ -34,6 +25,5 @@
     <View ref={ref} {...props} />
   ),
 ) as ViewWindowsType;
->>>>>>> 4399a1d7
 
 export type ViewWindows = ViewWindowsType;