--- conflicted
+++ resolved
@@ -17,156 +17,22 @@
       * Node.js development support (optional)
 
 ## Dependencies
-* Install the dependencies [specified by React Native](http://facebook.github.io/react-native/docs/getting-started.html#node-python2-jdk). Specifically, make sure a recent version of [Node.js](https://nodejs.org) is installed. [Chocolatey](https://chocolatey.org/) is the React Native recommended installation method. On an elevated Command Prompt, run:
+* Install the dependencies [specified by React Native](http://facebook.github.io/react-native/docs/getting-started.html#node-python2-jdk). Specifically, make sure a recent version of [Node.js](https://nodejs.org) is installed. [Chocolatey](https://chocolatey.org/) is the React Native recommended installation method. But you can also install Node directly from [NodeJs](https://nodejs.org/en/download/).  To use chocolately, from an elevated Command Prompt, run:
   ```
   choco install nodejs
   ```
 * Install [Chrome](https://www.google.com/chrome/) (*optional*, but needed for JS debugging)
+* Install [Yarn](https://yarnpkg.com/en/docs/install) (*optional* if consuming react-native-windows, but required to work in the react-native-windows repo)
 
 ## Installing React Native for Windows (vnext)
 There are two ways to install and work with React Native for Windows (vnext):
-1. [Simple](#simple-install-method) : Using our simple CLI that does all of the work for you behind the scenes.
-2. [Advanced](#advanced-install-method) : Manually by cloning the repo and running all install steps yourself.
+1. [Consuming react-native-windows](./ConsumingRNW.md) : Using react-native-windows in your package
+1. [Building react-native-windows repo](./BuildingRNW.md) : Manually by cloning the repo and get things running.
 
-<<<<<<< HEAD
-### 1. Simple install method
-=======
 ## E2E Test
 Please refer to [Author and Run E2E Test for React Native Windows](E2ETest.md)
->>>>>>> 4399a1d7
 
-#### Installing React Native
-
-* Install React Native command line interface using NPM:
-  ```
-  npm install -g react-native-cli
-  ```
-* Initialize your React Native project
-
-  Next, [generate a React Native project](http://facebook.github.io/react-native/docs/getting-started.html#creating-a-new-application). In the directory you would like your React Native Windows project directory, run:
-  ```
-  react-native init <project name> --version 0.59.10
-  ```
-  Navigate into this newly created directory:
-  ```
-  cd <project name>
-  ```
-
-#### Installing React Native Windows (vnext)
-
-* Install the React Native Windows command line interface ([rnpm-plugin-windows](https://www.npmjs.com/package/rnpm-plugin-windows)).
-
-  If you are using Yarn, run
-  ```
-  yarn add rnpm-plugin-windows
-  ```
-  Alternatively, if you are using NPM, run
-  ```
-  npm install --save rnpm-plugin-windows
-  ```
-
-* Next, initialize your React Native Windows `vnext` in the project directory. This step may take a while during first run due to dependency download.
-  ```
-  react-native windows --template vnext
-  ```
-
-#### Running a React Native Windows App
-
-*Note: Make sure Chrome is launched and running before running a React Native Windows app.*
-
-- Without Visual Studio
-
-  In your React Native Windows project directory, run:
-  ```
-  react-native run-windows
-  ```
-  A new Command Prompt window will open with the React packager as well as a `react-native-windows` app. This step may take a while during first run since it involves building the entire project and all dependencies. You can now start developing! :tada:
-
-- With Visual Studio
-
-   - Open the solution file in the application folder in Visual Studio (e.g., `AwesomeProject/windows/AwesomeProject.sln`)
-   - Select the `Debug` configuration and the `x64` platform from the combo box controls to the left of the `Run` button and underneath the `Team` and `Tools` menu item.
-   - Run `yarn start` from your project directory, and wait for the React Native packager to report success.
-   - Click the `Run` button to the right of the platform combo box control in VS, or select the `Debug`->`Start without Debugging` menu item. You now see your new app and Chrome should have loaded `http://localhost:8081/debugger-ui/` in a new tab. Press `F12` or `Ctrl+Shift+I` in Chrome to open its Developer Tools. :tada:
-
-
-### 2. Advanced install method
-
-- Make sure you have installed [dependencies](#dependencies)
-- Install [Git](https://git-scm.com/download/win) if you don't have it installed in your development machine
-
-#### Build Steps
-* Clone the repo
-    ```cmd
-    git clone https://github.com/microsoft/react-native-windows.git
-    cd react-native-windows
-    ```
-
-* Install dependencies. This step may take a while on the first run due to dependency download.
-    ```cmd
-    yarn
-    cd vnext
-    nuget restore
-    ```
-
-* Run `yarn build` in the vnext folder.
-
-* Run `Scripts\launchPackager.bat`.	This is needed to ensure the JS files can be packaged and bundled to the UWP app.
-
-* Make sure Chrome is running if you're not already running it
-
-#### Running the Playground app
-* Nuget restore through the command line. There is an outstanding issue [#2312](https://github.com/microsoft/react-native-windows/issues/2312) that blocks restoring Nuget dependencies using VS.
-    ```cmd
-    cd Playground
-    ..\react-native-windows\vnext\Playground>nuget restore Playground.sln -PackagesDirectory packages
-    ```
-
-* Build solution.
-    * Using MSBuild
-    ```cmd
-    MSBuild.exe [/p:Platform=$(TargetPlatform)] [/p:Configuration=$(TargetConfiguration)]
-    ```
-
-    * Using Visual Studio IDE
-      1. Open `Playground.sln`.
-      2. Set your `Platform` to `x86` or `x64` and `Configuration ` to `Debug`.
-      3. Select `Project / Build Solution (Ctrl+Shift+B)`
-
-* In Visual Studio, set Playground as the StartUp Project.
-
-* Run project (`F5` or `Debug / Start Debugging`).
-
-You now see your new app and Chrome should have loaded `http://localhost:8081/debugger-ui/` in a new tab. Press `F12` or `Ctrl+Shift+I` in Chrome to open its Developer Tools. :tada:
-
-#### Running the Sample Universal Windows App
-* Build solution.
-    * Using MSBuild
-    ```cmd
-    MSBuild.exe [/p:Platform=$(TargetPlatform)] [/p:Configuration=$(TargetConfiguration)]
-    ```
-
-    * Using Visual Studio IDE
-      1. Open `ReactWindows-UWP.sln`.
-      2. Set your `Platform` to `x86` or `x64` and `Configuration ` to `Debug`.
-      3. Select `Project / Build Solution (Ctrl+Shift+B)`
-
-
-* In Visual Studio, set React.Windows.Universal.SampleApp as the StartUp Project.
-
-* If you didn't already, make sure to set your `Platform` to `x86` or `x64` and `Configuration ` to `Debug`.
-
-* Run project (`F5` or `Debug / Start Debugging`).
-
-* Press the "Load" button on the left side of the Windows 10 application window that appears.
-
- The selected React Native component (defaulted to `Bootstrap`) should get loaded in the bottom of the application window. Chrome should have loaded `http://localhost:8081/debugger-ui/` in a new tab. Press `F12` or `Ctrl+Shift+I` in Chrome to open its Developer Tools. :tada:
-
- Try these samples by entering the JS file name and App names below into the textboxes at the top of the application window before pressing "Load":
-   - Sample: JavaScript file: `Universal.SampleApp\index.uwp` App Name: `Bootstrap`
-   - RNTester: JavaScript file: `RNTester\RNTesterApp.uwp` App Name: `RNTesterApp`
-
-## Troubleshooting
+# Troubleshooting
 * If after running the app the packager does not update (or) app does not show React Native content - close the packager command prompt window and the app, run `yarn start` and run the app again.  Issue [#2311](https://github.com/microsoft/react-native-windows/issues/2311) is tracking a known issue on this.
 * If you get a red error box in your UWP app window with the error message : `ERROR: Instance failed to start. A connection with the server cannot be established`, make sure you have the packager running using `yarn start` and run the app again.
 * If you are trying to run your `react-native` app on iOS/Android while using this `vnext` implementation for developing/running on Windows, you will encounter errors while running the app for other platforms. This will be fixed once we address Issues [#2264](https://github.com/microsoft/react-native-windows/issues/2264) and [#2535](https://github.com/microsoft/react-native-windows/issues/2535). Until this is fixed, please refer to [this comment](https://github.com/microsoft/react-native-windows/issues/2515#issuecomment-497375198) which describes the workaround for running on other platforms while developing for windows using `vnext`.