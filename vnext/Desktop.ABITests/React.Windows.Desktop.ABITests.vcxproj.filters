﻿<?xml version="1.0" encoding="utf-8"?>
<Project ToolsVersion="4.0" xmlns="http://schemas.microsoft.com/developer/msbuild/2003">
  <ItemGroup>
    <Filter Include="Header Files">
      <UniqueIdentifier>{93995380-89BD-4b04-88EB-625FBE52EBFB}</UniqueIdentifier>
      <Extensions>h;hh;hpp;hxx;hm;inl;inc;ipp;xsd</Extensions>
    </Filter>
    <Filter Include="Resource Files">
      <UniqueIdentifier>{67DA6AB6-F800-4c08-8B7A-83BB121AAD01}</UniqueIdentifier>
      <Extensions>rc;ico;cur;bmp;dlg;rc2;rct;bin;rgs;gif;jpg;jpeg;jpe;resx;tiff;tif;png;wav;mfcribbon-ms</Extensions>
    </Filter>
    <Filter Include="Source Files">
      <UniqueIdentifier>{4FC737F1-C7A5-4376-A066-2A32D752A2FF}</UniqueIdentifier>
      <Extensions>cpp;c;cc;cxx;def;odl;idl;hpj;bat;asm;asmx</Extensions>
    </Filter>
  </ItemGroup>
  <ItemGroup>
    <ClCompile Include="main.cpp">
      <Filter>Source Files</Filter>
    </ClCompile>
    <ClCompile Include="MemoryTrackerTests.cpp">
      <Filter>Source Files</Filter>
    </ClCompile>
    <ClCompile Include="NativeLogEventTests.cpp">
      <Filter>Source Files</Filter>
    </ClCompile>
    <ClCompile Include="NativeTraceEventTests.cpp">
      <Filter>Source Files</Filter>
    </ClCompile>
    <ClCompile Include="pch.cpp">
      <Filter>Source Files</Filter>
    </ClCompile>
    <ClCompile Include="PerfTests.cpp">
      <Filter>Source Files</Filter>
    </ClCompile>
    <ClCompile Include="ReactNativeHostTests.cpp">
      <Filter>Source Files</Filter>
    </ClCompile>
    <ClCompile Include="SimpleMessageQueue.cpp">
      <Filter>Source Files</Filter>
    </ClCompile>
  </ItemGroup>
  <ItemGroup>
    <ClInclude Include="pch.h">
      <Filter>Header Files</Filter>
    </ClInclude>
    <ClInclude Include="MockReactPackageProvider.h">
<<<<<<< HEAD
=======
      <Filter>Header Files</Filter>
    </ClInclude>
    <ClInclude Include="SimpleMessageQueue.h">
>>>>>>> 67df4c32
      <Filter>Header Files</Filter>
    </ClInclude>
  </ItemGroup>
  <ItemGroup>
    <None Include="packages.config" />
  </ItemGroup>
</Project><|MERGE_RESOLUTION|>--- conflicted
+++ resolved
@@ -45,12 +45,9 @@
       <Filter>Header Files</Filter>
     </ClInclude>
     <ClInclude Include="MockReactPackageProvider.h">
-<<<<<<< HEAD
-=======
       <Filter>Header Files</Filter>
     </ClInclude>
     <ClInclude Include="SimpleMessageQueue.h">
->>>>>>> 67df4c32
       <Filter>Header Files</Filter>
     </ClInclude>
   </ItemGroup>
