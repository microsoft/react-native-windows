// Copyright (c) Microsoft Corporation. All rights reserved.
// Licensed under the MIT License.

#include "pch.h"
<<<<<<< HEAD
#include <IntegrationTests/ControllableMessageQueueThread.h>
#include <winrt/base.h>
#include <winrt/facebook.react.h>

#include "MessageQueueShim.h"

using namespace Microsoft::React::Test;
=======
#include <winrt/base.h>
#include <winrt/facebook.react.h>

#include "SimpleMessageQueue.h"

>>>>>>> 67df4c32
using namespace winrt::facebook::react;

namespace ABITests {

// We turn clang format off here because it does not work with some of the
// test macros.
// clang-format off

TEST_CLASS(MemoryTrackerTests) {
 public:
  TEST_METHOD(Handler_AddedAndRemoved){
    init_apartment(winrt::apartment_type::single_threaded);
    IMessageQueue callbackMessageQueue = ::winrt::make<SimpleMessageQueue>();
    MemoryTracker tracker{callbackMessageQueue};

    uint32_t registrationToken = tracker.AddThresholdHandler(
        /* threshold */ 100,
        /* minCallbackIntervalInMilliseconds */ 100,
        [](uint64_t currentUsage) {});
    TestCheck(tracker.RemoveThresholdHandler(registrationToken));
  }


  TEST_METHOD(CurrentMemoryUsage_ReturnsInitialValue) {
    init_apartment(winrt::apartment_type::single_threaded);
    IMessageQueue callbackMessageQueue = ::winrt::make<SimpleMessageQueue>();
    MemoryTracker tracker{callbackMessageQueue};

    tracker.Initialize(1000);
    TestCheckEqual(
        1000ull, tracker.CurrentMemoryUsage(), "CurrentMemoryUsage");
  }

  TEST_METHOD(PeakMemoryUsage_ReturnsInitialValue) {
    init_apartment(winrt::apartment_type::single_threaded);
    IMessageQueue callbackMessageQueue = ::winrt::make<SimpleMessageQueue>();
    MemoryTracker tracker{callbackMessageQueue};

    tracker.Initialize(1000);
    TestCheckEqual(1000ull, tracker.PeakMemoryUsage(), "PeakMemoryUsage");
  }

 
  TEST_METHOD(ThresholdHandler_Called) {
    init_apartment(winrt::apartment_type::single_threaded);

    IMessageQueue callbackMessageQueue = ::winrt::make<SimpleMessageQueue>();
    MemoryTracker tracker{callbackMessageQueue};

    tracker.Initialize(500);

    std::vector<uint64_t> actualCallbacks;

    uint32_t registrationToken = tracker.AddThresholdHandler(
         1000,
         100,
        [&actualCallbacks](uint64_t currentUsage) {
          actualCallbacks.push_back(currentUsage);
        });

    tracker.OnAllocation(1000);

    // allow the callback to get dispatched
<<<<<<< HEAD
    TestCheck(
        manualMessageQueue->DispatchOne(std::chrono::milliseconds(500)));
    TestCheck(manualMessageQueue->IsEmpty());
=======
    TestCheck(callbackMessageQueue.as<SimpleMessageQueue>()->DispatchOne());
    TestCheck(callbackMessageQueue.as<SimpleMessageQueue>()->IsEmpty());
>>>>>>> 67df4c32

    TestCheckEqual(
        1500ull, tracker.CurrentMemoryUsage(), "CurrentMemoryUsage");
    TestCheckEqual(1500ull, tracker.PeakMemoryUsage(), "PeakMemoryUsage");

    TestCheckEqual(static_cast<size_t>(1), actualCallbacks.size());
    TestCheckEqual(1500ull, actualCallbacks[0]);

<<<<<<< HEAD
    TestCheck(testThreadId != callbackThreadId);

=======
>>>>>>> 67df4c32
    TestCheck(tracker.RemoveThresholdHandler(registrationToken));
  }

};

// clange-format on

} // namespace ABITests<|MERGE_RESOLUTION|>--- conflicted
+++ resolved
@@ -2,21 +2,11 @@
 // Licensed under the MIT License.
 
 #include "pch.h"
-<<<<<<< HEAD
-#include <IntegrationTests/ControllableMessageQueueThread.h>
-#include <winrt/base.h>
-#include <winrt/facebook.react.h>
-
-#include "MessageQueueShim.h"
-
-using namespace Microsoft::React::Test;
-=======
 #include <winrt/base.h>
 #include <winrt/facebook.react.h>
 
 #include "SimpleMessageQueue.h"
 
->>>>>>> 67df4c32
 using namespace winrt::facebook::react;
 
 namespace ABITests {
@@ -80,14 +70,8 @@
     tracker.OnAllocation(1000);
 
     // allow the callback to get dispatched
-<<<<<<< HEAD
-    TestCheck(
-        manualMessageQueue->DispatchOne(std::chrono::milliseconds(500)));
-    TestCheck(manualMessageQueue->IsEmpty());
-=======
     TestCheck(callbackMessageQueue.as<SimpleMessageQueue>()->DispatchOne());
     TestCheck(callbackMessageQueue.as<SimpleMessageQueue>()->IsEmpty());
->>>>>>> 67df4c32
 
     TestCheckEqual(
         1500ull, tracker.CurrentMemoryUsage(), "CurrentMemoryUsage");
@@ -96,11 +80,6 @@
     TestCheckEqual(static_cast<size_t>(1), actualCallbacks.size());
     TestCheckEqual(1500ull, actualCallbacks[0]);
 
-<<<<<<< HEAD
-    TestCheck(testThreadId != callbackThreadId);
-
-=======
->>>>>>> 67df4c32
     TestCheck(tracker.RemoveThresholdHandler(registrationToken));
   }
 
