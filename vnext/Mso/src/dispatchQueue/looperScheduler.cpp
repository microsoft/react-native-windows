--- conflicted
+++ resolved
@@ -1,7 +1,6 @@
 // Copyright (c) Microsoft Corporation.
 // Licensed under the MIT license.
 
-#include "Microsoft.ReactNative/IReactDispatcher.h"
 #include "dispatchQueue/dispatchQueue.h"
 #include "eventWaitHandle/eventWaitHandle.h"
 #include "queueService.h"
@@ -9,12 +8,7 @@
 namespace Mso {
 
 struct LooperScheduler : Mso::UnknownObject<Mso::RefCountStrategy::WeakRef, IDispatchQueueScheduler> {
-<<<<<<< HEAD
-  LooperScheduler() noexcept;
-  LooperScheduler(const winrt::Microsoft::ReactNative::IReactNotificationService &notificationService) noexcept;
-=======
   LooperScheduler(DispatchQueueSettings const &settings = {}) noexcept;
->>>>>>> 04e7a462
   ~LooperScheduler() noexcept override;
 
   static void RunLoop(const Mso::WeakPtr<LooperScheduler> &weakSelf) noexcept;
@@ -29,11 +23,7 @@
 
  private:
   ManualResetEvent m_wakeUpEvent;
-<<<<<<< HEAD
-  winrt::Microsoft::ReactNative::IReactNotificationService m_notificationService;
-=======
   DispatchQueueSettings m_settings;
->>>>>>> 04e7a462
   Mso::WeakPtr<IDispatchQueueService> m_queue;
   std::atomic_bool m_isShutdown{false};
   std::thread m_looperThread; // it must be last in the initialization list
@@ -46,11 +36,6 @@
 LooperScheduler::LooperScheduler(DispatchQueueSettings const &settings) noexcept
     : m_settings(settings), m_looperThread([weakSelf = Mso::WeakPtr{this}]() noexcept { RunLoop(weakSelf); }) {}
 
-LooperScheduler::LooperScheduler(
-    const winrt::Microsoft::ReactNative::IReactNotificationService &notificationService) noexcept
-    : m_notificationService(notificationService),
-      m_looperThread([weakSelf = Mso::WeakPtr{this}]() noexcept { RunLoop(weakSelf); }) {}
-
 LooperScheduler::~LooperScheduler() noexcept {
   AwaitTermination();
 }
@@ -62,19 +47,10 @@
         DispatchQueue q{Mso::CntPtr(queue)};
         DispatchTask task;
         while (queue->TryDequeTask(task)) {
-<<<<<<< HEAD
-          if (self->m_notificationService) {
-            self->m_notificationService.SendNotification(
-                winrt::Microsoft::ReactNative::ReactDispatcherHelper::JSDispatcherTaskStartingEventName(),
-                nullptr,
-                nullptr);
-          }
-=======
           if (auto &func = self->m_settings.TaskStarting) {
             func(q);
           }
 
->>>>>>> 04e7a462
           queue->InvokeTask(std::move(task), std::nullopt);
 
           if (auto &func = self->m_settings.TaskCompleted) {
@@ -86,23 +62,6 @@
           break;
         }
 
-<<<<<<< HEAD
-      if (self->m_notificationService) {
-        self->m_notificationService.SendNotification(
-            winrt::Microsoft::ReactNative::ReactDispatcherHelper::JSDispatcherIdleWaitStartingEventName(),
-            nullptr,
-            nullptr);
-      }
-      self->m_wakeUpEvent.Wait();
-      self->m_wakeUpEvent.Reset();
-      if (self->m_notificationService) {
-        self->m_notificationService.SendNotification(
-            winrt::Microsoft::ReactNative::ReactDispatcherHelper::JSDispatcherIdleWaitCompletedEventName(),
-            nullptr,
-            nullptr);
-      }
-      continue;
-=======
         if (auto &func = self->m_settings.IdleWaitStarting) {
           func(q);
         }
@@ -116,7 +75,6 @@
 
         continue;
       }
->>>>>>> 04e7a462
     }
 
     break;
@@ -167,9 +125,4 @@
   return Mso::Make<LooperScheduler, IDispatchQueueScheduler>(settings);
 }
 
-/*static*/ Mso::CntPtr<IDispatchQueueScheduler> DispatchQueueStatic::MakeLooperScheduler(
-    const winrt::Microsoft::ReactNative::IReactNotificationService &notificationService) noexcept {
-  return Mso::Make<LooperScheduler, IDispatchQueueScheduler>(notificationService);
-}
-
 } // namespace Mso