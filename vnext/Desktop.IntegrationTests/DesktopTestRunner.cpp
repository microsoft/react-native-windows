--- conflicted
+++ resolved
@@ -28,8 +28,7 @@
 using std::unique_ptr;
 using std::vector;
 
-namespace Microsoft::React::Test
-{
+namespace Microsoft::React::Test {
 
 shared_ptr<ITestInstance> TestRunner::GetInstance(
     string &&jsBundleFile,
@@ -53,7 +52,6 @@
   devSettings->jsiRuntimeHolder = std::make_shared<ChakraJSIRuntimeHolder>(
       devSettings, jsQueue, nullptr, nullptr);
 
-<<<<<<< HEAD
   vector<tuple<string, CxxModule::Provider, shared_ptr<MessageQueueThread>>>
       extraModules{
           make_tuple(
@@ -71,7 +69,7 @@
           make_tuple(
               "Networking",
               []() -> unique_ptr<CxxModule> {
-                return make_unique<NetworkingModule>();
+                return make_unique<Microsoft::React::NetworkingModule>();
               },
               nativeQueue),
           make_tuple(
@@ -101,52 +99,6 @@
                 return make_unique<TestDeviceInfoModule>();
               },
               nativeQueue)};
-=======
-  vector<tuple<string, CxxModule::Provider, shared_ptr<MessageQueueThread>>> extraModules
-  {
-    make_tuple(
-      "AsyncLocalStorage",
-      []() -> unique_ptr<CxxModule> { return CreateAsyncStorageModule(L"ReactNativeAsyncStorage"); },
-      nativeQueue
-    ),
-    make_tuple(
-      "WebSocketModule",
-      []() -> unique_ptr<CxxModule> { return make_unique<WebSocketModule>(); },
-      nativeQueue
-    ),
-    make_tuple(
-      "Networking",
-      []() -> unique_ptr<CxxModule> { return make_unique<Microsoft::React::NetworkingModule>(); },
-      nativeQueue
-    ),
-    make_tuple(
-      "Timing",
-      [nativeQueue]() -> unique_ptr<CxxModule> { return CreateTimingModule(nativeQueue); },
-      nativeQueue
-    ),
-    // Apparently mandatory for /IntegrationTests
-    make_tuple(
-      AppStateModule::name,
-      []() -> unique_ptr<CxxModule> { return make_unique<AppStateModule>(make_unique<AppState>()); },
-      nativeQueue
-    ),
-    // Apparently mandatory for /IntegrationTests
-    make_tuple(
-      "UIManager",
-      [uiManager]() -> unique_ptr<CxxModule>
-      {
-        return createUIManagerModule(uiManager);
-      },
-      nativeQueue
-    ),
-    // Apparently mandatory for /IntegrationTests
-    make_tuple(
-      TestDeviceInfoModule::name,
-      []() -> unique_ptr<CxxModule> { return make_unique<TestDeviceInfoModule>(); },
-      nativeQueue
-    )
-  };
->>>>>>> 52b2dbe7
 
   // <0> string
   // <1> CxxModule::Provider
@@ -170,10 +122,4 @@
       new DesktopTestInstance(move(instanceWrapper)));
 }
 
-<<<<<<< HEAD
-} // namespace test
-} // namespace react
-} // namespace facebook
-=======
-} // namespace Microsoft::React::Test
->>>>>>> 52b2dbe7
+} // namespace Microsoft::React::Test