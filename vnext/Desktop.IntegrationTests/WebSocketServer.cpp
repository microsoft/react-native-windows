--- conflicted
+++ resolved
@@ -13,8 +13,7 @@
 
 namespace websocket = boost::beast::websocket;
 
-namespace Microsoft::React::Test
-{
+namespace Microsoft::React::Test {
 
 #pragma region BaseWebSocketSession
 
@@ -387,10 +386,4 @@
 
 #pragma endregion WebSocketServer
 
-<<<<<<< HEAD
-} // namespace Test
-} // namespace React
-} // namespace Microsoft
-=======
-} // Microsoft::React::Test
->>>>>>> 52b2dbe7
+} // Microsoft::React::Test