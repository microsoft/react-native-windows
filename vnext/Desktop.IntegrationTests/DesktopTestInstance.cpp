--- conflicted
+++ resolved
@@ -3,18 +3,14 @@
 
 #include "DesktopTestInstance.h"
 
-<<<<<<< HEAD
-=======
 using namespace facebook::react;
 
 using std::move;
->>>>>>> 52b2dbe7
 using std::make_unique;
 using std::move;
 using std::shared_ptr;
 
-namespace Microsoft::React::Test
-{
+namespace Microsoft::React::Test {
 
 #pragma region DesktopTestInstance members
 
@@ -40,10 +36,4 @@
 
 #pragma endregion DesktopTestInstance members
 
-<<<<<<< HEAD
-} // namespace test
-} // namespace react
-} // namespace facebook
-=======
-} // namespace Microsoft::React::Test
->>>>>>> 52b2dbe7
+} // namespace Microsoft::React::Test