--- conflicted
+++ resolved
@@ -328,19 +328,12 @@
       return message;
     });
     auto ws = IWebSocketResource::Make("ws://localhost:5556/");
-<<<<<<< HEAD
-    promise<string> response;
-    const int writes = 10;
-    int count = 0;
-    ws->SetOnMessage([&response, &count, writes](size_t size, const string& message, bool isBinary)
-=======
 
     string expected = "ABCDEFGHIJ";
     string result(expected.size(), '0');
     size_t index = 0;
     promise<void> responsesReceived;
-    ws->SetOnMessage([&result, &index, &responsesReceived, count=expected.size()](size_t size, const string& message)
->>>>>>> 6f7ffc41
+    ws->SetOnMessage([&result, &index, &responsesReceived, count=expected.size()](size_t size, const string& message, bool isBinary)
     {
       result[index++] = message[0];
 
