// Copyright (c) Microsoft Corporation.
// Licensed under the MIT License.

// clang-format off
#include <CppUnitTest.h>
#include <Networking/IWebSocketResource.h>
#include <Test/WebSocketServer.h>

// Standard Library
#include <future>

using namespace Microsoft::React;
using namespace Microsoft::VisualStudio::CppUnitTestFramework;

using std::chrono::milliseconds;
using std::make_shared;
using std::promise;
using std::string;
using std::vector;

using Networking::IWebSocketResource;
using CloseCode = IWebSocketResource::CloseCode;
using Error = IWebSocketResource::Error;

TEST_CLASS (WebSocketIntegrationTest)
{
  static uint16_t s_port;

  void SendReceiveCloseBase(bool isSecure)
  {
    auto server = make_shared<Test::WebSocketServer>(s_port, isSecure);
    server->SetMessageFactory([](string&& message)
    {
      return message + "_response";
    });
    string serverError;
    server->SetOnError([&serverError](Error&& err)
    {
      serverError = err.Message;
    });

    string scheme = "ws";
    if (isSecure)
      scheme += "s";
    auto ws = IWebSocketResource::Make();
    promise<size_t> sentSizePromise;
    ws->SetOnSend([&sentSizePromise](size_t size)
    {
      sentSizePromise.set_value(size);
    });
    promise<string> receivedPromise;
    ws->SetOnMessage([&receivedPromise](size_t size, const string& message, bool isBinary)
    {
      receivedPromise.set_value(message);
    });
    string clientError{};
    ws->SetOnError([&clientError, &sentSizePromise, &receivedPromise](Error err)
    {
      clientError = err.Message;
      sentSizePromise.set_value(0);
      receivedPromise.set_value("");
    });

    server->Start();
    string sent = "prefix";
    auto expectedSize = sent.size();
    ws->Connect(scheme + "://localhost:" + std::to_string(s_port));
    ws->Send(std::move(sent));

    // Block until response is received. Fail in case of a remote endpoint failure.
    auto sentSizeFuture = sentSizePromise.get_future();
    sentSizeFuture.wait();
    auto sentSize = sentSizeFuture.get();
    auto receivedFuture = receivedPromise.get_future();
    receivedFuture.wait();
    string received = receivedFuture.get();
    Assert::AreEqual({}, clientError);

    ws->Close(CloseCode::Normal, "Closing after reading");
    server->Stop();

    Assert::AreEqual({}, serverError);
    Assert::AreEqual({}, clientError);
    Assert::AreEqual(expectedSize, sentSize);
    Assert::AreEqual({"prefix_response"}, received);
  }

  TEST_METHOD_CLEANUP(MethodCleanup)
  {
    // Bug in WebSocketServer does not correctly release TCP port between test methods.
    // Using a different por per test for now.
    s_port++;
  }

  TEST_METHOD(ConnectClose)
  {
    auto server = make_shared<Test::WebSocketServer>(s_port);
    auto ws = IWebSocketResource::Make();
    Assert::IsFalse(nullptr == ws);
    bool connected = false;
    bool closed = false;
    bool error = false;
    string errorMessage;
    ws->SetOnConnect([&connected]()
    {
      connected = true;
    });
    ws->SetOnClose([&closed](CloseCode code, const string& reason)
    {
      closed = true;
    });
    ws->SetOnError([&errorMessage](Error&& e)
    {
      errorMessage = e.Message;
    });

    server->Start();
    ws->Connect("ws://localhost:" + std::to_string(s_port));
    ws->Close(CloseCode::Normal, "Closing");
    server->Stop();

    Assert::AreEqual({}, errorMessage);
    Assert::IsTrue(connected);
    Assert::IsTrue(closed);
  }

  TEST_METHOD(ConnectNoClose)
  {
    bool connected = false;
    bool closed = false;
    string errorMessage;
    auto server = make_shared<Test::WebSocketServer>(s_port);
    server->Start();

    // IWebSocketResource scope. Ensures object is closed implicitly by destructor.
    {
      auto ws = IWebSocketResource::Make();
      ws->SetOnConnect([&connected]()
      {
        connected = true;
      });
      ws->SetOnClose([&closed](CloseCode code, const string& reason)
      {
        closed = true;
      });
      ws->SetOnError([&errorMessage](Error && error)
      {
        errorMessage = error.Message;
      });

      ws->Connect("ws://localhost:" + std::to_string(s_port));
      ws->Close();//TODO: Either remove or rename test.
    }

    server->Stop();

    Assert::AreEqual({}, errorMessage);
    Assert::IsTrue(connected);
    Assert::IsTrue(closed);
  }

  BEGIN_TEST_METHOD_ATTRIBUTE(PingClose)
  END_TEST_METHOD_ATTRIBUTE()
  TEST_METHOD(PingClose)
  {
    auto server = make_shared<Test::WebSocketServer>(s_port);
    server->Start();

    auto ws = IWebSocketResource::Make();
    promise<bool> pingPromise;
    ws->SetOnPing([&pingPromise]()
    {
      pingPromise.set_value(true);
    });
    string errorString;
    ws->SetOnError([&errorString](Error err)
    {
      errorString = err.Message;
    });

    ws->Connect("ws://localhost:" + std::to_string(s_port));
    ws->Ping();
    auto pingFuture = pingPromise.get_future();
    pingFuture.wait();
    bool pinged = pingFuture.get();
    ws->Close(CloseCode::Normal, "Closing after reading");

    server->Stop();

    Assert::IsTrue(pinged);
    Assert::AreEqual({}, errorString);
  }

  TEST_METHOD(SendReceiveClose)
  {
    SendReceiveCloseBase(/*isSecure*/ false);
  }

  TEST_METHOD(SendReceiveLargeMessage) {
    auto server = make_shared<Test::WebSocketServer>(s_port);
    server->SetMessageFactory([](string &&message) { return message + "_response"; });
    auto ws = IWebSocketResource::Make();
    promise<string> response;
    ws->SetOnMessage([&response](size_t size, const string &message, bool isBinary) { response.set_value(message); });
    string errorMessage;
    ws->SetOnError([&errorMessage](Error err) { errorMessage = err.Message; });

    server->Start();
    ws->Connect("ws://localhost:" + std::to_string(s_port));

    char digits[] = {'0', '1', '2', '3', '4', '5', '6', '7', '8', '9', 'A', 'B', 'C', 'D', 'E', 'F'};
#define LEN 4096 + 4096 * 2 + 1
    char chars[LEN + 1];
    for (int i = 0; i < LEN; i++) {
      chars[i] = digits[i % 16];
    }
    chars[LEN] = '\0';
    ws->Send(string{chars});

    // Block until response is received. Fail in case of a remote endpoint failure.
    auto future = response.get_future();
    future.wait();
    string result = future.get();

    ws->Close(CloseCode::Normal, "Closing after reading");
    server->Stop();

    Assert::AreEqual({}, errorMessage);
    Assert::AreEqual(static_cast<size_t>(LEN + string("_response").length()), result.length());
  }

  /*
    Currently, this test requires a modified websocket test server.
    TODO: Write an in-place werver with this behavior:

   server.on('connection', (ws) => {
     ws.on('message', (message) => {
       for (var propName in ws.upgradeReq.headers) {
         console.log(`${propName}: [${ws.upgradeReq.headers[propName]}]`);
       }

       // Send the cookie back to the client.
       ws.send(ws.upgradeReq.headers.cookie);
     });
   });

    Test passes, otherwise.
   */
  BEGIN_TEST_METHOD_ATTRIBUTE(AdditionalHeaders)
  TEST_IGNORE()
  END_TEST_METHOD_ATTRIBUTE()
  TEST_METHOD(AdditionalHeaders) {
    string cookie;
    auto server = make_shared<Test::WebSocketServer>(s_port);
    server->SetOnHandshake([server](boost::beast::websocket::response_type &response) {
      auto cookie = response[boost::beast::http::field::cookie].to_string();
      server->SetMessageFactory([cookie](string &&) { return cookie; });
    });
    auto ws = IWebSocketResource::Make();
    promise<string> response;
    ws->SetOnMessage([&response](size_t size, const string &message, bool isBinary) { response.set_value(message); });

    server->Start();
    ws->Connect("ws://localhost:" + std::to_string(s_port), {}, {{L"Cookie", "JSESSIONID=AD9A320CC4034641997FF903F1D10906"}});
    ws->Send("");

    auto future = response.get_future();
    future.wait();
    string result = future.get();

    Assert::AreEqual({"JSESSIONID=AD9A320CC4034641997FF903F1D10906"}, result);

    ws->Close(CloseCode::Normal, "No reason");
    server->Stop();
  }

  BEGIN_TEST_METHOD_ATTRIBUTE(SendReceiveSsl)
  END_TEST_METHOD_ATTRIBUTE()
  TEST_METHOD(SendReceiveSsl)
  {
    SendReceiveCloseBase(/*isSecure*/ true);
  }

  BEGIN_TEST_METHOD_ATTRIBUTE(SendBinary)
  END_TEST_METHOD_ATTRIBUTE()
  TEST_METHOD(SendBinary) {

    auto server = make_shared<Test::WebSocketServer>(s_port);

    // The result should be the message "grown" by one element which value is the result's size.
    server->SetMessageFactory([](vector<uint8_t>&& message)
    {
      message.push_back(static_cast<uint8_t>(message.size() + 1));

      return message;
    });

    auto ws = IWebSocketResource::Make();

    std::vector<string> messages{
        "AQ==",     // [ 01 ]
        "AQI=",     // [ 01 02 ]
        "AQID",     // [ 01 02 03 ]
        "AQIDBA==", // [ 01, 02, 03, 04 ]
        "AQIDBAU="  // [ 01, 02, 03, 04, 05 ]
    };

    string errorMessage;
    promise<string> responsePromise;
    ws->SetOnMessage([&responsePromise](size_t size, const string &messageIn, bool isBinary)
    {
      responsePromise.set_value(messageIn);
    });
    ws->SetOnError([&errorMessage](Error error)
    {
      errorMessage = error.Message;
    });

    server->Start();
    ws->Connect("ws://localhost:" + std::to_string(s_port));

    // Send all but the last message.
    // Compare result with the next message in the sequence.
    for (size_t i = 0; i < messages.size() - 1; i++)
    {
      ws->SendBinary(string{messages[i]});
      auto future = responsePromise.get_future();
      future.wait();
      string response = future.get();
      responsePromise = promise<string>(); // Reset promise.

      // Expect the encoded value of the next element.
      Assert::AreEqual(messages[i+1], response);
    }

    ws->Close(CloseCode::Normal, "Closing after reading");
    server->Stop();

    Assert::AreEqual({}, errorMessage);
  }

  TEST_METHOD(SendConsecutive)
  {
    auto server = make_shared<Test::WebSocketServer>(s_port);
    server->SetMessageFactory([](string&& message)
    {
      return message;
    });
    auto ws = IWebSocketResource::Make();

    string expected = "ABCDEFGHIJ";
    string result(expected.size(), '0');
    size_t index = 0;
    promise<void> responsesReceived;
    ws->SetOnMessage([&result, &index, &responsesReceived, count=expected.size()](size_t size, const string& message, bool isBinary)
    {
      result[index++] = message[0];

      if (index == count)
        responsesReceived.set_value();
    });
    string errorMessage;
    ws->SetOnError([&errorMessage](Error err)
    {
      errorMessage = err.Message;
    });

    server->Start();
    ws->Connect("ws://localhost:" + std::to_string(s_port));

    // Consecutive immediate writes should be enqueued.
    // The WebSocket library (WinRT or Beast) can't handle multiple write operations
    // concurrently.
    for (size_t i = 0; i < expected.size(); i++)
    {
      ws->Send(string{expected[i]});
    }

    // Block until response is received. Fail in case of a remote endpoint failure.
    responsesReceived.get_future().wait();

    ws->Close(CloseCode::Normal, "Closing");
    server->Stop();

    Assert::AreEqual({}, errorMessage);
    Assert::AreEqual(expected, result);
  }
<<<<<<< HEAD

  BEGIN_TEST_METHOD_ATTRIBUTE(AbruptDisconnectFailsWithSpecificMessage)
  TEST_IGNORE() //TODO: Find a way to emulate abrupt disconnection using Test::WebSocketServer
  END_TEST_METHOD_ATTRIBUTE()
  TEST_METHOD(AbruptDisconnectFailsWithSpecificMessage)
  {
    promise<void> closedPromise;
    auto ws = IWebSocketResource::Make();
    IWebSocketResource::Error error{{}, IWebSocketResource::ErrorType::None};
    CloseCode closeCode;
    ws->SetOnClose([&closedPromise, &closeCode](CloseCode code, const string& reason)
    {
      closeCode = code;
      closedPromise.set_value();
    });
    ws->SetOnError([&closedPromise, &error](IWebSocketResource::Error&& wsError)
    {
      error = std::move(wsError);
    });

    ws->Connect("ws://localhost:5555");

    closedPromise.get_future().wait();

    //NOTE: This message is implementation-specific (WinRTWebSocketResource)
    Assert::AreEqual({"[0x80072EFE] Underlying TCP connection suddenly terminated"}, error.Message);
    Assert::AreEqual(static_cast<size_t>(IWebSocketResource::ErrorType::Connection), static_cast<size_t>(error.Type));
    Assert::AreEqual(static_cast<size_t>(CloseCode::BadPayload), static_cast<size_t>(closeCode));
  }
};
=======
};

uint16_t WebSocketIntegrationTest::s_port = 6666;
>>>>>>> 25d76fc0
<|MERGE_RESOLUTION|>--- conflicted
+++ resolved
@@ -385,7 +385,6 @@
     Assert::AreEqual({}, errorMessage);
     Assert::AreEqual(expected, result);
   }
-<<<<<<< HEAD
 
   BEGIN_TEST_METHOD_ATTRIBUTE(AbruptDisconnectFailsWithSpecificMessage)
   TEST_IGNORE() //TODO: Find a way to emulate abrupt disconnection using Test::WebSocketServer
@@ -416,8 +415,5 @@
     Assert::AreEqual(static_cast<size_t>(CloseCode::BadPayload), static_cast<size_t>(closeCode));
   }
 };
-=======
-};
-
-uint16_t WebSocketIntegrationTest::s_port = 6666;
->>>>>>> 25d76fc0
+
+uint16_t WebSocketIntegrationTest::s_port = 6666;