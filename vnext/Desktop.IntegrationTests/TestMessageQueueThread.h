--- conflicted
+++ resolved
@@ -7,8 +7,7 @@
 #include <Windows.h>
 #include <queue>
 
-namespace Microsoft::React::Test
-{
+namespace Microsoft::React::Test {
 
 class TestMessageQueueThread : public facebook::react::MessageQueueThread {
   class Lock {
@@ -74,10 +73,4 @@
   std::queue<VoidFunctor> m_queue;
 };
 
-<<<<<<< HEAD
-} // namespace test
-} // namespace react
-} // namespace facebook
-=======
-} //namespace Microsoft::React::Test
->>>>>>> 52b2dbe7
+} // namespace Microsoft::React::Test