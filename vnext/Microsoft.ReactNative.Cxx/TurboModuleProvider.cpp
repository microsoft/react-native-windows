// Copyright (c) Microsoft Corporation.
// Licensed under the MIT License.

#include "pch.h"
#include "TurboModuleProvider.h"

namespace winrt::Microsoft::ReactNative {

// CallInvoker implementation based on JSDispatcher.
struct AbiCallInvoker final : facebook::react::CallInvoker {
  AbiCallInvoker(IReactContext const &context) : m_context(context) {}

<<<<<<< HEAD
  void invokeAsync(std::function<void()>&& func) noexcept override
  {
    m_context.JSDispatcher().Post([func = std::move(func)]()
    {
      func();
    });
  }

  void invokeAsync(facebook::react::CallFunc&& func) noexcept override
  {
    // If async is allowed to run sync if already on the JS thread, this could be replaced with just the ExecuteJsi call
    m_context.JSDispatcher().Post([context = m_context, func = std::move(func)]() { winrt::Microsoft::ReactNative::ExecuteJsi(context, std::move(func)); });
  }
   
  virtual void invokeSync(facebook::react::CallFunc&& func) override
  {
=======
  void invokeAsync(std::function<void()> &&func) noexcept override {
    m_context.JSDispatcher().Post([func = std::move(func)]() { func(); });
  }

  void invokeAsync(facebook::react::CallFunc &&func) noexcept override {
    // If async is allowed to run sync if already on the JS thread, this could be replaced with just the ExecuteJsi call
    m_context.JSDispatcher().Post([context = m_context, func = std::move(func)]() {
      winrt::Microsoft::ReactNative::ExecuteJsi(context, std::move(func));
    });
  }

  virtual void invokeSync(facebook::react::CallFunc &&func) override {
>>>>>>> d876a1f6
    // Throwing an exception in this method matches the behavior of
    // Instance::JSCallInvoker::invokeSync in react-native\ReactCommon\cxxreact\Instance.cpp
    UNREFERENCED_PARAMETER(func);
    throw std::runtime_error("Synchronous native -> JS calls are currently not supported.");
  }

 private:
  IReactContext m_context{nullptr};
};

// Creates CallInvoker based on JSDispatcher.
std::shared_ptr<facebook::react::CallInvoker> MakeAbiCallInvoker(IReactContext const &context) noexcept {
  return std::make_shared<AbiCallInvoker>(context);
}

} // namespace winrt::Microsoft::ReactNative<|MERGE_RESOLUTION|>--- conflicted
+++ resolved
@@ -10,24 +10,6 @@
 struct AbiCallInvoker final : facebook::react::CallInvoker {
   AbiCallInvoker(IReactContext const &context) : m_context(context) {}
 
-<<<<<<< HEAD
-  void invokeAsync(std::function<void()>&& func) noexcept override
-  {
-    m_context.JSDispatcher().Post([func = std::move(func)]()
-    {
-      func();
-    });
-  }
-
-  void invokeAsync(facebook::react::CallFunc&& func) noexcept override
-  {
-    // If async is allowed to run sync if already on the JS thread, this could be replaced with just the ExecuteJsi call
-    m_context.JSDispatcher().Post([context = m_context, func = std::move(func)]() { winrt::Microsoft::ReactNative::ExecuteJsi(context, std::move(func)); });
-  }
-   
-  virtual void invokeSync(facebook::react::CallFunc&& func) override
-  {
-=======
   void invokeAsync(std::function<void()> &&func) noexcept override {
     m_context.JSDispatcher().Post([func = std::move(func)]() { func(); });
   }
@@ -40,7 +22,6 @@
   }
 
   virtual void invokeSync(facebook::react::CallFunc &&func) override {
->>>>>>> d876a1f6
     // Throwing an exception in this method matches the behavior of
     // Instance::JSCallInvoker::invokeSync in react-native\ReactCommon\cxxreact\Instance.cpp
     UNREFERENCED_PARAMETER(func);
