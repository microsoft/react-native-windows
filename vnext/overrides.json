--- conflicted
+++ resolved
@@ -38,15 +38,6 @@
       "issue": 7821
     },
     {
-<<<<<<< HEAD
-      "type": "derived",
-      "file": "Microsoft.ReactNative/Fabric/TextInput/WindowsTextInputComponentDescriptor.h",
-      "baseFile": "ReactCommon/react/renderer/components/textinput/androidtextinput/react/renderer/components/androidtextinput/AndroidTextInputComponentDescriptor.h",
-      "baseHash": "0e8bc2d76cda863ed7986747546d2b96af876ada"
-    },
-    {
-=======
->>>>>>> 490f12c0
       "type": "patch",
       "file": "ReactCommon/TEMP_UntilReactCommonUpdate/jsi/jsi/test/testlib.cpp",
       "baseFile": "ReactCommon/jsi/jsi/test/testlib.cpp",
