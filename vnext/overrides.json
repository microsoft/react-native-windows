{
  "includePatterns": [
    ".flowconfig",
    "ReactCopies/**",
    "src-win/**"
  ],
  "excludePatterns": [
    "**/__snapshots__/**",
    "src-win/rntypes/**"
  ],
  "baseVersion": "0.82.0-nightly-20250806-5936f29d6",
  "overrides": [
    {
      "type": "derived",
      "file": ".flowconfig",
      "baseFile": ".flowconfig",
      "baseHash": "373bd1b0dfbd85e02605d9526e7b08b41a67435f"
    },
    {
      "type": "derived",
      "file": "Microsoft.ReactNative/Fabric/Composition/TextInput/WindowsTextInputComponentDescriptor.h",
      "baseFile": "packages/react-native/ReactCommon/react/renderer/components/textinput/platform/android/react/renderer/components/androidtextinput/AndroidTextInputComponentDescriptor.h",
      "baseHash": "1a38583788a8122593fff5e2fedae3121840b935"
    },
    {
      "type": "derived",
      "file": "Microsoft.ReactNative/Fabric/Composition/TextInput/WindowsTextInputShadowNode.cpp",
      "baseFile": "packages/react-native/ReactCommon/react/renderer/components/textinput/platform/android/react/renderer/components/androidtextinput/AndroidTextInputShadowNode.cpp",
      "baseHash": "93a2173cac85b2bbfb0610ec3ab130d0b5a6eb89"
    },
    {
      "type": "derived",
      "file": "Microsoft.ReactNative/Fabric/Composition/TextInput/WindowsTextInputShadowNode.h",
      "baseFile": "packages/react-native/ReactCommon/react/renderer/components/textinput/platform/android/react/renderer/components/androidtextinput/AndroidTextInputShadowNode.h",
      "baseHash": "eca30db4d5a5fc49d83c9da8253e51f79d92c449"
    },
    {
      "type": "derived",
      "file": "Microsoft.ReactNative/Fabric/Composition/TextInput/WindowsTextInputState.cpp",
      "baseFile": "packages/react-native/ReactCommon/react/renderer/components/textinput/platform/android/react/renderer/components/androidtextinput/AndroidTextInputState.cpp",
      "baseHash": "d5699c4b7ce1e4201f1736bb9fe8deefec6bd1b7",
      "issue": 15017
    },
    {
      "type": "derived",
      "file": "Microsoft.ReactNative/Fabric/Composition/TextInput/WindowsTextInputState.h",
      "baseFile": "packages/react-native/ReactCommon/react/renderer/components/textinput/platform/android/react/renderer/components/androidtextinput/AndroidTextInputState.h",
      "baseHash": "0bcda2f2c9935a96e0512ce8139035cdbe21a257",
      "issue": 15017
    },
    {
      "type": "derived",
      "file": "Microsoft.ReactNative/Fabric/ImageRequest.cpp",
      "baseFile": "packages/react-native/ReactCommon/react/renderer/imagemanager/ImageRequest.cpp",
      "baseHash": "8ff58257e2af054b3c8367cad566abcaf36d7cba"
    },
    {
      "type": "patch",
      "file": "ReactCommon/TEMP_UntilReactCommonUpdate/cxxreact/CxxNativeModule.cpp",
      "baseFile": "packages/react-native/ReactCommon/cxxreact/CxxNativeModule.cpp",
      "baseHash": "48f297d1997b800cc4ff8fb3ec810256c38ab569",
      "issue": 14819
    },
    {
      "type": "patch",
      "file": "ReactCommon/TEMP_UntilReactCommonUpdate/cxxreact/NativeToJsBridge.cpp",
      "baseFile": "packages/react-native/ReactCommon/cxxreact/NativeToJsBridge.cpp",
      "baseHash": "1e4d9b9053dd74a3bea6719c98d8511de0ff8f73",
      "issue": 13172
    },
    {
      "type": "patch",
      "file": "ReactCommon/TEMP_UntilReactCommonUpdate/cxxreact/TraceSection.h",
      "baseFile": "packages/react-native/ReactCommon/cxxreact/TraceSection.h",
      "baseHash": "005ef905a0ae986ef5933ff5c9322004b7b34ec6",
      "issue": 14819
    },
    {
      "type": "patch",
      "file": "ReactCommon/TEMP_UntilReactCommonUpdate/jsi/jsi/test/testlib.cpp",
      "baseFile": "packages/react-native/ReactCommon/jsi/jsi/test/testlib.cpp",
      "baseHash": "80c95f0c0635f68a77e8a61380484389d771bf9e",
      "issue": 12210
    },
    {
      "type": "patch",
      "file": "ReactCommon/TEMP_UntilReactCommonUpdate/jsinspector-modern/NetworkIOAgent.cpp",
      "baseFile": "packages/react-native/ReactCommon/jsinspector-modern/NetworkIOAgent.cpp",
      "baseHash": "898517c74357e110025445fa0698ca7343b16018",
      "issue": 13587
    },
    {
      "type": "patch",
      "file": "ReactCommon/TEMP_UntilReactCommonUpdate/jsinspector-modern/NetworkIOAgent.h",
      "baseFile": "packages/react-native/ReactCommon/jsinspector-modern/NetworkIOAgent.h",
      "baseHash": "d9dff538dba234600e8e0d7d7a8243891f414c29",
      "issue": 13587
    },
    {
      "type": "patch",
      "file": "ReactCommon/TEMP_UntilReactCommonUpdate/jsinspector-modern/tracing/RuntimeSamplingProfileTraceEventSerializer.cpp",
      "baseFile": "packages/react-native/ReactCommon/jsinspector-modern/tracing/RuntimeSamplingProfileTraceEventSerializer.cpp",
      "baseHash": "cba5466055f9089a93cfd7968b0001354df95e60",
      "issue": 15256
    },
    {
      "type": "patch",
      "file": "ReactCommon/TEMP_UntilReactCommonUpdate/jsinspector-modern/Utf8.h",
      "baseFile": "packages/react-native/ReactCommon/jsinspector-modern/Utf8.h",
      "baseHash": "1d81aa08f37619a8e9e05c2cf3d76f8f878fb9df",
      "issue": 13587
    },
    {
      "type": "patch",
      "file": "ReactCommon/TEMP_UntilReactCommonUpdate/jsitooling/react/runtime/JSRuntimeFactory.cpp",
      "baseFile": "packages/react-native/ReactCommon/jsitooling/react/runtime/JSRuntimeFactory.cpp",
      "baseHash": "c77f0b0829b850f8e2f115bfc3440ce94feb207d",
      "issue": 13172
    },
    {
      "type": "patch",
      "file": "ReactCommon/TEMP_UntilReactCommonUpdate/jsitooling/react/runtime/JSRuntimeFactory.h",
      "baseFile": "packages/react-native/ReactCommon/jsitooling/react/runtime/JSRuntimeFactory.h",
      "baseHash": "3e9e300ac2c01ed2b3bfa7e5afe7b5961d3e9080",
      "issue": 13172
    },
    {
      "type": "patch",
      "file": "ReactCommon/TEMP_UntilReactCommonUpdate/react/bridging/Bridging.h",
      "baseFile": "packages/react-native/ReactCommon/react/bridging/Bridging.h",
      "baseHash": "5678d5ac212112184b7e63b5d58c6ae713e03cd5",
      "issue": 12195
    },
    {
      "type": "patch",
      "file": "ReactCommon/TEMP_UntilReactCommonUpdate/react/nativemodule/core/ReactCommon/TurboModule.h",
      "baseFile": "packages/react-native/ReactCommon/react/nativemodule/core/ReactCommon/TurboModule.h",
      "baseHash": "a0bc700b3960f771cf6d4e63be30ab45f6ef3683",
      "issue": 14128
    },
    {
      "type": "patch",
      "file": "ReactCommon/TEMP_UntilReactCommonUpdate/react/nativemodule/core/ReactCommon/TurboModuleWithJSIBindings.cpp",
      "baseFile": "packages/react-native/ReactCommon/react/nativemodule/core/ReactCommon/TurboModuleWithJSIBindings.cpp",
      "baseHash": "7976153776eee72a33af8e7ef3a24153f38e05d8",
      "issue": 14820
    },
    {
      "type": "patch",
      "file": "ReactCommon/TEMP_UntilReactCommonUpdate/react/nativemodule/dom/NativeDOM.cpp",
      "baseFile": "packages/react-native/ReactCommon/react/nativemodule/dom/NativeDOM.cpp",
      "baseHash": "1332e88f9147a2724e6386b4141de97cb12eb657",
      "issue": 14257
    },
    {
      "type": "patch",
      "file": "ReactCommon/TEMP_UntilReactCommonUpdate/react/nativemodule/dom/NativeDOM.h",
      "baseFile": "packages/react-native/ReactCommon/react/nativemodule/dom/NativeDOM.h",
      "baseHash": "575ac864c5dc7b01f3f7c98072015daf40967e15",
      "issue": 14654
    },
    {
      "type": "patch",
      "file": "ReactCommon/TEMP_UntilReactCommonUpdate/react/renderer/componentregistry/ComponentDescriptorRegistry.cpp",
      "baseFile": "packages/react-native/ReactCommon/react/renderer/componentregistry/ComponentDescriptorRegistry.cpp",
      "baseHash": "de0bf0822d85f7519ba09baa623831bd52a12ea3",
      "issue": 14204
    },
    {
      "type": "patch",
      "file": "ReactCommon/TEMP_UntilReactCommonUpdate/react/renderer/components/text/ParagraphShadowNode.cpp",
      "baseFile": "packages/react-native/ReactCommon/react/renderer/components/text/ParagraphShadowNode.cpp",
      "baseHash": "252ffb1b0765e0527282d214f0415184cc568dd3",
      "issue": 15132
    },
    {
      "type": "derived",
      "file": "ReactCommon/TEMP_UntilReactCommonUpdate/react/renderer/components/text/platform/android/react/renderer/components/text/ParagraphState.h",
      "baseFile": "packages/react-native/ReactCommon/react/renderer/components/text/platform/android/react/renderer/components/text/ParagraphState.h",
      "baseHash": "022e5643b7f9aee4290b1e456eaab61fb05df358",
      "issue": 15020
    },
    {
      "type": "derived",
      "file": "ReactCommon/TEMP_UntilReactCommonUpdate/react/renderer/components/view/AccessibilityPrimitives.h",
      "baseFile": "packages/react-native/ReactCommon/react/renderer/components/view/AccessibilityPrimitives.h",
      "baseHash": "6a66bfa6f1a36ac0b1d3c114d0c4d11496c4f82e"
    },
    {
      "type": "derived",
      "file": "ReactCommon/TEMP_UntilReactCommonUpdate/react/renderer/components/view/accessibilityPropsConversions.h",
      "baseFile": "packages/react-native/ReactCommon/react/renderer/components/view/accessibilityPropsConversions.h",
      "baseHash": "4b2822199233e660f36c01df18fbbff7799968cc"
    },
    {
      "type": "patch",
      "file": "ReactCommon/TEMP_UntilReactCommonUpdate/react/renderer/core/ShadowNode.cpp",
      "baseFile": "packages/react-native/ReactCommon/react/renderer/core/ShadowNode.cpp",
      "baseHash": "b56e467ee394e08d4e0dd0a8d71a8a9919603ff9",
      "issue": 15292
    },
    {
      "type": "patch",
      "file": "ReactCommon/TEMP_UntilReactCommonUpdate/react/renderer/css/CSSTokenizer.h",
      "baseFile": "packages/react-native/ReactCommon/react/renderer/css/CSSTokenizer.h",
      "baseHash": "1580353c281d9c4a6548564ab32af7a3a2c8247e",
      "issue": 14665
    },
    {
      "type": "patch",
      "file": "ReactCommon/TEMP_UntilReactCommonUpdate/react/renderer/imagemanager/primitives.h",
      "baseFile": "packages/react-native/ReactCommon/react/renderer/imagemanager/primitives.h",
      "baseHash": "74cee7804fa62964c9ecc3fafd475d09b0ed6375",
      "issue": 15263
    },
    {
      "type": "patch",
      "file": "ReactCommon/TEMP_UntilReactCommonUpdate/react/runtime/ReactInstance.cpp",
      "baseFile": "packages/react-native/ReactCommon/react/runtime/ReactInstance.cpp",
      "baseHash": "f7a058ced6474e42e0ed805a2875a99c420e8398",
      "issue": 13172
    },
    {
      "type": "copy",
      "directory": "ReactCopies/IntegrationTests",
      "baseDirectory": "packages/rn-tester/IntegrationTests",
      "baseHash": "983b3220a3762c84eb268e88f86d0a4ecd743ba7",
      "issue": 4054
    },
    {
      "type": "derived",
      "file": "src-win/index.windows.js",
      "baseFile": "packages/react-native/index.js",
<<<<<<< HEAD
      "baseHash": "c5d0dfd40d0fb7c197790b1f23f4f8b9ca835047"
=======
      "baseHash": "e4e8dc864521ce28adf8cfa2fb29059484206a05"
    },
    {
      "type": "derived",
      "file": "src-win/index.windows.js.flow",
      "baseFile": "packages/react-native/index.js.flow",
      "baseHash": "8ee0df254428851107836dbb7a2fa9033c92216e"
>>>>>>> 33e8489a
    },
    {
      "type": "derived",
      "file": "src-win/index.windows.js.flow",
      "baseFile": "packages/react-native/index.js.flow",
      "baseHash": "bb6c7873aa350c235aad233dd75656237d16d79c"
    },
    {
      "type": "platform",
      "file": "src-win/IntegrationTests/BlobTest.js"
    },
    {
      "type": "platform",
      "file": "src-win/IntegrationTests/DummyTest.js"
    },
    {
      "type": "platform",
      "file": "src-win/IntegrationTests/FetchTest.js"
    },
    {
      "type": "platform",
      "file": "src-win/IntegrationTests/LoggingTest.js"
    },
    {
      "type": "platform",
      "file": "src-win/IntegrationTests/websocket_integration_test_server_binary.js"
    },
    {
      "type": "platform",
      "file": "src-win/IntegrationTests/websocket_integration_test_server_blob.js"
    },
    {
      "type": "platform",
      "file": "src-win/IntegrationTests/WebSocketBinaryTest.js"
    },
    {
      "type": "platform",
      "file": "src-win/IntegrationTests/WebSocketBlobTest.js"
    },
    {
      "type": "platform",
      "file": "src-win/IntegrationTests/WebSocketMultipleSendTest.js"
    },
    {
      "type": "platform",
      "file": "src-win/IntegrationTests/XHRTest.js"
    },
    {
      "type": "copy",
      "file": "src-win/jest/setup.js",
      "baseFile": "packages/react-native/jest/setup.js",
      "baseHash": "386dde14a222b487e3ec13a6e33f4a95a1b2a0df",
      "issue": 14929
    },
    {
      "type": "platform",
      "file": "src-win/Libraries/__tests__/ViewWindows-test.js"
    },
    {
      "type": "patch",
      "file": "src-win/Libraries/Alert/Alert.windows.js",
      "baseFile": "packages/react-native/Libraries/Alert/Alert.js",
      "baseHash": "69ddf736ab642b251fbb8125d08bef56c340b8c9"
    },
    {
      "type": "platform",
      "file": "src-win/Libraries/AppTheme/AppTheme.js"
    },
    {
      "type": "platform",
      "file": "src-win/Libraries/AppTheme/AppThemeTypes.d.ts"
    },
    {
      "type": "platform",
      "file": "src-win/Libraries/AppTheme/NativeAppTheme.js"
    },
    {
      "type": "patch",
      "file": "src-win/Libraries/Components/AccessibilityInfo/AccessibilityInfo.windows.js",
      "baseFile": "packages/react-native/Libraries/Components/AccessibilityInfo/AccessibilityInfo.js",
      "baseHash": "692b825d9db6a6da9c3ae9595e4dfb5c202b879d",
      "issue": 4578
    },
    {
      "type": "copy",
      "file": "src-win/Libraries/Components/AccessibilityInfo/legacySendAccessibilityEvent.windows.js",
      "baseFile": "packages/react-native/Libraries/Components/AccessibilityInfo/legacySendAccessibilityEvent.android.js",
      "baseHash": "28b564593dd7886279f3f4becee3a1da5144be1d",
      "issue": 4578
    },
    {
      "type": "derived",
      "file": "src-win/Libraries/Components/Button.d.ts",
      "baseFile": "packages/react-native/Libraries/Components/Button.d.ts",
      "baseHash": "b7ff8fc53fcd1bd40eb8116c153ae68aed720436",
      "issue": 14902
    },
    {
      "type": "derived",
      "file": "src-win/Libraries/Components/Button.windows.js",
      "baseFile": "packages/react-native/Libraries/Components/Button.js",
      "baseHash": "5b293a6dbfdf16309c7cbfe71d61f143fa9fa2a2"
    },
    {
      "type": "platform",
      "file": "src-win/Libraries/Components/Flyout/Flyout.d.ts"
    },
    {
      "type": "platform",
      "file": "src-win/Libraries/Components/Flyout/Flyout.js"
    },
    {
      "type": "platform",
      "file": "src-win/Libraries/Components/Flyout/FlyoutNativeComponent.js"
    },
    {
      "type": "platform",
      "file": "src-win/Libraries/Components/Glyph/Glyph.d.ts"
    },
    {
      "type": "platform",
      "file": "src-win/Libraries/Components/Glyph/Glyph.js"
    },
    {
      "type": "platform",
      "file": "src-win/Libraries/Components/Glyph/GlyphNativeComponent.js"
    },
    {
      "type": "platform",
      "file": "src-win/Libraries/Components/Keyboard/KeyboardExt.tsx"
    },
    {
      "type": "platform",
      "file": "src-win/Libraries/Components/Keyboard/KeyboardExtProps.ts"
    },
    {
      "type": "platform",
      "file": "src-win/Libraries/Components/Popup/Popup.d.ts"
    },
    {
      "type": "platform",
      "file": "src-win/Libraries/Components/Popup/Popup.js"
    },
    {
      "type": "platform",
      "file": "src-win/Libraries/Components/Popup/PopupNativeComponent.js"
    },
    {
      "type": "derived",
      "file": "src-win/Libraries/Components/Pressable/Pressable.d.ts",
      "baseFile": "packages/react-native/Libraries/Components/Pressable/Pressable.d.ts",
      "baseHash": "d4dd8fc82436617bfeca9807be274aa5416d748c"
    },
    {
      "type": "patch",
      "file": "src-win/Libraries/Components/Pressable/Pressable.windows.js",
      "baseFile": "packages/react-native/Libraries/Components/Pressable/Pressable.js",
      "baseHash": "08a6e1c0dd895af70ea1c8448a3be028d9cd2587"
    },
    {
      "type": "patch",
      "file": "src-win/Libraries/Components/RefreshControl/RefreshControl.windows.js",
      "baseFile": "packages/react-native/Libraries/Components/RefreshControl/RefreshControl.js",
      "baseHash": "2d5a412d168f38a8c28582a3eb300495050b1ddc"
    },
    {
      "type": "derived",
      "file": "src-win/Libraries/Components/ScrollView/ScrollView.windows.js",
      "baseFile": "packages/react-native/Libraries/Components/ScrollView/ScrollView.js",
      "baseHash": "ef4edc51e3a0a99ffc3d86b608902e45ecc539ec"
    },
    {
      "type": "derived",
      "file": "src-win/Libraries/Components/ScrollView/ScrollViewNativeComponent.windows.js",
      "baseFile": "packages/react-native/Libraries/Components/ScrollView/ScrollViewNativeComponent.js",
      "baseHash": "f05a7fe84d3aa369e9436d20e1f5f7adda994465"
    },
    {
      "type": "derived",
      "file": "src-win/Libraries/Components/Switch/Switch.windows.js",
      "baseFile": "packages/react-native/Libraries/Components/Switch/Switch.js",
      "baseHash": "c470803da7ac52c64c0a4745a4b41f1af0949a30"
    },
    {
      "type": "derived",
      "file": "src-win/Libraries/Components/TextInput/TextInput.flow.windows.js",
      "baseFile": "packages/react-native/Libraries/Components/TextInput/TextInput.flow.js",
      "baseHash": "98208f1973dfdb207eeeb74152dbd9c355735bae"
    },
    {
      "type": "patch",
      "file": "src-win/Libraries/Components/TextInput/TextInput.windows.js",
      "baseFile": "packages/react-native/Libraries/Components/TextInput/TextInput.js",
      "baseHash": "d6f92b47afedf2e31f4066e50c2900477c4d6c31"
    },
    {
      "type": "patch",
      "file": "src-win/Libraries/Components/TextInput/TextInputState.windows.js",
      "baseFile": "packages/react-native/Libraries/Components/TextInput/TextInputState.js",
      "baseHash": "6ed06ca68066b0cdbaa28a2e5f1fe1b6d9d62f63"
    },
    {
      "type": "derived",
      "file": "src-win/Libraries/Components/TextInput/WindowsTextInputNativeComponent.js",
      "baseFile": "packages/react-native/Libraries/Components/TextInput/AndroidTextInputNativeComponent.js",
      "baseHash": "e933cae043648c56c9bc5617364e5f2902a92151"
    },
    {
      "type": "patch",
      "file": "src-win/Libraries/Components/Touchable/Touchable.windows.js",
      "baseFile": "packages/react-native/Libraries/Components/Touchable/Touchable.js",
      "baseHash": "c71e7df7fbdeb6b2c1e9766e95725a56643fa28d"
    },
    {
      "type": "derived",
      "file": "src-win/Libraries/Components/Touchable/TouchableBounce.windows.js",
      "baseFile": "packages/react-native/Libraries/Components/Touchable/TouchableBounce.js",
      "baseHash": "26b3622e95229f4943f2d8a3dfa7782b7425646e"
    },
    {
      "type": "patch",
      "file": "src-win/Libraries/Components/Touchable/TouchableHighlight.windows.js",
      "baseFile": "packages/react-native/Libraries/Components/Touchable/TouchableHighlight.js",
      "baseHash": "d2b4ee0540944a25d7acb35759318d352eddfa1f"
    },
    {
      "type": "derived",
      "file": "src-win/Libraries/Components/Touchable/TouchableNativeFeedback.windows.js",
      "baseFile": "packages/react-native/Libraries/Components/Touchable/TouchableNativeFeedback.js",
      "baseHash": "2ded2efb727d7544aa8a0b249dd3f2502bb57129"
    },
    {
      "type": "patch",
      "file": "src-win/Libraries/Components/Touchable/TouchableOpacity.windows.js",
      "baseFile": "packages/react-native/Libraries/Components/Touchable/TouchableOpacity.js",
      "baseHash": "f8c26819c8412926a504084fc64117caf9a40466"
    },
    {
      "type": "patch",
      "file": "src-win/Libraries/Components/Touchable/TouchableWithoutFeedback.windows.js",
      "baseFile": "packages/react-native/Libraries/Components/Touchable/TouchableWithoutFeedback.js",
      "baseHash": "e996804498bbd3a5abef487e781fcc08b14f1d07"
    },
    {
      "type": "patch",
      "file": "src-win/Libraries/Components/View/ReactNativeViewAttributes.windows.js",
      "baseFile": "packages/react-native/Libraries/Components/View/ReactNativeViewAttributes.js",
      "baseHash": "096d430d02315c4017c5971daaee5790db6787f6",
      "issue": 9053
    },
    {
      "type": "patch",
      "file": "src-win/Libraries/Components/View/View.windows.js",
      "baseFile": "packages/react-native/Libraries/Components/View/View.js",
      "baseHash": "60eab5df574b43200494005fc3f00d11576d515b"
    },
    {
      "type": "derived",
      "file": "src-win/Libraries/Components/View/ViewAccessibility.d.ts",
      "baseFile": "packages/react-native/Libraries/Components/View/ViewAccessibility.d.ts",
      "baseHash": "1e4e3a89397960e8f08b86be62496473829c0ac3"
    },
    {
      "type": "patch",
      "file": "src-win/Libraries/Components/View/ViewAccessibility.windows.js",
      "baseFile": "packages/react-native/Libraries/Components/View/ViewAccessibility.js",
      "baseHash": "3cc8eebf202cb43189f4c2cb91db01b622572411"
    },
    {
      "type": "derived",
      "file": "src-win/Libraries/Components/View/ViewPropTypes.d.ts",
      "baseFile": "packages/react-native/Libraries/Components/View/ViewPropTypes.d.ts",
      "baseHash": "581209e59de96fd9ef7f30040bc20bc53c643367"
    },
    {
      "type": "patch",
      "file": "src-win/Libraries/Components/View/ViewPropTypes.windows.js",
      "baseFile": "packages/react-native/Libraries/Components/View/ViewPropTypes.js",
      "baseHash": "d04b64a97b6040611d96b909c41230c1a350ebe6"
    },
    {
      "type": "patch",
      "file": "src-win/Libraries/Core/Devtools/loadBundleFromServer.windows.js",
      "baseFile": "packages/react-native/Libraries/Core/Devtools/loadBundleFromServer.js",
      "baseHash": "ac08c96a4bebd677597a40ea1525a2d5d1ee8742",
      "issue": 12704
    },
    {
      "type": "platform",
      "file": "src-win/Libraries/Image/assetPaths.js"
    },
    {
      "type": "derived",
      "file": "src-win/Libraries/Image/AssetSourceResolver.windows.js",
      "baseFile": "packages/react-native/Libraries/Image/AssetSourceResolver.js",
      "baseHash": "f9f0b6c2481694bd18f9201864fc1db803965103"
    },
    {
      "type": "patch",
      "file": "src-win/Libraries/Image/Image.windows.js",
      "baseFile": "packages/react-native/Libraries/Image/Image.ios.js",
      "baseHash": "5d62f4a6c4edfe3007eb3b80704a1dfb68e5ff8a",
      "issue": 4590
    },
    {
      "type": "patch",
      "file": "src-win/Libraries/Image/resolveAssetSource.windows.js",
      "baseFile": "packages/react-native/Libraries/Image/resolveAssetSource.js",
      "baseHash": "5d34037f3a870c1380b34041cf9b5439ef066bcb",
      "issue": 10619
    },
    {
      "type": "derived",
      "file": "src-win/Libraries/LogBox/UI/LogBoxInspectorCodeFrame.windows.js",
      "baseFile": "packages/react-native/Libraries/LogBox/UI/LogBoxInspectorCodeFrame.js",
      "baseHash": "9554eb5c48570b8a84a6fa77addccd816d0dbacf"
    },
    {
      "type": "derived",
      "file": "src-win/Libraries/LogBox/UI/LogBoxInspectorHeader.windows.js",
      "baseFile": "packages/react-native/Libraries/LogBox/UI/LogBoxInspectorHeader.js",
      "baseHash": "614a9137be35124ce4d555c3e766568a690a9937"
    },
    {
      "type": "derived",
      "file": "src-win/Libraries/LogBox/UI/LogBoxInspectorReactFrames.windows.js",
      "baseFile": "packages/react-native/Libraries/LogBox/UI/LogBoxInspectorReactFrames.js",
      "baseHash": "cdf958aebabbe9067d34a2df3e6f2fe7ce09f51e"
    },
    {
      "type": "derived",
      "file": "src-win/Libraries/LogBox/UI/LogBoxInspectorStackFrame.windows.js",
      "baseFile": "packages/react-native/Libraries/LogBox/UI/LogBoxInspectorStackFrame.js",
      "baseHash": "f91edc40bb2bb20bb94be69e6d8af2aa8d53ca8e"
    },
    {
      "type": "patch",
      "file": "src-win/Libraries/Modal/Modal.d.ts",
      "baseFile": "packages/react-native/Libraries/Modal/Modal.d.ts",
      "baseHash": "21877e187985c1c36b60ac128888bde13e65d234"
    },
    {
      "type": "derived",
      "file": "src-win/Libraries/Modal/Modal.windows.js",
      "baseFile": "packages/react-native/Libraries/Modal/Modal.js",
      "baseHash": "cc08c1f708f77197412719c393a31f85a83e9196"
    },
    {
      "type": "derived",
      "file": "src-win/Libraries/NativeComponent/BaseViewConfig.windows.js",
      "baseFile": "packages/react-native/Libraries/NativeComponent/BaseViewConfig.ios.js",
      "baseHash": "a54d194cd731380ec0f2ff86b8b1f5ff072ec0ba"
    },
    {
      "type": "derived",
      "file": "src-win/Libraries/NativeModules/specs/NativeDialogManagerWindows.js",
      "baseFile": "packages/react-native/Libraries/NativeModules/specs/NativeDialogManagerAndroid.js",
      "baseHash": "84f66ca78aa4240cc09c4d4ffb5d8e1648bf1ff4"
    },
    {
      "type": "copy",
      "file": "src-win/Libraries/Network/RCTNetworking.windows.js",
      "baseFile": "packages/react-native/Libraries/Network/RCTNetworking.ios.js",
      "baseHash": "975cb78ed40d162be73144bafcaee9bcd057bd44"
    },
    {
      "type": "platform",
      "file": "src-win/Libraries/platform-types.d.ts"
    },
    {
      "type": "patch",
      "file": "src-win/Libraries/Pressability/HoverState.js",
      "baseFile": "packages/react-native/Libraries/Pressability/HoverState.js",
      "baseHash": "b3f46661c71f0196a239a059635dcebe8c7c7928",
      "issue": 6240
    },
    {
      "type": "patch",
      "file": "src-win/Libraries/Pressability/Pressability.windows.js",
      "baseFile": "packages/react-native/Libraries/Pressability/Pressability.js",
      "baseHash": "a4205b3bea276e65da3ce0aeb6753bc8e7c5ead0",
      "issue": 4379
    },
    {
      "type": "patch",
      "file": "src-win/Libraries/ReactNative/PaperUIManager.windows.js",
      "baseFile": "packages/react-native/Libraries/ReactNative/PaperUIManager.js",
      "baseHash": "7a14c3d42ba7442848bd90329f6d31bda323c6d4"
    },
    {
      "type": "patch",
      "file": "src-win/Libraries/Renderer/shims/ReactNativeTypes.windows.js",
      "baseFile": "packages/react-native/Libraries/Renderer/shims/ReactNativeTypes.js",
      "baseHash": "9e91759d01c9a6d459c5781b357533f4ac8727a7",
      "issue": 4578
    },
    {
      "type": "platform",
      "file": "src-win/Libraries/StyleSheet/PlatformColorValueTypes.windows.js"
    },
    {
      "type": "derived",
      "file": "src-win/Libraries/Text/Text.d.ts",
      "baseFile": "packages/react-native/Libraries/Text/Text.d.ts",
      "baseHash": "3540a1a36fc487e54c1cec9b0c57b4fdc2124b60"
    },
    {
      "type": "derived",
      "file": "src-win/Libraries/Text/Text.windows.js",
      "baseFile": "packages/react-native/Libraries/Text/Text.js",
      "baseHash": "fb6f5390b49eb22085ac1618becde3a5208ba167"
    },
    {
      "type": "derived",
      "file": "src-win/Libraries/Text/TextProps.windows.js",
      "baseFile": "packages/react-native/Libraries/Text/TextProps.js",
      "baseHash": "7ee3be32c351343aa65a3fd12e568265bb788d9f"
    },
    {
      "type": "patch",
      "file": "src-win/Libraries/Types/CoreEventTypes.windows.js",
      "baseFile": "packages/react-native/Libraries/Types/CoreEventTypes.js",
      "baseHash": "ed736df6081d2fbbf54a646b8373bf485449255a"
    },
    {
      "type": "copy",
      "file": "src-win/Libraries/Utilities/BackHandler.windows.js",
      "baseFile": "packages/react-native/Libraries/Utilities/BackHandler.android.js",
      "baseHash": "dfaab027e0fe3a2d7b6dccd92c1de2a558a5d36c",
      "issue": 4629
    },
    {
      "type": "derived",
      "file": "src-win/Libraries/Utilities/NativePlatformConstantsWin.js",
      "baseFile": "packages/react-native/Libraries/Utilities/NativePlatformConstantsIOS.js",
      "baseHash": "5fbc1b0d91071a3d88a99eb716e4be9c88972002"
    },
    {
      "type": "derived",
      "file": "src-win/Libraries/Utilities/Platform.windows.js",
      "baseFile": "packages/react-native/Libraries/Utilities/Platform.android.js",
      "baseHash": "d3c78d9d5e43a65ec67505b84a1f25f1647530c8"
    },
    {
      "type": "derived",
      "file": "src-win/Libraries/Utilities/PlatformTypes.js",
      "baseFile": "packages/react-native/Libraries/Utilities/PlatformTypes.js",
      "baseHash": "c2f607691db07cf1d43c42d048e8513b5515757b",
      "issue": 14686
    },
    {
      "type": "copy",
      "file": "src-win/src/private/devsupport/rndevtools/ReactDevToolsSettingsManager.windows.js",
      "baseFile": "packages/react-native/src/private/devsupport/rndevtools/ReactDevToolsSettingsManager.android.js",
      "baseHash": "f2cc01b07b779b75002daec9c2761616ad01f4ca"
    },
    {
      "type": "patch",
      "file": "src-win/src/private/featureflags/ReactNativeFeatureFlagsBase.js",
      "baseFile": "packages/react-native/src/private/featureflags/ReactNativeFeatureFlagsBase.js",
      "baseHash": "b3f30f3392ed9acd6918007eba024968f372eb95"
    },
    {
      "type": "patch",
      "file": "src-win/src/private/specs_DEPRECATED/components/RCTModalHostViewNativeComponent.js",
      "baseFile": "packages/react-native/src/private/specs_DEPRECATED/components/RCTModalHostViewNativeComponent.js",
      "baseHash": "6de61fb2342d9cdfad73a28c8d9cf39d2097a34b"
    },
    {
      "type": "platform",
      "file": "src-win/src/private/specs_DEPRECATED/modules/NativeAppTheme.js"
    },
    {
      "type": "derived",
      "file": "src-win/src/private/specs_DEPRECATED/modules/NativeDialogManagerWindows.js",
      "baseFile": "packages/react-native/src/private/specs_DEPRECATED/modules/NativeDialogManagerAndroid.js",
      "baseHash": "0aff9f1f951580ae27eca18c83bc8ee016b51e2c"
    },
    {
      "type": "derived",
      "file": "src-win/src/private/specs_DEPRECATED/modules/NativePlatformConstantsWindows.js",
      "baseFile": "packages/react-native/src/private/specs_DEPRECATED/modules/NativePlatformConstantsAndroid.js",
      "baseHash": "365c5df75b38b129d364af3f6700cb206ce5bd2a"
    }
  ]
}<|MERGE_RESOLUTION|>--- conflicted
+++ resolved
@@ -231,9 +231,6 @@
       "type": "derived",
       "file": "src-win/index.windows.js",
       "baseFile": "packages/react-native/index.js",
-<<<<<<< HEAD
-      "baseHash": "c5d0dfd40d0fb7c197790b1f23f4f8b9ca835047"
-=======
       "baseHash": "e4e8dc864521ce28adf8cfa2fb29059484206a05"
     },
     {
@@ -241,7 +238,6 @@
       "file": "src-win/index.windows.js.flow",
       "baseFile": "packages/react-native/index.js.flow",
       "baseHash": "8ee0df254428851107836dbb7a2fa9033c92216e"
->>>>>>> 33e8489a
     },
     {
       "type": "derived",
