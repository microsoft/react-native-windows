--- conflicted
+++ resolved
@@ -17,15 +17,6 @@
       "baseHash": "676e7f63058df8b57a6f654f27a828ecd10130b1"
     },
     {
-<<<<<<< HEAD
-      "type": "copy",
-      "directory": "flow-typed/npm",
-      "baseDirectory": "flow-typed/npm",
-      "baseHash": "26b6bb2cba3a619e21d80019dea805641a77284e"
-    },
-    {
-=======
->>>>>>> 4880f76a
       "type": "derived",
       "file": "Microsoft.ReactNative/Fabric/Composition/TextInput/WindowsTextInputComponentDescriptor.h",
       "baseFile": "packages/react-native/ReactCommon/react/renderer/components/textinput/androidtextinput/react/renderer/components/androidtextinput/AndroidTextInputComponentDescriptor.h",
