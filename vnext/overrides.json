--- conflicted
+++ resolved
@@ -69,37 +69,6 @@
     },
     {
       "type": "patch",
-<<<<<<< HEAD
-=======
-      "file": "ReactCommon/TEMP_UntilReactCommonUpdate/jsi/JSCRuntime.cpp",
-      "baseFile": "ReactCommon/jsi/JSCRuntime.cpp",
-      "baseHash": "da73ed017a05d0fdc4302bd0794a343dc5ac935a",
-      "issue": 9703
-    },
-    {
-      "type": "patch",
-      "file": "ReactCommon/TEMP_UntilReactCommonUpdate/jsi/jsi/decorator.h",
-      "baseFile": "ReactCommon/jsi/jsi/decorator.h",
-      "baseHash": "c93e4d10173716218503599610eb48f40bd2a47c",
-      "issue": 9703
-    },
-    {
-      "type": "patch",
-      "file": "ReactCommon/TEMP_UntilReactCommonUpdate/jsi/jsi/jsi.h",
-      "baseFile": "ReactCommon/jsi/jsi/jsi.h",
-      "baseHash": "782b0b0602cfeb7c2d91269478d6a9545ea38230",
-      "issue": 9703
-    },
-    {
-      "type": "patch",
-      "file": "ReactCommon/TEMP_UntilReactCommonUpdate/jsi/jsi/test/testlib.cpp",
-      "baseFile": "ReactCommon/jsi/jsi/test/testlib.cpp",
-      "baseHash": "95a6fd14e80719f9796942ffe59dd850a56d544c",
-      "issue": 9791
-    },
-    {
-      "type": "patch",
->>>>>>> ad457a1f
       "file": "ReactCommon/Yoga.cpp",
       "baseFile": "ReactCommon/yoga/yoga/Yoga.cpp",
       "baseHash": "729d787e88fb911e603ca321a3bbc7340699fe9c",
