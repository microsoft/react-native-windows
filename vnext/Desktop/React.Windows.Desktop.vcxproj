<?xml version="1.0" encoding="utf-8"?>
<Project DefaultTargets="Build" ToolsVersion="15.0" xmlns="http://schemas.microsoft.com/developer/msbuild/2003">
  <Import Project="$(SolutionDir)\packages\Microsoft.Windows.CppWinRT.2.0.200316.3\build\native\Microsoft.Windows.CppWinRT.props" Condition="Exists('$(SolutionDir)\packages\Microsoft.Windows.CppWinRT.2.0.200316.3\build\native\Microsoft.Windows.CppWinRT.props')" />
  <ItemGroup Label="ProjectConfigurations">
    <ProjectConfiguration Include="Debug|x64">
      <Configuration>Debug</Configuration>
      <Platform>x64</Platform>
    </ProjectConfiguration>
    <ProjectConfiguration Include="Release|x64">
      <Configuration>Release</Configuration>
      <Platform>x64</Platform>
    </ProjectConfiguration>
    <ProjectConfiguration Include="Debug|Win32">
      <Configuration>Debug</Configuration>
      <Platform>Win32</Platform>
    </ProjectConfiguration>
    <ProjectConfiguration Include="Release|Win32">
      <Configuration>Release</Configuration>
      <Platform>Win32</Platform>
    </ProjectConfiguration>
  </ItemGroup>
  <PropertyGroup Label="Globals">
    <CppWinRTOptimized>true</CppWinRTOptimized>
    <CppWinRTRootNamespaceAutoMerge>true</CppWinRTRootNamespaceAutoMerge>
    <CppWinRTGenerateWindowsMetadata>true</CppWinRTGenerateWindowsMetadata>
    <CppWinRTParameters>-lib $(MSBuildProjectName)</CppWinRTParameters>
    <MinimalCoreWin>true</MinimalCoreWin>
    <ProjectGuid>{95048601-C3DC-475F-ADF8-7C0C764C10D5}</ProjectGuid>
    <ProjectName>React.Windows.Desktop</ProjectName>
    <RootNamespace>facebook.react</RootNamespace>
    <DefaultLanguage>en-US</DefaultLanguage>
    <MinimumVisualStudioVersion>14.0</MinimumVisualStudioVersion>
    <CppWinRTProjectLanguage>C++/WinRT</CppWinRTProjectLanguage>
    <CppWinRTNamespaceMergeDepth>2</CppWinRTNamespaceMergeDepth>
    <CppWinRTUsePrefixes>true</CppWinRTUsePrefixes>
  </PropertyGroup>
  <PropertyGroup Label="Permissive">
    <ENABLEPermissive>true</ENABLEPermissive>
  </PropertyGroup>
  <Import Project="$(VCTargetsPath)\Microsoft.Cpp.Default.props" />
  <Import Project="$(ReactNativeWindowsDir)PropertySheets\React.Cpp.props" />
  <PropertyGroup Label="Configuration">
    <ConfigurationType>StaticLibrary</ConfigurationType>
  </PropertyGroup>
  <Import Project="$(VCTargetsPath)\Microsoft.Cpp.props" />
  <!-- Include Warnings.props after Microsoft.Cpp.props to change default WarningLevel -->
  <Import Project="$(ReactNativeWindowsDir)PropertySheets\Warnings.props" />
  <ImportGroup Label="ExtensionSettings">
  </ImportGroup>
  <ImportGroup Label="Shared">
    <Import Project="..\Shared\Shared.vcxitems" Label="Shared" />
    <Import Project="..\Chakra\Chakra.vcxitems" Label="Shared" />
    <Import Project="..\Mso\Mso.vcxitems" Label="Shared" />
  </ImportGroup>
  <ImportGroup Label="PropertySheets">
    <Import Project="$(UserRootDir)\Microsoft.Cpp.$(Platform).user.props" Condition="exists('$(UserRootDir)\Microsoft.Cpp.$(Platform).user.props')" Label="LocalAppDataPlatform" />
  </ImportGroup>
  <PropertyGroup Label="UserMacros" />
  <PropertyGroup>
    <IncludePath>$(ReactNativeWindowsDir);$(ReactNativeWindowsDir)Common;$(FollyDir);$(ReactNativeWindowsDir)stubs;$(MSBuildProjectDirectory);$(ReactNativeWindowsDir)ReactWindowsCore;$(ReactNativeWindowsDir)\ReactWindowsCore\tracing;$(ReactNativeWindowsDir)include\ReactWindowsCore;$(ReactNativeDir)\ReactCommon;$(ReactNativeWindowsDir)JSI\Shared;$(JSI_Source);$(IncludePath)</IncludePath>
    <LinkIncremental>true</LinkIncremental>
  </PropertyGroup>
  <ItemDefinitionGroup>
    <ClCompile>
      <!--
        BOOST_ASIO_HAS_IOCP - Force unique layout/size for boost::asio::basic_stream_socket<> subtypes.
      -->
      <PreprocessorDefinitions>
        BOOST_ASIO_HAS_IOCP;
        _WINSOCK_DEPRECATED_NO_WARNINGS;
        _WIN32_WINNT=$(WinVer);
        WIN32;
        _WINDOWS;
        REACTNATIVEWIN32_EXPORTS;
        FOLLY_NO_CONFIG;
        NOMINMAX;
        GLOG_NO_ABBREVIATED_SEVERITIES;
        _HAS_AUTO_PTR_ETC;
        CHAKRACORE;
        RN_PLATFORM=win32;
        RN_EXPORT=;
        JSI_EXPORT=;
        %(PreprocessorDefinitions)
      </PreprocessorDefinitions>
      <AdditionalOptions>%(AdditionalOptions) /Zc:strictStrings /bigobj</AdditionalOptions>
      <PrecompiledHeader>Use</PrecompiledHeader>
      <PrecompiledHeaderFile>pch.h</PrecompiledHeaderFile>
      <ForcedIncludeFiles>pch.h</ForcedIncludeFiles>
    </ClCompile>
    <Link>
      <AdditionalDependencies>Shlwapi.lib;%(AdditionalDependencies)</AdditionalDependencies>
      <AdditionalOptions>-minpdbpathlen:256</AdditionalOptions>
    </Link>
  </ItemDefinitionGroup>
  <Import Project="$(ReactNativeWindowsDir)\PropertySheets\ReactCommunity.cpp.props" />
  <ItemGroup>
    <Midl Include="ABI\MemoryTracker.idl" />
    <Midl Include="ABI\MessageQueue.idl" />
    <Midl Include="ABI\NativeLogging.idl" />
    <Midl Include="ABI\NativeTracing.idl" />
  </ItemGroup>
  <ItemGroup>
    <ClCompile Include="ABI\MemoryTracker.cpp">
      <DependentUpon>ABI\MemoryTracker.idl</DependentUpon>
      <ObjectFileName>$(IntDir)\ABI\</ObjectFileName>
    </ClCompile>
    <ClCompile Include="ABI\MessageQueueShim.cpp">
      <DependentUpon>ABI\MessageQueue.idl</DependentUpon>
      <ObjectFileName>$(IntDir)\ABI\</ObjectFileName>
    </ClCompile>
    <ClCompile Include="ABI\NativeLogEventSource.cpp">
      <DependentUpon>ABI\NativeLogging.idl</DependentUpon>
      <ObjectFileName>$(IntDir)\ABI\</ObjectFileName>
    </ClCompile>
    <ClCompile Include="ABI\NativeTraceEventSource.cpp">
      <DependentUpon>ABI\NativeTracing.idl</DependentUpon>
      <ObjectFileName>$(IntDir)\ABI\</ObjectFileName>
    </ClCompile>
    <ClCompile Include="CxxReactWin32\JSBigString.cpp" />
    <ClCompile Include="DevSupportManager.cpp" />
    <ClCompile Include="Executors\WebSocketJSExecutor.cpp" />
    <ClCompile Include="Executors\WebSocketJSExecutorFactory.cpp" />
    <ClCompile Include="JSBigStringResourceDll.cpp" />
    <ClCompile Include="LazyDevSupportManager.cpp" />
    <ClCompile Include="module.g.cpp" />
    <ClCompile Include="Modules\NetworkingModule.cpp" />
    <ClCompile Include="Modules\TimingModule.cpp" />
    <ClCompile Include="Modules\WebSocketModule.cpp" />
    <ClCompile Include="pch.cpp">
      <PrecompiledHeader>Create</PrecompiledHeader>
    </ClCompile>
    <ClCompile Include="HttpResource.cpp" />
    <ClCompile Include="BeastWebSocketResource.cpp" />
<<<<<<< HEAD
    <ClCompile Include="$(GeneratedFilesDir)module.g.cpp" />
    <ClCompile Include="WebSocketResourceFactory.cpp" />
=======
>>>>>>> cc4c7fd7
  </ItemGroup>
  <ItemGroup>
    <ClInclude Include="ABI\MemoryTracker.h">
      <DependentUpon>ABI\MemoryTracker.idl</DependentUpon>
    </ClInclude>
    <ClInclude Include="ABI\MessageQueueShim.h">
      <DependentUpon>ABI\MessageQueue.idl</DependentUpon>
    </ClInclude>
    <ClInclude Include="ABI\NativeLogEventSource.h">
      <DependentUpon>ABI\NativeLogging.idl</DependentUpon>
    </ClInclude>
    <ClInclude Include="ABI\NativeTraceEventSource.h">
      <DependentUpon>ABI\NativeTracing.idl</DependentUpon>
    </ClInclude>
    <ClInclude Include="DevSupportManager.h" />
    <ClInclude Include="Executors\WebSocketJSExecutor.h" />
    <ClInclude Include="LazyDevSupportManager.h" />
    <ClInclude Include="Modules\NetworkingModule.h" />
    <ClInclude Include="JSBigStringResourceDll.h" />
    <ClInclude Include="Modules\TimingModule.h" />
    <ClInclude Include="NativeModuleFactories.h" />
    <ClInclude Include="pch.h" />
    <ClInclude Include="HttpResource.h" />
    <ClInclude Include="BeastWebSocketResource.h" />
  </ItemGroup>
  <ItemGroup>
    <None Include="packages.config">
      <SubType>Designer</SubType>
    </None>
  </ItemGroup>
  <ItemGroup>
    <ProjectReference Include="..\Common\Common.vcxproj">
      <Project>{fca38f3c-7c73-4c47-be4e-32f77fa8538d}</Project>
    </ProjectReference>
    <ProjectReference Include="..\Folly\Folly.vcxproj">
      <Project>{A990658C-CE31-4BCC-976F-0FC6B1AF693D}</Project>
    </ProjectReference>
    <ProjectReference Include="..\FollyWin32\FollyWin32.vcxproj">
      <Project>{74085F13-2DDE-45E5-A0CA-927AC9D0B953}</Project>
    </ProjectReference>
    <ProjectReference Include="..\JSI\Desktop\JSI.Desktop.vcxproj">
      <Project>{17dd1b17-3094-40dd-9373-ac2497932eca}</Project>
    </ProjectReference>
    <ProjectReference Include="..\ReactCommon\ReactCommon.vcxproj">
      <Project>{A9D95A91-4DB7-4F72-BEB6-FE8A5C89BFBD}</Project>
    </ProjectReference>
    <ProjectReference Include="..\ReactWindowsCore\ReactWindowsCore.vcxproj">
      <Project>{11C084A3-A57C-4296-A679-CAC17B603144}</Project>
    </ProjectReference>
  </ItemGroup>
  <Import Project="$(VCTargetsPath)\Microsoft.Cpp.targets" />
  <ImportGroup Label="ExtensionTargets">
    <Import Project="$(SolutionDir)packages\ReactWindows.OpenSSL.StdCall.Static.1.0.2-p.2\build\native\ReactWindows.OpenSSL.StdCall.Static.targets" Condition="Exists('$(SolutionDir)packages\ReactWindows.OpenSSL.StdCall.Static.1.0.2-p.2\build\native\ReactWindows.OpenSSL.StdCall.Static.targets')" />
    <Import Project="$(SolutionDir)packages\boost.1.68.0.0\build\boost.targets" Condition="Exists('$(SolutionDir)packages\boost.1.68.0.0\build\boost.targets')" />
    <Import Project="$(SolutionDir)packages\Microsoft.ChakraCore.vc140.1.11.13\build\native\Microsoft.ChakraCore.vc140.targets" Condition="Exists('$(SolutionDir)packages\Microsoft.ChakraCore.vc140.1.11.13\build\native\Microsoft.ChakraCore.vc140.targets')" />
    <Import Project="$(SolutionDir)packages\ChakraCore.Debugger.0.0.0.43\build\native\ChakraCore.Debugger.targets" Condition="Exists('$(SolutionDir)packages\ChakraCore.Debugger.0.0.0.43\build\native\ChakraCore.Debugger.targets')" />
    <Import Project="$(SolutionDir)packages\Microsoft.Windows.CppWinRT.2.0.200316.3\build\native\Microsoft.Windows.CppWinRT.targets" Condition="Exists('$(SolutionDir)packages\Microsoft.Windows.CppWinRT.2.0.200316.3\build\native\Microsoft.Windows.CppWinRT.targets')" />
    <Import Project="$(V8_Package)\build\native\ReactNative.V8JSI.Windows.targets" Condition="Exists('$(V8_Package)\build\native\ReactNative.V8JSI.Windows.targets') AND '$(USE_V8)' == 'true'" />
  </ImportGroup>
  <Target Name="EnsureNuGetPackageBuildImports" BeforeTargets="PrepareForBuild">
    <PropertyGroup>
      <ErrorText>This project references NuGet package(s) that are missing on this computer. Use NuGet Package Restore to download them.  For more information, see http://go.microsoft.com/fwlink/?LinkID=322105. The missing file is {0}.</ErrorText>
    </PropertyGroup>
    <Error Condition="!Exists('$(SolutionDir)packages\ReactWindows.OpenSSL.StdCall.Static.1.0.2-p.2\build\native\ReactWindows.OpenSSL.StdCall.Static.targets')" Text="$([System.String]::Format('$(ErrorText)', '$(SolutionDir)packages\ReactWindows.OpenSSL.StdCall.Static.1.0.2-p.2\build\native\ReactWindows.OpenSSL.StdCall.Static.targets'))" />
    <Error Condition="!Exists('$(SolutionDir)packages\boost.1.68.0.0\build\boost.targets')" Text="$([System.String]::Format('$(ErrorText)', '$(SolutionDir)packages\boost.1.68.0.0\build\boost.targets'))" />
    <Error Condition="!Exists('$(SolutionDir)packages\Microsoft.ChakraCore.vc140.1.11.13\build\native\Microsoft.ChakraCore.vc140.targets')" Text="$([System.String]::Format('$(ErrorText)', '$(SolutionDir)packages\Microsoft.ChakraCore.vc140.1.11.13\build\native\Microsoft.ChakraCore.vc140.targets'))" />
    <Error Condition="!Exists('$(SolutionDir)packages\ChakraCore.Debugger.0.0.0.43\build\native\ChakraCore.Debugger.targets')" Text="$([System.String]::Format('$(ErrorText)', '$(SolutionDir)packages\ChakraCore.Debugger.0.0.0.43\build\native\ChakraCore.Debugger.targets'))" />
    <Error Condition="!Exists('$(SolutionDir)packages\Microsoft.Windows.CppWinRT.2.0.200316.3\build\native\Microsoft.Windows.CppWinRT.props')" Text="$([System.String]::Format('$(ErrorText)', '$(SolutionDir)packages\Microsoft.Windows.CppWinRT.2.0.200316.3\build\native\Microsoft.Windows.CppWinRT.props'))" />
    <Error Condition="!Exists('$(SolutionDir)packages\Microsoft.Windows.CppWinRT.2.0.200316.3\build\native\Microsoft.Windows.CppWinRT.targets')" Text="$([System.String]::Format('$(ErrorText)', '$(SolutionDir)packages\Microsoft.Windows.CppWinRT.2.0.200316.3\build\native\Microsoft.Windows.CppWinRT.targets'))" />
    <Error Condition="!Exists('$(V8_Package)\build\native\ReactNative.V8JSI.Windows.targets') AND '$(USE_V8)' == 'true'" Text="$([System.String]::Format('$(ErrorText)', '$(V8_Package)\build\native\ReactNative.V8JSI.Windows.targets'))" />
  </Target>
</Project><|MERGE_RESOLUTION|>--- conflicted
+++ resolved
@@ -131,11 +131,7 @@
     </ClCompile>
     <ClCompile Include="HttpResource.cpp" />
     <ClCompile Include="BeastWebSocketResource.cpp" />
-<<<<<<< HEAD
-    <ClCompile Include="$(GeneratedFilesDir)module.g.cpp" />
     <ClCompile Include="WebSocketResourceFactory.cpp" />
-=======
->>>>>>> cc4c7fd7
   </ItemGroup>
   <ItemGroup>
     <ClInclude Include="ABI\MemoryTracker.h">
