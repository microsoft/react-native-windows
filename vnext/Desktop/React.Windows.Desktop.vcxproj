<?xml version="1.0" encoding="utf-8"?>
<Project DefaultTargets="Build" ToolsVersion="16.0" xmlns="http://schemas.microsoft.com/developer/msbuild/2003">
  <ItemGroup Label="ProjectConfigurations">
    <ProjectConfiguration Include="Debug|x64">
      <Configuration>Debug</Configuration>
      <Platform>x64</Platform>
    </ProjectConfiguration>
    <ProjectConfiguration Include="Release|x64">
      <Configuration>Release</Configuration>
      <Platform>x64</Platform>
    </ProjectConfiguration>
    <ProjectConfiguration Include="Debug|Win32">
      <Configuration>Debug</Configuration>
      <Platform>Win32</Platform>
    </ProjectConfiguration>
    <ProjectConfiguration Include="Release|Win32">
      <Configuration>Release</Configuration>
      <Platform>Win32</Platform>
    </ProjectConfiguration>
  </ItemGroup>
  <PropertyGroup Label="Globals">
    <CppWinRTOptimized>true</CppWinRTOptimized>
    <CppWinRTRootNamespaceAutoMerge>true</CppWinRTRootNamespaceAutoMerge>
    <CppWinRTGenerateWindowsMetadata>true</CppWinRTGenerateWindowsMetadata>
    <CppWinRTParameters>-lib $(MSBuildProjectName)</CppWinRTParameters>
    <!--
    Cppwinrt.exe derives the names of the source files it generates from the $(RootNamespace)
    property. Currently, the value of this property differs between the 'Microsoft.ReactNative' and
    this project which - through mismatching include file names - would prevent sharing ABI
    implementations between the two projects. The $(CppWinRTRootNamespace) property and the
    associated 'CppWinRTSetRootNamespace' and 'CppWinRTRestoreRootNamespace' targets below
    homogenize the root namespace for C++/WinRT code generation.
    -->
    <CppWinRTRootNamespace>Microsoft.ReactNative</CppWinRTRootNamespace>
    <MinimalCoreWin>true</MinimalCoreWin>
    <ProjectGuid>{95048601-C3DC-475F-ADF8-7C0C764C10D5}</ProjectGuid>
    <ProjectName>React.Windows.Desktop</ProjectName>
    <RootNamespace>facebook.react</RootNamespace>
    <DefaultLanguage>en-US</DefaultLanguage>
    <MinimumVisualStudioVersion>16.0</MinimumVisualStudioVersion>
    <CppWinRTProjectLanguage>C++/WinRT</CppWinRTProjectLanguage>
    <CppWinRTNamespaceMergeDepth>2</CppWinRTNamespaceMergeDepth>
    <CppWinRTUsePrefixes>true</CppWinRTUsePrefixes>
    <USE_V8>true</USE_V8>
  </PropertyGroup>
  <PropertyGroup Label="Permissive">
    <ENABLEPermissive>true</ENABLEPermissive>
  </PropertyGroup>
  <Import Project="$(VCTargetsPath)\Microsoft.Cpp.Default.props" />
  <Import Project="$(SolutionDir)\packages\Microsoft.Windows.CppWinRT.2.0.200615.7\build\native\Microsoft.Windows.CppWinRT.props" Condition="Exists('$(SolutionDir)\packages\Microsoft.Windows.CppWinRT.2.0.200615.7\build\native\Microsoft.Windows.CppWinRT.props')" />
  <Import Project="$(ReactNativeWindowsDir)PropertySheets\React.Cpp.props" />
  <PropertyGroup Label="Configuration">
    <ConfigurationType>StaticLibrary</ConfigurationType>
  </PropertyGroup>
  <Import Project="$(VCTargetsPath)\Microsoft.Cpp.props" />
  <!-- Include Warnings.props after Microsoft.Cpp.props to change default WarningLevel -->
  <Import Project="$(ReactNativeWindowsDir)PropertySheets\Warnings.props" />
  <ImportGroup Label="ExtensionSettings">
  </ImportGroup>
  <ImportGroup Label="Shared">
    <Import Project="..\Shared\Shared.vcxitems" Label="Shared" />
    <Import Project="..\Chakra\Chakra.vcxitems" Label="Shared" />
    <Import Project="..\Mso\Mso.vcxitems" Label="Shared" />
    <Import Project="..\Microsoft.ReactNative.Cxx\Microsoft.ReactNative.Cxx.vcxitems" Label="Shared" />
  </ImportGroup>
  <ImportGroup Label="PropertySheets">
    <Import Project="$(UserRootDir)\Microsoft.Cpp.$(Platform).user.props" Condition="exists('$(UserRootDir)\Microsoft.Cpp.$(Platform).user.props')" Label="LocalAppDataPlatform" />
  </ImportGroup>
  <PropertyGroup Label="UserMacros" />
  <PropertyGroup>
    <IncludePath>$(ReactNativeWindowsDir);$(ReactNativeWindowsDir)Common;$(FollyDir);$(ReactNativeWindowsDir)stubs;$(MSBuildProjectDirectory);$(ReactNativeWindowsDir)Shared;$(ReactNativeWindowsDir)\Shared\tracing;$(ReactNativeWindowsDir)include\Shared;$(ReactNativeDir)\ReactCommon;$(ReactNativeWindowsDir)JSI\Shared;$(JSI_Source);$(ReactNativeDir)\ReactCommon\callinvoker;$(IncludePath)</IncludePath>
  </PropertyGroup>
  <ItemDefinitionGroup>
    <ClCompile>
      <!--
        BOOST_ASIO_HAS_IOCP - Force unique layout/size for boost::asio::basic_stream_socket<> subtypes.
        CORE_ABI - marks ABI elements that are shared between UWP and Win32 DLLs.
      -->
      <PreprocessorDefinitions>
        BOOST_ASIO_HAS_IOCP;
        _WINSOCK_DEPRECATED_NO_WARNINGS;
        _WIN32_WINNT=$(WinVer);
        WIN32;
        CORE_ABI;
        _WINDOWS;
        FOLLY_NO_CONFIG;
        NOMINMAX;
        _HAS_AUTO_PTR_ETC;
        CHAKRACORE;
        RN_PLATFORM=win32;
        RN_EXPORT=;
        JSI_EXPORT=;
        %(PreprocessorDefinitions)
      </PreprocessorDefinitions>
<<<<<<< HEAD
      <AdditionalIncludeDirectories>%(AdditionalIncludeDirectories);"$(ReactNativeWindowsDir)Microsoft.ReactNative"</AdditionalIncludeDirectories>
=======
      <AdditionalIncludeDirectories>
        %(AdditionalIncludeDirectories);
        "$(ReactNativeWindowsDir)Microsoft.ReactNative";
        "$(ReactNativeWindowsDir)Microsoft.ReactNative\ReactHost";
      </AdditionalIncludeDirectories>
>>>>>>> a82a8291
      <AdditionalOptions>%(AdditionalOptions) /Zc:strictStrings /bigobj</AdditionalOptions>
      <PrecompiledHeader>Use</PrecompiledHeader>
      <PrecompiledHeaderFile>pch.h</PrecompiledHeaderFile>
      <ForcedIncludeFiles>pch.h</ForcedIncludeFiles>
    </ClCompile>
    <Link>
      <AdditionalOptions>-minpdbpathlen:256</AdditionalOptions>
    </Link>
    <Midl>
      <AdditionalIncludeDirectories>$(ReactNativeWindowsDir)\Microsoft.ReactNative;$(ReactNativeWindowsDir)\Microsoft.ReactNative.Cxx;</AdditionalIncludeDirectories>
<<<<<<< HEAD
      <PreprocessorDefinitions>CORE_ABI</PreprocessorDefinitions>
=======
      <!--
        CORE_ABI - marks ABI elements that are shared between UWP and Win32 DLLs.
      -->
      <PreprocessorDefinitions>CORE_ABI;%(PreprocessorDefinitions)</PreprocessorDefinitions>
>>>>>>> a82a8291
    </Midl>
  </ItemDefinitionGroup>
  <!-- TODO: Remove after https://github.com/microsoft/hermes-windows/issues/12 is fixed. -->
  <ItemDefinitionGroup Condition="'$(USE_HERMES)'=='true'">
    <Lib>
      <AdditionalLibraryDirectories Condition="'$(Configuration)' == 'Release'">$(SolutionDir)packages\ReactNative.Hermes.Windows.0.1.6\installed\$(PlatformTarget)-windows\lib;%(AdditionalLibraryDirectories)</AdditionalLibraryDirectories>
      <AdditionalLibraryDirectories Condition="'$(Configuration)' == 'Debug'">$(SolutionDir)packages\ReactNative.Hermes.Windows.0.1.6\installed\$(PlatformTarget)-windows\debug\lib;%(AdditionalLibraryDirectories)</AdditionalLibraryDirectories>
      <AdditionalDependencies>hermes.lib;%(AdditionalDependencies)</AdditionalDependencies>
    </Lib>
  </ItemDefinitionGroup>
  <Import Project="$(ReactNativeWindowsDir)\PropertySheets\ReactCommunity.cpp.props" />
  <ItemGroup>
    <Midl Include="ABI\MemoryTracker.idl" />
    <Midl Include="ABI\MessageQueue.idl" />
    <Midl Include="ABI\NativeLogging.idl" />
    <Midl Include="ABI\NativeTracing.idl" />
    <Midl Include="..\Microsoft.ReactNative\ReactNativeHost.idl" />
    <Midl Include="..\Microsoft.ReactNative\IReactPackageProvider.idl" />
    <Midl Include="..\Microsoft.ReactNative\ReactInstanceSettings.idl" />
    <Midl Include="..\Microsoft.ReactNative\IReactPackageBuilder.idl" />
    <Midl Include="..\Microsoft.ReactNative\IReactModuleBuilder.idl" />
    <Midl Include="..\Microsoft.ReactNative\IJSValueWriter.idl" />
    <Midl Include="..\Microsoft.ReactNative\IReactContext.idl" />
    <Midl Include="..\Microsoft.ReactNative\IJSValueReader.idl" />
    <Midl Include="..\Microsoft.ReactNative\IViewManager.idl" />
    <Midl Include="..\Microsoft.ReactNative\IReactDispatcher.idl" />
    <Midl Include="..\Microsoft.ReactNative\IReactNotificationService.idl" />
    <Midl Include="..\Microsoft.ReactNative\IReactNonAbiValue.idl" />
    <Midl Include="..\Microsoft.ReactNative\IReactPropertyBag.idl" />
    <Midl Include="..\Microsoft.ReactNative\RedBoxHandler.idl" />
  </ItemGroup>
  <ItemGroup>
    <ClCompile Include="..\Microsoft.ReactNative\IReactDispatcher.cpp" />
    <ClCompile Include="..\Microsoft.ReactNative\ReactInstanceSettings.cpp">
      <DependentUpon>..\Microsoft.ReactNative\ReactInstanceSettings.idl</DependentUpon>
    </ClCompile>
    <ClCompile Include="ABI\MemoryTracker.cpp">
      <DependentUpon>ABI\MemoryTracker.idl</DependentUpon>
      <ObjectFileName>$(IntDir)\ABI\</ObjectFileName>
    </ClCompile>
    <ClCompile Include="ABI\MessageQueueShim.cpp">
      <DependentUpon>ABI\MessageQueue.idl</DependentUpon>
      <ObjectFileName>$(IntDir)\ABI\</ObjectFileName>
    </ClCompile>
    <ClCompile Include="ABI\NativeLogEventSource.cpp">
      <DependentUpon>ABI\NativeLogging.idl</DependentUpon>
      <ObjectFileName>$(IntDir)\ABI\</ObjectFileName>
    </ClCompile>
    <ClCompile Include="ABI\NativeTraceEventSource.cpp">
      <DependentUpon>ABI\NativeTracing.idl</DependentUpon>
      <ObjectFileName>$(IntDir)\ABI\</ObjectFileName>
    </ClCompile>
    <ClCompile Include="..\Microsoft.ReactNative\ABICxxModule.cpp" />
    <ClCompile Include="..\Microsoft.ReactNative\DynamicReader.cpp" />
    <ClCompile Include="..\Microsoft.ReactNative\DynamicWriter.cpp" />
    <ClCompile Include="..\Microsoft.ReactNative\IReactContext.cpp" />
    <ClCompile Include="..\Microsoft.ReactNative\IReactModuleBuilder.cpp" />
    <ClCompile Include="..\Microsoft.ReactNative\IReactNotificationService.cpp" />
    <ClCompile Include="..\Microsoft.ReactNative\IReactPropertyBag.cpp">
      <DependentUpon>..\Microsoft.ReactNative\IReactPropertyBag.idl</DependentUpon>
      <ObjectFileName>$(IntDir)\ABI\</ObjectFileName>
    </ClCompile>
    <ClCompile Include="..\Microsoft.ReactNative\JsiReader.cpp" />
    <ClCompile Include="..\Microsoft.ReactNative\JsiWriter.cpp" />
    <ClCompile Include="..\Microsoft.ReactNative\NativeModulesProvider.cpp" />
    <ClCompile Include="..\Microsoft.ReactNative\ReactHost\AsyncActionQueue.cpp" />
    <ClCompile Include="..\Microsoft.ReactNative\ReactHost\JSBundle.cpp" />
    <ClCompile Include="..\Microsoft.ReactNative\ReactHost\JSBundle_Win32.cpp" />
    <ClCompile Include="..\Microsoft.ReactNative\ReactHost\MsoUtils.cpp" />
    <ClCompile Include="..\Microsoft.ReactNative\ReactHost\ReactHost.cpp" />
    <ClCompile Include="..\Microsoft.ReactNative\ReactNativeHost.cpp">
      <DependentUpon>..\Microsoft.ReactNative\ReactNativeHost.idl</DependentUpon>
    </ClCompile>
    <ClCompile Include="..\Microsoft.ReactNative\ReactPackageBuilder.cpp" />
    <ClCompile Include="..\Microsoft.ReactNative\RedBox.cpp" />
    <ClCompile Include="..\Microsoft.ReactNative\TurboModulesProvider.cpp" />
    <ClCompile Include="CxxReactWin32\JSBigString.cpp" />
    <ClCompile Include="JSBigStringResourceDll.cpp" />
    <ClCompile Include="module.g.cpp" />
    <ClCompile Include="Modules\NetworkingModule.cpp" />
    <ClCompile Include="Modules\TimingModule.cpp" />
    <ClCompile Include="Modules\WebSocketModule.cpp" />
    <ClCompile Include="pch.cpp">
      <PrecompiledHeader>Create</PrecompiledHeader>
    </ClCompile>
    <ClCompile Include="HttpResource.cpp" />
    <ClCompile Include="BeastWebSocketResource.cpp" />
    <ClCompile Include="WebSocketResourceFactory.cpp" />
  </ItemGroup>
  <ItemGroup>
    <ClInclude Include="ABI\MemoryTracker.h">
      <DependentUpon>ABI\MemoryTracker.idl</DependentUpon>
    </ClInclude>
    <ClInclude Include="ABI\MessageQueueShim.h">
      <DependentUpon>ABI\MessageQueue.idl</DependentUpon>
    </ClInclude>
    <ClInclude Include="ABI\NativeLogEventSource.h">
      <DependentUpon>ABI\NativeLogging.idl</DependentUpon>
    </ClInclude>
    <ClInclude Include="ABI\NativeTraceEventSource.h">
      <DependentUpon>ABI\NativeTracing.idl</DependentUpon>
    </ClInclude>
    <ClInclude Include="..\Microsoft.ReactNative\ReactNativeHost.h">
      <DependentUpon>..\Microsoft.ReactNative\ReactNativeHost.idl</DependentUpon>
    </ClInclude>
    <ClInclude Include="..\Microsoft.ReactNative\ReactInstanceSettings.h">
      <DependentUpon>..\Microsoft.ReactNative\ReactInstanceSettings.idl</DependentUpon>
    </ClInclude>
    <ClInclude Include="..\Microsoft.ReactNative\IReactPropertyBag.h">
      <DependentUpon>..\Microsoft.ReactNative\IReactPropertyBag.idl</DependentUpon>
      <SubType>Code</SubType>
    </ClInclude>
    <ClInclude Include="Modules\NetworkingModule.h" />
    <ClInclude Include="JSBigStringResourceDll.h" />
    <ClInclude Include="Modules\TimingModule.h" />
    <ClInclude Include="NativeModuleFactories.h" />
    <ClInclude Include="pch.h" />
    <ClInclude Include="HttpResource.h" />
    <ClInclude Include="BeastWebSocketResource.h" />
  </ItemGroup>
  <ItemGroup>
    <None Include="packages.config">
      <SubType>Designer</SubType>
    </None>
  </ItemGroup>
  <ItemGroup>
    <ProjectReference Include="..\Common\Common.vcxproj">
      <Project>{fca38f3c-7c73-4c47-be4e-32f77fa8538d}</Project>
    </ProjectReference>
    <ProjectReference Include="..\Folly\Folly.vcxproj">
      <Project>{A990658C-CE31-4BCC-976F-0FC6B1AF693D}</Project>
    </ProjectReference>
    <ProjectReference Include="..\FollyWin32\FollyWin32.vcxproj">
      <Project>{74085F13-2DDE-45E5-A0CA-927AC9D0B953}</Project>
    </ProjectReference>
    <ProjectReference Include="..\JSI\Desktop\JSI.Desktop.vcxproj">
      <Project>{17dd1b17-3094-40dd-9373-ac2497932eca}</Project>
    </ProjectReference>
    <ProjectReference Include="..\ReactCommon\ReactCommon.vcxproj">
      <Project>{A9D95A91-4DB7-4F72-BEB6-FE8A5C89BFBD}</Project>
    </ProjectReference>
  </ItemGroup>
  <Import Project="$(VCTargetsPath)\Microsoft.Cpp.targets" />
  <ImportGroup Label="ExtensionTargets">
    <Import Project="$(SolutionDir)packages\ReactWindows.OpenSSL.StdCall.Static.1.0.2-p.2\build\native\ReactWindows.OpenSSL.StdCall.Static.targets" Condition="Exists('$(SolutionDir)packages\ReactWindows.OpenSSL.StdCall.Static.1.0.2-p.2\build\native\ReactWindows.OpenSSL.StdCall.Static.targets')" />
    <Import Project="$(SolutionDir)packages\boost.1.72.0.0\build\boost.targets" Condition="Exists('$(SolutionDir)packages\boost.1.72.0.0\build\boost.targets')" />
    <Import Project="$(SolutionDir)packages\Microsoft.ChakraCore.vc140.1.11.13\build\native\Microsoft.ChakraCore.vc140.targets" Condition="Exists('$(SolutionDir)packages\Microsoft.ChakraCore.vc140.1.11.13\build\native\Microsoft.ChakraCore.vc140.targets')" />
    <Import Project="$(SolutionDir)packages\ChakraCore.Debugger.0.0.0.43\build\native\ChakraCore.Debugger.targets" Condition="Exists('$(SolutionDir)packages\ChakraCore.Debugger.0.0.0.43\build\native\ChakraCore.Debugger.targets')" />
    <Import Project="$(SolutionDir)packages\Microsoft.Windows.CppWinRT.2.0.200615.7\build\native\Microsoft.Windows.CppWinRT.targets" Condition="Exists('$(SolutionDir)packages\Microsoft.Windows.CppWinRT.2.0.200615.7\build\native\Microsoft.Windows.CppWinRT.targets')" />
    <Import Project="$(V8_Package)\build\native\ReactNative.V8JSI.Windows.targets" Condition="Exists('$(V8_Package)\build\native\ReactNative.V8JSI.Windows.targets') AND '$(USE_V8)' == 'true'" />
    <Import Project="$(SolutionDir)packages\ReactNative.Hermes.Windows.0.1.6\build\native\ReactNative.Hermes.Windows.targets" Condition="Exists('$(SolutionDir)packages\ReactNative.Hermes.Windows.0.1.6\build\native\ReactNative.Hermes.Windows.targets')" />
  </ImportGroup>
  <!-- See $(CppWinRTRootNamespace) comments above. -->
  <Target Name="CppWinRTSetRootNamespace" BeforeTargets="CppWinRTMakeComponentProjection" Condition="'$(CppWinRTRootNamespace)' != ''">
    <PropertyGroup>
      <_CppWinRTOriginalRootNamespace>$(RootNamespace)</_CppWinRTOriginalRootNamespace>
      <RootNamespace>$(CppWinRTRootNamespace)</RootNamespace>
    </PropertyGroup>
  </Target>
  <!-- See $(CppWinRTRootNamespace) comments above. -->
  <Target Name="CppWinRTRestoreRootNamespace" AfterTargets="CppWinRTMakeComponentProjection" Condition="'$(CppWinRTRootNamespace)' != ''">
    <PropertyGroup>
      <RootNamespace>$(_CppWinRTOriginalRootNamespace)</RootNamespace>
      <_CppWinRTOriginalRootNamespace />
    </PropertyGroup>
  </Target>
  <Target Name="EnsureNuGetPackageBuildImports" BeforeTargets="PrepareForBuild">
    <PropertyGroup>
      <ErrorText>This project references NuGet package(s) that are missing on this computer. Use NuGet Package Restore to download them.  For more information, see http://go.microsoft.com/fwlink/?LinkID=322105. The missing file is {0}.</ErrorText>
    </PropertyGroup>
    <Warning Condition="'$(USE_V8)' != 'true'" Text="Building desktop project without USE_V8 (value is '$(USE_V8)')" />
    <Error Condition="!Exists('$(SolutionDir)packages\ReactWindows.OpenSSL.StdCall.Static.1.0.2-p.2\build\native\ReactWindows.OpenSSL.StdCall.Static.targets')" Text="$([System.String]::Format('$(ErrorText)', '$(SolutionDir)packages\ReactWindows.OpenSSL.StdCall.Static.1.0.2-p.2\build\native\ReactWindows.OpenSSL.StdCall.Static.targets'))" />
    <Error Condition="!Exists('$(SolutionDir)packages\boost.1.72.0.0\build\boost.targets')" Text="$([System.String]::Format('$(ErrorText)', '$(SolutionDir)packages\boost.1.72.0.0\build\boost.targets'))" />
    <Error Condition="!Exists('$(SolutionDir)packages\Microsoft.ChakraCore.vc140.1.11.13\build\native\Microsoft.ChakraCore.vc140.targets')" Text="$([System.String]::Format('$(ErrorText)', '$(SolutionDir)packages\Microsoft.ChakraCore.vc140.1.11.13\build\native\Microsoft.ChakraCore.vc140.targets'))" />
    <Error Condition="!Exists('$(SolutionDir)packages\ChakraCore.Debugger.0.0.0.43\build\native\ChakraCore.Debugger.targets')" Text="$([System.String]::Format('$(ErrorText)', '$(SolutionDir)packages\ChakraCore.Debugger.0.0.0.43\build\native\ChakraCore.Debugger.targets'))" />
    <Error Condition="!Exists('$(SolutionDir)packages\Microsoft.Windows.CppWinRT.2.0.200615.7\build\native\Microsoft.Windows.CppWinRT.props')" Text="$([System.String]::Format('$(ErrorText)', '$(SolutionDir)packages\Microsoft.Windows.CppWinRT.2.0.200615.7\build\native\Microsoft.Windows.CppWinRT.props'))" />
    <Error Condition="!Exists('$(SolutionDir)packages\Microsoft.Windows.CppWinRT.2.0.200615.7\build\native\Microsoft.Windows.CppWinRT.targets')" Text="$([System.String]::Format('$(ErrorText)', '$(SolutionDir)packages\Microsoft.Windows.CppWinRT.2.0.200615.7\build\native\Microsoft.Windows.CppWinRT.targets'))" />
    <Error Condition="!Exists('$(V8_Package)\build\native\ReactNative.V8JSI.Windows.targets') AND '$(USE_V8)' == 'true'" Text="$([System.String]::Format('$(ErrorText)', '$(V8_Package)\build\native\ReactNative.V8JSI.Windows.targets'))" />
    <Error Condition="!Exists('$(SolutionDir)packages\ReactNative.Hermes.Windows.0.1.6\build\native\ReactNative.Hermes.Windows.targets')" Text="$([System.String]::Format('$(ErrorText)', '$(SolutionDir)packages\ReactNative.Hermes.Windows.0.1.6\build\native\ReactNative.Hermes.Windows.targets'))" />
  </Target>
</Project><|MERGE_RESOLUTION|>--- conflicted
+++ resolved
@@ -92,15 +92,11 @@
         JSI_EXPORT=;
         %(PreprocessorDefinitions)
       </PreprocessorDefinitions>
-<<<<<<< HEAD
-      <AdditionalIncludeDirectories>%(AdditionalIncludeDirectories);"$(ReactNativeWindowsDir)Microsoft.ReactNative"</AdditionalIncludeDirectories>
-=======
       <AdditionalIncludeDirectories>
         %(AdditionalIncludeDirectories);
         "$(ReactNativeWindowsDir)Microsoft.ReactNative";
         "$(ReactNativeWindowsDir)Microsoft.ReactNative\ReactHost";
       </AdditionalIncludeDirectories>
->>>>>>> a82a8291
       <AdditionalOptions>%(AdditionalOptions) /Zc:strictStrings /bigobj</AdditionalOptions>
       <PrecompiledHeader>Use</PrecompiledHeader>
       <PrecompiledHeaderFile>pch.h</PrecompiledHeaderFile>
@@ -111,14 +107,10 @@
     </Link>
     <Midl>
       <AdditionalIncludeDirectories>$(ReactNativeWindowsDir)\Microsoft.ReactNative;$(ReactNativeWindowsDir)\Microsoft.ReactNative.Cxx;</AdditionalIncludeDirectories>
-<<<<<<< HEAD
-      <PreprocessorDefinitions>CORE_ABI</PreprocessorDefinitions>
-=======
       <!--
         CORE_ABI - marks ABI elements that are shared between UWP and Win32 DLLs.
       -->
       <PreprocessorDefinitions>CORE_ABI;%(PreprocessorDefinitions)</PreprocessorDefinitions>
->>>>>>> a82a8291
     </Midl>
   </ItemDefinitionGroup>
   <!-- TODO: Remove after https://github.com/microsoft/hermes-windows/issues/12 is fixed. -->
