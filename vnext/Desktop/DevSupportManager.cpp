--- conflicted
+++ resolved
@@ -23,14 +23,10 @@
 using namespace Concurrency;
 using namespace std;
 
-<<<<<<< HEAD
+using Microsoft::React::WebSocketJSExecutor;
+
 namespace facebook {
 namespace react {
-=======
-using Microsoft::React::WebSocketJSExecutor;
-
-namespace facebook { namespace react {
->>>>>>> 52b2dbe7
 
 DevSupportManager::DevSupportManager() : m_resolver{m_context} {}
 
@@ -47,8 +43,8 @@
 JSECreator DevSupportManager::LoadJavaScriptInProxyMode(
     const DevSettings &settings) {
   return [settings](
-             shared_ptr<ExecutorDelegate> delegate,
-             shared_ptr<MessageQueueThread> jsQueue) {
+      shared_ptr<ExecutorDelegate> delegate,
+      shared_ptr<MessageQueueThread> jsQueue) {
     auto websocketJSE = make_unique<WebSocketJSExecutor>(delegate, jsQueue);
     websocketJSE
         ->ConnectAsync(
@@ -105,9 +101,11 @@
 void DevSupportManager::StartPollingLiveReload(
     const string &debugHost,
     std::function<void()> onChangeCallback) {
-  auto t = create_task([this,
-                        debugHost,
-                        onChangeCallback = move(onChangeCallback)] {
+  auto t = create_task([
+    this,
+    debugHost,
+    onChangeCallback = move(onChangeCallback)
+  ] {
     cancellation_token token = m_liveReloadCts.get_token();
     while (!token.is_canceled()) {
       try {
