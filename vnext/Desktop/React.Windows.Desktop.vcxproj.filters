﻿<?xml version="1.0" encoding="utf-8"?>
<Project ToolsVersion="4.0" xmlns="http://schemas.microsoft.com/developer/msbuild/2003">
  <ItemGroup>
    <Filter Include="ABI">
      <UniqueIdentifier>{b7a226dc-4029-4213-b426-37eb7d0907a4}</UniqueIdentifier>
    </Filter>
    <Filter Include="Generated Files">
      <UniqueIdentifier>{3f37028f-20c7-4c5c-8504-11059529ab2f}</UniqueIdentifier>
    </Filter>
    <Filter Include="Header Files">
      <UniqueIdentifier>{63472e53-239b-4816-af09-ed2789b8fa95}</UniqueIdentifier>
    </Filter>
    <Filter Include="Header Files\Executors">
      <UniqueIdentifier>{57577307-7ee7-4a55-8d17-c142b3f6f9cb}</UniqueIdentifier>
    </Filter>
    <Filter Include="Header Files\Modules">
      <UniqueIdentifier>{ae049213-3bdf-4cbe-83f4-39625a414539}</UniqueIdentifier>
    </Filter>
    <Filter Include="Source Files">
      <UniqueIdentifier>{76b82321-affb-4c4c-bfb4-39630e8574b4}</UniqueIdentifier>
    </Filter>
    <Filter Include="Source Files\CxxReactWin32">
      <UniqueIdentifier>{13b0d9c2-9c50-4245-b23f-e120dc6442cf}</UniqueIdentifier>
    </Filter>
    <Filter Include="Source Files\Executors">
      <UniqueIdentifier>{fe8806a2-f72f-4dc3-9996-3a0ee66101ef}</UniqueIdentifier>
    </Filter>
    <Filter Include="Source Files\Modules">
      <UniqueIdentifier>{56988676-220f-43a7-b8b1-8ecc51158498}</UniqueIdentifier>
    </Filter>
  </ItemGroup>
  <ItemGroup>
    <Midl Include="ABI\MemoryTracker.idl">
      <Filter>ABI</Filter>
    </Midl>
    <Midl Include="ABI\MessageQueue.idl">
      <Filter>ABI</Filter>
    </Midl>
    <Midl Include="ABI\NativeLogging.idl">
      <Filter>ABI</Filter>
    </Midl>
    <Midl Include="ABI\NativeTracing.idl">
      <Filter>ABI</Filter>
    </Midl>
  </ItemGroup>
  <ItemGroup>
    <ClCompile Include="ABI\MemoryTracker.cpp">
      <Filter>ABI</Filter>
    </ClCompile>
    <ClCompile Include="ABI\MessageQueueShim.cpp">
      <Filter>ABI</Filter>
    </ClCompile>
    <ClCompile Include="ABI\NativeLogEventSource.cpp">
      <Filter>ABI</Filter>
    </ClCompile>
    <ClCompile Include="ABI\NativeTraceEventSource.cpp">
      <Filter>ABI</Filter>
    </ClCompile>
    <ClCompile Include="BeastWebSocketResource.cpp">
      <Filter>Source Files</Filter>
    </ClCompile>
    <ClCompile Include="CxxReactWin32\JSBigString.cpp">
      <Filter>Source Files\CxxReactWin32</Filter>
    </ClCompile>
    <ClCompile Include="DevSupportManager.cpp">
      <Filter>Source Files</Filter>
    </ClCompile>
    <ClCompile Include="Executors\WebSocketJSExecutor.cpp">
      <Filter>Source Files\Executors</Filter>
    </ClCompile>
    <ClCompile Include="Executors\WebSocketJSExecutorFactory.cpp">
      <Filter>Source Files\Executors</Filter>
    </ClCompile>
    <ClCompile Include="HttpResource.cpp">
      <Filter>Source Files</Filter>
    </ClCompile>
    <ClCompile Include="JSBigStringResourceDll.cpp">
      <Filter>Source Files</Filter>
    </ClCompile>
    <ClCompile Include="LazyDevSupportManager.cpp">
      <Filter>Source Files</Filter>
    </ClCompile>
    <ClCompile Include="module.g.cpp">
      <Filter>Generated Files</Filter>
    </ClCompile>
<<<<<<< HEAD
    <ClCompile Include="WebSocketResourceFactory.cpp">
      <Filter>Source Files</Filter>
    </ClCompile>
=======
    <ClCompile Include="Modules\NetworkingModule.cpp">
      <Filter>Source Files\Modules</Filter>
    </ClCompile>
    <ClCompile Include="Modules\TimingModule.cpp">
      <Filter>Source Files\Modules</Filter>
    </ClCompile>
    <ClCompile Include="Modules\WebSocketModule.cpp">
      <Filter>Source Files\Modules</Filter>
    </ClCompile>
    <ClCompile Include="pch.cpp" />
>>>>>>> cc4c7fd7
  </ItemGroup>
  <ItemGroup>
    <ClInclude Include="ABI\MemoryTracker.h">
      <Filter>ABI</Filter>
    </ClInclude>
    <ClInclude Include="ABI\MessageQueueShim.h">
      <Filter>ABI</Filter>
    </ClInclude>
    <ClInclude Include="ABI\NativeLogEventSource.h">
      <Filter>ABI</Filter>
    </ClInclude>
    <ClInclude Include="ABI\NativeTraceEventSource.h">
      <Filter>ABI</Filter>
    </ClInclude>
  </ItemGroup>
  <ItemGroup>
    <ClInclude Include="BeastWebSocketResource.h">
      <Filter>Header Files</Filter>
    </ClInclude>
    <ClInclude Include="DevSupportManager.h">
      <Filter>Header Files</Filter>
    </ClInclude>
    <ClInclude Include="Executors\WebSocketJSExecutor.h">
      <Filter>Header Files\Executors</Filter>
    </ClInclude>
    <ClInclude Include="HttpResource.h">
      <Filter>Header Files</Filter>
    </ClInclude>
    <ClInclude Include="JSBigStringResourceDll.h">
      <Filter>Header Files</Filter>
    </ClInclude>
    <ClInclude Include="LazyDevSupportManager.h">
      <Filter>Header Files</Filter>
    </ClInclude>
    <ClInclude Include="Modules\NetworkingModule.h">
      <Filter>Header Files\Modules</Filter>
    </ClInclude>
    <ClInclude Include="Modules\TimingModule.h">
      <Filter>Header Files\Modules</Filter>
    </ClInclude>
    <ClInclude Include="NativeModuleFactories.h">
      <Filter>Header Files</Filter>
    </ClInclude>
    <ClInclude Include="pch.h" />
  </ItemGroup>
  <ItemGroup>
    <None Include="packages.config" />
  </ItemGroup>
</Project><|MERGE_RESOLUTION|>--- conflicted
+++ resolved
@@ -83,11 +83,9 @@
     <ClCompile Include="module.g.cpp">
       <Filter>Generated Files</Filter>
     </ClCompile>
-<<<<<<< HEAD
     <ClCompile Include="WebSocketResourceFactory.cpp">
       <Filter>Source Files</Filter>
     </ClCompile>
-=======
     <ClCompile Include="Modules\NetworkingModule.cpp">
       <Filter>Source Files\Modules</Filter>
     </ClCompile>
@@ -98,7 +96,6 @@
       <Filter>Source Files\Modules</Filter>
     </ClCompile>
     <ClCompile Include="pch.cpp" />
->>>>>>> cc4c7fd7
   </ItemGroup>
   <ItemGroup>
     <ClInclude Include="ABI\MemoryTracker.h">
