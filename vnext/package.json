{
  "name": "react-native-windows",
  "version": "0.59.0-vnext.139",
  "license": "MIT",
  "repository": {
    "type": "git",
    "url": "git@github.com:microsoft/react-native-windows.git",
    "directory": "vnext"
  },
  "description": "ReactNative Windows implementation using react-native's c++ ReactCommon bridge",
  "types": "index.d.ts",
  "scripts": {
    "build": "just-scripts build",
    "clean": "just-scripts clean",
    "start": "react-native start",
    "lint": "just-scripts eslint",
    "lint:fix": "eslint ./**/*.js ./**/*.ts? --fix",
    "watch": "tsc -w"
  },
  "rnpm": {
    "haste": {
      "platforms": [
        "windows"
      ],
      "providesModuleNodeModules": [
        "react-native-windows"
      ]
    },
    "plugin": "./local-cli/index.js"
  },
  "dependencies": {
    "@babel/runtime": "^7.4.0",
    "cli-spinners": "^2.2.0",
    "create-react-class": "^15.6.3",
    "fbjs": "^1.0.0",
    "glob": "^7.1.1",
    "ora": "^3.4.0",
    "prop-types": "^15.5.8",
    "react-native-local-cli": "^1.0.0-alpha.5",
    "react-timer-mixin": "^0.13.2",
    "regenerator-runtime": "^0.13.2",
    "shelljs": "^0.7.8",
    "username": "^3.0.0",
    "uuid": "^2.0.1",
    "xml-parser": "^1.2.1"
  },
  "devDependencies": {
    "@react-native-community/eslint-config": "^0.0.5",
    "@types/es6-collections": "^0.5.29",
    "@types/es6-promise": "0.0.32",
    "@types/ora": "^3.2.0",
    "@types/react-native": "~0.57.51",
    "@types/react": "16.8.15",
    "eslint-plugin-prettier": "2.6.0",
    "eslint": "5.1.0",
    "just-scripts": "^0.24.2",
    "prettier": "1.13.6",
<<<<<<< HEAD
    "react-native": "https://github.com/microsoft/react-native/archive/v0.59.0-microsoft.42.tar.gz",
    "react": "16.8.3",
=======
    "react": "16.8.3",
    "react-native": "https://github.com/microsoft/react-native/archive/v0.59.0-microsoft.43.tar.gz",
>>>>>>> fb75fafa
    "typescript": "3.5.1"
  },
  "peerDependencies": {
    "react": "16.8.3",
    "react-native": "^0.59.0 || 0.59.0-microsoft.43 || https://github.com/microsoft/react-native/archive/v0.59.0-microsoft.43.tar.gz"
  },
  "beachball": {
    "disallowedChangeTypes": [
      "major",
      "minor",
      "patch"
    ]
  }
}<|MERGE_RESOLUTION|>--- conflicted
+++ resolved
@@ -55,13 +55,8 @@
     "eslint": "5.1.0",
     "just-scripts": "^0.24.2",
     "prettier": "1.13.6",
-<<<<<<< HEAD
-    "react-native": "https://github.com/microsoft/react-native/archive/v0.59.0-microsoft.42.tar.gz",
+    "react-native": "https://github.com/microsoft/react-native/archive/v0.59.0-microsoft.43.tar.gz",
     "react": "16.8.3",
-=======
-    "react": "16.8.3",
-    "react-native": "https://github.com/microsoft/react-native/archive/v0.59.0-microsoft.43.tar.gz",
->>>>>>> fb75fafa
     "typescript": "3.5.1"
   },
   "peerDependencies": {
