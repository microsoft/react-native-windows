--- conflicted
+++ resolved
@@ -22,19 +22,11 @@
   },
   "dependencies": {
     "@babel/runtime": "^7.0.0",
-<<<<<<< HEAD
     "@jest/create-cache-key-function": "^29.2.1",
     "@react-native-community/cli": "9.2.1",
     "@react-native-community/cli-platform-android": "9.2.1",
     "@react-native-community/cli-platform-ios": "9.2.1",
-    "@react-native-windows/cli": "0.0.0-canary.148",
-=======
-    "@jest/create-cache-key-function": "^29.0.3",
-    "@react-native-community/cli": "9.1.3",
-    "@react-native-community/cli-platform-android": "9.1.0",
-    "@react-native-community/cli-platform-ios": "9.1.2",
     "@react-native-windows/cli": "0.0.0-canary.149",
->>>>>>> 9bd39df7
     "@react-native/assets": "1.0.0",
     "@react-native/normalize-color": "2.0.0",
     "@react-native/polyfills": "2.0.0",
