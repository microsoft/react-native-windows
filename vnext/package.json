--- conflicted
+++ resolved
@@ -64,13 +64,8 @@
     "tslint": "^5.11.0",
     "tslint-microsoft-contrib": "^5.0.1",
     "tslint-react": "^3.5.0",
-<<<<<<< HEAD
     "typescript": "3.5.1",
-    "react-native": "0.58.6-microsoft.58"
-=======
-    "typescript": "3.3.3",
     "react-native": "0.58.6-microsoft.59"
->>>>>>> 05b9e8af
   },
   "peerDependencies": {
     "react": "16.6.3",
