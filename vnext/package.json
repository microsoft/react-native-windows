{
  "name": "react-native-windows",
<<<<<<< HEAD
  "version": "0.60.0-vnext.1",
=======
  "version": "0.59.0-vnext.181",
>>>>>>> dafc8135
  "license": "MIT",
  "repository": {
    "type": "git",
    "url": "git@github.com:microsoft/react-native-windows.git",
    "directory": "vnext"
  },
  "description": "ReactNative Windows implementation using react-native's c++ ReactCommon bridge",
  "main": "Libraries/react-native/react-native-implementation.windows.js",
  "typings": "Libraries/react-native/typings-index.d.ts",
  "scripts": {
    "build": "just-scripts build",
    "clean": "just-scripts clean",
    "start": "react-native start",
    "lint": "just-scripts eslint",
    "lint:fix": "eslint ./**/*.js ./**/*.ts? --fix",
    "watch": "tsc -w"
  },
  "rnpm": {
    "haste": {
      "platforms": [
        "windows"
      ],
      "providesModuleNodeModules": [
        "react-native-windows"
      ]
    },
    "plugin": "./local-cli/index.js"
  },
  "dependencies": {
    "@babel/runtime": "^7.4.0",
    "@react-native-community/cli": "^2.6.0",
    "cli-spinners": "^2.2.0",
    "create-react-class": "^15.6.3",
    "fbjs": "^1.0.0",
    "glob": "^7.1.1",
    "ora": "^3.4.0",
    "prop-types": "^15.7.2",
    "regenerator-runtime": "^0.13.2",
    "shelljs": "^0.7.8",
    "username": "^5.1.0",
    "uuid": "^3.3.2",
    "xml-parser": "^1.2.1"
  },
  "devDependencies": {
    "@microsoft/api-documenter": "^7.3.8",
    "@microsoft/api-extractor": "^7.3.8",
    "@react-native-community/eslint-config": "^0.0.5",
    "@types/es6-collections": "^0.5.29",
    "@types/es6-promise": "0.0.32",
    "@types/ora": "^3.2.0",
    "@types/react-native": "~0.60.5",
    "@types/react": "16.8.15",
    "eslint-plugin-prettier": "2.6.2",
    "eslint": "5.1.0",
    "just-scripts": "^0.24.2",
<<<<<<< HEAD
    "prettier": "1.17.0",
    "react-native": "^0.60.0",
    "react": "16.8.6",
    "typescript": "3.5.3"
  },
  "peerDependencies": {
    "react": "16.8.6",
    "react-native": "^0.60.0 || 0.60.0-microsoft.1 || https://github.com/microsoft/react-native/archive/v0.60.0-microsoft.1.tar.gz"
=======
    "prettier": "1.13.6",
    "react-native": "https://github.com/microsoft/react-native/archive/v0.59.0-microsoft.80.tar.gz",
    "react": "16.8.3",
    "typescript": "3.5.3"
  },
  "peerDependencies": {
    "react": "16.8.3",
    "react-native": "^0.59.0 || 0.59.0-microsoft.80 || https://github.com/microsoft/react-native/archive/v0.59.0-microsoft.80.tar.gz"
>>>>>>> dafc8135
  },
  "beachball": {
    "disallowedChangeTypes": [
      "major",
      "minor",
      "patch"
    ]
  }
}<|MERGE_RESOLUTION|>--- conflicted
+++ resolved
@@ -1,10 +1,6 @@
 {
   "name": "react-native-windows",
-<<<<<<< HEAD
   "version": "0.60.0-vnext.1",
-=======
-  "version": "0.59.0-vnext.181",
->>>>>>> dafc8135
   "license": "MIT",
   "repository": {
     "type": "git",
@@ -60,7 +56,6 @@
     "eslint-plugin-prettier": "2.6.2",
     "eslint": "5.1.0",
     "just-scripts": "^0.24.2",
-<<<<<<< HEAD
     "prettier": "1.17.0",
     "react-native": "^0.60.0",
     "react": "16.8.6",
@@ -68,17 +63,7 @@
   },
   "peerDependencies": {
     "react": "16.8.6",
-    "react-native": "^0.60.0 || 0.60.0-microsoft.1 || https://github.com/microsoft/react-native/archive/v0.60.0-microsoft.1.tar.gz"
-=======
-    "prettier": "1.13.6",
-    "react-native": "https://github.com/microsoft/react-native/archive/v0.59.0-microsoft.80.tar.gz",
-    "react": "16.8.3",
-    "typescript": "3.5.3"
-  },
-  "peerDependencies": {
-    "react": "16.8.3",
-    "react-native": "^0.59.0 || 0.59.0-microsoft.80 || https://github.com/microsoft/react-native/archive/v0.59.0-microsoft.80.tar.gz"
->>>>>>> dafc8135
+    "react-native": "^0.60.0 || 0.59.0-microsoft-fb60merge.80 || https://github.com/microsoft/react-native/archive/v0.59.0-microsoft-fb60merge.80.tar.gz"
   },
   "beachball": {
     "disallowedChangeTypes": [
