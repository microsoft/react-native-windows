--- conflicted
+++ resolved
@@ -86,13 +86,8 @@
     "just-scripts": "^1.3.3",
     "prettier": "2.8.8",
     "react": "19.0.0-rc-fb9a90fa48-20240614",
-<<<<<<< HEAD
     "react-native": "0.77.0-nightly-20241001-223e98cc4",
-    "react-native-platform-override": "^1.9.47",
-=======
-    "react-native": "0.77.0-nightly-20240921-1747f57c6",
     "react-native-platform-override": "^1.9.48",
->>>>>>> 6c14be09
     "react-refresh": "^0.14.0",
     "typescript": "5.0.4"
   },
