--- conflicted
+++ resolved
@@ -9,14 +9,7 @@
 namespace react {
 namespace uwp {
 
-<<<<<<< HEAD
-class REACTWINDOWS_EXPORT FrameworkElementViewManager : public ViewManagerBase
-{
-=======
-enum class FocusCommand { SetFocus = 1, Blur = 2 };
-
 class REACTWINDOWS_EXPORT FrameworkElementViewManager : public ViewManagerBase {
->>>>>>> 2fc2aa3e
   using Super = ViewManagerBase;
 
  public:
@@ -34,17 +27,7 @@
       winrt::UIElement uielement,
       winrt::Windows::UI::Composition::CompositionPropertySet transformPS);
 
-<<<<<<< HEAD
 protected:
-=======
-  folly::dynamic GetCommands() const override;
-  void DispatchCommand(
-      XamlView viewToUpdate,
-      int64_t commandId,
-      const folly::dynamic &commandArgs) override;
-
- protected:
->>>>>>> 2fc2aa3e
   virtual void TransferProperties(XamlView oldView, XamlView newView) override;
   void TransferProperty(
       XamlView oldView,
