/**
 * Copyright (c) Microsoft Corporation.
 * Licensed under the MIT License.
 * @format
 */

import * as fs from 'fs';
import * as chalk from 'chalk';
import * as inquirer from 'inquirer';
import * as path from 'path';
import * as mustache from 'mustache';

/**
 * Text to replace, + config options
 */
export type Replacements = {
  useMustache?: boolean;
  regExpPatternsToRemove?: RegExp[];
  [key: string]: any;
};

<<<<<<< HEAD
=======
interface PromptOptions {
  echo?: string;
  ask?: string;
  value?: string;
  autocomplete?: string[] | Function;
}

const term = 13; // carriage return

function prompt(
  ask?: string | PromptOptions,
  value?: string | PromptOptions,
  opts?: PromptOptions,
): string {
  let insert = 0;
  opts = opts || {};

  if (typeof ask === 'object') {
    opts = ask;
    ask = opts.ask;
  } else if (typeof value === 'object') {
    opts = value;
    value = opts.value;
  }
  ask = ask || '';
  const echo = opts.echo;
  const masked = 'echo' in opts;

  let fd;
  if (process.platform === 'win32') {
    // @ts-ignore
    fd = process.stdin.fd;
  } else {
    fd = fs.openSync('/dev/tty', 'rs');
  }

  const wasRaw = process.stdin.isRaw;
  if (!wasRaw && process.stdin.setRawMode) {
    process.stdin.setRawMode(true);
  }

  // eslint-disable-next-line no-undef
  let buf = Buffer.alloc(3);
  let str = '';

  let character;

  let read;

  if (ask) {
    process.stdout.write(ask);
  }

  while (true) {
    read = fs.readSync(fd, buf, 0, 3, null);
    if (read > 1) {
      // received a control sequence
      if (buf.toString()) {
        str += buf.toString();
        str = str.replace(/\0/g, '');
        insert = str.length;
        process.stdout.write(`\u001b[2K\u001b[0G${ask}${str}`);
        process.stdout.write(`\u001b[${insert + ask.length + 1}G`);
        // eslint-disable-next-line no-undef
        buf = Buffer.alloc(3);
      }
      continue; // any other 3 character sequence is ignored
    }

    // if it is not a control character seq, assume only one character is read
    character = buf[read - 1];

    // catch a ^C and return null
    if (character === 3) {
      process.stdout.write('^C\n');
      fs.closeSync(fd);
      process.exit(130);
    }

    // catch the terminating character
    if (character === term) {
      fs.closeSync(fd);
      break;
    }

    if (
      character === 127 ||
      (process.platform === 'win32' && character === 8)
    ) {
      // backspace
      if (!insert) {
        continue;
      }
      str = str.slice(0, insert - 1) + str.slice(insert);
      insert--;
      process.stdout.write('\u001b[2D');
    } else {
      if (character < 32 || character > 126) {
        continue;
      }
      str =
        str.slice(0, insert) +
        String.fromCharCode(character) +
        str.slice(insert);
      insert++;
    }

    if (masked) {
      process.stdout.write(
        `\u001b[2K\u001b[0G${ask}${Array(str.length + 1).join(echo)}`,
      );
    } else {
      process.stdout.write('\u001b[s');
      if (insert === str.length) {
        process.stdout.write(`\u001b[2K\u001b[0G${ask}${str}`);
      } else if (ask) {
        process.stdout.write(`\u001b[2K\u001b[0G${ask}${str}`);
      } else {
        process.stdout.write(
          `\u001b[2K\u001b[0G${str}\u001b[${str.length - insert}D`,
        );
      }
      process.stdout.write('\u001b[u');
      process.stdout.write('\u001b[1C');
    }
  }

  process.stdout.write('\n');

  if (process.stdin.setRawMode) {
    process.stdin.setRawMode(!!wasRaw);
  }

  return str || (value as string) || '';
}

>>>>>>> 228e0bc5
function walk(current: string): string[] {
  if (!fs.lstatSync(current).isDirectory()) {
    return [current];
  }

  const files = fs
    .readdirSync(current)
    .map(child => walk(path.join(current, child)));
  const result: string[] = [];
  return result.concat.apply([current], files);
}

/**
 * Get a source file and replace parts of its contents.
 * @param srcPath Path to the source file.
 * @param replacements e.g. {'TextToBeReplaced': 'Replacement'}
 * @return The contents of the file with the replacements applied.
 */
export function resolveContents(
  srcPath: string,
  replacements: Replacements,
): string {
  let content = fs.readFileSync(srcPath, 'utf8');

  if (replacements.useMustache) {
    content = mustache.render(content, replacements);
    (replacements.regExpPatternsToRemove || []).forEach(regexPattern => {
      content = content.replace(new RegExp(regexPattern, 'g'), '');
    });
  } else {
    Object.keys(replacements).forEach(regex => {
      content = content.replace(new RegExp(regex, 'g'), replacements[regex]);
    });
  }
  return content;
}

// Binary files, don't process these (avoid decoding as utf8)
const binaryExtensions = ['.png', '.jar', '.keystore'];

type ContentChangedCallbackOption = 'identical' | 'changed' | 'new' | null;

type ContentChangedCallback = (
  path: string,
  option: ContentChangedCallbackOption,
) => Promise<'keep' | 'overwrite'>;

/**
 * Copy a file to given destination, replacing parts of its contents.
 * @param srcPath Path to a file to be copied.
 * @param destPath Destination path.
 * @param replacements: e.g. {'TextToBeReplaced': 'Replacement'}
 * @param contentChangedCallback
 *        Used when upgrading projects. Based on if file contents would change
 *        when being replaced, allows the caller to specify whether the file
 *        should be replaced or not.
 *        If null, files will be overwritten.
 *        Function(path, 'identical' | 'changed' | 'new') => 'keep' | 'overwrite'
 */
async function copyAndReplace(
  srcPath: string,
  destPath: string,
  replacements: Replacements,
  contentChangedCallback: ContentChangedCallback | null,
) {
  if (fs.lstatSync(srcPath).isDirectory()) {
    if (!fs.existsSync(destPath)) {
      fs.mkdirSync(destPath);
    }
    // Not recursive
    return;
  }

  const extension = path.extname(srcPath);
  if (binaryExtensions.indexOf(extension) !== -1) {
    // Binary file
    let shouldOverwrite = 'overwrite';
    if (contentChangedCallback) {
      const newContentBuffer = fs.readFileSync(srcPath);
      let contentChanged: ContentChangedCallbackOption = 'identical';
      try {
        const origContentBuffer = fs.readFileSync(destPath);
        // eslint-disable-next-line no-undef
        if (Buffer.compare(origContentBuffer, newContentBuffer) !== 0) {
          contentChanged = 'changed';
        }
      } catch (err) {
        if (err.code === 'ENOENT') {
          contentChanged = 'new';
        } else {
          throw err;
        }
      }
      shouldOverwrite = await contentChangedCallback(destPath, contentChanged);
    }
    if (shouldOverwrite === 'overwrite') {
      copyBinaryFile(srcPath, destPath, err => {
        if (err) {
          throw err;
        }
      });
    }
  } else {
    // Text file
    const srcPermissions = fs.statSync(srcPath).mode;
    let content = resolveContents(srcPath, replacements);

    let shouldOverwrite = 'overwrite';
    if (contentChangedCallback) {
      // Check if contents changed and ask to overwrite
      let contentChanged: ContentChangedCallbackOption = 'identical';
      try {
        const origContent = fs.readFileSync(destPath, 'utf8');
        if (content !== origContent) {
          // logger.info('Content changed: ' + destPath);
          contentChanged = 'changed';
        }
      } catch (err) {
        if (err.code === 'ENOENT') {
          contentChanged = 'new';
        } else {
          throw err;
        }
      }
      shouldOverwrite = await contentChangedCallback(destPath, contentChanged);
    }
    if (shouldOverwrite === 'overwrite') {
      fs.writeFileSync(destPath, content, {
        encoding: 'utf8',
        mode: srcPermissions,
      });
    }
  }
}

/**
 * Same as 'cp' on Unix. Don't do any replacements.
 */
function copyBinaryFile(
  srcPath: string,
  destPath: string,
  cb: (err?: Error) => void,
) {
  let cbCalled = false;
  const srcPermissions = fs.statSync(srcPath).mode;
  const readStream = fs.createReadStream(srcPath);
  readStream.on('error', err => {
    done(err);
  });
  const writeStream = fs.createWriteStream(destPath, {
    mode: srcPermissions,
  });
  writeStream.on('error', err => {
    done(err);
  });
  writeStream.on('close', () => {
    done();
  });
  readStream.pipe(writeStream);
  function done(err?: Error) {
    if (!cbCalled) {
      cb(err);
      cbCalled = true;
    }
  }
}

export function createDir(destPath: string) {
  if (!fs.existsSync(destPath)) {
    fs.mkdirSync(destPath);
  }
}

export async function copyAndReplaceWithChangedCallback(
  srcPath: string,
  destRoot: string,
  relativeDestPath: string,
  replacements?: Record<string, string>,
  alwaysOverwrite?: boolean,
) {
  if (!replacements) {
    replacements = {};
  }
  const contentChangedCallback: ContentChangedCallback = alwaysOverwrite
    ? (_, contentChanged) =>
        alwaysOverwriteContentChangedCallback(
          srcPath,
          relativeDestPath,
          contentChanged,
        )
    : (_, contentChanged) =>
        upgradeFileContentChangedCallback(
          srcPath,
          relativeDestPath,
          contentChanged,
        );

  await copyAndReplace(
    srcPath,
    path.join(destRoot, relativeDestPath),
    replacements,
    contentChangedCallback,
  );
}

export async function copyAndReplaceAll(
  srcPath: string,
  destPath: string,
  relativeDestDir: string,
  replacements: Replacements,
  alwaysOverwrite: boolean,
) {
  for (const absoluteSrcFilePath of walk(srcPath)) {
    const filename = path.relative(srcPath, absoluteSrcFilePath);
    const relativeDestPath = path.join(relativeDestDir, filename);
    await copyAndReplaceWithChangedCallback(
      absoluteSrcFilePath,
      destPath,
      relativeDestPath,
      replacements,
      alwaysOverwrite,
    );
  }
}

async function alwaysOverwriteContentChangedCallback(
  absoluteSrcFilePath: string,
  relativeDestPath: string,
  contentChanged: ContentChangedCallbackOption,
): Promise<'keep' | 'overwrite'> {
  if (contentChanged === 'new') {
    console.log(`${chalk.bold('new')} ${relativeDestPath}`);
    return 'overwrite';
  }
  if (contentChanged === 'changed') {
    console.log(
      `${chalk.bold('changed')} ${relativeDestPath} ${chalk.yellow(
        '[overwriting]',
      )}`,
    );
    return 'overwrite';
  }
  if (contentChanged === 'identical') {
    return 'keep';
  }
  throw new Error(
    `Unknown file changed state: ${relativeDestPath}, ${contentChanged}`,
  );
}

async function upgradeFileContentChangedCallback(
  absoluteSrcFilePath: string,
  relativeDestPath: string,
  contentChanged: ContentChangedCallbackOption,
): Promise<'keep' | 'overwrite'> {
  if (contentChanged === 'new') {
    console.log(`${chalk.bold('new')} ${relativeDestPath}`);
    return 'overwrite';
  }
  if (contentChanged === 'changed') {
    console.log(
      `${chalk.bold(relativeDestPath)} ` +
        `has changed in the new version.\nDo you want to keep your ${relativeDestPath} or replace it with the ` +
        'latest version?\nMake sure you have any changes you made to this file saved somewhere.\n' +
        `You can see the new version here: ${absoluteSrcFilePath}`,
    );

    const {shoudReplace} = await inquirer.prompt([
      {
        name: 'shouldReplace',
        type: 'confirm',
        message: `Do you want to replace ${relativeDestPath}?`,
        default: true,
      },
    ]);

    return shoudReplace ? 'overwrite' : 'keep';
  }
  if (contentChanged === 'identical') {
    return 'keep';
  }
  throw new Error(
    `Unknown file changed state: ${relativeDestPath}, ${contentChanged}`,
  );
}<|MERGE_RESOLUTION|>--- conflicted
+++ resolved
@@ -19,145 +19,6 @@
   [key: string]: any;
 };
 
-<<<<<<< HEAD
-=======
-interface PromptOptions {
-  echo?: string;
-  ask?: string;
-  value?: string;
-  autocomplete?: string[] | Function;
-}
-
-const term = 13; // carriage return
-
-function prompt(
-  ask?: string | PromptOptions,
-  value?: string | PromptOptions,
-  opts?: PromptOptions,
-): string {
-  let insert = 0;
-  opts = opts || {};
-
-  if (typeof ask === 'object') {
-    opts = ask;
-    ask = opts.ask;
-  } else if (typeof value === 'object') {
-    opts = value;
-    value = opts.value;
-  }
-  ask = ask || '';
-  const echo = opts.echo;
-  const masked = 'echo' in opts;
-
-  let fd;
-  if (process.platform === 'win32') {
-    // @ts-ignore
-    fd = process.stdin.fd;
-  } else {
-    fd = fs.openSync('/dev/tty', 'rs');
-  }
-
-  const wasRaw = process.stdin.isRaw;
-  if (!wasRaw && process.stdin.setRawMode) {
-    process.stdin.setRawMode(true);
-  }
-
-  // eslint-disable-next-line no-undef
-  let buf = Buffer.alloc(3);
-  let str = '';
-
-  let character;
-
-  let read;
-
-  if (ask) {
-    process.stdout.write(ask);
-  }
-
-  while (true) {
-    read = fs.readSync(fd, buf, 0, 3, null);
-    if (read > 1) {
-      // received a control sequence
-      if (buf.toString()) {
-        str += buf.toString();
-        str = str.replace(/\0/g, '');
-        insert = str.length;
-        process.stdout.write(`\u001b[2K\u001b[0G${ask}${str}`);
-        process.stdout.write(`\u001b[${insert + ask.length + 1}G`);
-        // eslint-disable-next-line no-undef
-        buf = Buffer.alloc(3);
-      }
-      continue; // any other 3 character sequence is ignored
-    }
-
-    // if it is not a control character seq, assume only one character is read
-    character = buf[read - 1];
-
-    // catch a ^C and return null
-    if (character === 3) {
-      process.stdout.write('^C\n');
-      fs.closeSync(fd);
-      process.exit(130);
-    }
-
-    // catch the terminating character
-    if (character === term) {
-      fs.closeSync(fd);
-      break;
-    }
-
-    if (
-      character === 127 ||
-      (process.platform === 'win32' && character === 8)
-    ) {
-      // backspace
-      if (!insert) {
-        continue;
-      }
-      str = str.slice(0, insert - 1) + str.slice(insert);
-      insert--;
-      process.stdout.write('\u001b[2D');
-    } else {
-      if (character < 32 || character > 126) {
-        continue;
-      }
-      str =
-        str.slice(0, insert) +
-        String.fromCharCode(character) +
-        str.slice(insert);
-      insert++;
-    }
-
-    if (masked) {
-      process.stdout.write(
-        `\u001b[2K\u001b[0G${ask}${Array(str.length + 1).join(echo)}`,
-      );
-    } else {
-      process.stdout.write('\u001b[s');
-      if (insert === str.length) {
-        process.stdout.write(`\u001b[2K\u001b[0G${ask}${str}`);
-      } else if (ask) {
-        process.stdout.write(`\u001b[2K\u001b[0G${ask}${str}`);
-      } else {
-        process.stdout.write(
-          `\u001b[2K\u001b[0G${str}\u001b[${str.length - insert}D`,
-        );
-      }
-      process.stdout.write('\u001b[u');
-      process.stdout.write('\u001b[1C');
-    }
-  }
-
-  process.stdout.write('\n');
-
-  if (process.stdin.setRawMode) {
-    process.stdin.setRawMode(!!wasRaw);
-  }
-
-  return str || (value as string) || '';
-}
-
->>>>>>> 228e0bc5
 function walk(current: string): string[] {
   if (!fs.lstatSync(current).isDirectory()) {
     return [current];
