--- conflicted
+++ resolved
@@ -1,36 +1,24 @@
+/**
+ * Copyright (c) Microsoft Corporation. All rights reserved.
+ * Licensed under the MIT License.
+ * @format
+ */
+// @ts-check
 'use strict';
 
-const chalk = require('chalk');
 const build = require('./utils/build');
 const deploy = require('./utils/deploy');
+const {newError, newInfo} = require('./utils/commandWithProgress');
 
-function runWindows(config, args, options) {
+async function runWindows(config, args, options) {
+  const verbose = options.logging;
+  if (verbose) {
+    newInfo('Verbose: ON');
+  }
+
   // Fix up options
   options.root = options.root || process.cwd();
 
-<<<<<<< HEAD
-  const slnFile = build.getSolutionFile(options);
-  if (!slnFile) {
-    console.error(chalk.red('Visual Studio Solution file not found. Maybe run "react-native windows" first?'));
-    return;
-  }
-
-  try {
-    build.restoreNuGetPackages(options, slnFile, options.verbose);
-  } catch (e) {
-    console.error(chalk.red('Failed to restore the NuGet packages'));
-    return;
-  }
-
-  // Get build/deploy options
-  const buildType = options.release ? 'Release' : 'Debug';
-
-  try {
-    build.buildSolution(slnFile, buildType, options.arch, options.verbose);
-  } catch (e) {
-    console.error(chalk.red(`Build failed with message ${e}. Check your build configuration.`));
-    return;
-=======
   if (options.build) {
     const slnFile = build.getSolutionFile(options);
     if (!slnFile) {
@@ -76,18 +64,7 @@
     }
   } else {
     newInfo('Deploy step is skipped');
->>>>>>> 4399a1d7
   }
-
-  return deploy.startServerInNewWindow(options)
-    .then(() => {
-      if (options.device || options.emulator || options.target) {
-        return deploy.deployToDevice(options);
-      } else {
-        return deploy.deployToDesktop(options);
-      }
-    })
-    .catch(e => console.error(chalk.red(`Failed to deploy: ${e.message}`)));
 }
 
 /*
@@ -120,40 +97,9 @@
  */
 module.exports = {
   name: 'run-windows',
-  description: 'builds your app and starts it on a connected Windows desktop, emulator or device',
+  description:
+    'builds your app and starts it on a connected Windows desktop, emulator or device',
   func: runWindows,
-<<<<<<< HEAD
-  options: [{
-    command: '--release',
-    description: 'Specifies a release build',
-  }, {
-    command: '--root [string]',
-    description: 'Override the root directory for the windows build which contains the windows folder.',
-  }, {
-    command: '--arch [string]',
-    description: 'The build architecture (ARM, x86, x64)',
-    default: 'x86',
-  }, {
-    command: '--emulator',
-    description: 'Deploys the app to an emulator',
-  }, {
-    command: '--device',
-    description: 'Deploys the app to a connected device',
-  }, {
-    command: '--target [string]',
-    description: 'Deploys the app to the specified GUID for a device.',
-  }, {
-    command: '--proxy',
-    description: 'Deploys the app in remote debugging mode.',
-  }, {
-    command: '--verbose',
-    description: 'Enables logging',
-    default: false,
-  }, {
-    command: '--no-packager',
-    description: 'Do not launch packager while building',
-  }],
-=======
   options: [
     {
       command: '--release',
@@ -221,5 +167,4 @@
       default: false,
     },
   ],
->>>>>>> 4399a1d7
 };