--- conflicted
+++ resolved
@@ -164,9 +164,17 @@
  */
 function resolveContents(srcPath, replacements) {
   let content = fs.readFileSync(srcPath, 'utf8');
-  Object.keys(replacements).forEach(regex => {
-    content = content.replace(new RegExp(regex, 'g'), replacements[regex]);
-  });
+
+  if (replacements.useMustache) {
+    content = mustache.render(content, replacements);
+    (replacements.regExpPatternsToRemove || []).forEach(regexPattern => {
+      content = content.replace(new RegExp(regexPattern, 'g'), '');
+    });
+  } else {
+    Object.keys(replacements).forEach(regex => {
+      content = content.replace(new RegExp(regex, 'g'), replacements[regex]);
+    });
+  }
   return content;
 }
 
@@ -238,22 +246,7 @@
   } else {
     // Text file
     const srcPermissions = fs.statSync(srcPath).mode;
-<<<<<<< HEAD
     let content = resolveContents(srcPath, replacements);
-=======
-    let content = fs.readFileSync(srcPath, 'utf8');
-
-    if (replacements.useMustache) {
-      content = mustache.render(content, replacements);
-      (replacements.regExpPatternsToRemove || []).forEach(regexPattern => {
-        content = content.replace(new RegExp(regexPattern, 'g'), '');
-      });
-    } else {
-      Object.keys(replacements).forEach(regex => {
-        content = content.replace(new RegExp(regex, 'g'), replacements[regex]);
-      });
-    }
->>>>>>> 8fd8dcd3
 
     let shouldOverwrite = 'overwrite';
     if (contentChangedCallback) {
