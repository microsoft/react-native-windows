﻿<?xml version="1.0" encoding="utf-8"?>
<Project ToolsVersion="4.0" xmlns="http://schemas.microsoft.com/developer/msbuild/2003">
  <ItemGroup>
    <Filter Include="Header Files">
      <UniqueIdentifier>{93995380-89BD-4b04-88EB-625FBE52EBFB}</UniqueIdentifier>
      <Extensions>h;hh;hpp;hxx;h++;hm;inl;inc;ipp;xsd</Extensions>
    </Filter>
    <Filter Include="Resource Files">
      <UniqueIdentifier>{67DA6AB6-F800-4c08-8B7A-83BB121AAD01}</UniqueIdentifier>
      <Extensions>rc;ico;cur;bmp;dlg;rc2;rct;bin;rgs;gif;jpg;jpeg;jpe;resx;tiff;tif;png;wav;mfcribbon-ms</Extensions>
    </Filter>
    <Filter Include="Source Files">
      <UniqueIdentifier>{4FC737F1-C7A5-4376-A066-2A32D752A2FF}</UniqueIdentifier>
      <Extensions>cpp;c;cc;cxx;c++;def;odl;idl;hpj;bat;asm;asmx</Extensions>
    </Filter>
    <Filter Include="ExternalFiles">
      <UniqueIdentifier>{30c8bc49-7d35-4463-9108-81e677149098}</UniqueIdentifier>
    </Filter>
    <Filter Include="ExternalFiles\Microsoft.ReactNative">
      <UniqueIdentifier>{ce42696f-7ea0-4e64-ae56-4bdaf86e73c0}</UniqueIdentifier>
    </Filter>
    <Filter Include="ExternalFiles\ReactWindowsCore">
      <UniqueIdentifier>{29f908a2-84b5-43af-b690-b33a68e426db}</UniqueIdentifier>
    </Filter>
  </ItemGroup>
  <ItemGroup>
    <ClCompile Include="DynamicReaderTest.cpp">
      <Filter>Source Files</Filter>
    </ClCompile>
    <ClCompile Include="JsiReaderTest.cpp">
      <Filter>Source Files</Filter>
    </ClCompile>
    <ClCompile Include="main.cpp">
      <Filter>Source Files</Filter>
    </ClCompile>
    <ClCompile Include="pch/pch.cpp">
      <Filter>Source Files</Filter>
    </ClCompile>
    <ClCompile Include="$(ReactNativeWindowsDir)ReactWindowsCore\tracing\tracing.cpp">
      <Filter>ExternalFiles\ReactWindowsCore</Filter>
    </ClCompile>
  </ItemGroup>
  <ItemGroup>
    <Midl Include="$(ReactNativeWindowsDir)Microsoft.ReactNative\IJSValueReader.idl">
      <Filter>ExternalFiles\Microsoft.ReactNative</Filter>
    </Midl>
    <Midl Include="$(ReactNativeWindowsDir)Microsoft.ReactNative\IJSValueWriter.idl">
      <Filter>ExternalFiles\Microsoft.ReactNative</Filter>
    </Midl>
<<<<<<< HEAD
    <Midl Include="$(ReactNativeWindowsDir)Microsoft.ReactNative\NoExceptionAttribute.idl">
      <Filter>ExternalFiles\Microsoft.ReactNative</Filter>
    </Midl>
=======
>>>>>>> 6eff7342
  </ItemGroup>
  <ItemGroup>
    <None Include="packages.config" />
    <None Include="PropertySheet.props" />
  </ItemGroup>
  <ItemGroup>
    <ClInclude Include="$(ReactNativeWindowsDir)Microsoft.ReactNative\Base\FollyIncludes.h">
      <Filter>Header Files</Filter>
    </ClInclude>
    <ClInclude Include="pch/pch.h">
      <Filter>Header Files</Filter>
    </ClInclude>
    <ClInclude Include="$(ReactNativeWindowsDir)ReactWindowsCore\tracing\fbsystrace.h">
      <Filter>ExternalFiles\ReactWindowsCore</Filter>
    </ClInclude>
  </ItemGroup>
</Project><|MERGE_RESOLUTION|>--- conflicted
+++ resolved
@@ -47,12 +47,6 @@
     <Midl Include="$(ReactNativeWindowsDir)Microsoft.ReactNative\IJSValueWriter.idl">
       <Filter>ExternalFiles\Microsoft.ReactNative</Filter>
     </Midl>
-<<<<<<< HEAD
-    <Midl Include="$(ReactNativeWindowsDir)Microsoft.ReactNative\NoExceptionAttribute.idl">
-      <Filter>ExternalFiles\Microsoft.ReactNative</Filter>
-    </Midl>
-=======
->>>>>>> 6eff7342
   </ItemGroup>
   <ItemGroup>
     <None Include="packages.config" />
