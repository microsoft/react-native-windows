--- conflicted
+++ resolved
@@ -156,19 +156,7 @@
       <Filter>Source Files\Modules</Filter>
     </ClCompile>
     <ClCompile Include="$(ReactNativeWindowsDir)Microsoft.ReactNative\Utils\ImageUtils.cpp" />
-<<<<<<< HEAD
-    <ClCompile Include="$(MSBuildThisFileDirectory)HermesRuntimeHolder.cpp">
-      <Filter>Hermes</Filter>
-    </ClCompile>
-    <ClCompile Include="$(MSBuildThisFileDirectory)HermesSamplingProfiler.cpp">
-      <Filter>Hermes</Filter>
-    </ClCompile>
-    <ClCompile Include="$(NodeApiJsiDir)src\ApiLoaders\HermesApi.cpp" />
-    <ClCompile Include="$(MSBuildThisFileDirectory)JSI\V8RuntimeHolder.cpp" />
-    <ClCompile Include="$(MSBuildThisFileDirectory)SafeLoadLibrary.cpp" />
     <ClCompile Include="$(MSBuildThisFileDirectory)Hasher.cpp" />
-=======
->>>>>>> 569d9409
   </ItemGroup>
   <ItemGroup>
     <Filter Include="Source Files">
