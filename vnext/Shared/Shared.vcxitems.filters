--- conflicted
+++ resolved
@@ -143,11 +143,6 @@
       <Filter>Source Files\Networking</Filter>
     </ClCompile>
     <ClCompile Include="$(ReactNativeWindowsDir)Microsoft.ReactNative\Modules\ReactRootViewTagGenerator.cpp" />
-<<<<<<< HEAD
-    <ClCompile Include="$(MSBuildThisFileDirectory)Modules\BlobModule.cpp" />
-    <ClCompile Include="$(MSBuildThisFileDirectory)Modules\CxxModuleUtilities.cpp" />
-    <ClCompile Include="$(MSBuildThisFileDirectory)Modules\FileReaderModule.cpp" />
-=======
     <ClCompile Include="$(MSBuildThisFileDirectory)Modules\CxxModuleUtilities.cpp">
       <Filter>Source Files\Modules</Filter>
     </ClCompile>
@@ -157,7 +152,6 @@
     <ClCompile Include="$(MSBuildThisFileDirectory)Networking\RedirectHttpFilter.cpp">
       <Filter>Source Files\Networking</Filter>
     </ClCompile>
->>>>>>> c94edf1b
   </ItemGroup>
   <ItemGroup>
     <Filter Include="Source Files">
@@ -433,18 +427,6 @@
     <ClInclude Include="$(MSBuildThisFileDirectory)CppRuntimeOptions.h">
       <Filter>Header Files</Filter>
     </ClInclude>
-<<<<<<< HEAD
-    <ClInclude Include="$(MSBuildThisFileDirectory)Modules\BlobModule.h" />
-    <ClInclude Include="$(MSBuildThisFileDirectory)Modules\CxxModuleUtilities.h" />
-    <ClInclude Include="$(MSBuildThisFileDirectory)Modules\FileReaderModule.h" />
-    <ClInclude Include="$(MSBuildThisFileDirectory)Modules\IBlobPersistor.h" />
-    <ClInclude Include="$(MSBuildThisFileDirectory)Modules\IHttpModuleProxy.h" />
-    <ClInclude Include="$(MSBuildThisFileDirectory)Modules\IRequestBodyHandler.h" />
-    <ClInclude Include="$(MSBuildThisFileDirectory)Modules\IResponseHandler.h" />
-    <ClInclude Include="$(MSBuildThisFileDirectory)Modules\IUriHandler.h" />
-    <ClInclude Include="$(MSBuildThisFileDirectory)Modules\IWebSocketModuleContentHandler.h" />
-    <ClInclude Include="$(MSBuildThisFileDirectory)Modules\IWebSocketModuleProxy.h" />
-=======
     <ClInclude Include="$(MSBuildThisFileDirectory)Modules\IHttpModuleProxy.h">
       <Filter>Header Files\Modules</Filter>
     </ClInclude>
@@ -475,7 +457,6 @@
     <ClInclude Include="$(MSBuildThisFileDirectory)Networking\IRedirectEventSource.h">
       <Filter>Header Files\Networking</Filter>
     </ClInclude>
->>>>>>> c94edf1b
   </ItemGroup>
   <ItemGroup>
     <None Include="$(MSBuildThisFileDirectory)tracing\rnw.wprp">
