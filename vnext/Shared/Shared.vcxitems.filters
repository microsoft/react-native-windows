--- conflicted
+++ resolved
@@ -146,12 +146,10 @@
       <Filter>Source Files\Networking</Filter>
     </ClCompile>
     <ClCompile Include="$(ReactNativeWindowsDir)Microsoft.ReactNative\Modules\ReactRootViewTagGenerator.cpp" />
-<<<<<<< HEAD
+    </ClCompile>
     <ClCompile Include="$(MSBuildThisFileDirectory)Modules\CxxModuleUtilities.cpp">
       <Filter>Source Files\Modules</Filter>
     </ClCompile>
-=======
->>>>>>> 69494f5f
   </ItemGroup>
   <ItemGroup>
     <Filter Include="Source Files">
