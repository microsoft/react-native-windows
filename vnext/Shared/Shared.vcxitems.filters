﻿<?xml version="1.0" encoding="utf-8"?>
<Project ToolsVersion="Current" xmlns="http://schemas.microsoft.com/developer/msbuild/2003">
  <ItemGroup>
    <ClCompile Include="$(MSBuildThisFileDirectory)tracing\tracing.cpp">
      <Filter>Source Files\tracing</Filter>
    </ClCompile>
    <ClCompile Include="$(MSBuildThisFileDirectory)Modules\ExceptionsManagerModule.cpp">
      <Filter>Source Files\Modules</Filter>
    </ClCompile>
    <ClCompile Include="$(MSBuildThisFileDirectory)Modules\I18nModule.cpp">
      <Filter>Source Files\Modules</Filter>
    </ClCompile>
    <ClCompile Include="$(MSBuildThisFileDirectory)Modules\PlatformConstantsModule.cpp">
      <Filter>Source Files\Modules</Filter>
    </ClCompile>
    <ClCompile Include="$(MSBuildThisFileDirectory)Modules\SourceCodeModule.cpp">
      <Filter>Source Files\Modules</Filter>
    </ClCompile>
    <ClCompile Include="$(MSBuildThisFileDirectory)Modules\StatusBarManagerModule.cpp">
      <Filter>Source Files\Modules</Filter>
    </ClCompile>
    <ClCompile Include="$(MSBuildThisFileDirectory)BaseScriptStoreImpl.cpp">
      <Filter>Source Files</Filter>
    </ClCompile>
    <ClCompile Include="$(MSBuildThisFileDirectory)ChakraRuntimeHolder.cpp">
      <Filter>Source Files</Filter>
    </ClCompile>
    <ClCompile Include="$(MSBuildThisFileDirectory)CxxMessageQueue.cpp">
      <Filter>Source Files</Filter>
    </ClCompile>
    <ClCompile Include="$(MSBuildThisFileDirectory)JSBigAbiString.cpp">
      <Filter>Source Files</Filter>
    </ClCompile>
    <ClCompile Include="$(MSBuildThisFileDirectory)LayoutAnimation.cpp">
      <Filter>Source Files</Filter>
    </ClCompile>
    <ClCompile Include="$(MSBuildThisFileDirectory)TurboModuleManager.cpp">
      <Filter>Source Files</Filter>
    </ClCompile>
    <ClCompile Include="$(MSBuildThisFileDirectory)Utils.cpp">
      <Filter>Source Files</Filter>
    </ClCompile>
    <ClCompile Include="$(MSBuildThisFileDirectory)InstanceManager.cpp">
      <Filter>Source Files</Filter>
    </ClCompile>
    <ClCompile Include="$(MSBuildThisFileDirectory)MemoryMappedBuffer.cpp">
      <Filter>Source Files</Filter>
    </ClCompile>
    <ClCompile Include="$(MSBuildThisFileDirectory)Logging.cpp">
      <Filter>Source Files</Filter>
    </ClCompile>
    <ClCompile Include="$(MSBuildThisFileDirectory)OInstance.cpp">
      <Filter>Source Files</Filter>
    </ClCompile>
    <ClCompile Include="$(MSBuildThisFileDirectory)DevSupportManager.cpp">
      <Filter>Source Files</Filter>
    </ClCompile>
    <ClCompile Include="$(MSBuildThisFileDirectory)Executors\WebSocketJSExecutor.cpp">
      <Filter>Source Files\Executors</Filter>
    </ClCompile>
    <ClCompile Include="$(MSBuildThisFileDirectory)Executors\WebSocketJSExecutorFactory.cpp">
      <Filter>Source Files\Executors</Filter>
    </ClCompile>
    <ClCompile Include="$(MSBuildThisFileDirectory)Modules\NetworkingModule.cpp">
      <Filter>Source Files\Modules</Filter>
    </ClCompile>
    <ClCompile Include="$(MSBuildThisFileDirectory)Threading\BatchingQueueThread.cpp">
      <Filter>Source Files\Threading</Filter>
    </ClCompile>
    <ClCompile Include="$(MSBuildThisFileDirectory)Threading\MessageDispatchQueue.cpp">
      <Filter>Source Files\Threading</Filter>
    </ClCompile>
    <ClCompile Include="$(MSBuildThisFileDirectory)Threading\MessageQueueThreadFactory.cpp">
      <Filter>Source Files\Threading</Filter>
    </ClCompile>
    <ClCompile Include="$(MSBuildThisFileDirectory)PackagerConnection.cpp">
      <Filter>Source Files</Filter>
    </ClCompile>
    <ClCompile Include="$(MSBuildThisFileDirectory)Modules\WebSocketModule.cpp">
      <Filter>Source Files\Modules</Filter>
    </ClCompile>
    <ClCompile Include="$(MSBuildThisFileDirectory)JSI\ChakraApi.cpp">
      <Filter>Source Files\JSI</Filter>
    </ClCompile>
    <ClCompile Include="$(MSBuildThisFileDirectory)JSI\ChakraRuntime.cpp">
      <Filter>Source Files\JSI</Filter>
    </ClCompile>
    <ClCompile Include="$(MSBuildThisFileDirectory)RuntimeOptions.cpp">
      <Filter>Source Files</Filter>
    </ClCompile>
    <ClCompile Include="$(MSBuildThisFileDirectory)JSI\ChakraJsiRuntime_edgemode.cpp">
      <Filter>Source Files\JSI</Filter>
    </ClCompile>
    <ClCompile Include="$(MSBuildThisFileDirectory)InspectorPackagerConnection.cpp">
      <Filter>Source Files</Filter>
    </ClCompile>
    <ClCompile Include="$(MSBuildThisFileDirectory)Modules\HttpModule.cpp">
      <Filter>Source Files\Modules</Filter>
    </ClCompile>
    <ClCompile Include="$(MSBuildThisFileDirectory)Utils\WinRTConversions.cpp">
      <Filter>Source Files\Utils</Filter>
    </ClCompile>
    <ClCompile Include="$(MSBuildThisFileDirectory)Networking\OriginPolicyHttpFilter.cpp">
      <Filter>Source Files\Networking</Filter>
    </ClCompile>
    <ClCompile Include="$(MSBuildThisFileDirectory)Networking\WinRTHttpResource.cpp">
      <Filter>Source Files\Networking</Filter>
    </ClCompile>
    <ClCompile Include="$(MSBuildThisFileDirectory)Networking\WinRTWebSocketResource.cpp">
      <Filter>Source Files\Networking</Filter>
    </ClCompile>
    <ClCompile Include="$(ReactNativeWindowsDir)Microsoft.ReactNative\Modules\ReactRootViewTagGenerator.cpp" />
    <ClCompile Include="$(MSBuildThisFileDirectory)Modules\CxxModuleUtilities.cpp">
      <Filter>Source Files\Modules</Filter>
    </ClCompile>
    <ClCompile Include="$(MSBuildThisFileDirectory)Modules\FileReaderModule.cpp">
      <Filter>Source Files\Modules</Filter>
    </ClCompile>
    <ClCompile Include="$(MSBuildThisFileDirectory)Networking\RedirectHttpFilter.cpp">
      <Filter>Source Files\Networking</Filter>
    </ClCompile>
    <ClCompile Include="$(MSBuildThisFileDirectory)Modules\BlobModule.cpp">
      <Filter>Source Files\Modules</Filter>
    </ClCompile>
    <ClCompile Include="$(ReactNativeWindowsDir)Microsoft.ReactNative\Utils\ImageUtils.cpp" />
    <ClCompile Include="$(ReactNativeWindowsDir)Microsoft.ReactNative\Utils\Helpers.cpp" />
    <ClCompile Include="$(ReactNativeWindowsDir)Microsoft.ReactNative\Views\DevMenu.cpp" />
    <ClCompile Include="$(MSBuildThisFileDirectory)..\codegen\react\components\rnwcore\EventEmitters.cpp">
      <Filter>Source Files\Fabric\codegen\react\components\rnwcore</Filter>
    </ClCompile>
    <ClCompile Include="$(MSBuildThisFileDirectory)..\codegen\react\components\rnwcore\Props.cpp">
      <Filter>Source Files\Fabric\codegen\react\components\rnwcore</Filter>
    </ClCompile>
    <ClCompile Include="$(MSBuildThisFileDirectory)..\codegen\react\components\rnwcore\ShadowNodes.cpp">
      <Filter>Source Files\Fabric\codegen\react\components\rnwcore</Filter>
    </ClCompile>
    <ClCompile Include="$(MSBuildThisFileDirectory)..\Microsoft.ReactNative\Fabric\DWriteHelpers.cpp">
      <Filter>Source Files\Fabric</Filter>
    </ClCompile>
    <ClCompile Include="$(MSBuildThisFileDirectory)..\Microsoft.ReactNative\Fabric\FabricUIManagerModule.cpp">
      <Filter>Source Files\Fabric</Filter>
    </ClCompile>
    <ClCompile Include="$(MSBuildThisFileDirectory)..\Microsoft.ReactNative\Fabric\ImageManager.cpp">
      <Filter>Source Files\Fabric</Filter>
    </ClCompile>
    <ClCompile Include="$(MSBuildThisFileDirectory)..\Microsoft.ReactNative\Fabric\ImageRequest.cpp">
      <Filter>Source Files\Fabric</Filter>
    </ClCompile>
    <ClCompile Include="$(MSBuildThisFileDirectory)..\Microsoft.ReactNative\Fabric\ReactNativeConfigProperties.cpp">
      <Filter>Source Files\Fabric</Filter>
    </ClCompile>
    <ClCompile Include="$(MSBuildThisFileDirectory)..\Microsoft.ReactNative\Fabric\WindowsImageManager.cpp">
      <Filter>Source Files\Fabric</Filter>
    </ClCompile>
    <ClCompile Include="$(MSBuildThisFileDirectory)..\Microsoft.ReactNative\SchedulerSettings.cpp">
      <Filter>Source Files</Filter>
    </ClCompile>
    <ClCompile Include="$(MSBuildThisFileDirectory)..\Microsoft.ReactNative\Fabric\Composition\ActivityIndicatorComponentView.cpp">
      <Filter>Source Files\Fabric\Composition</Filter>
    </ClCompile>
    <ClCompile Include="$(MSBuildThisFileDirectory)..\Microsoft.ReactNative\Fabric\Composition\ComponentViewRegistry.cpp">
      <Filter>Source Files\Fabric\Composition</Filter>
    </ClCompile>
    <ClCompile Include="$(MSBuildThisFileDirectory)..\Microsoft.ReactNative\Fabric\Composition\CompositionEventHandler.cpp">
      <Filter>Source Files\Fabric\Composition</Filter>
    </ClCompile>
    <ClCompile Include="$(MSBuildThisFileDirectory)..\Microsoft.ReactNative\Fabric\Composition\CompositionHelpers.cpp">
      <Filter>Source Files\Fabric\Composition</Filter>
    </ClCompile>
    <ClCompile Include="$(MSBuildThisFileDirectory)..\Microsoft.ReactNative\Fabric\Composition\CompositionViewComponentView.cpp">
      <Filter>Source Files\Fabric\Composition</Filter>
    </ClCompile>
    <ClCompile Include="$(MSBuildThisFileDirectory)..\Microsoft.ReactNative\Fabric\Composition\ImageComponentView.cpp">
      <Filter>Source Files\Fabric\Composition</Filter>
    </ClCompile>
    <ClCompile Include="$(MSBuildThisFileDirectory)..\Microsoft.ReactNative\Fabric\Composition\ParagraphComponentView.cpp">
      <Filter>Source Files\Fabric\Composition</Filter>
    </ClCompile>
    <ClCompile Include="$(MSBuildThisFileDirectory)..\Microsoft.ReactNative\Fabric\Composition\ScrollViewComponentView.cpp">
      <Filter>Source Files\Fabric\Composition</Filter>
    </ClCompile>
    <ClCompile Include="$(MSBuildThisFileDirectory)..\Microsoft.ReactNative\Fabric\Composition\SwitchComponentView.cpp">
      <Filter>Source Files\Fabric\Composition</Filter>
    </ClCompile>
    <ClCompile Include="$(MSBuildThisFileDirectory)..\Microsoft.ReactNative\Fabric\Composition\TextInput\WindowsTextInputComponentView.cpp">
      <Filter>Source Files\Fabric\Composition\TextInput</Filter>
    </ClCompile>
    <ClCompile Include="$(MSBuildThisFileDirectory)..\Microsoft.ReactNative\Fabric\Composition\TextInput\WindowsTextInputEventEmitter.cpp">
      <Filter>Source Files\Fabric\Composition\TextInput</Filter>
    </ClCompile>
    <ClCompile Include="$(MSBuildThisFileDirectory)..\Microsoft.ReactNative\Fabric\Composition\TextInput\WindowsTextInputProps.cpp">
      <Filter>Source Files\Fabric\Composition\TextInput</Filter>
    </ClCompile>
    <ClCompile Include="$(MSBuildThisFileDirectory)..\Microsoft.ReactNative\Fabric\Composition\TextInput\WindowsTextInputShadowNode.cpp">
      <Filter>Source Files\Fabric\Composition\TextInput</Filter>
    </ClCompile>
    <ClCompile Include="$(MSBuildThisFileDirectory)..\Microsoft.ReactNative\Fabric\Composition\TextInput\WindowsTextInputState.cpp">
      <Filter>Source Files\Fabric\Composition\TextInput</Filter>
    </ClCompile>
    <ClCompile Include="$(MSBuildThisFileDirectory)..\Microsoft.ReactNative\Fabric\Composition\CompositionContextHelper.cpp">
      <Filter>Source Files\Fabric\Composition</Filter>
    </ClCompile>
    <ClCompile Include="$(MSBuildThisFileDirectory)..\Microsoft.ReactNative\Fabric\Composition\CompositionHwndHost.cpp">
      <Filter>Source Files\Fabric\Composition</Filter>
    </ClCompile>
    <ClCompile Include="$(MSBuildThisFileDirectory)..\Microsoft.ReactNative\Fabric\Composition\CompositionRootAutomationProvider.cpp">
      <Filter>Source Files\Fabric\Composition</Filter>
    </ClCompile>
    <ClCompile Include="$(MSBuildThisFileDirectory)..\Microsoft.ReactNative\Fabric\Composition\CompositionDynamicAutomationProvider.cpp">
      <Filter>Source Files\Fabric\Composition</Filter>
    </ClCompile>
    <ClCompile Include="$(MSBuildThisFileDirectory)..\Microsoft.ReactNative\Fabric\Composition\CompositionRootView.cpp">
      <Filter>Source Files\Fabric\Composition</Filter>
    </ClCompile>
    <ClCompile Include="$(MSBuildThisFileDirectory)..\Microsoft.ReactNative\Fabric\Composition\CompositionUIService.cpp">
      <Filter>Source Files\Fabric\Composition</Filter>
    </ClCompile>
    <ClCompile Include="$(MSBuildThisFileDirectory)..\Microsoft.ReactNative\Fabric\Composition\CompositionContextHelper.cpp">
      <Filter>Source Files\Fabric</Filter>
    </ClCompile>
    <ClCompile Include="$(MSBuildThisFileDirectory)..\Microsoft.ReactNative\Fabric\Composition\CompositionHwndHost.cpp">
      <Filter>Source Files\Fabric</Filter>
    </ClCompile>
    <ClCompile Include="$(MSBuildThisFileDirectory)..\Microsoft.ReactNative\Fabric\Composition\CompositionRootView.cpp">
      <Filter>Source Files\Fabric</Filter>
    </ClCompile>
    <ClCompile Include="$(MSBuildThisFileDirectory)..\Microsoft.ReactNative\Fabric\Composition\CompositionUIService.cpp">
      <Filter>Source Files\Fabric</Filter>
    </ClCompile>
    <ClCompile Include="$(MSBuildThisFileDirectory)..\Microsoft.ReactNative\Fabric\platform\react\renderer\graphics\Color.cpp">
      <Filter>Source Files\Fabric\platform\react\renderer\graphics</Filter>
    </ClCompile>
    <ClCompile Include="$(MSBuildThisFileDirectory)..\Microsoft.ReactNative\Fabric\platform\react\renderer\textlayoutmanager\TextLayoutManager.cpp">
      <Filter>Source Files\Fabric\platform\react\renderer\textlayoutmanager</Filter>
    </ClCompile>
    <ClCompile Include="$(MSBuildThisFileDirectory)..\Microsoft.ReactNative\Fabric\Composition\RootComponentView.cpp" />
    <ClCompile Include="$(MSBuildThisFileDirectory)..\Microsoft.ReactNative\Fabric\Composition\UnimplementedNativeViewComponentView.cpp" />
    <ClCompile Include="$(MSBuildThisFileDirectory)..\Microsoft.ReactNative\Fabric\platform\react\components\view\windows\WindowsViewProps.cpp" />
    <ClCompile Include="$(MSBuildThisFileDirectory)..\Microsoft.ReactNative\Fabric\Composition\AbiCompositionViewComponentView.cpp" />
    <ClCompile Include="$(MSBuildThisFileDirectory)..\Microsoft.ReactNative\Fabric\AbiViewComponentDescriptor.cpp" />
    <ClCompile Include="$(MSBuildThisFileDirectory)..\Microsoft.ReactNative\Fabric\AbiViewProps.cpp" />
    <ClCompile Include="$(MSBuildThisFileDirectory)..\Microsoft.ReactNative\Fabric\WindowsComponentDescriptorRegistry.cpp" />
    <ClCompile Include="$(MSBuildThisFileDirectory)..\Microsoft.ReactNative\Fabric\Composition\UiaHelpers.cpp" />
    <ClCompile Include="$(MSBuildThisFileDirectory)..\Microsoft.ReactNative\Fabric\Composition\UnimplementedNativeViewComponentView.cpp" />
    <ClCompile Include="$(ReactNativeWindowsDir)Microsoft.ReactNative\Modules\DevSettingsModule.cpp" />
    <ClCompile Include="$(ReactNativeWindowsDir)Microsoft.ReactNative\NativeModulesProvider.cpp" />
    <ClCompile Include="$(ReactNativeWindowsDir)Microsoft.ReactNative\ReactHost\AsyncActionQueue.cpp" />
    <ClCompile Include="$(ReactNativeWindowsDir)Microsoft.ReactNative\ReactHost\CrashManager.cpp" />
    <ClCompile Include="$(ReactNativeWindowsDir)Microsoft.ReactNative\ReactHost\JSBundle_Win32.cpp" />
    <ClCompile Include="$(ReactNativeWindowsDir)Microsoft.ReactNative\ReactHost\JSBundle.cpp" />
    <ClCompile Include="$(ReactNativeWindowsDir)Microsoft.ReactNative\ReactHost\JSCallInvokerScheduler.cpp" />
    <ClCompile Include="$(ReactNativeWindowsDir)Microsoft.ReactNative\ReactHost\MsoReactContext.cpp" />
    <ClCompile Include="$(ReactNativeWindowsDir)Microsoft.ReactNative\ReactHost\MsoUtils.cpp" />
    <ClCompile Include="$(ReactNativeWindowsDir)Microsoft.ReactNative\ReactHost\ReactErrorProvider.cpp" />
    <ClCompile Include="$(ReactNativeWindowsDir)Microsoft.ReactNative\ReactHost\ReactHost.cpp" />
    <ClCompile Include="$(ReactNativeWindowsDir)Microsoft.ReactNative\ReactHost\ReactInstanceWin.cpp" />
    <ClCompile Include="$(ReactNativeWindowsDir)Microsoft.ReactNative\RedBox.cpp" />
    <ClCompile Include="$(ReactNativeWindowsDir)Microsoft.ReactNative\RedBoxErrorFrameInfo.cpp" />
    <ClCompile Include="$(ReactNativeWindowsDir)Microsoft.ReactNative\RedBoxErrorInfo.cpp" />
    <ClCompile Include="$(ReactNativeWindowsDir)Microsoft.ReactNative\TurboModulesProvider.cpp" />
<<<<<<< HEAD
    <ClCompile Include="$(MSBuildThisFileDirectory)BaseFileReaderResource.cpp">
      <Filter>Source Files</Filter>
    </ClCompile>
=======
    <ClCompile Include="$(MSBuildThisFileDirectory)HermesRuntimeHolder.cpp">
      <Filter>Hermes</Filter>
    </ClCompile>
    <ClCompile Include="$(MSBuildThisFileDirectory)HermesSamplingProfiler.cpp">
      <Filter>Hermes</Filter>
    </ClCompile>
    <ClCompile Include="$(NodeApiJsiDir)src\ApiLoaders\HermesApi.cpp" />
    <ClCompile Include="$(MSBuildThisFileDirectory)JSI\V8RuntimeHolder.cpp" />
    <ClCompile Include="$(MSBuildThisFileDirectory)SafeLoadLibrary.cpp" />
    <ClCompile Include="$(MSBuildThisFileDirectory)Hasher.cpp" />
>>>>>>> d57251f6
  </ItemGroup>
  <ItemGroup>
    <Filter Include="Source Files">
      <UniqueIdentifier>{87359046-466f-4c83-856e-1755bcb1c066}</UniqueIdentifier>
    </Filter>
    <Filter Include="Header Files">
      <UniqueIdentifier>{d297c8b2-b89e-46e9-8d7c-ee4766384cb5}</UniqueIdentifier>
    </Filter>
    <Filter Include="Header Files\Modules">
      <UniqueIdentifier>{37d57028-146d-45f3-a56d-2ce7625a3449}</UniqueIdentifier>
    </Filter>
    <Filter Include="Header Files\Pch">
      <UniqueIdentifier>{da7f5a49-e3fb-46c3-906d-be42b8b651f7}</UniqueIdentifier>
    </Filter>
    <Filter Include="Header Files\tracing">
      <UniqueIdentifier>{87b365df-267b-4c00-860a-53d129a65a4e}</UniqueIdentifier>
    </Filter>
    <Filter Include="Source Files\tracing">
      <UniqueIdentifier>{6d6b7412-d407-4ee3-be2a-addd9dba140a}</UniqueIdentifier>
    </Filter>
    <Filter Include="Source Files\Modules">
      <UniqueIdentifier>{5e38b06d-5bcb-437b-9a9b-e787e37ef3ee}</UniqueIdentifier>
    </Filter>
    <Filter Include="Source Files\Executors">
      <UniqueIdentifier>{a3399e44-cc5c-45bf-8e6e-ea5f3fcdc8f4}</UniqueIdentifier>
    </Filter>
    <Filter Include="Header Files\Executors">
      <UniqueIdentifier>{d2b54f2c-7e3c-48a6-8df6-dea9fb7ab4e3}</UniqueIdentifier>
    </Filter>
    <Filter Include="Header Files\Threading">
      <UniqueIdentifier>{0ffdd86e-d4b2-4517-a8e3-8cb8ee8d8bca}</UniqueIdentifier>
    </Filter>
    <Filter Include="Source Files\Threading">
      <UniqueIdentifier>{32ac535b-b680-447d-9849-9fdffb26f218}</UniqueIdentifier>
    </Filter>
    <Filter Include="Header Files\Utils">
      <UniqueIdentifier>{2ad4b85f-faa4-4e14-905c-6c48c8ae1a20}</UniqueIdentifier>
    </Filter>
    <Filter Include="Header Files\JSI">
      <UniqueIdentifier>{07874914-e3b0-4d02-ad53-3518c2cb8cd8}</UniqueIdentifier>
    </Filter>
    <Filter Include="Source Files\JSI">
      <UniqueIdentifier>{1a3ad55f-1297-41b3-ba2a-0f819e69270c}</UniqueIdentifier>
    </Filter>
    <Filter Include="Source Files\Utils">
      <UniqueIdentifier>{e78de2f1-a7e5-4a81-b69b-4a1f7fa91cde}</UniqueIdentifier>
    </Filter>
    <Filter Include="Header Files\Networking">
      <UniqueIdentifier>{deefba53-d1ca-457d-9293-1993510e6d5a}</UniqueIdentifier>
    </Filter>
    <Filter Include="Source Files\Networking">
      <UniqueIdentifier>{71196e04-aca0-48d6-99e4-f418c957b50f}</UniqueIdentifier>
    </Filter>
    <Filter Include="Header Files\Fabric">
      <UniqueIdentifier>{e045612e-bca3-4844-bce8-e75f83e89e05}</UniqueIdentifier>
    </Filter>
    <Filter Include="Header Files\Fabric\codegen">
      <UniqueIdentifier>{c6241404-615b-4338-8955-e9282c440712}</UniqueIdentifier>
    </Filter>
    <Filter Include="Header Files\Fabric\codegen\react">
      <UniqueIdentifier>{00b927dc-e868-4e01-80a7-03adbd7ef5af}</UniqueIdentifier>
    </Filter>
    <Filter Include="Header Files\Fabric\codegen\react\components">
      <UniqueIdentifier>{81771765-0676-4cf8-baab-3656dd4d761f}</UniqueIdentifier>
    </Filter>
    <Filter Include="Header Files\Fabric\codegen\react\components\rnwcore">
      <UniqueIdentifier>{b84ea036-35e5-4c33-b029-14b35dcbb5ce}</UniqueIdentifier>
    </Filter>
    <Filter Include="Header Files\Fabric\platform">
      <UniqueIdentifier>{0198c3a8-dcd1-4f17-aa80-769fa8df762f}</UniqueIdentifier>
    </Filter>
    <Filter Include="Header Files\Fabric\platform\react">
      <UniqueIdentifier>{9bbd1367-8911-4f05-8c3a-b1b82899413d}</UniqueIdentifier>
    </Filter>
    <Filter Include="Header Files\Fabric\platform\react\renderer">
      <UniqueIdentifier>{f34dccd6-7da9-46e6-b5e2-67f02690ff1d}</UniqueIdentifier>
    </Filter>
    <Filter Include="Header Files\Fabric\platform\react\renderer\graphics">
      <UniqueIdentifier>{1bc720d3-e07d-4a92-a569-11139f183736}</UniqueIdentifier>
    </Filter>
    <Filter Include="Header Files\Fabric\platform\react\renderer\textlayoutmanager">
      <UniqueIdentifier>{5e9ae667-7a86-4d99-8996-0255534ef606}</UniqueIdentifier>
    </Filter>
    <Filter Include="Header Files\Fabric\Composition">
      <UniqueIdentifier>{74e10d51-8301-4dfa-9e88-522d810f308f}</UniqueIdentifier>
    </Filter>
    <Filter Include="Header Files\Fabric\Composition\TextInput">
      <UniqueIdentifier>{5e32924b-0ec4-4876-a84b-0ecd8cecbade}</UniqueIdentifier>
    </Filter>
    <Filter Include="Source Files\Fabric">
      <UniqueIdentifier>{322257be-ef83-46b0-b01e-10a776cf3948}</UniqueIdentifier>
    </Filter>
    <Filter Include="Source Files\Fabric\Composition">
      <UniqueIdentifier>{157c380f-1c7c-436c-847e-e4a365d28991}</UniqueIdentifier>
    </Filter>
    <Filter Include="Source Files\Fabric\Composition\TextInput">
      <UniqueIdentifier>{4a029ab4-6068-4c47-afbe-d7f8d938457f}</UniqueIdentifier>
    </Filter>
    <Filter Include="Source Files\Fabric\codegen">
      <UniqueIdentifier>{8131175d-d3f4-4abe-82f5-5d09fbd46ae9}</UniqueIdentifier>
    </Filter>
    <Filter Include="Source Files\Fabric\codegen\react">
      <UniqueIdentifier>{46ba086f-8a77-434d-9a7f-58b35d1a5f45}</UniqueIdentifier>
    </Filter>
    <Filter Include="Source Files\Fabric\codegen\react\components">
      <UniqueIdentifier>{9f8dd12b-12a1-42c6-bc1c-d4fb457e257d}</UniqueIdentifier>
    </Filter>
    <Filter Include="Source Files\Fabric\codegen\react\components\rnwcore">
      <UniqueIdentifier>{ff174bb3-ecbd-4995-9f09-f5831c075db3}</UniqueIdentifier>
    </Filter>
    <Filter Include="Source Files\Fabric\platform">
      <UniqueIdentifier>{f7096aa5-32db-48ef-ad96-7350d860cd20}</UniqueIdentifier>
    </Filter>
    <Filter Include="Source Files\Fabric\platform\react">
      <UniqueIdentifier>{c42e0178-be33-40d1-bc97-cae01ad0c40a}</UniqueIdentifier>
    </Filter>
    <Filter Include="Source Files\Fabric\platform\react\renderer">
      <UniqueIdentifier>{1566d980-2e96-406e-80ff-3b23f9b1351c}</UniqueIdentifier>
    </Filter>
    <Filter Include="Source Files\Fabric\platform\react\renderer\graphics">
      <UniqueIdentifier>{20bed205-f5ef-4ecb-aa4b-c6d52ecae6c3}</UniqueIdentifier>
    </Filter>
    <Filter Include="Source Files\Fabric\platform\react\renderer\textlayoutmanager">
      <UniqueIdentifier>{d63d0a43-1f13-4674-aaa5-de02447a46b9}</UniqueIdentifier>
    </Filter>
    <Filter Include="Header Files\Fabric\platform\react\renderer\core">
      <UniqueIdentifier>{0bd2cd2a-875b-4f98-851d-b90adac57415}</UniqueIdentifier>
    </Filter>
    <Filter Include="Hermes">
      <UniqueIdentifier>{b32590e6-ae3d-4388-ab98-767345ce38c9}</UniqueIdentifier>
    </Filter>
  </ItemGroup>
  <ItemGroup>
    <ClInclude Include="$(MSBuildThisFileDirectory)Modules\ExceptionsManagerModule.h">
      <Filter>Header Files\Modules</Filter>
    </ClInclude>
    <ClInclude Include="$(MSBuildThisFileDirectory)Modules\I18nModule.h">
      <Filter>Header Files\Modules</Filter>
    </ClInclude>
    <ClInclude Include="$(MSBuildThisFileDirectory)Modules\PlatformConstantsModule.h">
      <Filter>Header Files\Modules</Filter>
    </ClInclude>
    <ClInclude Include="$(MSBuildThisFileDirectory)Modules\SourceCodeModule.h">
      <Filter>Header Files\Modules</Filter>
    </ClInclude>
    <ClInclude Include="$(MSBuildThisFileDirectory)Modules\StatusBarManagerModule.h">
      <Filter>Header Files\Modules</Filter>
    </ClInclude>
    <ClInclude Include="$(MSBuildThisFileDirectory)Modules\WebSocketModule.h">
      <Filter>Header Files\Modules</Filter>
    </ClInclude>
    <ClInclude Include="$(MSBuildThisFileDirectory)tracing\fbsystrace.h">
      <Filter>Header Files\tracing</Filter>
    </ClInclude>
    <ClInclude Include="$(MSBuildThisFileDirectory)Pch\pch.h">
      <Filter>Header Files\Pch</Filter>
    </ClInclude>
    <ClInclude Include="$(MSBuildThisFileDirectory)AbiSafe.h">
      <Filter>Header Files</Filter>
    </ClInclude>
    <ClInclude Include="$(MSBuildThisFileDirectory)BaseScriptStoreImpl.h">
      <Filter>Header Files</Filter>
    </ClInclude>
    <ClInclude Include="$(MSBuildThisFileDirectory)BatchingMessageQueueThread.h">
      <Filter>Header Files</Filter>
    </ClInclude>
    <ClInclude Include="$(MSBuildThisFileDirectory)ChakraRuntimeHolder.h">
      <Filter>Header Files</Filter>
    </ClInclude>
    <ClInclude Include="$(MSBuildThisFileDirectory)CreateModules.h">
      <Filter>Header Files</Filter>
    </ClInclude>
    <ClInclude Include="$(MSBuildThisFileDirectory)CxxMessageQueue.h">
      <Filter>Header Files</Filter>
    </ClInclude>
    <ClInclude Include="$(MSBuildThisFileDirectory)DevServerHelper.h">
      <Filter>Header Files</Filter>
    </ClInclude>
    <ClInclude Include="$(MSBuildThisFileDirectory)DevSettings.h">
      <Filter>Header Files</Filter>
    </ClInclude>
    <ClInclude Include="$(MSBuildThisFileDirectory)IDevSupportManager.h">
      <Filter>Header Files</Filter>
    </ClInclude>
    <ClInclude Include="$(MSBuildThisFileDirectory)InstanceManager.h">
      <Filter>Header Files</Filter>
    </ClInclude>
    <ClInclude Include="$(MSBuildThisFileDirectory)IReactRootView.h">
      <Filter>Header Files</Filter>
    </ClInclude>
    <ClInclude Include="$(MSBuildThisFileDirectory)IRedBoxHandler.h">
      <Filter>Header Files</Filter>
    </ClInclude>
    <ClInclude Include="$(MSBuildThisFileDirectory)JSBigAbiString.h">
      <Filter>Header Files</Filter>
    </ClInclude>
    <ClInclude Include="$(MSBuildThisFileDirectory)LayoutAnimation.h">
      <Filter>Header Files</Filter>
    </ClInclude>
    <ClInclude Include="$(MSBuildThisFileDirectory)Logging.h">
      <Filter>Header Files</Filter>
    </ClInclude>
    <ClInclude Include="$(MSBuildThisFileDirectory)MemoryMappedBuffer.h">
      <Filter>Header Files</Filter>
    </ClInclude>
    <ClInclude Include="$(MSBuildThisFileDirectory)NativeModuleProvider.h">
      <Filter>Header Files</Filter>
    </ClInclude>
    <ClInclude Include="$(MSBuildThisFileDirectory)OInstance.h">
      <Filter>Header Files</Filter>
    </ClInclude>
    <ClInclude Include="$(MSBuildThisFileDirectory)ShadowNode.h">
      <Filter>Header Files</Filter>
    </ClInclude>
    <ClInclude Include="$(MSBuildThisFileDirectory)ShadowNodeRegistry.h">
      <Filter>Header Files</Filter>
    </ClInclude>
    <ClInclude Include="$(MSBuildThisFileDirectory)targetver.h">
      <Filter>Header Files</Filter>
    </ClInclude>
    <ClInclude Include="$(MSBuildThisFileDirectory)Tracing.h">
      <Filter>Header Files</Filter>
    </ClInclude>
    <ClInclude Include="$(MSBuildThisFileDirectory)TurboModuleManager.h">
      <Filter>Header Files</Filter>
    </ClInclude>
    <ClInclude Include="$(MSBuildThisFileDirectory)TurboModuleRegistry.h">
      <Filter>Header Files</Filter>
    </ClInclude>
    <ClInclude Include="$(MSBuildThisFileDirectory)Utils.h">
      <Filter>Header Files</Filter>
    </ClInclude>
    <ClInclude Include="$(MSBuildThisFileDirectory)WebSocketJSExecutorFactory.h">
      <Filter>Header Files</Filter>
    </ClInclude>
    <ClInclude Include="$(MSBuildThisFileDirectory)Executors\WebSocketJSExecutor.h">
      <Filter>Header Files\Executors</Filter>
    </ClInclude>
    <ClInclude Include="$(MSBuildThisFileDirectory)RuntimeOptions.h">
      <Filter>Header Files</Filter>
    </ClInclude>
    <ClInclude Include="$(MSBuildThisFileDirectory)Modules\NetworkingModule.h">
      <Filter>Header Files\Modules</Filter>
    </ClInclude>
    <ClInclude Include="$(MSBuildThisFileDirectory)Threading\BatchingQueueThread.h">
      <Filter>Header Files\Threading</Filter>
    </ClInclude>
    <ClInclude Include="$(MSBuildThisFileDirectory)Threading\MessageDispatchQueue.h">
      <Filter>Header Files\Threading</Filter>
    </ClInclude>
    <ClInclude Include="$(MSBuildThisFileDirectory)Threading\MessageQueueThreadFactory.h">
      <Filter>Header Files\Threading</Filter>
    </ClInclude>
    <ClInclude Include="$(MSBuildThisFileDirectory)Utils\CppWinrtLessExceptions.h">
      <Filter>Header Files\Utils</Filter>
    </ClInclude>
    <ClInclude Include="$(MSBuildThisFileDirectory)JSI\ByteArrayBuffer.h">
      <Filter>Header Files\JSI</Filter>
    </ClInclude>
    <ClInclude Include="$(MSBuildThisFileDirectory)JSI\ChakraApi.h">
      <Filter>Header Files\JSI</Filter>
    </ClInclude>
    <ClInclude Include="$(MSBuildThisFileDirectory)JSI\ChakraRuntime.h">
      <Filter>Header Files\JSI</Filter>
    </ClInclude>
    <ClInclude Include="$(MSBuildThisFileDirectory)JSI\ChakraRuntimeArgs.h">
      <Filter>Header Files\JSI</Filter>
    </ClInclude>
    <ClInclude Include="$(MSBuildThisFileDirectory)JSI\ChakraRuntimeFactory.h">
      <Filter>Header Files\JSI</Filter>
    </ClInclude>
    <ClInclude Include="$(MSBuildThisFileDirectory)JSI\RuntimeHolder.h">
      <Filter>Header Files\JSI</Filter>
    </ClInclude>
    <ClInclude Include="$(MSBuildThisFileDirectory)JSI\ScriptStore.h">
      <Filter>Header Files\JSI</Filter>
    </ClInclude>
    <ClInclude Include="$(MSBuildThisFileDirectory)..\include\Shared\cdebug.h" />
    <ClInclude Include="$(MSBuildThisFileDirectory)InspectorPackagerConnection.h">
      <Filter>Header Files</Filter>
    </ClInclude>
    <ClInclude Include="$(MSBuildThisFileDirectory)tracing\tracing.h">
      <Filter>Header Files\tracing</Filter>
    </ClInclude>
    <ClInclude Include="$(MSBuildThisFileDirectory)Modules\HttpModule.h">
      <Filter>Header Files\Modules</Filter>
    </ClInclude>
    <ClInclude Include="$(MSBuildThisFileDirectory)Utils\WinRTConversions.h">
      <Filter>Header Files\Utils</Filter>
    </ClInclude>
    <ClInclude Include="$(MSBuildThisFileDirectory)Networking\OriginPolicyHttpFilter.h">
      <Filter>Header Files\Networking</Filter>
    </ClInclude>
    <ClInclude Include="$(MSBuildThisFileDirectory)Networking\OriginPolicy.h">
      <Filter>Header Files\Networking</Filter>
    </ClInclude>
    <ClInclude Include="$(MSBuildThisFileDirectory)Networking\IHttpResource.h">
      <Filter>Header Files\Networking</Filter>
    </ClInclude>
    <ClInclude Include="$(MSBuildThisFileDirectory)Networking\IWebSocketResource.h">
      <Filter>Header Files\Networking</Filter>
    </ClInclude>
    <ClInclude Include="$(MSBuildThisFileDirectory)Networking\WinRTHttpResource.h">
      <Filter>Header Files\Networking</Filter>
    </ClInclude>
    <ClInclude Include="$(MSBuildThisFileDirectory)Networking\WinRTWebSocketResource.h">
      <Filter>Header Files\Networking</Filter>
    </ClInclude>
    <ClInclude Include="$(MSBuildThisFileDirectory)Networking\WinRTTypes.h">
      <Filter>Header Files\Networking</Filter>
    </ClInclude>
    <ClInclude Include="$(MSBuildThisFileDirectory)CppRuntimeOptions.h">
      <Filter>Header Files</Filter>
    </ClInclude>
    <ClInclude Include="$(MSBuildThisFileDirectory)Modules\IHttpModuleProxy.h">
      <Filter>Header Files\Modules</Filter>
    </ClInclude>
    <ClInclude Include="$(MSBuildThisFileDirectory)Modules\IUriHandler.h">
      <Filter>Header Files\Modules</Filter>
    </ClInclude>
    <ClInclude Include="$(MSBuildThisFileDirectory)Modules\IRequestBodyHandler.h">
      <Filter>Header Files\Modules</Filter>
    </ClInclude>
    <ClInclude Include="$(MSBuildThisFileDirectory)Modules\IResponseHandler.h">
      <Filter>Header Files\Modules</Filter>
    </ClInclude>
    <ClInclude Include="$(MSBuildThisFileDirectory)Modules\IBlobPersistor.h">
      <Filter>Header Files\Modules</Filter>
    </ClInclude>
    <ClInclude Include="$(MSBuildThisFileDirectory)Modules\CxxModuleUtilities.h">
      <Filter>Header Files\Modules</Filter>
    </ClInclude>
    <ClInclude Include="$(MSBuildThisFileDirectory)Modules\FileReaderModule.h">
      <Filter>Header Files\Modules</Filter>
    </ClInclude>
    <ClInclude Include="$(MSBuildThisFileDirectory)Networking\RedirectHttpFilter.h">
      <Filter>Header Files\Networking</Filter>
    </ClInclude>
    <ClInclude Include="$(MSBuildThisFileDirectory)Networking\IWinRTHttpRequestFactory.h">
      <Filter>Header Files\Networking</Filter>
    </ClInclude>
    <ClInclude Include="$(MSBuildThisFileDirectory)Networking\IRedirectEventSource.h">
      <Filter>Header Files\Networking</Filter>
    </ClInclude>
    <ClInclude Include="$(MSBuildThisFileDirectory)Modules\BlobModule.h">
      <Filter>Header Files\Modules</Filter>
    </ClInclude>
    <ClInclude Include="$(MSBuildThisFileDirectory)Modules\IWebSocketModuleProxy.h">
      <Filter>Header Files\Modules</Filter>
    </ClInclude>
    <ClInclude Include="$(MSBuildThisFileDirectory)Modules\IWebSocketModuleContentHandler.h">
      <Filter>Header Files\Modules</Filter>
    </ClInclude>
    <ClInclude Include="$(MSBuildThisFileDirectory)..\codegen\react\components\rnwcore\EventEmitters.h">
      <Filter>Header Files\Fabric\codegen\react\components\rnwcore</Filter>
    </ClInclude>
    <ClInclude Include="$(MSBuildThisFileDirectory)..\codegen\react\components\rnwcore\Props.h">
      <Filter>Header Files\Fabric\codegen\react\components\rnwcore</Filter>
    </ClInclude>
    <ClInclude Include="$(MSBuildThisFileDirectory)..\codegen\react\components\rnwcore\ShadowNodes.h">
      <Filter>Header Files\Fabric\codegen\react\components\rnwcore</Filter>
    </ClInclude>
    <ClInclude Include="$(MSBuildThisFileDirectory)..\Microsoft.ReactNative\Fabric\DWriteHelpers.h">
      <Filter>Header Files\Fabric</Filter>
    </ClInclude>
    <ClInclude Include="$(MSBuildThisFileDirectory)..\Microsoft.ReactNative\Fabric\FabricUIManagerModule.h">
      <Filter>Header Files\Fabric</Filter>
    </ClInclude>
    <ClInclude Include="$(MSBuildThisFileDirectory)..\Microsoft.ReactNative\Fabric\ReactNativeConfigProperties.h">
      <Filter>Header Files\Fabric</Filter>
    </ClInclude>
    <ClInclude Include="$(MSBuildThisFileDirectory)..\Microsoft.ReactNative\Fabric\WindowsImageManager.h">
      <Filter>Header Files\Fabric</Filter>
    </ClInclude>
    <ClInclude Include="$(MSBuildThisFileDirectory)..\Microsoft.ReactNative\SchedulerSettings.h">
      <Filter>Header Files</Filter>
    </ClInclude>
    <ClInclude Include="$(MSBuildThisFileDirectory)..\Microsoft.ReactNative\Fabric\Composition\ComponentViewRegistry.h">
      <Filter>Header Files\Fabric\Composition</Filter>
    </ClInclude>
    <ClInclude Include="$(MSBuildThisFileDirectory)..\Microsoft.ReactNative\Fabric\Composition\CompositionEventHandler.h">
      <Filter>Header Files\Fabric\Composition</Filter>
    </ClInclude>
    <ClInclude Include="$(MSBuildThisFileDirectory)..\Microsoft.ReactNative\Fabric\Composition\CompositionHelpers.h">
      <Filter>Header Files\Fabric\Composition</Filter>
    </ClInclude>
    <ClInclude Include="$(MSBuildThisFileDirectory)..\Microsoft.ReactNative\Fabric\Composition\CompositionViewComponentView.h">
      <Filter>Header Files\Fabric\Composition</Filter>
    </ClInclude>
    <ClInclude Include="$(MSBuildThisFileDirectory)..\Microsoft.ReactNative\Fabric\Composition\ImageComponentView.h">
      <Filter>Header Files\Fabric\Composition</Filter>
    </ClInclude>
    <ClInclude Include="$(MSBuildThisFileDirectory)..\Microsoft.ReactNative\Fabric\Composition\ParagraphComponentView.h">
      <Filter>Header Files\Fabric\Composition</Filter>
    </ClInclude>
    <ClInclude Include="$(MSBuildThisFileDirectory)..\Microsoft.ReactNative\Fabric\Composition\ScrollViewComponentView.h">
      <Filter>Header Files\Fabric\Composition</Filter>
    </ClInclude>
    <ClInclude Include="$(MSBuildThisFileDirectory)..\Microsoft.ReactNative\Fabric\Composition\SwitchComponentView.h">
      <Filter>Header Files\Fabric\Composition</Filter>
    </ClInclude>
    <ClInclude Include="$(MSBuildThisFileDirectory)..\Microsoft.ReactNative\Fabric\Composition\TextInput\WindowsTextInputComponentView.h">
      <Filter>Header Files\Fabric\Composition\TextInput</Filter>
    </ClInclude>
    <ClInclude Include="$(MSBuildThisFileDirectory)..\Microsoft.ReactNative\Fabric\Composition\TextInput\WindowsTextInputEventEmitter.h">
      <Filter>Header Files\Fabric\Composition\TextInput</Filter>
    </ClInclude>
    <ClInclude Include="$(MSBuildThisFileDirectory)..\Microsoft.ReactNative\Fabric\Composition\TextInput\WindowsTextInputProps.h">
      <Filter>Header Files\Fabric\Composition\TextInput</Filter>
    </ClInclude>
    <ClInclude Include="$(MSBuildThisFileDirectory)..\Microsoft.ReactNative\Fabric\Composition\TextInput\WindowsTextInputShadowNode.h">
      <Filter>Header Files\Fabric\Composition\TextInput</Filter>
    </ClInclude>
    <ClInclude Include="$(MSBuildThisFileDirectory)..\Microsoft.ReactNative\Fabric\Composition\TextInput\WindowsTextInputState.h">
      <Filter>Header Files\Fabric\Composition\TextInput</Filter>
    </ClInclude>
    <ClInclude Include="$(MSBuildThisFileDirectory)..\Microsoft.ReactNative\Fabric\Composition\CompositionContextHelper.h">
      <Filter>Header Files\Fabric\Composition</Filter>
    </ClInclude>
    <ClInclude Include="$(MSBuildThisFileDirectory)..\Microsoft.ReactNative\Fabric\Composition\CompositionHwndHost.h">
      <Filter>Header Files\Fabric\Composition</Filter>
    </ClInclude>
    <ClInclude Include="$(MSBuildThisFileDirectory)..\Microsoft.ReactNative\Fabric\Composition\CompositionRootAutomationProvider.h">
      <Filter>Header Files\Fabric\Composition</Filter>
    </ClInclude>
    <ClInclude Include="$(MSBuildThisFileDirectory)..\Microsoft.ReactNative\Fabric\Composition\CompositionDynamicAutomationProvider.h">
      <Filter>Header Files\Fabric\Composition</Filter>
    </ClInclude>
    <ClInclude Include="$(MSBuildThisFileDirectory)..\Microsoft.ReactNative\Fabric\Composition\CompositionRootView.h">
      <Filter>Header Files\Fabric\Composition</Filter>
    </ClInclude>
    <ClInclude Include="$(MSBuildThisFileDirectory)..\Microsoft.ReactNative\Fabric\Composition\CompositionUIService.h">
      <Filter>Header Files\Fabric\Composition</Filter>
    </ClInclude>
    <ClInclude Include="$(MSBuildThisFileDirectory)..\Microsoft.ReactNative\Fabric\platform\react\renderer\graphics\Color.h">
      <Filter>Header Files\Fabric\platform\react\renderer\graphics</Filter>
    </ClInclude>
    <ClInclude Include="$(MSBuildThisFileDirectory)..\Microsoft.ReactNative\Fabric\platform\react\renderer\textlayoutmanager\TextLayoutManager.h">
      <Filter>Header Files\Fabric\platform\react\renderer\textlayoutmanager</Filter>
    </ClInclude>
    <ClInclude Include="$(MSBuildThisFileDirectory)..\Microsoft.ReactNative\Fabric\Composition\RootComponentView.h" />
    <ClInclude Include="$(MSBuildThisFileDirectory)..\Microsoft.ReactNative\Fabric\AbiViewProps.h" />
    <ClInclude Include="$(MSBuildThisFileDirectory)..\Microsoft.ReactNative\Fabric\AbiViewComponentDescriptor.h" />
    <ClInclude Include="$(MSBuildThisFileDirectory)..\Microsoft.ReactNative\Fabric\Composition\UiaHelpers.h" />
<<<<<<< HEAD
    <ClInclude Include="$(MSBuildThisFileDirectory)IFileReaderResource.h">
      <Filter>Header Files</Filter>
    </ClInclude>
    <ClInclude Include="$(MSBuildThisFileDirectory)BaseFileReaderResource.h">
      <Filter>Header Files</Filter>
    </ClInclude>
=======
    <ClInclude Include="$(MSBuildThisFileDirectory)..\Microsoft.ReactNative\Fabric\platform\react\renderer\core\graphicsConversions.h">
      <Filter>Header Files\Fabric\platform\react\renderer\core</Filter>
    </ClInclude>
    <ClInclude Include="$(MSBuildThisFileDirectory)HermesRuntimeHolder.h">
      <Filter>Hermes</Filter>
    </ClInclude>
    <ClInclude Include="$(MSBuildThisFileDirectory)HermesSamplingProfiler.h">
      <Filter>Hermes</Filter>
    </ClInclude>
    <ClInclude Include="$(NodeApiJsiDir)src\ApiLoaders\HermesApi.h" />
    <ClInclude Include="$(NodeApiJsiDir)src\ApiLoaders\HermesApi.inc" />
    <ClInclude Include="$(MSBuildThisFileDirectory)..\Microsoft.ReactNative\JsiApi.h" />
    <ClInclude Include="$(MSBuildThisFileDirectory)JSI\V8RuntimeHolder.h" />
    <ClInclude Include="$(MSBuildThisFileDirectory)SafeLoadLibrary.h" />
>>>>>>> d57251f6
  </ItemGroup>
  <ItemGroup>
    <None Include="$(MSBuildThisFileDirectory)tracing\rnw.wprp">
      <Filter>Source Files\tracing</Filter>
    </None>
  </ItemGroup>
  <ItemGroup>
    <Midl Include="$(ReactNativeWindowsDir)Microsoft.ReactNative\IJSValueReader.idl" />
    <Midl Include="$(ReactNativeWindowsDir)Microsoft.ReactNative\IJSValueWriter.idl" />
    <Midl Include="$(ReactNativeWindowsDir)Microsoft.ReactNative\IReactContext.idl" />
    <Midl Include="$(ReactNativeWindowsDir)Microsoft.ReactNative\IReactDispatcher.idl" />
    <Midl Include="$(ReactNativeWindowsDir)Microsoft.ReactNative\IReactModuleBuilder.idl" />
    <Midl Include="$(ReactNativeWindowsDir)Microsoft.ReactNative\IReactNonAbiValue.idl" />
    <Midl Include="$(ReactNativeWindowsDir)Microsoft.ReactNative\IReactNotificationService.idl" />
    <Midl Include="$(ReactNativeWindowsDir)Microsoft.ReactNative\IReactPackageBuilder.idl" />
    <Midl Include="$(ReactNativeWindowsDir)Microsoft.ReactNative\IReactPackageProvider.idl" />
    <Midl Include="$(ReactNativeWindowsDir)Microsoft.ReactNative\IReactPropertyBag.idl" />
    <Midl Include="$(ReactNativeWindowsDir)Microsoft.ReactNative\JsiApi.idl" />
    <Midl Include="$(ReactNativeWindowsDir)Microsoft.ReactNative\QuirkSettings.idl" />
    <Midl Include="$(ReactNativeWindowsDir)Microsoft.ReactNative\ReactCoreInjection.idl" />
    <Midl Include="$(ReactNativeWindowsDir)Microsoft.ReactNative\ReactInstanceSettings.idl" />
    <Midl Include="$(ReactNativeWindowsDir)Microsoft.ReactNative\ReactNativeHost.idl" />
    <Midl Include="$(ReactNativeWindowsDir)Microsoft.ReactNative\RedBoxHandler.idl" />
  </ItemGroup>
</Project><|MERGE_RESOLUTION|>--- conflicted
+++ resolved
@@ -258,11 +258,9 @@
     <ClCompile Include="$(ReactNativeWindowsDir)Microsoft.ReactNative\RedBoxErrorFrameInfo.cpp" />
     <ClCompile Include="$(ReactNativeWindowsDir)Microsoft.ReactNative\RedBoxErrorInfo.cpp" />
     <ClCompile Include="$(ReactNativeWindowsDir)Microsoft.ReactNative\TurboModulesProvider.cpp" />
-<<<<<<< HEAD
     <ClCompile Include="$(MSBuildThisFileDirectory)BaseFileReaderResource.cpp">
       <Filter>Source Files</Filter>
     </ClCompile>
-=======
     <ClCompile Include="$(MSBuildThisFileDirectory)HermesRuntimeHolder.cpp">
       <Filter>Hermes</Filter>
     </ClCompile>
@@ -273,7 +271,6 @@
     <ClCompile Include="$(MSBuildThisFileDirectory)JSI\V8RuntimeHolder.cpp" />
     <ClCompile Include="$(MSBuildThisFileDirectory)SafeLoadLibrary.cpp" />
     <ClCompile Include="$(MSBuildThisFileDirectory)Hasher.cpp" />
->>>>>>> d57251f6
   </ItemGroup>
   <ItemGroup>
     <Filter Include="Source Files">
@@ -718,14 +715,12 @@
     <ClInclude Include="$(MSBuildThisFileDirectory)..\Microsoft.ReactNative\Fabric\AbiViewProps.h" />
     <ClInclude Include="$(MSBuildThisFileDirectory)..\Microsoft.ReactNative\Fabric\AbiViewComponentDescriptor.h" />
     <ClInclude Include="$(MSBuildThisFileDirectory)..\Microsoft.ReactNative\Fabric\Composition\UiaHelpers.h" />
-<<<<<<< HEAD
     <ClInclude Include="$(MSBuildThisFileDirectory)IFileReaderResource.h">
       <Filter>Header Files</Filter>
     </ClInclude>
     <ClInclude Include="$(MSBuildThisFileDirectory)BaseFileReaderResource.h">
       <Filter>Header Files</Filter>
     </ClInclude>
-=======
     <ClInclude Include="$(MSBuildThisFileDirectory)..\Microsoft.ReactNative\Fabric\platform\react\renderer\core\graphicsConversions.h">
       <Filter>Header Files\Fabric\platform\react\renderer\core</Filter>
     </ClInclude>
@@ -740,7 +735,6 @@
     <ClInclude Include="$(MSBuildThisFileDirectory)..\Microsoft.ReactNative\JsiApi.h" />
     <ClInclude Include="$(MSBuildThisFileDirectory)JSI\V8RuntimeHolder.h" />
     <ClInclude Include="$(MSBuildThisFileDirectory)SafeLoadLibrary.h" />
->>>>>>> d57251f6
   </ItemGroup>
   <ItemGroup>
     <None Include="$(MSBuildThisFileDirectory)tracing\rnw.wprp">
