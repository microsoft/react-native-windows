// Copyright (c) Microsoft Corporation.
// Licensed under the MIT License.

#include "pch.h"

#include <cxxreact/CxxModule.h>
#include <cxxreact/CxxNativeModule.h>
#include <cxxreact/Instance.h>
#include <cxxreact/JSBigString.h>
#include <cxxreact/JSExecutor.h>
#include <cxxreact/ReactMarker.h>
#include <folly/json.h>
#include <jsi/jsi.h>
#include <jsiexecutor/jsireact/JSIExecutor.h>
#include <filesystem>
#include "OInstance.h"
#include "Unicode.h"

#include "Chakra/ChakraHelpers.h"
#include "Chakra/ChakraUtils.h"
#include "JSI/RuntimeHolder.h"

#include <cxxreact/MessageQueueThread.h>
#include <cxxreact/ModuleRegistry.h>

#include <Modules/ExceptionsManagerModule.h>
#include <Modules/PlatformConstantsModule.h>
#include <Modules/SourceCodeModule.h>
#include <Modules/StatusBarManagerModule.h>

#if (defined(_MSC_VER) && (defined(WINRT)))
#include <Utils/LocalBundleReader.h>
#endif

#include <BatchingMessageQueueThread.h>
#include <CreateModules.h>
#include <DevSettings.h>
#include <DevSupportManager.h>
#include <IReactRootView.h>
#include <RuntimeOptions.h>
#include <Shlwapi.h>
#include <WebSocketJSExecutorFactory.h>
#include "PackagerConnection.h"

#if defined(USE_HERMES)
#include "HermesRuntimeHolder.h"
#endif
#if defined(USE_V8)
#include "BaseScriptStoreImpl.h"
#include "V8JSIRuntimeHolder.h"
#endif
#include <ReactCommon/CallInvoker.h>
#include <ReactCommon/TurboModuleBinding.h>
#include "ChakraRuntimeHolder.h"

<<<<<<< HEAD
#include <tracing/tracing.h>

#if (defined(_MSC_VER) && !defined(WINRT))
// Type only available in Desktop.
using Microsoft::React::WebSocketModule;
#endif

=======
>>>>>>> 292bacaa
namespace fs = std::filesystem;

namespace {

#if (defined(_MSC_VER) && !defined(WINRT))

std::string GetJSBundleDirectory(
    const std::string &jsBundleBasePath,
    const std::string &jsBundleRelativePath) noexcept {
  // If there is a base path, use that to calculate the absolute path.
  if (jsBundleBasePath.length() > 0) {
    std::string jsBundleDirectory = jsBundleBasePath;
    if (jsBundleDirectory.back() != '\\')
      jsBundleDirectory += '\\';

    return jsBundleDirectory += jsBundleRelativePath;
  } else if (!PathIsRelativeA(jsBundleRelativePath.c_str())) {
    // If the given path is an absolute path, return it as-is
    return jsBundleRelativePath;
  }
  // Otherwise use the path of the executable file to construct the absolute
  // path.
  else {
    wchar_t modulePath[MAX_PATH];

    auto len = GetModuleFileNameW(nullptr, modulePath, _countof(modulePath));

    if (len == 0 || (len == _countof(modulePath) && GetLastError() == ERROR_INSUFFICIENT_BUFFER))
      return jsBundleRelativePath;

    // remove the trailing filename as we are interested in only the path
    auto succeeded = PathRemoveFileSpecW(modulePath);
    if (!succeeded)
      return jsBundleRelativePath;

    std::string jsBundlePath = Microsoft::Common::Unicode::Utf16ToUtf8(modulePath, wcslen(modulePath));
    if (!jsBundlePath.empty() && jsBundlePath.back() != '\\')
      jsBundlePath += '\\';

    return jsBundlePath += jsBundleRelativePath;
  }
}

std::string GetJSBundleFilePath(const std::string &jsBundleBasePath, const std::string &jsBundleRelativePath) {
  auto jsBundleFilePath = GetJSBundleDirectory(jsBundleBasePath, jsBundleRelativePath);

  // Usually, the module name: "module name" + "." + "platform name", for
  // example "lpc.win32". If we can not find the the bundle.js file under the
  // normal folder, we are trying to find it under the folder without the dot
  // (e.g. "lpcwin32"). VSO:1997035 remove this code after we have better name
  // convension
  if (PathFileExistsA((jsBundleFilePath + "\\bundle.js").c_str())) {
    jsBundleFilePath += "\\bundle.js";
  } else {
    // remove the dot only if is belongs to the bundle file name.
    size_t lastDotPosition = jsBundleFilePath.find_last_of('.');
    size_t bundleFilePosition = jsBundleFilePath.find_last_of('\\');
    if (lastDotPosition != std::string::npos &&
        (bundleFilePosition == std::string::npos || lastDotPosition > bundleFilePosition)) {
      jsBundleFilePath.erase(lastDotPosition, 1);
    }

    jsBundleFilePath += "\\bundle.js";

    // Back before we have base path plumbed through, we made win32 force a
    // seperate folder for each bundle by appending bundle.js Now that we have
    // base path, we can handle multiple SDXs with the same index name so we
    // should switch to using the same scheme as all the other platforms (and
    // the bundle server)
    // TODO: We should remove all the previous logic and use the same names as
    // the other platforms...
    if (!PathFileExistsA(jsBundleFilePath.c_str())) {
      jsBundleFilePath = GetJSBundleDirectory(jsBundleBasePath, jsBundleRelativePath) + ".bundle";
    }
  }

  return jsBundleFilePath;
}
#endif

} // namespace

using namespace facebook;

namespace facebook {
namespace react {

namespace {
void runtimeInstaller([[maybe_unused]] jsi::Runtime &runtime) {
#ifdef ENABLE_JS_SYSTRACE_TO_ETW
  facebook::react::tracing::initializeJSHooks(runtime);
#endif
}

class OJSIExecutorFactory : public JSExecutorFactory {
 public:
  std::unique_ptr<JSExecutor> createJSExecutor(
      std::shared_ptr<ExecutorDelegate> delegate,
      std::shared_ptr<MessageQueueThread> jsQueue) override {
    Logger logger;
    if (loggingHook_) {
      // TODO :: Ensure the logLevels are mapped properly.
      logger = [loggingHook = std::move(loggingHook_)](const std::string &message, unsigned int logLevel) {
        loggingHook(static_cast<RCTLogLevel>(logLevel), message.c_str());
      };
    } else {
      logger = [loggingHook = std::move(loggingHook_)](const std::string & /*message*/, unsigned int /*logLevel*/) {};
    }
    bindNativeLogger(*runtimeHolder_->getRuntime(), logger);

    auto turboModuleManager = std::make_shared<TurboModuleManager>(turboModuleRegistry_, jsCallInvoker_);

    // TODO: The binding here should also add the proxys that convert cxxmodules into turbomodules
    auto binding = [turboModuleManager](const std::string &name) -> std::shared_ptr<TurboModule> {
      return turboModuleManager->getModule(name);
    };

    TurboModuleBinding::install(*runtimeHolder_->getRuntime(), std::function(binding));

    // init TurboModule
    for (const auto &moduleName : turboModuleManager->getEagerInitModuleNames()) {
      turboModuleManager->getModule(moduleName);
    }

    return std::make_unique<JSIExecutor>(
        runtimeHolder_->getRuntime(), std::move(delegate), JSIExecutor::defaultTimeoutInvoker, runtimeInstaller);
  }

  OJSIExecutorFactory(
      std::shared_ptr<jsi::RuntimeHolderLazyInit> runtimeHolder,
      NativeLoggingHook loggingHook,
      std::shared_ptr<TurboModuleRegistry> turboModuleRegistry,
      std::shared_ptr<CallInvoker> jsCallInvoker) noexcept
      : runtimeHolder_{std::move(runtimeHolder)},
        loggingHook_{std::move(loggingHook)},
        turboModuleRegistry_{std::move(turboModuleRegistry)},
        jsCallInvoker_{std::move(jsCallInvoker)} {}

 private:
  std::shared_ptr<jsi::RuntimeHolderLazyInit> runtimeHolder_;
  std::shared_ptr<TurboModuleRegistry> turboModuleRegistry_;
  std::shared_ptr<CallInvoker> jsCallInvoker_;
  NativeLoggingHook loggingHook_;
};

} // namespace

void logMarker(const facebook::react::ReactMarker::ReactMarkerId /*id*/, const char * /*tag*/) {}

/*static*/ std::shared_ptr<InstanceImpl> InstanceImpl::MakeNoBundle(
    std::shared_ptr<Instance> &&instance,
    std::string &&jsBundleBasePath,
    std::vector<
        std::tuple<std::string, facebook::xplat::module::CxxModule::Provider, std::shared_ptr<MessageQueueThread>>>
        &&cxxModules,
    std::shared_ptr<TurboModuleRegistry> turboModuleRegistry,
    std::unique_ptr<InstanceCallback> &&callback,
    std::shared_ptr<MessageQueueThread> jsQueue,
    std::shared_ptr<MessageQueueThread> nativeQueue,
    std::shared_ptr<DevSettings> devSettings,
    std::shared_ptr<IDevSupportManager> devManager) noexcept {
  auto inner = std::shared_ptr<InstanceImpl>(new InstanceImpl(
      std::move(instance),
      std::move(jsBundleBasePath),
      std::move(cxxModules),
      std::move(turboModuleRegistry),
      std::move(callback),
      std::move(jsQueue),
      std::move(nativeQueue),
      std::move(devSettings),
      std::move(devManager)));

  inner->RegisterForReloadIfNecessary();

  return inner;
}

/*static*/ std::shared_ptr<InstanceImpl> InstanceImpl::MakeAndLoadBundle(
    std::shared_ptr<Instance> &&instance,
    std::string &&jsBundleBasePath,
    std::string &&jsBundleRelativePath,
    std::vector<
        std::tuple<std::string, facebook::xplat::module::CxxModule::Provider, std::shared_ptr<MessageQueueThread>>>
        &&cxxModules,
    std::shared_ptr<TurboModuleRegistry> turboModuleRegistry,
    std::unique_ptr<InstanceCallback> &&callback,
    std::shared_ptr<MessageQueueThread> jsQueue,
    std::shared_ptr<MessageQueueThread> nativeQueue,
    std::shared_ptr<DevSettings> devSettings,
    std::shared_ptr<IDevSupportManager> devManager) noexcept {
  auto inner = std::shared_ptr<InstanceImpl>(new InstanceImpl(
      std::move(instance),
      std::move(jsBundleBasePath),
      std::move(cxxModules),
      std::move(turboModuleRegistry),
      std::move(callback),
      std::move(jsQueue),
      std::move(nativeQueue),
      std::move(devSettings),
      std::move(devManager)));

  inner->loadBundle(std::move(jsBundleRelativePath));
  inner->RegisterForReloadIfNecessary();

  return inner;
}

void InstanceImpl::SetInError() noexcept {
  m_isInError = true;
}

InstanceImpl::InstanceImpl(
    std::shared_ptr<Instance> &&instance,
    std::string &&jsBundleBasePath,
    std::vector<
        std::tuple<std::string, facebook::xplat::module::CxxModule::Provider, std::shared_ptr<MessageQueueThread>>>
        &&cxxModules,
    std::shared_ptr<TurboModuleRegistry> turboModuleRegistry,
    std::unique_ptr<InstanceCallback> &&callback,
    std::shared_ptr<MessageQueueThread> jsQueue,
    std::shared_ptr<MessageQueueThread> nativeQueue,
    std::shared_ptr<DevSettings> devSettings,
    std::shared_ptr<IDevSupportManager> devManager)
    : m_turboModuleRegistry(std::move(turboModuleRegistry)),
      m_jsThread(std::move(jsQueue)),
      m_nativeQueue(nativeQueue),
      m_jsBundleBasePath(std::move(jsBundleBasePath)),
      m_devSettings(std::move(devSettings)),
      m_devManager(std::move(devManager)),
      m_innerInstance(std::move(instance)) {
  // Temp set the logmarker here
  facebook::react::ReactMarker::logTaggedMarker = logMarker;

#ifdef ENABLE_ETW_TRACING
  // TODO :: Find a better place to initialize ETW once per process.
  facebook::react::tracing::initializeETW();
#endif

  if (m_devSettings->useDirectDebugger && !m_devSettings->useWebDebugger) {
    m_devManager->startInspector(m_devSettings->sourceBundleHost, m_devSettings->sourceBundlePort);
  }

  // Default (common) NativeModules
  auto modules = GetDefaultNativeModules(nativeQueue);

  // Add app provided modules.
  for (auto &cxxModule : cxxModules) {
    modules.push_back(std::make_unique<CxxNativeModule>(
        m_innerInstance, move(std::get<0>(cxxModule)), move(std::get<1>(cxxModule)), move(std::get<2>(cxxModule))));
  }
  m_moduleRegistry = std::make_shared<facebook::react::ModuleRegistry>(std::move(modules));

  // Choose JSExecutor
  std::shared_ptr<JSExecutorFactory> jsef;
  if (m_devSettings->useWebDebugger) {
    try {
      auto jseFunc = m_devManager->LoadJavaScriptInProxyMode(*m_devSettings, [weakthis = weak_from_this()]() {
        if (auto strongThis = weakthis.lock()) {
          strongThis->SetInError();
        }
      });

      if ((jseFunc == nullptr) || m_isInError) {
        m_devSettings->errorCallback("Failed to create JavaScript Executor.");
        return;
      }

      jsef = std::make_shared<WebSocketJSExecutorFactory>(std::move(jseFunc));
    } catch (std::exception &e) {
      m_devSettings->errorCallback(e.what());
      return;
    }
  } else {
    if (m_devSettings->useFastRefresh || m_devSettings->liveReloadCallback) {
      Microsoft::ReactNative::PackagerConnection::CreateOrReusePackagerConnection(*m_devSettings);
    }

    // If the consumer gives us a JSI runtime, then  use it.
    if (m_devSettings->jsiRuntimeHolder) {
      assert(m_devSettings->jsiEngineOverride == JSIEngineOverride::Default);
      jsef = std::make_shared<OJSIExecutorFactory>(
          m_devSettings->jsiRuntimeHolder,
          m_devSettings->loggingCallback,
          m_turboModuleRegistry,
          m_innerInstance->getJSCallInvoker());
    } else {
      assert(m_devSettings->jsiEngineOverride != JSIEngineOverride::Default);
      switch (m_devSettings->jsiEngineOverride) {
        case JSIEngineOverride::Hermes:
#if defined(USE_HERMES)
          m_devSettings->jsiRuntimeHolder = std::make_shared<HermesRuntimeHolder>(m_devSettings, m_jsThread);
          m_devSettings->inlineSourceMap = false;
          break;
#else
          assert(false); // Hermes is not available in this build, fallthrough
          [[fallthrough]];
#endif
        case JSIEngineOverride::V8: {
#if defined(USE_V8)
          std::unique_ptr<facebook::jsi::ScriptStore> scriptStore = nullptr;
          std::unique_ptr<facebook::jsi::PreparedScriptStore> preparedScriptStore = nullptr;

          char tempPath[MAX_PATH];
          if (GetTempPathA(MAX_PATH, tempPath)) {
            preparedScriptStore = std::make_unique<facebook::react::BasePreparedScriptStoreImpl>(tempPath);
          }

          m_devSettings->jsiRuntimeHolder = std::make_shared<facebook::react::V8JSIRuntimeHolder>(
              m_devSettings, m_jsThread, std::move(scriptStore), std::move(preparedScriptStore));
          break;
#else
          assert(false); // V8 is not available in this build, fallthrough
          [[fallthrough]];
#endif
        }
        case JSIEngineOverride::Chakra:
          // Applies only to ChakraCore-linked binaries.
          Microsoft::React::SetRuntimeOptionBool("JSI.ForceSystemChakra", true);
          m_devSettings->jsiRuntimeHolder =
              std::make_shared<Microsoft::JSI::ChakraRuntimeHolder>(m_devSettings, m_jsThread, nullptr, nullptr);
          break;
        case JSIEngineOverride::ChakraCore:
        default: // TODO: Add other engines once supported
          m_devSettings->jsiRuntimeHolder =
              std::make_shared<Microsoft::JSI::ChakraRuntimeHolder>(m_devSettings, m_jsThread, nullptr, nullptr);
          break;
      }
      jsef = std::make_shared<OJSIExecutorFactory>(
          m_devSettings->jsiRuntimeHolder,
          m_devSettings->loggingCallback,
          m_turboModuleRegistry,
          m_innerInstance->getJSCallInvoker());
    }
  }

  m_innerInstance->initializeBridge(std::move(callback), jsef, m_jsThread, m_moduleRegistry);

  // All JSI runtimes do support host objects and hence the native modules
  // proxy.
  const bool isNativeModulesProxyAvailable = ((m_devSettings->jsiRuntimeHolder != nullptr) ||
                                              (m_devSettings->jsiEngineOverride != JSIEngineOverride::Default)) &&
      !m_devSettings->useWebDebugger;
  if (!isNativeModulesProxyAvailable) {
    folly::dynamic configArray = folly::dynamic::array;
    for (auto const &moduleName : m_moduleRegistry->moduleNames()) {
      auto moduleConfig = m_moduleRegistry->getConfig(moduleName);
      configArray.push_back(moduleConfig ? std::move(moduleConfig->config) : nullptr);
    }

    folly::dynamic configs = folly::dynamic::object("remoteModuleConfig", std::move(configArray));
    m_innerInstance->setGlobalVariable(
        "__fbBatchedBridgeConfig", std::make_unique<JSBigStdString>(folly::toJson(configs)));
  }
}

void InstanceImpl::loadBundle(std::string &&jsBundleRelativePath) {
  loadBundleInternal(std::move(jsBundleRelativePath), /*synchronously:*/ false);
}

void InstanceImpl::loadBundleSync(std::string &&jsBundleRelativePath) {
  loadBundleInternal(std::move(jsBundleRelativePath), /*synchronously:*/ true);
}

void InstanceImpl::loadBundleInternal(std::string &&jsBundleRelativePath, bool synchronously) {
  try {
    if (m_devSettings->useWebDebugger || m_devSettings->liveReloadCallback != nullptr ||
        m_devSettings->useFastRefresh) {
      // First attempt to get download the Js locally, to catch any bundling
      // errors before attempting to load the actual script.

      auto [jsBundleString, success] = Microsoft::ReactNative::GetJavaScriptFromServer(
          m_devSettings->sourceBundleHost,
          m_devSettings->sourceBundlePort,
          m_devSettings->debugBundlePath.empty() ? jsBundleRelativePath : m_devSettings->debugBundlePath,
          m_devSettings->platformName,
          m_devSettings->inlineSourceMap);

      if (!success) {
        m_devSettings->errorCallback(jsBundleString);
        return;
      }

      auto bundleUrl = DevServerHelper::get_BundleUrl(
          m_devSettings->sourceBundleHost,
          m_devSettings->sourceBundlePort,
          m_devSettings->debugBundlePath.empty() ? jsBundleRelativePath : m_devSettings->debugBundlePath,
          m_devSettings->platformName,
          /*dev*/ true,
          /*hot*/ false,
          m_devSettings->inlineSourceMap);

      // Remote debug executor loads script from a Uri, rather than taking the actual bundle string
      m_innerInstance->loadScriptFromString(
          std::make_unique<const JSBigStdString>(m_devSettings->useWebDebugger ? bundleUrl : jsBundleString),
          bundleUrl,
          synchronously);
    } else {
#if (defined(_MSC_VER) && !defined(WINRT))
      auto fullBundleFilePath = GetJSBundleFilePath(m_jsBundleBasePath, jsBundleRelativePath);

      // If fullBundleFilePath exists, load User bundle.
      // Otherwise all bundles (User and Platform) are loaded through
      // platformBundles.
      if (PathFileExistsA(fullBundleFilePath.c_str())) {
#if defined(_CHAKRACORE_H_)
        auto bundleString = FileMappingBigString::fromPath(fullBundleFilePath);
#else
        auto bundleString = JSBigFileString::fromPath(fullBundleFilePath);
#endif
        m_innerInstance->loadScriptFromString(std::move(bundleString), std::move(fullBundleFilePath), synchronously);
      }

#else
      std::string bundlePath = (fs::path(m_devSettings->bundleRootPath) / (jsBundleRelativePath + ".bundle")).string();

      auto bundleString = std::make_unique<::Microsoft::ReactNative::StorageFileBigString>(bundlePath);
      m_innerInstance->loadScriptFromString(std::move(bundleString), jsBundleRelativePath, synchronously);
#endif
    }
#if defined(_CHAKRACORE_H_)
  } catch (const facebook::react::ChakraJSException &e) {
    m_devSettings->errorCallback(std::string{e.what()} + "\r\n" + e.getStack());
#endif
  } catch (std::exception &e) {
    m_devSettings->errorCallback(e.what());
  }
}

InstanceImpl::~InstanceImpl() {
  m_devManager->stopInspector();
  m_nativeQueue->quitSynchronous();
}

std::vector<std::unique_ptr<NativeModule>> InstanceImpl::GetDefaultNativeModules(
    std::shared_ptr<MessageQueueThread> nativeQueue) {
  std::vector<std::unique_ptr<NativeModule>> modules;

  modules.push_back(std::make_unique<CxxNativeModule>(
      m_innerInstance,
      "WebSocketModule",
      [nativeQueue]() -> std::unique_ptr<xplat::module::CxxModule> {
        return Microsoft::React::CreateWebSocketModule();
      },
      nativeQueue));

// TODO: This is not included for UWP because we have a different module which
// is added later. However, this one is designed
//  so that we can base a UWP version on it. We need to do that but is not high
//  priority.
#if (defined(_MSC_VER) && !defined(WINRT))
  modules.push_back(std::make_unique<CxxNativeModule>(
      m_innerInstance,
      "Timing",
      [nativeQueue]() -> std::unique_ptr<xplat::module::CxxModule> { return react::CreateTimingModule(nativeQueue); },
      nativeQueue));
#endif

  // TODO - Encapsulate this in a helpers, and make sure callers add it to their
  // list
  std::string bundleUrl = (m_devSettings->useWebDebugger || m_devSettings->liveReloadCallback)
      ? DevServerHelper::get_BundleUrl(
            m_devSettings->sourceBundleHost,
            m_devSettings->sourceBundlePort,
            m_devSettings->debugBundlePath,
            m_devSettings->platformName,
            true /*dev*/,
            false /*hot*/,
            m_devSettings->inlineSourceMap)
      : std::string();
  modules.push_back(std::make_unique<CxxNativeModule>(
      m_innerInstance,
      facebook::react::SourceCodeModule::Name,
      [bundleUrl]() -> std::unique_ptr<xplat::module::CxxModule> {
        return std::make_unique<SourceCodeModule>(bundleUrl);
      },
      nativeQueue));

  modules.push_back(std::make_unique<CxxNativeModule>(
      m_innerInstance,
      "ExceptionsManager",
      [redboxHandler = m_devSettings->redboxHandler]() mutable {
        return std::make_unique<ExceptionsManagerModule>(redboxHandler);
      },
      nativeQueue));

  modules.push_back(std::make_unique<CxxNativeModule>(
      m_innerInstance,
      PlatformConstantsModule::Name,
      []() { return std::make_unique<PlatformConstantsModule>(); },
      nativeQueue));

  modules.push_back(std::make_unique<CxxNativeModule>(
      m_innerInstance,
      StatusBarManagerModule::Name,
      []() { return std::make_unique<StatusBarManagerModule>(); },
      nativeQueue));

  return modules;
}

void InstanceImpl::RegisterForReloadIfNecessary() noexcept {
  // setup polling for live reload
  if (!m_isInError && !m_devSettings->useFastRefresh && m_devSettings->liveReloadCallback != nullptr) {
    m_devManager->StartPollingLiveReload(
        m_devSettings->sourceBundleHost, m_devSettings->sourceBundlePort, m_devSettings->liveReloadCallback);
  }
}

void InstanceImpl::DispatchEvent(int64_t viewTag, std::string eventName, folly::dynamic &&eventData) {
  if (m_isInError) {
    return;
  }

  folly::dynamic params = folly::dynamic::array(viewTag, eventName, std::move(eventData));
  m_innerInstance->callJSFunction("RCTEventEmitter", "receiveEvent", std::move(params));
}

void InstanceImpl::invokeCallback(const int64_t callbackId, folly::dynamic &&params) {
  if (m_isInError) {
    return;
  }

  m_innerInstance->callJSCallback(callbackId, std::move(params));
}

} // namespace react
} // namespace facebook<|MERGE_RESOLUTION|>--- conflicted
+++ resolved
@@ -53,16 +53,7 @@
 #include <ReactCommon/TurboModuleBinding.h>
 #include "ChakraRuntimeHolder.h"
 
-<<<<<<< HEAD
 #include <tracing/tracing.h>
-
-#if (defined(_MSC_VER) && !defined(WINRT))
-// Type only available in Desktop.
-using Microsoft::React::WebSocketModule;
-#endif
-
-=======
->>>>>>> 292bacaa
 namespace fs = std::filesystem;
 
 namespace {
