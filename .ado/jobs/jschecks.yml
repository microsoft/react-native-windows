--- conflicted
+++ resolved
@@ -20,16 +20,6 @@
 
       - template: ../templates/prepare-js-env.yml
 
-<<<<<<< HEAD
-      - template: ../templates/compute-beachball-branch-name.yml
-
-      - task: CmdLine@2
-        displayName: Check for change files
-        inputs:
-          script: npx beachball check --branch origin/$(BeachBallBranchName) --verbose --changehint "Run `yarn change` from root of repo to generate a change file."
-
-=======
->>>>>>> b843ea79
       - task: CmdLine@2
         displayName: yarn format:verify
         inputs:
