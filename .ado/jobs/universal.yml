--- conflicted
+++ resolved
@@ -13,62 +13,31 @@
             - Name: X64Release
               BuildConfiguration: Release
               BuildPlatform: x64
-<<<<<<< HEAD
-              FastBuild: true
               CreateApiDocs: true
             - Name: X86Debug
               BuildConfiguration: Debug
               BuildPlatform: x86
-              FastBuild: true
-=======
-            - Name: X86Debug
-              BuildConfiguration: Debug
-              BuildPlatform: x86
-              LayoutHeaders: true
-              CreateApiDocs: true
->>>>>>> 27bf6651
         - BuildEnvironment: Continuous
           Matrix:
             - Name: Arm64Debug
               BuildConfiguration: Debug
-<<<<<<< HEAD
               BuildPlatform: ARM64
-              FastBuild: false
             - Name: Arm64Release
               BuildConfiguration: Release
               BuildPlatform: ARM64
-              FastBuild: false
-=======
-              BuildPlatform: arm64
-            - Name: Arm64Release
-              BuildConfiguration: Release
-              BuildPlatform: arm64
->>>>>>> 27bf6651
             - Name: X64Debug
               BuildConfiguration: Debug
               BuildPlatform: x64
             - Name: X64Release
               BuildConfiguration: Release
               BuildPlatform: x64
+              CreateApiDocs: true
             - Name: X86Debug
               BuildConfiguration: Debug
               BuildPlatform: x86
-              CreateApiDocs: true
             - Name: X86Release
               BuildConfiguration: Release
               BuildPlatform: x86
-<<<<<<< HEAD
-              FastBuild: false
-            - Name: X64ReleaseFast
-              BuildConfiguration: Release
-              BuildPlatform: x64
-              FastBuild: true
-            - Name: X86DebugFast
-              BuildConfiguration: Debug
-              BuildPlatform: x86
-              FastBuild: true
-=======
->>>>>>> 27bf6651
 
   jobs:
     - ${{ each config in parameters.buildMatrix }}:
