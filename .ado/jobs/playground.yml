--- conflicted
+++ resolved
@@ -95,32 +95,11 @@
                 restoreSolution: packages/playground/windows/${{ matrix.SolutionFile }}
                 verbosityRestore: Detailed # Options: quiet, normal, detailed
 
-<<<<<<< HEAD
-=======
-
-            - ${{if eq(config.BuildEnvironment, 'PullRequest')}}:
-              - task: VSBuild@1
-                displayName: VSBuild - Playground PR
-                inputs:
-                  solution: packages/playground/windows/${{ matrix.SolutionFile }}
-                  vsVersion: $(MSBuildVersion) # Optional. Options: latest, 16.0, 15.0, 14.0, 12.0, 4.0
-                  msbuildArchitecture: $(MSBuildArchitecture) # Optional. Options: x86, x64
-                  platform: ${{ matrix.BuildPlatform}} # Optional
-                  configuration: ${{ matrix.BuildConfiguration}} # Optional
-                  clean: true # Optional
-                  maximumCpuCount: true
-                  restoreNugetPackages: false # Optional
-                  msbuildArgs:
-                    /p:PreferredToolArchitecture=$(MSBuildPreferredToolArchitecture)
-                    /p:PlatformToolset=$(MSBuildPlatformToolset)
-                    
->>>>>>> 3325674a
             - ${{if eq(config.BuildEnvironment, 'Continuous')}}:
               - template: ../templates/write-certificate.yml
                 parameters:
                   certificateName: playgroundEncodedKey
 
-<<<<<<< HEAD
             - task: VSBuild@1
               displayName: VSBuild - Playground
               inputs:
@@ -131,21 +110,8 @@
                 configuration: ${{ matrix.BuildConfiguration}} # Optional
                 clean: true # Optional
                 maximumCpuCount: false # Optional
-                restoreNugetPackages: false # Optional
+                restoreNugetPackages: true
                 ${{if eq(config.BuildEnvironment, 'Continuous')}}:
-=======
-              - task: VSBuild@1
-                displayName: VSBuild - Playground CI
-                inputs:
-                  solution: packages/playground/windows/${{ matrix.SolutionFile }}
-                  vsVersion: $(MSBuildVersion) # Optional. Options: latest, 16.0, 15.0, 14.0, 12.0, 4.0
-                  msbuildArchitecture: $(MSBuildArchitecture) # Optional. Options: x86, x64
-                  platform: ${{ matrix.BuildPlatform}} # Optional
-                  configuration: ${{ matrix.BuildConfiguration}} # Optional
-                  clean: true # Optional
-                  maximumCpuCount: true
-                  restoreNugetPackages: false # Optional
->>>>>>> 3325674a
                   msbuildArgs:
                     /p:PreferredToolArchitecture=$(MSBuildPreferredToolArchitecture)
                     /p:PlatformToolset=$(MSBuildPlatformToolset)
