parameters:
  - name: buildEnvironment
    type: string
    default: PullRequest
    values:
      - PullRequest
      - Continuous
  - name: AgentPool
    type: object
  - name: buildNuGetOnly
    type: boolean
  - name: buildMatrix
    type: object
    default:
      - BuildEnvironment: PullRequest
        Matrix:
          - Name: X64ReleaseCpp
            language: cpp
            configuration: Release
            platform: x64
            projectType: app
            runWack: true
          - Name: X64ReleaseCs
            language: cs
            configuration: Release
            platform: x64
            projectType: app
            runWack: true
          - Name: X86DebugCpp
            language: cpp
            configuration: Debug
            platform: x86
            projectType: app
            additionalInitArguments: --namespace MyCompany.MyApplication.MyComponent
          - Name: X86DebugCs
            language: cs
            configuration: Debug
            platform: x86
            projectType: app
            additionalInitArguments: --namespace MyCompany.MyApplication.MyComponent
          - Name: X86DebugCppLib
            language: cpp
            configuration: Debug
            platform: x86
            projectType: lib
            additionalRunArguments: --no-autolink --no-deploy
          - Name: X86DebugCsLib
            language: cs
            configuration: Debug
            platform: x86
            projectType: lib
            additionalRunArguments: --no-autolink --no-deploy
          - Name: X86DebugCppWinUI3
            language: cpp
            configuration: Debug
            platform: x86
            projectType: app
            additionalInitArguments: --useWinUI3 true
          - Name: X86DebugCsWinUI3
            language: cs
            configuration: Debug
            platform: x86
            projectType: app
            additionalInitArguments: --useWinUI3 true
          - Name: X86DebugCppHermes
            language: cpp
            configuration: Debug
            platform: x86
            projectType: app
            additionalInitArguments: --useHermes
          - Name: X64ReleaseCsHermes
            language: cs
            configuration: Release
            platform: x64
            projectType: app
            additionalInitArguments: --useHermes
            runWack: true
          - Name: Arm64ReleaseCsHermes
            language: cs
            configuration: Release
            platform: ARM64
            projectType: app
            additionalInitArguments: --useHermes
            additionalRunArguments: --no-deploy
          - Name: X64ReleaseCppHermes
            language: cpp
            configuration: Release
            platform: x64
            projectType: app
            additionalInitArguments: --useHermes
            runWack: true
          - Name: X86DebugCppNuget
            language: cpp
            configuration: Debug
            platform: x86
            projectType: app
            useNuGet: true
          - Name: X86DebugCsNuget
            language: cs
            configuration: Debug
            platform: x86
            projectType: app
            useNuGet: true
          - Name: X64DebugCppLowResource
            language: cpp
            configuration: Debug
            platform: x64
            projectType: app
            lowResource: true
      - BuildEnvironment: Continuous
        Matrix:
          - Name: X64ReleaseCpp
            language: cpp
            configuration: Release
            platform: x64
            projectType: app
            runWack: true
          - Name: X64ReleaseCs
            language: cs
            configuration: Release
            platform: x64
            projectType: app
            runWack: true
          - Name: X86DebugCpp
            language: cpp
            configuration: Debug
            platform: x86
            projectType: app
            additionalInitArguments: --namespace MyCompany.MyApplication.MyComponent
          - Name: X86DebugCs
            language: cs
            configuration: Debug
            platform: x86
            projectType: app
            additionalInitArguments: --namespace MyCompany.MyApplication.MyComponent
          - Name: X86DebugCppLib
            language: cpp
            configuration: Debug
            platform: x86
            projectType: lib
            additionalRunArguments: --no-autolink --no-deploy
          - Name: X86DebugCsLib
            language: cs
            configuration: Debug
            platform: x86
            projectType: lib
            additionalRunArguments: --no-autolink --no-deploy
          - Name: X86DebugCppWinUI3
            language: cpp
            configuration: Debug
            platform: x86
            projectType: app
            additionalInitArguments: --useWinUI3 true
          - Name: X86DebugCsWinUI3
            language: cs
            configuration: Debug
            platform: x86
            projectType: app
            additionalInitArguments: --useWinUI3 true
          - Name: X86DebugCppHermes
            language: cpp
            configuration: Debug
            platform: x86
            projectType: app
            additionalInitArguments: --useHermes
          - Name: X64ReleaseCsHermes
            language: cs
            configuration: Release
            platform: x64
            projectType: app
            additionalInitArguments: --useHermes
            runWack: true
          - Name: Arm64ReleaseCsHermes
            language: cs
            configuration: Release
            platform: ARM64
            projectType: app
            additionalInitArguments: --useHermes
            additionalRunArguments: --no-deploy
          - Name: X64ReleaseCppHermes
            language: cpp
            configuration: Release
            platform: x64
            projectType: app
            additionalInitArguments: --useHermes
            runWack: true
          - Name: X86DebugCppNuget
            language: cpp
            configuration: Debug
            platform: x86
            projectType: app
            useNuGet: true
          - Name: X86DebugCsNuget
            language: cs
            configuration: Debug
            platform: x86
            projectType: app
            useNuGet: true
          - Name: X86ReleaseCppNuget
            language: cpp
            configuration: Release
            platform: x86
            projectType: app
            useNuGet: true
          - Name: X86ReleaseCsNuget
            language: cs
            configuration: Release
            platform: x86
            projectType: app
            useNuGet: true            
          - Name: X64ReleaseCppNuget
            language: cpp
            configuration: Release
            platform: x64
            projectType: app
            useNuGet: true
          - Name: X64ReleaseCsNuget
            language: cs
            configuration: Release
            platform: x64
            projectType: app
            useNuGet: true                     
          - Name: Arm64ReleaseCppNuget
            language: cpp
            configuration: Release
            platform: ARM64
            projectType: app
            useNuGet: true
          - Name: Arm64ReleaseCsNuget
            language: cs
            configuration: Release
            platform: ARM64
            projectType: app
            useNuGet: true                       
          - Name: Arm64DebugCpp
            language: cpp
            configuration: Debug
            platform: ARM64
            projectType: app
            additionalRunArguments: --no-deploy # We don't have Arm agents
          - Name: Arm64DebugCs
            language: cs
            configuration: Debug
            platform: ARM64
            projectType: app
            additionalRunArguments: --no-deploy # We don't have Arm agents
          - Name: Arm64ReleaseCpp
            language: cpp
            configuration: Release
            platform: ARM64
            projectType: app
            additionalRunArguments: --no-deploy # We don't have Arm agents
          - Name: Arm64ReleaseCs
            language: cs
            configuration: Release
            platform: ARM64
            projectType: app
            additionalRunArguments: --no-deploy # We don't have Arm agents
          - Name: X86ReleaseCpp
            language: cpp
            configuration: Release
            platform: x86
            projectType: app
            runWack: true
          - Name: X86ReleaseCs
            language: cs
            configuration: Release
            platform: x86
            projectType: app
            runWack: true
          - Name: X64DebugCpp
            language: cpp
            configuration: Debug
            platform: x64
            projectType: app
          - Name: X64DebugCs
            language: cs
            configuration: Debug
            platform: x64
            projectType: app
          - Name: X64DebugCppLowResource
            language: cpp
            configuration: Debug
            platform: x64
            projectType: app
            lowResource: true
          - Name: X64ReleaseCppLowResource
            language: cpp
            configuration: Release
            platform: x64
            projectType: app
            lowResource: true
jobs:
  - ${{ each config in parameters.buildMatrix }}:
    - ${{ if eq(config.BuildEnvironment, parameters.buildEnvironment) }}:
      - ${{ each matrix in config.Matrix }}:
        - ${{ if eq(coalesce(matrix.useNuGet, false), parameters.buildNuGetOnly) }}:
          - job: CliInit${{ matrix.Name }}
            displayName: Verify Cli ${{ matrix.Name }}

            ${{ if eq(matrix.useNuGet, true) }}:
              dependsOn:
                - UniversalBuild${{ matrix.platform }}${{ matrix.configuration }}

            variables: [template: ../variables/windows.yml]

<<<<<<< HEAD
            ${{ if eq(matrix.lowResource, true) }}:
              pool: ${{ parameters.AgentPool.Small }}
            ${{ else }}:
              pool: ${{ parameters.AgentPool.Medium }}
=======
            pool:
              ${{ if eq(matrix.lowResource, true) }}:
                # 9079: Use Medium hardware until new drop of
                # `@react-native-community/cli` with windows init reliability
                # improvements.
                name: ${{ variables['AgentPool.Medium'] }}
              ${{ else }}:
                name: ${{ variables['AgentPool.Medium'] }}
              demands: ${{ variables['AgentImage'] }}
>>>>>>> 98948c6e
            timeoutInMinutes: 60
            cancelTimeoutInMinutes: 5

            steps:
              - template: ../templates/checkout-full.yml

              - template: ../templates/configure-git.yml

              - template: ../templates/prepare-js-env.yml

              - template: ../templates/prepare-build-env.yml
                parameters:
                  platform: ${{ parameters.platform }}
                  configuration: ${{ parameters.configuration }}
                  buildEnvironment: ${{ parameters.buildEnvironment }}

              # 9079: Force disable RNW_FASTBUILD on low resource jobs, until
              # they are back on low-end hardware.
              - ${{ if eq(matrix.lowResource, true) }}:
                - powershell: Write-Host "##vso[task.setvariable variable=RNW_FASTBUILD]false"
                  displayName: Force off RNW_FASTBUILD

              - template: ../templates/react-native-init.yml
                parameters:
                  language: ${{ matrix.language }}
                  configuration: ${{ matrix.configuration }}
                  platform: ${{ matrix.platform }}
                  projectType: ${{ matrix.projectType }}
                  additionalInitArguments: ${{ matrix.additionalInitArguments }}
                  additionalRunArguments: ${{ matrix.additionalRunArguments }}
                  runWack: ${{ coalesce(matrix.runWack, false) }}
                  buildEnvironment: ${{ parameters.buildEnvironment }}
                  useNuGet: ${{ coalesce(matrix.useNuGet, false) }}<|MERGE_RESOLUTION|>--- conflicted
+++ resolved
@@ -304,22 +304,13 @@
 
             variables: [template: ../variables/windows.yml]
 
-<<<<<<< HEAD
             ${{ if eq(matrix.lowResource, true) }}:
-              pool: ${{ parameters.AgentPool.Small }}
+              # 9079: Use Medium hardware until new drop of
+              # `@react-native-community/cli` with windows init reliability
+              # improvements.
+              pool: ${{ parameters.AgentPool.Medium }}
             ${{ else }}:
               pool: ${{ parameters.AgentPool.Medium }}
-=======
-            pool:
-              ${{ if eq(matrix.lowResource, true) }}:
-                # 9079: Use Medium hardware until new drop of
-                # `@react-native-community/cli` with windows init reliability
-                # improvements.
-                name: ${{ variables['AgentPool.Medium'] }}
-              ${{ else }}:
-                name: ${{ variables['AgentPool.Medium'] }}
-              demands: ${{ variables['AgentImage'] }}
->>>>>>> 98948c6e
             timeoutInMinutes: 60
             cancelTimeoutInMinutes: 5
 
