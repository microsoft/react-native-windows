#
parameters:
  - name: buildEnvironment
    type: string
    default : PullRequest
    values:
      - PullRequest
      - Continuous
  - name: AgentPool
    type: object
  - name: buildMatrix
    type: object
    default:
      - BuildEnvironment: PullRequest
        Matrix:
          - Name: X64Chakra
            BuildPlatform: x64
            UseHermes: false
          - Name: X64Hermes
            BuildPlatform: x64
            UseHermes: true
      - BuildEnvironment: Continuous
        Matrix:
          - Name: X64Chakra
            BuildPlatform: x64
            UseHermes: false
          - Name: X64Hermes
            BuildPlatform: x64
            UseHermes: true
          - Name: X86Chakra
            BuildPlatform: x86
            UseHermes: false
          - Name: X86Hermes
            BuildPlatform: x86
            UseHermes: true

jobs:
  - ${{ each config in parameters.buildMatrix }}:
    - ${{ if eq(config.BuildEnvironment, parameters.buildEnvironment) }}:
      - ${{ each matrix in config.Matrix }}:
        - job: E2ETest${{ matrix.Name }}
          displayName: E2E Test App ${{ matrix.Name }}

          variables: [template: ../variables/windows.yml]
          pool: ${{ parameters.AgentPool.Medium }}
          timeoutInMinutes: 60 # how long to run the job before automatically cancelling
          cancelTimeoutInMinutes: 5 # how much time to give 'run always even if cancelled tasks' before killing them

          steps:
            - template: ../templates/checkout-shallow.yml

            - template: ../templates/prepare-js-env.yml

            - template: ../templates/prepare-build-env.yml
              parameters:
                platform: ${{ matrix.BuildPlatform }}
                configuration: Release
                buildEnvironment: ${{ config.buildEnvironment }}

            - powershell: |
                Write-Host "##vso[task.setvariable variable=BuildLogDirectory]$(Build.BinariesDirectory)\${{ matrix.BuildPlatform }}\BuildLogs"
              displayName: Set BuildLogDirectory

            - task: PowerShell@2
              displayName: Start tracing
              inputs:
                targetType: filePath # filePath | inline
                filePath: $(Build.SourcesDirectory)\vnext\Scripts\Tracing\Start-Tracing.ps1

            - template: ../templates/set-experimental-feature.yml
              parameters:
                package: packages/e2e-test-app
                feature: UseHermes
                value: ${{ matrix.UseHermes }}

            - template: ../templates/run-windows-with-certificates.yml
              parameters:
                buildEnvironment: ${{ parameters.BuildEnvironment }}
                certificateName: reactUWPTestAppEncodedKey
                buildConfiguration: Release
                buildPlatform: ${{ matrix.BuildPlatform }}
                buildLogDirectory: $(BuildLogDirectory)
                workingDirectory: packages/e2e-test-app

            - script: |
                echo ##vso[task.setvariable variable=StartedTests]true
              displayName: Set StartedTests

            - script: yarn e2etest
              displayName: yarn e2etest
              workingDirectory: packages/e2e-test-app

            - script: npx jest --clearCache
              displayName: clear jest cache
              workingDirectory: packages/e2e-test-app
              condition: and(failed(), eq(variables.StartedTests, 'true'))

            - script: yarn e2etest -u
              displayName: Update snapshots
              workingDirectory: packages/e2e-test-app
              condition: and(failed(), eq(variables.StartedTests, 'true'))

            - task: PowerShell@2
              displayName: Stop tracing
              inputs:
                targetType: filePath # filePath | inline
                filePath: $(Build.SourcesDirectory)\vnext\Scripts\Tracing\Stop-Tracing.ps1
                arguments: -NoAnalysis -outputFolder $(Build.StagingDirectory)/Tracing
              condition: true

            - task: PublishBuildArtifacts@1
              displayName: Upload traces
              inputs:
                pathtoPublish: '$(Build.StagingDirectory)/Tracing'
                artifactName: 'Traces - $(Agent.JobName)-$(System.JobAttempt)'
              condition: true

            - task: CopyFiles@2
              displayName: Copy snapshots
              inputs:
                sourceFolder: packages/e2e-test-app/test/__snapshots__
                targetFolder: $(Build.StagingDirectory)/snapshots
                contents: "**"
              condition: failed()

            - task: CopyFiles@2
              displayName: Copy RNTesterApp artifacts
              inputs:
                sourceFolder: $(Build.SourcesDirectory)/packages/e2e-test-app/windows/RNTesterApp
                targetFolder: $(Build.StagingDirectory)/RNTesterApp
                contents: AppPackages\**
              condition: failed()

            - task: PublishPipelineArtifact@1
              displayName: "Publish Artifact: RNTesterApp"
              inputs:
                artifactName: RNTesterApp-${{ matrix.Name }}-$(System.JobAttempt)
                targetPath: $(Build.StagingDirectory)/RNTesterApp
              condition: failed()

            - task: PublishPipelineArtifact@1
              displayName: "Publish Artifact: Snapshots"
              inputs:
                artifactName: Snapshots - RNTesterApp-${{ matrix.Name }}-$(System.JobAttempt)
                targetPath: $(Build.StagingDirectory)/snapshots
              condition: failed()

            - template: ../templates/upload-build-logs.yml
              parameters:
                buildLogDirectory: '$(BuildLogDirectory)'
  - ${{ each config in parameters.buildMatrix }}:
    - ${{ if eq(config.BuildEnvironment, parameters.buildEnvironment) }}:
      - ${{ each matrix in config.Matrix }}:
<<<<<<< HEAD
        - job: E2ETestFabric${{ matrix.Name }}
          displayName: E2E Test App Fabric ${{ matrix.Name }}

          variables: [template: ../variables/windows.yml]
          pool: ${{ parameters.AgentPool.Medium }}
          timeoutInMinutes: 60 # how long to run the job before automatically cancelling
          cancelTimeoutInMinutes: 5 # how much time to give 'run always even if cancelled tasks' before killing them

          steps:
            - template: ../templates/checkout-shallow.yml

            - template: ../templates/prepare-js-env.yml

            - template: ../templates/prepare-build-env.yml
              parameters:
                platform: ${{ matrix.BuildPlatform }}
                configuration: Release
                buildEnvironment: ${{ config.buildEnvironment }}

            - powershell: |
                Write-Host "##vso[task.setvariable variable=BuildLogDirectory]$(Build.BinariesDirectory)\${{ parameters.BuildPlatform }}\BuildLogs"
              displayName: Set BuildLogDirectory

            - template: ../templates/set-experimental-feature.yml
              parameters:
                package: packages/e2e-test-app-fabric
                feature: UseHermes
                value: ${{ matrix.UseHermes }}

            - task: PowerShell@2
              displayName: Start tracing
              inputs:
                targetType: filePath # filePath | inline
                filePath: $(Build.SourcesDirectory)\vnext\Scripts\Tracing\Start-Tracing.ps1

            - template: ../templates/run-windows-with-certificates.yml
              parameters:
                buildEnvironment: ${{ parameters.BuildEnvironment }}
                certificateName: reactUWPTestAppEncodedKey
                buildConfiguration: Release
                buildPlatform: ${{ matrix.BuildPlatform }}
                buildLogDirectory: $(BuildLogDirectory)
                deployOption: '--no-deploy'
                workingDirectory: packages/e2e-test-app-fabric
            
            - script: |
                echo ##vso[task.setvariable variable=StartedFabricTests]true
              displayName: Set StartedFabricTests

            - script: yarn e2etest
              displayName: yarn e2etest
              workingDirectory: packages/e2e-test-app-fabric

            - script: npx jest --clearCache
              displayName: clear jest cache
              workingDirectory: packages/e2e-test-app-fabric
              condition: and(failed(), eq(variables.StartedFabricTests, 'true'))

            - script: yarn e2etest -u
              displayName: Update snapshots
              workingDirectory: packages/e2e-test-app-fabric
              condition: and(failed(), eq(variables.StartedFabricTests, 'true'))

            - task: PowerShell@2
              displayName: Stop tracing
              inputs:
                targetType: filePath # filePath | inline
                filePath: $(Build.SourcesDirectory)\vnext\Scripts\Tracing\Stop-Tracing.ps1
                arguments: -NoAnalysis -outputFolder $(Build.StagingDirectory)/Tracing
              condition: true

            - task: PublishBuildArtifacts@1
              displayName: Upload traces
              inputs:
                pathtoPublish: '$(Build.StagingDirectory)/Tracing'
                artifactName: 'Traces - $(Agent.JobName)-$(System.JobAttempt)'
              condition: true

            - task: CopyFiles@2
              displayName: Copy Fabric snapshots
              inputs:
                sourceFolder: packages/e2e-test-app-fabric/test/__snapshots__
                targetFolder: $(Build.StagingDirectory)/snapshots-fabric
                contents: "**"
              condition: failed()
=======
        - ${{ if eq(matrix.UseHermes, true) }}:
          - job: E2ETestFabric${{ matrix.Name }}
            displayName: E2E Test App Fabric ${{ matrix.Name }}

            variables: [template: ../variables/windows.yml]
            pool: ${{ parameters.AgentPool.Medium }}
            timeoutInMinutes: 60 # how long to run the job before automatically cancelling
            cancelTimeoutInMinutes: 5 # how much time to give 'run always even if cancelled tasks' before killing them

            steps:
              - template: ../templates/checkout-shallow.yml

              - template: ../templates/prepare-js-env.yml

              - template: ../templates/prepare-build-env.yml
                parameters:
                  platform: ${{ matrix.BuildPlatform }}
                  configuration: Release
                  buildEnvironment: ${{ config.buildEnvironment }}

              - powershell: |
                  Write-Host "##vso[task.setvariable variable=BuildLogDirectory]$(Build.BinariesDirectory)\${{ matrix.BuildPlatform }}\BuildLogs"
                displayName: Set BuildLogDirectory

              - template: ../templates/run-windows-with-certificates.yml
                parameters:
                  buildEnvironment: ${{ parameters.BuildEnvironment }}
                  certificateName: reactUWPTestAppEncodedKey
                  buildConfiguration: Release
                  buildPlatform: ${{ matrix.BuildPlatform }}
                  buildLogDirectory: $(BuildLogDirectory)
                  deployOption: '--no-deploy'
                  workingDirectory: packages/e2e-test-app-fabric
              
              - script: |
                  echo ##vso[task.setvariable variable=StartedFabricTests]true
                displayName: Set StartedFabricTests

              - script: |
                  set E2ETestFabricBuildConfiguration=${{ matrix.BuildConfiguration }}
                  set E2ETestFabricBuildPlatform=${{ matrix.BuildPlatform }}
                  yarn e2etest
                displayName: yarn e2etest
                workingDirectory: packages/e2e-test-app-fabric
>>>>>>> 869f2c40

              - script: npx jest --clearCache
                displayName: clear jest cache
                workingDirectory: packages/e2e-test-app-fabric
                condition: and(failed(), eq(variables.StartedFabricTests, 'true'))

              - script: yarn e2etest -u
                displayName: Update snapshots
                workingDirectory: packages/e2e-test-app-fabric
                condition: and(failed(), eq(variables.StartedFabricTests, 'true'))
                
              - task: PowerShell@2
                displayName: Stop tracing
                inputs:
                  targetType: filePath # filePath | inline
                  filePath: $(Build.SourcesDirectory)\vnext\Scripts\Tracing\Stop-Tracing.ps1
                  arguments: -NoAnalysis -outputFolder $(Build.StagingDirectory)/Tracing
                condition: true

              - task: PublishBuildArtifacts@1
                displayName: Upload traces
                inputs:
                  pathtoPublish: '$(Build.StagingDirectory)/Tracing'
                  artifactName: 'Traces - $(Agent.JobName)-$(System.JobAttempt)'
                condition: true

              - task: CopyFiles@2
                displayName: Copy Fabric snapshots
                inputs:
                  sourceFolder: packages/e2e-test-app-fabric/test/__snapshots__
                  targetFolder: $(Build.StagingDirectory)/snapshots-fabric
                  contents: "**"
                condition: failed()

              - task: CopyFiles@2
                displayName: Copy RNTesterApp artifacts
                inputs:
                  sourceFolder: $(Build.SourcesDirectory)/packages/e2e-test-app-fabric/windows/RNTesterApp-Fabric
                  targetFolder: $(Build.StagingDirectory)/RNTesterApp-Fabric
                  contents: AppPackages\**
                condition: failed()

              - task: PublishPipelineArtifact@1
                displayName: "Publish Artifact: RNTesterApp Fabric"
                inputs:
                  artifactName: RNTesterApp-Fabric-${{ matrix.Name }}-$(System.JobAttempt)
                  targetPath: $(Build.StagingDirectory)/RNTesterApp-Fabric
                condition: failed()

              - task: PublishPipelineArtifact@1
                displayName: "Publish Artifact: Fabric Snapshots"
                inputs:
                  artifactName: Snapshots - RNTesterApp-Fabric-${{ matrix.Name }}-$(System.JobAttempt)
                  targetPath: $(Build.StagingDirectory)/snapshots-fabric
                condition: failed()

              - template: ../templates/upload-build-logs.yml
                parameters:
                  buildLogDirectory: '$(BuildLogDirectory)'<|MERGE_RESOLUTION|>--- conflicted
+++ resolved
@@ -151,93 +151,6 @@
   - ${{ each config in parameters.buildMatrix }}:
     - ${{ if eq(config.BuildEnvironment, parameters.buildEnvironment) }}:
       - ${{ each matrix in config.Matrix }}:
-<<<<<<< HEAD
-        - job: E2ETestFabric${{ matrix.Name }}
-          displayName: E2E Test App Fabric ${{ matrix.Name }}
-
-          variables: [template: ../variables/windows.yml]
-          pool: ${{ parameters.AgentPool.Medium }}
-          timeoutInMinutes: 60 # how long to run the job before automatically cancelling
-          cancelTimeoutInMinutes: 5 # how much time to give 'run always even if cancelled tasks' before killing them
-
-          steps:
-            - template: ../templates/checkout-shallow.yml
-
-            - template: ../templates/prepare-js-env.yml
-
-            - template: ../templates/prepare-build-env.yml
-              parameters:
-                platform: ${{ matrix.BuildPlatform }}
-                configuration: Release
-                buildEnvironment: ${{ config.buildEnvironment }}
-
-            - powershell: |
-                Write-Host "##vso[task.setvariable variable=BuildLogDirectory]$(Build.BinariesDirectory)\${{ parameters.BuildPlatform }}\BuildLogs"
-              displayName: Set BuildLogDirectory
-
-            - template: ../templates/set-experimental-feature.yml
-              parameters:
-                package: packages/e2e-test-app-fabric
-                feature: UseHermes
-                value: ${{ matrix.UseHermes }}
-
-            - task: PowerShell@2
-              displayName: Start tracing
-              inputs:
-                targetType: filePath # filePath | inline
-                filePath: $(Build.SourcesDirectory)\vnext\Scripts\Tracing\Start-Tracing.ps1
-
-            - template: ../templates/run-windows-with-certificates.yml
-              parameters:
-                buildEnvironment: ${{ parameters.BuildEnvironment }}
-                certificateName: reactUWPTestAppEncodedKey
-                buildConfiguration: Release
-                buildPlatform: ${{ matrix.BuildPlatform }}
-                buildLogDirectory: $(BuildLogDirectory)
-                deployOption: '--no-deploy'
-                workingDirectory: packages/e2e-test-app-fabric
-            
-            - script: |
-                echo ##vso[task.setvariable variable=StartedFabricTests]true
-              displayName: Set StartedFabricTests
-
-            - script: yarn e2etest
-              displayName: yarn e2etest
-              workingDirectory: packages/e2e-test-app-fabric
-
-            - script: npx jest --clearCache
-              displayName: clear jest cache
-              workingDirectory: packages/e2e-test-app-fabric
-              condition: and(failed(), eq(variables.StartedFabricTests, 'true'))
-
-            - script: yarn e2etest -u
-              displayName: Update snapshots
-              workingDirectory: packages/e2e-test-app-fabric
-              condition: and(failed(), eq(variables.StartedFabricTests, 'true'))
-
-            - task: PowerShell@2
-              displayName: Stop tracing
-              inputs:
-                targetType: filePath # filePath | inline
-                filePath: $(Build.SourcesDirectory)\vnext\Scripts\Tracing\Stop-Tracing.ps1
-                arguments: -NoAnalysis -outputFolder $(Build.StagingDirectory)/Tracing
-              condition: true
-
-            - task: PublishBuildArtifacts@1
-              displayName: Upload traces
-              inputs:
-                pathtoPublish: '$(Build.StagingDirectory)/Tracing'
-                artifactName: 'Traces - $(Agent.JobName)-$(System.JobAttempt)'
-              condition: true
-
-            - task: CopyFiles@2
-              displayName: Copy Fabric snapshots
-              inputs:
-                sourceFolder: packages/e2e-test-app-fabric/test/__snapshots__
-                targetFolder: $(Build.StagingDirectory)/snapshots-fabric
-                contents: "**"
-              condition: failed()
-=======
         - ${{ if eq(matrix.UseHermes, true) }}:
           - job: E2ETestFabric${{ matrix.Name }}
             displayName: E2E Test App Fabric ${{ matrix.Name }}
@@ -282,7 +195,6 @@
                   yarn e2etest
                 displayName: yarn e2etest
                 workingDirectory: packages/e2e-test-app-fabric
->>>>>>> 869f2c40
 
               - script: npx jest --clearCache
                 displayName: clear jest cache
