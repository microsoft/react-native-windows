parameters:
  - name: buildEnvironment
    type: string
    values:
      - PullRequest
      - SecurePullRequest
      - Continuous

jobs:
  - job: Setup
    displayName: Setup
    timeoutInMinutes: 4 # Kill the job early to catch Beachball hangs
    variables: [template: ../variables/shared.yml]
    pool: {vmImage: ubuntu-latest}

    steps:
      - template: ../templates/checkout-full.yml
        parameters:
          persistCredentials: true # Git creds needed for beachball

      - powershell: gci env:/BUILD_*
        displayName: Show build information

      - template: ../templates/compute-beachball-branch-name.yml

      # - template: ../templates/strict-yarn-install.yml
      #   parameters:
      #     workspace: '@rnw-scripts/beachball-config'

      # - script: npx lage build --scope @rnw-scripts/beachball-config --no-deps
      #   displayName: Build @rnw-scripts/beachball-config

<<<<<<< HEAD
      # - pwsh: |
      #     npx beachball check --verbose 2>&1 | Tee-Object -Variable beachballOutput
      #     $beachballErrors = $beachballOutput | Where-Object { $_ -match "ERROR: *"}
      #     $beachballErrors | ForEach { Write-Host "##vso[task.logissue type=warning]POSSIBLE $_" }
      #   displayName: Warn for possible invalid change files
=======
      - ${{ if endsWith(parameters.buildEnvironment, 'PullRequest') }}:
        - script: npx beachball check --branch origin/$(BeachBallBranchName) --verbose --changehint "##vso[task.logissue type=error]Run \"yarn change\" from root of repo to generate a change file."
          displayName: Check for change files
>>>>>>> f20a44e9

      # - ${{ if eq(parameters.buildEnvironment, 'PullRequest') }}:
      #   - script: npx beachball check --branch origin/$(BeachBallBranchName) --verbose --changehint "##vso[task.logissue type=error]Run \"yarn change\" from root of repo to generate a change file."
      #     displayName: Check for change files

      # - script: npx beachball bump --branch origin/$(BeachBallBranchName) --yes --verbose
      #   displayName: beachball bump

      # - template: ../templates/set-version-vars.yml
      #   parameters:
      #     buildEnvironment: ${{ parameters.buildEnvironment }}

      # - template: ../templates/publish-version-vars.yml<|MERGE_RESOLUTION|>--- conflicted
+++ resolved
@@ -30,17 +30,9 @@
       # - script: npx lage build --scope @rnw-scripts/beachball-config --no-deps
       #   displayName: Build @rnw-scripts/beachball-config
 
-<<<<<<< HEAD
-      # - pwsh: |
-      #     npx beachball check --verbose 2>&1 | Tee-Object -Variable beachballOutput
-      #     $beachballErrors = $beachballOutput | Where-Object { $_ -match "ERROR: *"}
-      #     $beachballErrors | ForEach { Write-Host "##vso[task.logissue type=warning]POSSIBLE $_" }
-      #   displayName: Warn for possible invalid change files
-=======
       - ${{ if endsWith(parameters.buildEnvironment, 'PullRequest') }}:
         - script: npx beachball check --branch origin/$(BeachBallBranchName) --verbose --changehint "##vso[task.logissue type=error]Run \"yarn change\" from root of repo to generate a change file."
           displayName: Check for change files
->>>>>>> f20a44e9
 
       # - ${{ if eq(parameters.buildEnvironment, 'PullRequest') }}:
       #   - script: npx beachball check --branch origin/$(BeachBallBranchName) --verbose --changehint "##vso[task.logissue type=error]Run \"yarn change\" from root of repo to generate a change file."
