parameters:
  - name: buildEnvironment
    type: string
    default : PullRequest
    values:
      - PullRequest
      - Continuous

jobs:
  - job: Reunion
    displayName: Project Reunion
    variables:
      - template: ../variables/vs2019.yml
    strategy:
      matrix:
        # ${{ if eq(parameters.buildEnvironment, 'Continuous') }}:
        x64Release:
          BuildConfiguration: Release
          BuildPlatform: x64
        # X86Debug:
        #   BuildConfiguration: Debug
        #   BuildPlatform: x86

    pool: $(AgentPool.Medium)
    timeoutInMinutes: 60 # how long to run the job before automatically cancelling
    cancelTimeoutInMinutes: 5 # how much time to give 'run always even if cancelled tasks' before killing them

    steps:
      - checkout: self
        clean: false
        submodules: false

      - template: ../templates/apply-published-version-vars.yml

      - template: ../templates/build-rnw.yml
        parameters:
          project: vnext/Microsoft.ReactNative.ProjectReunion.sln
          buildPlatform: $(BuildPlatform)
          buildConfiguration: $(BuildConfiguration)
          msbuildArguments: /p:UseWinUI3=true
          warnAsError: false # Disable warn as error until we fix #8312

      - task: CopyFiles@2
        displayName: Copy NuGet artifacts
        inputs:
          sourceFolder: $(Build.SourcesDirectory)\vnext\scripts
          targetFolder: $(Build.StagingDirectory)
          contents: Microsoft.ReactNative.ProjectReunion.nuspec

      - task: CopyFiles@2
        displayName: Copy NuGet artifacts
        inputs:
          sourceFolder: $(Build.SourcesDirectory)/vnext/target/$(BuildPlatform)/$(BuildConfiguration)
          targetFolder: $(Build.StagingDirectory)/reunion/$(BuildPlatform)/$(BuildConfiguration)
          contents: |
            Microsoft.ReactNative\**
            Microsoft.ReactNative.ProjectReunion\**

      - task: PublishBuildArtifacts@1
        displayName: "Publish Artifact: Project Reunion"
        inputs:
          artifactName: ReactWindows
          pathToPublish: $(Build.StagingDirectory)
          parallel: true

<<<<<<< HEAD
=======
      - task: NuGetToolInstaller@1
        inputs:
          versionSpec: ">=5.8.0"

>>>>>>> ae4effa1
      - template: ../templates/prep-and-pack-nuget.yml
        parameters:
          packDesktop: false
          packMicrosoftReactNative: false
          packMicrosoftReactNativeCxx: false
          packMicrosoftReactNativeManaged: false
          packMicrosoftReactNativeManagedCodeGen: false
          packMicrosoftReactNativeProjectReunion: true
          slices: '("x64.Release")'

      - task: PublishBuildArtifacts@1
        displayName: "Publish Artifact: Project Reunion NuGet"
        inputs:
          artifactName: ReunionNuGet
          pathToPublish: $(Build.SourcesDirectory)/NugetRootFinal/Microsoft.ReactNative.ProjectReunion.0.0.1-pr.nupkg
          parallel: true


      - template: ../templates/component-governance.yml<|MERGE_RESOLUTION|>--- conflicted
+++ resolved
@@ -63,13 +63,10 @@
           pathToPublish: $(Build.StagingDirectory)
           parallel: true
 
-<<<<<<< HEAD
-=======
       - task: NuGetToolInstaller@1
         inputs:
           versionSpec: ">=5.8.0"
 
->>>>>>> ae4effa1
       - template: ../templates/prep-and-pack-nuget.yml
         parameters:
           packDesktop: false
