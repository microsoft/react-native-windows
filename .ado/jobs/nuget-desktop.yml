
jobs:
  - job: PackDesktop
    variables:
      - template: ../variables/vs2019.yml
    displayName: Pack Desktop NuGet Package
    dependsOn:
      - DesktopX64Release
      - DesktopX86Debug
      - UniversalBuild # Needed to have artifacts uploaded from LayoutHeaders
    pool:
      vmImage: $(VmImage)
    timeoutInMinutes: 30 # how long to run the job before automatically cancelling
    cancelTimeoutInMinutes: 5 # how much time to give 'run always even if cancelled tasks' before killing them
    steps:
      - checkout: self # self represents the repo where the initial Pipelines YAML file was found
        clean: true # whether to fetch clean each time
        fetchDepth: 2 # the depth of commits to ask Git to fetch
        lfs: false # whether to download Git-LFS files
        submodules: false # set to 'true' for a single level of submodules or 'recursive' to get submodules of submodules
        persistCredentials: false # set to 'true' to leave the OAuth token in the Git config after the initial fetch

<<<<<<< HEAD
=======
      - task: NuGetToolInstaller@1
        inputs:
          versionSpec: ">=5.8.0"

>>>>>>> ae4effa1
      - template: ../templates/prep-and-pack-nuget.yml
        parameters:
          packDesktop: true
          packMicrosoftReactNative: false
          packMicrosoftReactNativeCxx: false
          packMicrosoftReactNativeManaged: false
          packMicrosoftReactNativeManagedCodeGen: false
          slices: '("x64.Release", "x86.Debug")'<|MERGE_RESOLUTION|>--- conflicted
+++ resolved
@@ -20,13 +20,10 @@
         submodules: false # set to 'true' for a single level of submodules or 'recursive' to get submodules of submodules
         persistCredentials: false # set to 'true' to leave the OAuth token in the Git config after the initial fetch
 
-<<<<<<< HEAD
-=======
       - task: NuGetToolInstaller@1
         inputs:
           versionSpec: ">=5.8.0"
 
->>>>>>> ae4effa1
       - template: ../templates/prep-and-pack-nuget.yml
         parameters:
           packDesktop: true
