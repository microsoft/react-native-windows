#
parameters:
  - name: template
    type: string
  - name: platform
    type: string
    values:
      - x86
      - x64
      - ARM64
  - name: configuration
    type: string
    values:
      - Debug
      - Release
  - name: additionalRunArguments
    type: string
    default: ''
  - name: additionalInitArguments
    type: string
    default: ''
  - name: runWack
    type: boolean
    default: false
  - name: buildEnvironment
    type: string
    default: PullRequest
    values: 
     - PullRequest
     - SecurePullRequest
     - Continuous

steps:
  # Start npm test server
  - template: verdaccio-start.yml

  - template: set-version-vars.yml
    parameters:
      buildEnvironment: ${{ parameters.buildEnvironment }}

  - ${{ if endsWith(parameters.template, '-app') }}:
    - script: |
        npx --yes react-native@$(reactNativeDevDependency) init testcli --template react-native@$(reactNativeDevDependency)
      displayName: Init new app project with react-native init
      workingDirectory: $(Agent.BuildDirectory)

  - ${{ if endsWith(parameters.template, '-lib') }}:
    - script: |
<<<<<<< HEAD
        npx --yes create-react-native-library@0.36.0 --slug testcli --description testcli --author-name "React-Native-Windows Bot" --author-email 53619745+rnbot@users.noreply.github.com --author-url http://example.com --repo-url http://example.com --languages java-objc --type module-new --react-native-version $(reactNativeDevDependency) testcli
=======
        npx --yes create-react-native-library@latest --slug testcli --description testcli --author-name "React-Native-Windows Bot" --author-email 53619745+rnbot@users.noreply.github.com --author-url http://example.com --repo-url http://example.com --languages java-objc --type module-new --react-native-version $(reactNativeDevDependency) --example vanilla testcli
>>>>>>> 7ddbb8d7
      displayName: Init new lib project with create-react-native-library
      workingDirectory: $(Agent.BuildDirectory)

  - script: |
      call yarn install
    displayName: pre-windows yarn install
    workingDirectory: $(Agent.BuildDirectory)\testcli
    env:
      YARN_ENABLE_IMMUTABLE_INSTALLS: false

  - script: |
      call yarn config set npmRegistryServer http://localhost:4873
      call yarn config set unsafeHttpWhitelist --json "[\"localhost\"]"
    displayName: yarn config verdaccio
    workingDirectory: $(Agent.BuildDirectory)\testcli
    env:
      YARN_ENABLE_IMMUTABLE_INSTALLS: false

  - ${{ if endsWith(parameters.template, '-app') }}:
    - script: |
        call yarn add react-native-windows@$(npmVersion)
      displayName: yarn add react-native-windows
      workingDirectory: $(Agent.BuildDirectory)\testcli
      env:
        YARN_ENABLE_IMMUTABLE_INSTALLS: false

  - ${{ if endsWith(parameters.template, '-lib') }}:
    - script: |
        call yarn add react-native-windows@$(npmVersion) --dev
        call yarn add react-native-windows@* --peer
      displayName: yarn add react-native-windows dev/peer
      workingDirectory: $(Agent.BuildDirectory)\testcli
      env:
        YARN_ENABLE_IMMUTABLE_INSTALLS: false

  - script: |
      call yarn react-native init-windows --template ${{ parameters.template }} --overwrite --logging ${{ parameters.additionalInitArguments }}
    displayName: Call react-native init-windows
    workingDirectory: $(Agent.BuildDirectory)\testcli
    env:
      YARN_ENABLE_IMMUTABLE_INSTALLS: false
  
  - script: |
      call yarn install
    displayName: post-windows yarn install
    workingDirectory: $(Agent.BuildDirectory)\testcli
    env:
      YARN_ENABLE_IMMUTABLE_INSTALLS: false
  
  - powershell: |
      $path = (Get-ChildItem -Filter "Package.appxmanifest" -File -Recurse).FullName;
      [xml] $manifest = Get-Content $path
      $manifest.Package.Identity.Name = 'ReactNative.InitTest'
      $manifest.Save("$path")
    displayName: Set AppX package name to "ReactNative.InitTest"
    ${{ if endsWith(parameters.template, '-app') }}:
      workingDirectory: $(Agent.BuildDirectory)\testcli\windows
    ${{ if endsWith(parameters.template, '-lib') }}:
      workingDirectory: $(Agent.BuildDirectory)\testcli\example\windows

  # End npm test server
  - template: verdaccio-stop.yml

  - task: PowerShell@2
    displayName: Start tracing
    inputs:
      targetType: filePath # filePath | inline
      filePath: $(Build.SourcesDirectory)\vnext\Scripts\Tracing\Start-Tracing.ps1

  - template: react-native-debug-info.yml
    parameters:
      ${{ if endsWith(parameters.template, '-app') }}:
        workingDirectory: $(Agent.BuildDirectory)\testcli
      ${{ if endsWith(parameters.template, '-lib') }}:
        workingDirectory: $(Agent.BuildDirectory)\testcli\example

  - template: ../templates/run-windows-with-certificates.yml
    parameters:
      buildEnvironment: ${{ parameters.BuildEnvironment }}
      certificateName: RNWEncodedKey
      buildConfiguration: ${{ parameters.configuration }}
      buildPlatform: ${{ parameters.platform }}
      deployOption: ${{ parameters.additionalRunArguments }}
      buildLogDirectory: $(Build.BinariesDirectory)\${{ parameters.platform }}\${{ parameters.configuration }}\BuildLogs
      ${{ if endsWith(parameters.template, '-app') }}:
        workingDirectory: $(Agent.BuildDirectory)\testcli
      ${{ if endsWith(parameters.template, '-lib') }}:
        workingDirectory: $(Agent.BuildDirectory)\testcli\example
      restoreLockedMode: false # Allow new lockfile to be created

  - template: upload-build-logs.yml
    parameters:
      buildLogDirectory: '$(Build.BinariesDirectory)\${{ parameters.platform }}\${{ parameters.configuration }}\BuildLogs'

  # Only run the following on apps
  - ${{ if endsWith(parameters.template, '-app') }}:
    - script: call yarn test:windows
      displayName: Run jest tests with react-test-renderer
      workingDirectory: $(Agent.BuildDirectory)\testcli

  # Only test bundling in debug since we already bundle as part of release builds
  - ${{ if and(endsWith(parameters.template, '-app'), eq(parameters.configuration, 'Debug')) }}:
    - script: npx react-native bundle --entry-file index.js --platform windows --bundle-output test.bundle
      displayName: Create bundle testcli
      workingDirectory: $(Agent.BuildDirectory)\testcli

  - ${{ if eq(parameters.runWack, true) }}:
    - template: ../templates/run-wack.yml
      parameters:
        packageName: ReactNative.InitTest
        reportArtifact: 'Template App WACK Report ${{ parameters.platform }} ${{ parameters.configuration }} ($(System.JobAttempt))'

  - task: PowerShell@2
    displayName: Stop tracing
    inputs:
      targetType: filePath # filePath | inline
      filePath: $(Build.SourcesDirectory)\vnext\Scripts\Tracing\Stop-Tracing.ps1
      arguments: -NoAnalysis -outputFolder $(Build.StagingDirectory)/Tracing
    condition: succeededOrFailed()

  - task: PublishBuildArtifacts@1
    displayName: Upload traces
    inputs:
      pathtoPublish: '$(Build.StagingDirectory)/Tracing'
      artifactName: 'Traces - $(Agent.JobName)-$(System.JobAttempt)'
    condition: succeededOrFailed()<|MERGE_RESOLUTION|>--- conflicted
+++ resolved
@@ -46,11 +46,7 @@
 
   - ${{ if endsWith(parameters.template, '-lib') }}:
     - script: |
-<<<<<<< HEAD
-        npx --yes create-react-native-library@0.36.0 --slug testcli --description testcli --author-name "React-Native-Windows Bot" --author-email 53619745+rnbot@users.noreply.github.com --author-url http://example.com --repo-url http://example.com --languages java-objc --type module-new --react-native-version $(reactNativeDevDependency) testcli
-=======
         npx --yes create-react-native-library@latest --slug testcli --description testcli --author-name "React-Native-Windows Bot" --author-email 53619745+rnbot@users.noreply.github.com --author-url http://example.com --repo-url http://example.com --languages java-objc --type module-new --react-native-version $(reactNativeDevDependency) --example vanilla testcli
->>>>>>> 7ddbb8d7
       displayName: Init new lib project with create-react-native-library
       workingDirectory: $(Agent.BuildDirectory)
 
