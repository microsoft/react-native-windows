#
parameters:
  - name: language
    type: string
  - name: platform
    type: string
  - name: configuration
    type: string
  - name: projectType
    type: string
  - name: additionalRunArguments
    type: string
    default: ''
  - name: useNuGet
    type: boolean
    default: false
  - name: vsComponents
    type: string
    default: ''
  - name: listVsComponents
    type: boolean
    default: false
  - name: installVsComponents
    type: boolean
    default: false
  - name: additionalInitArguments
    type: string
    default: ''
  - name: continueOnBuildFailure
    type: boolean
    default: false
  - name: buildEnvironment
    type: string
    default: PullRequest
    values:
<<<<<<< HEAD
     - PullRequest
     - Continuous
=======
      - PullRequest
      - Continuous
>>>>>>> b145dc15

steps:
  - checkout: self # self represents the repo where the initial Pipelines YAML file was found
    clean: true # whether to fetch clean each time
    # fetchDepth: 2 # the depth of commits to ask Git to fetch
    lfs: false # whether to download Git-LFS files
    submodules: false # set to 'true' for a single level of submodules or 'recursive' to get submodules of submodules
    persistCredentials: false # set to 'true' to leave the OAuth token in the Git config after the initial fetch

  # First do a build of the local package, since we point the cli at the local files, it needs to be pre-built
  - template: yarn-install.yml

  - task: CmdLine@2
    displayName: yarn build
    inputs:
      script: yarn build

  - task: PowerShell@2
    displayName: Launch test npm server (verdaccio)
    inputs:
      targetType: inline
      script: |
        start-process npx -ArgumentList @('verdaccio', '--config', './.ado/verdaccio/config.yaml')

  - script: |
      node .ado/scripts/waitForVerdaccio.js
    displayName: Wait for verdaccio server to boot

  - script: |
      node .ado/scripts/npmAddUser.js user pass mail@nomail.com http://localhost:4873
    displayName: Add npm user to verdaccio

  - template: ../templates/compute-beachball-branch-name.yml

  - script: |
      npx --no-install beachball publish --branch origin/$(BeachBallBranchName) --no-push --registry http://localhost:4873 --yes --access public --changehint "Run `yarn change` from root of repo to generate a change file."
    displayName: Publish packages to verdaccio

  - template: set-version-vars.yml
    parameters:
      buildEnvironment: ${{ parameters.buildEnvironment }}

  - ${{ if eq(parameters.useNuGet, true) }}:
    - template: prep-and-pack-nuget.yml
      parameters:
        npmVersion: $(npmVersion)
        packDesktop: false
        slices: '("${{ parameters.platform }}.${{ parameters.configuration }}")'

  # Work around issue of parameters not getting expanded in conditions properly
  - powershell: |
      Write-Host "##vso[task.setvariable variable=localProjectType]${{ parameters.projectType}}"
    displayName: Set project type

  # We force the usage of npm instead of yarn because yarn has fragility issues when redirected to a different server (such as verdaccio)
  # We use --no-install and symlink the node_modules from the source tree to avoid having npx download react-native and all it dependencies
  # which takes over a minute on the CI machines.
  - task: CmdLine@2
    displayName: Init new app project
    inputs:
      script: |
        mklink /D node_modules $(System.DefaultWorkingDirectory)\node_modules
        npx --no-install react-native init testcli --npm --template react-native@$(reactNativeDevDependency)
      workingDirectory: $(Agent.BuildDirectory)
    condition: and(succeeded(), eq(variables['localProjectType'], 'app'))

  - task: CmdLine@2
    displayName: Init new lib project
    inputs:
      script: npx create-react-native-module --package-name "testcli" testcli
      workingDirectory: $(Agent.BuildDirectory)
    condition: and(succeeded(), eq(variables['localProjectType'], 'lib'))

  - task: CmdLine@2
    displayName: Update lib project react and react-native dev versions
    inputs:
      script: |
        call yarn install
        call yarn upgrade react@$(reactDevDependency) --dev
        call yarn upgrade react-native@$(reactNativeDevDependency) --dev
      workingDirectory: $(Agent.BuildDirectory)\testcli
    condition: and(succeeded(), eq(variables['localProjectType'], 'lib'))

  - script: |
      npm set registry http://localhost:4873
    displayName: Modify default npm config to point to local verdaccio server

  - script: |
      npm set fetch-retries 10
    displayName: Allow additional npm fetch retries

  - task: CmdLine@2
    displayName: Apply windows template (with nuget)
    inputs:
      script: npx react-native-windows-init --verbose --version $(npmVersion) --overwrite --language ${{ parameters.language }} --projectType ${{ parameters.projectType }} ${{ parameters.additionalInitArguments }} --experimentalNuGetDependency true --nuGetTestFeed $(System.DefaultWorkingDirectory)\NuGetTestFeed
      workingDirectory: $(Agent.BuildDirectory)\testcli
    condition: and(succeeded(), ${{ parameters.useNuGet }})

  - task: CmdLine@2
    displayName: Apply windows template (without nuget)
    inputs:
      script: npx react-native-windows-init --verbose --version $(npmVersion) --overwrite --language ${{ parameters.language }} --projectType ${{ parameters.projectType }} ${{ parameters.additionalInitArguments }}
      workingDirectory: $(Agent.BuildDirectory)\testcli
    condition: and(succeeded(), ${{ not(parameters.useNuGet) }})

  # Reclaim memory used by Verdaccio to reduce the chance of build OOM issues
  - script: tskill node
    displayName: Kill Verdaccio
    condition: succeededOrFailed()

  - task: PowerShell@2
    displayName: List Visual Studio Components
    inputs:
      targetType: filePath
      filePath: $(Build.SourcesDirectory)/.ado/scripts/VSComponentList.ps1
    condition: and(succeeded(), ${{ parameters.listVsComponents }})

  - task: PowerShell@2
    displayName: Install Visual Studio dependencies
    inputs:
      targetType: filePath
      filePath: $(Build.SourcesDirectory)/vnext/Scripts/Tfs/Install-VsFeatures.ps1
      arguments:
        -Components ${{ parameters.vsComponents }}
        -Cleanup:$true
    condition: and(succeeded(), ${{ parameters.installVsComponents }})

  - task: CmdLine@2
    displayName: Set LocalDumps for cl.exe
    inputs:
      script: $(Build.SourcesDirectory)\.ado\scripts\SetupLocalDumps.cmd cl
      workingDirectory: $(Build.SourcesDirectory)

  - task: CmdLine@2
    displayName: Set LocalDumps for link.exe
    inputs:
      script: $(Build.SourcesDirectory)\.ado\scripts\SetupLocalDumps.cmd link
      workingDirectory: $(Build.SourcesDirectory)

  - task: CmdLine@2
    displayName: Set LocalDumps for msbuild.exe
    inputs:
      script: $(Build.SourcesDirectory)\.ado\scripts\SetupLocalDumps.cmd msbuild
      workingDirectory: $(Build.SourcesDirectory)

  # Work around issue of parameters not getting expanded in conditions properly
  - powershell: |
      Write-Host "##vso[task.setvariable variable=localConfig]${{ parameters.configuration}}"
      Write-Host "##vso[task.setvariable variable=MSBUILDDEBUGPATH]$(Build.StagingDirectory)\CrashDumps"
    displayName: Set crash dumps location

  # Useful info to have in the log, but also a necessary workaround to make sure the cli is cached by npx
  - task: CmdLine@2
    displayName: React Native Info
    inputs:
      script: npx react-native info
      workingDirectory: $(Agent.BuildDirectory)\testcli

  # Verify react-native doctor command works
  - task: CmdLine@2
    displayName: React Native Doctor
    inputs:
      script: npx react-native doctor
      workingDirectory: $(Agent.BuildDirectory)\testcli

  - task: CmdLine@2
    displayName: Build project (Release)
    inputs:
      script: npx --no-install react-native run-windows --arch ${{ parameters.platform }} --no-launch --logging --buildLogDirectory $(Build.BinariesDirectory)\${{ parameters.platform }}\${{ parameters.configuration }}\BuildLogs --release ${{ parameters.additionalRunArguments }}
      workingDirectory: $(Agent.BuildDirectory)\testcli
    continueOnError: ${{ parameters.continueOnBuildFailure }}
    condition: and(succeeded(), eq('Release', variables['localConfig']))

  - task: CmdLine@2
    displayName: Build project (Debug)
    inputs:
      script: npx --no-install react-native run-windows --arch ${{ parameters.platform }} --no-launch --logging --buildLogDirectory $(Build.BinariesDirectory)\${{ parameters.platform }}\${{ parameters.configuration }}\BuildLogs ${{ parameters.additionalRunArguments }}
      workingDirectory: $(Agent.BuildDirectory)\testcli
    continueOnError: ${{ parameters.continueOnBuildFailure }}
    condition: and(succeeded(), eq('Debug', variables['localConfig']))

  - template: upload-build-logs.yml
    parameters:
      buildLogDirectory: '$(Build.BinariesDirectory)\${{ parameters.platform }}\${{ parameters.configuration }}\BuildLogs'

  - task: CmdLine@2
    displayName: Create bundle testcli
    inputs:
      script: npx --no-install react-native bundle --entry-file index.js --platform windows --bundle-output test.bundle
      workingDirectory: $(Agent.BuildDirectory)\testcli
    condition: and(succeeded(), eq(variables['localProjectType'], 'app'))

  # We are experiencing random package restore failures.
  # We want to uploading the vedaccio logs to aid in diagnosing if it is verdaccio or npmjs.org
  - task: PublishPipelineArtifact@1
    displayName: Upload Verdaccio.log (on failure)
    inputs:
      targetPath: 'verdaccio.log'
      artifact: '$(Agent.JobName).Verdaccio.log-$(System.JobAttempt)'
    condition: failed()<|MERGE_RESOLUTION|>--- conflicted
+++ resolved
@@ -33,13 +33,8 @@
     type: string
     default: PullRequest
     values:
-<<<<<<< HEAD
-     - PullRequest
-     - Continuous
-=======
       - PullRequest
       - Continuous
->>>>>>> b145dc15
 
 steps:
   - checkout: self # self represents the repo where the initial Pipelines YAML file was found
