#
parameters:
  - name: language
    type: string
    values:
      - cpp
      - cs
  - name: platform
    type: string
    values:
      - x86
      - x64
      - arm64
  - name: configuration
    type: string
    values:
      - Debug
      - Release
  - name: projectType
    type: string
    values:
      - app
      - lib
  - name: additionalRunArguments
    type: string
    default: ''
  - name: useNuGet
    type: boolean
    default: false
  - name: vsComponents
    type: string
    default: ''
  - name: listVsComponents
    type: boolean
    default: false
  - name: installVsComponents
    type: boolean
    default: false
  - name: runWack
    type: boolean
    default: false
  - name: additionalInitArguments
    type: string
    default: ''
<<<<<<< HEAD
  - name: continueOnBuildFailure
    type: boolean
    default: false
  - name: verifyAppLaunch
    type: string
    default: false
=======
>>>>>>> 933054d5
  - name: buildEnvironment
    type: string
    default: PullRequest
    values:
      - PullRequest
      - Continuous

steps:
  - checkout: self # self represents the repo where the initial Pipelines YAML file was found
    clean: true # whether to fetch clean each time
    # fetchDepth: 2 # the depth of commits to ask Git to fetch
    lfs: false # whether to download Git-LFS files
    submodules: false # set to 'true' for a single level of submodules or 'recursive' to get submodules of submodules
    persistCredentials: false # set to 'true' to leave the OAuth token in the Git config after the initial fetch

  - template: configure-git.yml

  # First do a build of the local package, since we point the cli at the local files, it needs to be pre-built
  - template: yarn-install.yml

  - script: yarn build
    displayName: yarn build

  - powershell: start-process npx -ArgumentList @('verdaccio', '--config', './.ado/verdaccio/config.yaml')
    displayName: Launch test npm server (verdaccio)

  - script: node .ado/scripts/waitForVerdaccio.js
    displayName: Wait for verdaccio server to boot

  - script: node .ado/scripts/npmAddUser.js user pass mail@nomail.com http://localhost:4873
    displayName: Add npm user to verdaccio

  - template: compute-beachball-branch-name.yml

  - script: npx --no-install beachball publish --branch origin/$(BeachBallBranchName) --no-push --registry http://localhost:4873 --yes --access public --changehint "Run `yarn change` from root of repo to generate a change file."
    displayName: Publish packages to verdaccio

    # Beachball reverts to local state after publish, but we need to know the new version it pushed.
  - script: npx --no-install beachball bump --branch origin/$(BeachBallBranchName) --yes
    displayName: beachball bump

  - template: set-version-vars.yml
    parameters:
      buildEnvironment: ${{ parameters.buildEnvironment }}

  # The commit tag in the nuspec requires that we use at least nuget 5.8 (because things break with nuget versions before and Vs 16.8 or later)
  - task: NuGetToolInstaller@1
    inputs:
      versionSpec: ">=5.8.0"

  - ${{ if eq(parameters.useNuGet, true) }}:
    - template: prep-and-pack-nuget.yml
      parameters:
        npmVersion: $(npmVersion)
        packDesktop: false
        slices: '("${{ parameters.platform }}.${{ parameters.configuration }}")'

  # We force the usage of npm instead of yarn because yarn has fragility issues when redirected to a different server (such as verdaccio)
  # We use --no-install and symlink the node_modules from the source tree to avoid having npx download react-native and all it dependencies
  # which takes over a minute on the CI machines.
  - ${{ if eq(parameters.projectType, 'app') }}:
    - script: |
        mklink /D node_modules $(System.DefaultWorkingDirectory)\node_modules
        npx --no-install react-native init testcli --npm --template react-native@$(reactNativeDevDependency)
      displayName: Init new app project
      workingDirectory: $(Agent.BuildDirectory)

  - ${{ if eq(parameters.projectType, 'lib') }}:
    - script: |
        mklink /D node_modules $(System.DefaultWorkingDirectory)\node_modules
        npx create-react-native-module --package-name "testcli" testcli
      displayName: Init new lib project
      workingDirectory: $(Agent.BuildDirectory)

    - script: |
        call yarn install
        call yarn upgrade react@$(reactDevDependency) --dev
        call yarn upgrade react-native@$(reactNativeDevDependency) --dev
      displayName: Update lib project react and react-native dev versions
      workingDirectory: $(Agent.BuildDirectory)\testcli

  - script: npm set registry http://localhost:4873
    displayName: Modify default npm config to point to local verdaccio server

  - script: npm set fetch-retries 10
    displayName: Allow additional npm fetch retries

  - ${{ if eq(parameters.useNuget, true) }}:
    - script: npx react-native-windows-init --verbose --version $(npmVersion) --overwrite --language ${{ parameters.language }} --projectType ${{ parameters.projectType }} ${{ parameters.additionalInitArguments }} --experimentalNuGetDependency true --nuGetTestFeed $(System.DefaultWorkingDirectory)\NuGetTestFeed
      displayName: Apply windows template (with nuget)      
      workingDirectory: $(Agent.BuildDirectory)\testcli

  - ${{ if eq(parameters.useNuget, false) }}:
    - script: npx react-native-windows-init --verbose --version $(npmVersion) --overwrite --language ${{ parameters.language }} --projectType ${{ parameters.projectType }} ${{ parameters.additionalInitArguments }}
      displayName: Apply windows template (without nuget)
      workingDirectory: $(Agent.BuildDirectory)\testcli

  - ${{ if eq(parameters.projectType, 'app') }}:
    - powershell: |
        [xml] $manifest = Get-Content .\Package.appxmanifest
        $manifest.Package.Identity.Name = 'ReactNative.InitTest'
        $manifest.Save("$pwd\Package.appxmanifest")
      displayName: Set AppX package name to "ReactNative.InitTest"
      workingDirectory: $(Agent.BuildDirectory)\testcli\windows\testcli

  - powershell: |
      [xml] $manifest = Get-Content .\Package.appxmanifest
      $manifest.Package.Identity.Name = 'ReactNative.InitTest'
      $manifest.Save("$pwd\Package.appxmanifest")
    displayName: Set AppX package name to "ReactNative.InitTest"
    workingDirectory: $(Agent.BuildDirectory)\testcli\windows\testcli
    condition: and(succeeded(), eq(variables['localProjectType'], 'app'))

  # Reclaim memory used by Verdaccio to reduce the chance of build OOM issues
  - script: tskill node
    displayName: Kill Verdaccio
    condition: succeededOrFailed()

  - ${{ if eq(parameters.listVsComponents, true) }}:
    - task: PowerShell@2
      displayName: List Visual Studio Components
      inputs:
        targetType: filePath
        filePath: $(Build.SourcesDirectory)/.ado/scripts/VSComponentList.ps1

    - task: PowerShell@2
      displayName: Install Visual Studio dependencies
      inputs:
        targetType: filePath
        filePath: $(Build.SourcesDirectory)/vnext/Scripts/Tfs/Install-VsFeatures.ps1
        arguments:
          -Components ${{ parameters.vsComponents }}
          -Cleanup:$true

  - script: .ado\scripts\SetupLocalDumps.cmd cl
    displayName: Set LocalDumps for cl.exe

  - script: .ado\scripts\SetupLocalDumps.cmd link
    displayName: Set LocalDumps for link.exe

  - script: .ado\scripts\SetupLocalDumps.cmd msbuild
    displayName: Set LocalDumps for msbuild.exe

  - task: PowerShell@2
    displayName: Start tracing
    inputs:
      targetType: filePath # filePath | inline
      filePath: $(Build.SourcesDirectory)\vnext\Scripts\Tracing\Start-Tracing.ps1

  # Useful info to have in the log, but also a necessary workaround to make sure the cli is cached by npx
  - script: npx react-native info
    displayName: React Native Info
    workingDirectory: $(Agent.BuildDirectory)\testcli

  # Verify react-native doctor command works
  - script: npx react-native doctor
    displayName: React Native Doctor
    workingDirectory: $(Agent.BuildDirectory)\testcli

  - template: ../templates/run-windows-with-certificates.yml
    parameters:
      buildEnvironment: ${{ parameters.BuildEnvironment }}
      certificateName: RNWEncodedKey
      buildConfiguration: ${{ parameters.configuration }}
      buildPlatform: ${{ parameters.platform }}
      deployOption: ${{ parameters.additionalRunArguments }}
      buildLogDirectory: $(Build.BinariesDirectory)\${{ parameters.platform }}\${{ parameters.configuration }}\BuildLogs
      workingDirectory: $(Agent.BuildDirectory)\testcli

  - template: upload-build-logs.yml
    parameters:
      buildLogDirectory: '$(Build.BinariesDirectory)\${{ parameters.platform }}\${{ parameters.configuration }}\BuildLogs'

  # Only test bundling in debug since we already bundle as part of release builds
  - ${{ if and(eq(parameters.projectType, 'app'), eq(parameters.configuration, 'Debug')) }}:
    - script: npx --no-install react-native bundle --entry-file index.js --platform windows --bundle-output test.bundle
      displayName: Create bundle testcli
      workingDirectory: $(Agent.BuildDirectory)\testcli

  - ${{ if eq(parameters.runWack, true) }}:
    - template: ../templates/run-wack.yml
      parameters:
        packageName: ReactNative.InitTest
        reportArtifact: 'Template App WACK Report ${{ parameters.platform }} ${{ parameters.configuration }} ($(System.JobAttempt))'

  - script: npx jest --color
    displayName: Verify app launch
    workingDirectory: packages\@rnw-scripts\new-app-tests
    condition: and(succeeded(), eq(variables['verifyAppLaunch'], 'true'))

  # We are experiencing random package restore failures.
  # We want to uploading the vedaccio logs to aid in diagnosing if it is verdaccio or npmjs.org
  - task: PublishPipelineArtifact@1
    displayName: Upload Verdaccio.log (on failure)
    inputs:
      targetPath: 'verdaccio.log'
      artifact: '$(Agent.JobName).Verdaccio.log-$(System.JobAttempt)'
    condition: failed()

  - task: PowerShell@2
    displayName: Stop tracing
    inputs:
      targetType: filePath # filePath | inline
      filePath: $(Build.SourcesDirectory)\vnext\Scripts\Tracing\Stop-Tracing.ps1
      arguments: -NoAnalysis -outputFolder $(Build.StagingDirectory)/Tracing
    condition: succeededOrFailed()

  - task: PublishBuildArtifacts@1
    displayName: Upload traces
    inputs:
      pathtoPublish: '$(Build.StagingDirectory)/Tracing'
      artifactName: 'Traces - $(Agent.JobName)-$(System.JobAttempt)'
    condition: succeededOrFailed()<|MERGE_RESOLUTION|>--- conflicted
+++ resolved
@@ -42,15 +42,9 @@
   - name: additionalInitArguments
     type: string
     default: ''
-<<<<<<< HEAD
-  - name: continueOnBuildFailure
-    type: boolean
-    default: false
   - name: verifyAppLaunch
-    type: string
-    default: false
-=======
->>>>>>> 933054d5
+    type: boolean
+    default: false
   - name: buildEnvironment
     type: string
     default: PullRequest
@@ -236,10 +230,10 @@
         packageName: ReactNative.InitTest
         reportArtifact: 'Template App WACK Report ${{ parameters.platform }} ${{ parameters.configuration }} ($(System.JobAttempt))'
 
-  - script: npx jest --color
-    displayName: Verify app launch
-    workingDirectory: packages\@rnw-scripts\new-app-tests
-    condition: and(succeeded(), eq(variables['verifyAppLaunch'], 'true'))
+  - ${{ if eq(parameters.verifyAppLaunch, true) }}:
+    - script: npx jest --color
+      displayName: Verify app launch
+      workingDirectory: packages\@rnw-scripts\new-app-tests
 
   # We are experiencing random package restore failures.
   # We want to uploading the vedaccio logs to aid in diagnosing if it is verdaccio or npmjs.org
