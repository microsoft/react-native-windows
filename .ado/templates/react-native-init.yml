--- conflicted
+++ resolved
@@ -97,14 +97,9 @@
     displayName: Modify yarn config to point to local verdaccio server
 
   - ${{ if eq(parameters.useNuget, true) }}:
-<<<<<<< HEAD
-    - script: npx react-native-windows-init --verbose --version $(npmVersion) --overwrite --language ${{ parameters.language }} --projectType ${{ parameters.projectType }} ${{ parameters.additionalInitArguments }} --experimentalNuGetDependency true --nuGetTestFeed $(System.DefaultWorkingDirectory)\NuGetTestFeed
-      displayName: Apply windows template (with nuget)
-=======
     - script: |
         npx --yes react-native-windows-init@latest --verbose --version $(npmVersion) --overwrite --language ${{ parameters.language }} --projectType ${{ parameters.projectType }} ${{ parameters.additionalInitArguments }} --experimentalNuGetDependency true --nuGetTestFeed $(System.DefaultWorkingDirectory)\NuGetTestFeed
-      displayName: Apply windows template (with nuget)      
->>>>>>> 5f66c7cb
+      displayName: Apply windows template (with nuget)
       workingDirectory: $(Agent.BuildDirectory)\testcli
 
   - ${{ if eq(parameters.useNuget, false) }}:
