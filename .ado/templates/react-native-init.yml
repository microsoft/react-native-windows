--- conflicted
+++ resolved
@@ -57,22 +57,15 @@
     submodules: false # set to 'true' for a single level of submodules or 'recursive' to get submodules of submodules
     persistCredentials: false # set to 'true' to leave the OAuth token in the Git config after the initial fetch
 
+  - template: configure-git.yml
+
   # First do a build of the local package, since we point the cli at the local files, it needs to be pre-built
   - template: yarn-install.yml
 
-<<<<<<< HEAD
-  - template: configure-git.yml
-
   - script: yarn build
     displayName: yarn build
 
-  - powershell: start-process npx -ArgumentList @('verdaccio', '--config', '.ado/verdaccio/config.yaml')
-=======
-  - script: yarn build
-    displayName: yarn build
-
   - powershell: start-process npx -ArgumentList @('verdaccio', '--config', './.ado/verdaccio/config.yaml')
->>>>>>> e65e6b13
     displayName: Launch test npm server (verdaccio)
 
   - script: node .ado/scripts/waitForVerdaccio.js
