--- conflicted
+++ resolved
@@ -141,9 +141,5 @@
   - task: CmdLine@2
     displayName: Create bundle testcli
     inputs:
-<<<<<<< HEAD
-      script: npx --no-install react-native bundle --entry-file index.js platform windows --bundle-output test.bundle
-=======
       script: npx --no-install react-native bundle --entry-file index.js --platform windows --bundle-output test.bundle
->>>>>>> d53d06ae
       workingDirectory: $(Agent.BuildDirectory)\testcli