--- conflicted
+++ resolved
@@ -41,31 +41,7 @@
       - Continuous
 
 steps:
-<<<<<<< HEAD
-  - powershell: start-process npx -ArgumentList @('verdaccio', '--config', './.ado/verdaccio/config.yaml')
-=======
-  - checkout: self # self represents the repo where the initial Pipelines YAML file was found
-    clean: true # whether to fetch clean each time
-    # fetchDepth: 2 # the depth of commits to ask Git to fetch
-    lfs: false # whether to download Git-LFS files
-    submodules: false # set to 'true' for a single level of submodules or 'recursive' to get submodules of submodules
-    persistCredentials: false # set to 'true' to leave the OAuth token in the Git config after the initial fetch
-
-  - template: configure-git.yml
-
-  - template: prepare-js-env.yml
-
-  - template: prepare-build-env.yml
-    parameters:
-      platform: ${{ parameters.platform }}
-      configuration: ${{ parameters.configuration }}
-      buildEnvironment: ${{ parameters.buildEnvironment }}
-
-  - script: yarn build
-    displayName: yarn build
-
   - powershell: start-process verdaccio.cmd -ArgumentList @('--config', './.ado/verdaccio/config.yaml')
->>>>>>> 1ead6097
     displayName: Launch test npm server (verdaccio)
 
   - script: node .ado/scripts/waitForVerdaccio.js
