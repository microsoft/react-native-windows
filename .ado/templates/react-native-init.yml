--- conflicted
+++ resolved
@@ -77,7 +77,6 @@
           - platform: ${{ parameters.platform }}
             configuration: Release
 
-<<<<<<< HEAD
   - ${{ if eq(parameters.useReunion, true) }}:
     - template: prep-and-pack-nuget.yml
       parameters:
@@ -97,8 +96,6 @@
   # We force the usage of npm instead of yarn because yarn has fragility issues when redirected to a different server (such as verdaccio)
   # We use --no-install and symlink the node_modules from the source tree to avoid having npx download react-native and all it dependencies
   # which takes over a minute on the CI machines.
-=======
->>>>>>> c19d4a51
   - ${{ if eq(parameters.projectType, 'app') }}:
     - script: |
         npx --yes react-native@$(reactNativeDevDependency) init testcli --template react-native@$(reactNativeDevDependency)
