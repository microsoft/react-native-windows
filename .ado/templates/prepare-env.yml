# Steps to checkout, install node_modules, yarn build, install SDK and install VS dependencies

parameters:
  debug: false

  # Visual Studio Installer
  vsComponents: ''
  listVsComponents: false
  installVsComponents: false

steps:
  - task: PowerShell@2
    displayName: Display machine state
    inputs:
      targetType: "inline"
      script:  |
        Write-Host "************** Environment ***********"
        gci env:* | sort-object name
        Write-Host "************** Disk Sizes ***********"
        Get-WmiObject Win32_LogicalDisk
        Write-Host "************** Installed UWP SDK versions ***********"
        Get-ChildItem "${env:ProgramFiles(x86)}\Microsoft SDKs\UWPNuGetPackages\Microsoft.Net.Native.Compiler" | Select-Object FullName
        Get-ChildItem "${env:ProgramFiles(x86)}\Microsoft SDKs\UWPNuGetPackages\runtime.win10-x86.Microsoft.Net.Native.SharedLibrary" | Select-Object FullName
        Get-ChildItem "${env:ProgramFiles(x86)}\Microsoft SDKs\UWPNuGetPackages\Microsoft.Net.UWPCoreRuntimeSdk" | Select-Object FullName

<<<<<<< HEAD
=======
  # The commit tag in the nuspec requires that we use at least nuget 5.8 (because things break with nuget versions before and Vs 16.8 or later)
  - task: NuGetToolInstaller@1
    inputs:
      versionSpec: ">=5.8.0"

>>>>>>> ae4effa1
  - task: NodeTool@0
    displayName: Installing Node
    inputs:
      versionSpec: '14.x'

  - task: CmdLine@2
    displayName: Installing Yarn
    inputs:
      script: npm install -g yarn

  - template: yarn-install.yml

  - task: CmdLine@2
    displayName: yarn build
    inputs:
      script: yarn build

  - task: PowerShell@2
    displayName: List Visual Studio Components
    inputs:
      targetType: filePath
      filePath: $(Build.SourcesDirectory)/.ado/scripts/VSComponentList.ps1
    condition: and(succeeded(), ${{ parameters.listVsComponents }})

  - task: PowerShell@2
    displayName: Install Visual Studio dependencies
    inputs:
      targetType: filePath
      filePath: $(Build.SourcesDirectory)/vnext/Scripts/Tfs/Install-VsFeatures.ps1
      arguments:
        -Components ${{ parameters.vsComponents }}
        -Collect:$${{ parameters.debug }}
        -Cleanup:$true
    condition: and(succeeded(), ${{ parameters.installVsComponents }})

  - task: PowerShell@2
    displayName: List disksize after prepare-env
    inputs:
      targetType: inline # filePath | inline
      script: |
        Get-WmiObject Win32_LogicalDisk

  - task: CmdLine@2
    displayName: Set LocalDumps for cl.exe
    inputs:
      script: $(Build.SourcesDirectory)\.ado\scripts\SetupLocalDumps.cmd cl
      workingDirectory: $(Build.SourcesDirectory)

  - task: CmdLine@2
    displayName: Set LocalDumps for link.exe
    inputs:
      script: $(Build.SourcesDirectory)\.ado\scripts\SetupLocalDumps.cmd link
      workingDirectory: $(Build.SourcesDirectory)

  - task: CmdLine@2
    displayName: Set LocalDumps for msbuild.exe
    inputs:
      script: $(Build.SourcesDirectory)\.ado\scripts\SetupLocalDumps.cmd msbuild
      workingDirectory: $(Build.SourcesDirectory)

  - powershell: |
        Write-Host "##vso[task.setvariable variable=MSBUILDDEBUGPATH]$(Build.StagingDirectory)\CrashDumps"
    displayName: Set MSBUILDDEBUGPATH<|MERGE_RESOLUTION|>--- conflicted
+++ resolved
@@ -23,14 +23,11 @@
         Get-ChildItem "${env:ProgramFiles(x86)}\Microsoft SDKs\UWPNuGetPackages\runtime.win10-x86.Microsoft.Net.Native.SharedLibrary" | Select-Object FullName
         Get-ChildItem "${env:ProgramFiles(x86)}\Microsoft SDKs\UWPNuGetPackages\Microsoft.Net.UWPCoreRuntimeSdk" | Select-Object FullName
 
-<<<<<<< HEAD
-=======
   # The commit tag in the nuspec requires that we use at least nuget 5.8 (because things break with nuget versions before and Vs 16.8 or later)
   - task: NuGetToolInstaller@1
     inputs:
       versionSpec: ">=5.8.0"
 
->>>>>>> ae4effa1
   - task: NodeTool@0
     displayName: Installing Node
     inputs:
