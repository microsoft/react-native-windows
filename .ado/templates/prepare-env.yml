--- conflicted
+++ resolved
@@ -22,13 +22,10 @@
       script: |
         Get-WmiObject Win32_LogicalDisk
 
-<<<<<<< HEAD
-=======
   - task: NuGetToolInstaller@0
     inputs:
       versionSpec: ">=4.6.0"
 
->>>>>>> dd225633
   - task: CmdLine@2
     displayName: yarn install
     inputs:
