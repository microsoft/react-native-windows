parameters:
  - name: artifactName
    type: string
  - name: slices
    type: object

  - name: publishCommitId
    type: string
    default: '0'
  - name : npmVersion
    type: string
    default: '0.0.1-pr'

    # Note: NuGet pack expects platform-specific file separators ('\' on Windows).
  - name: nugetroot
    type: string
    default: $(System.DefaultWorkingDirectory)\ReactWindows

  - name: packDesktop
    type: boolean
    default: false
  - name: packMicrosoftReactNative
    type: boolean
    default: false
  - name: packMicrosoftReactNativeCxx
    type: boolean
    default: false
  - name: packMicrosoftReactNativeManaged
    type: boolean
    default: false
  - name: packMicrosoftReactNativeManagedCodeGen
    type: boolean
    default: false
  - name: packMicrosoftReactNativeProjectReunion
    type: boolean
    default: false

  - name: signMicrosoft
    type: boolean
    default: false

steps:
  # To be removed before merge (when new image is ready)
  - powershell: |
<<<<<<< HEAD
      [Net.ServicePointManager]::SecurityProtocol = [Net.SecurityProtocolType]::Tls12
      Invoke-Expression "& { $(Invoke-RestMethod https://aka.ms/install-powershell.ps1) } -UseMSI -Quiet"
    displayName: Install pwsh
  
  - pwsh: |
      $slices = ConvertFrom-Json -NoEnumerate '${{ convertToJson(parameters.slices) }}'
      $debugSlices = @($slices.where{$_.configuration -match 'Debug'});
      $releaseSlices = @($slices.where{$_.configuration -match 'Release'});
  
      $sliceTags = $slices | % {$_.platform + "." + $_.configuration} | ConvertTo-Json -AsArray -Compress
      $debugSliceTags = $debugSlices | % {$_.platform + "." + $_.configuration} | ConvertTo-Json -AsArray -Compress
      $releaseSliceTags = $releaseSlices | % {$_.platform + "." + $_.configuration} | ConvertTo-Json -AsArray -Compress

      Write-Host "##vso[task.setvariable variable=allSlices]$sliceTags"
      Write-Host "##vso[task.setvariable variable=debugSlices]$debugSliceTags"
      Write-Host "##vso[task.setvariable variable=releaseSlices]$releaseSliceTags"

      Write-Host "##vso[task.setvariable variable=basePlatform]$($slices[0].platform)"
      Write-Host "##vso[task.setvariable variable=debugBasePlatform]$($debugSlices[0].platform)"
      Write-Host "##vso[task.setvariable variable=releaseBasePlatform]$($releaseSlices[0].platform)"

      Write-Host "##vso[task.setvariable variable=baseConfiguration]$($slices[0].configuration)"
    displayName: Setting slices to keep from NuSpec
=======
      Write-Host "##vso[task.setvariable variable=basePlatform]${{ parameters.slices[0].platform }}"
      Write-Host "##vso[task.setvariable variable=baseConfiguration]${{ parameters.slices[0].configuration }}"
    displayName: Set base slice to ${{ parameters.slices[0].platform }}.${{ parameters.slices[0].configuration }}
>>>>>>> b963ef65

  - ${{ each slice in parameters.slices }}:
    - task: DownloadPipelineArtifact@2
      displayName: 'Download ${{ parameters.artifactName }}.${{ slice.platform }}.${{ slice.configuration }}'
      inputs:
        artifact: ${{ parameters.artifactName }}.${{ slice.platform }}.${{ slice.configuration }}
        path: ${{parameters.nugetroot}}/${{ slice.platform }}/${{ slice.configuration }}

  - task: PowerShell@2
    displayName: Copy MSRN Resources to NuGet layout
    inputs:
      filePath: vnext/Scripts/Tfs/Layout-MSRN-Headers.ps1
      arguments: -TargetRoot ${{parameters.nugetroot}}

  - ${{ if eq(parameters.packDesktop, true) }}:
    - task: PowerShell@2
      displayName: Copy Desktop Resources to NuGet layout
      inputs:
        filePath: vnext/Scripts/Tfs/Layout-Desktop-Headers.ps1
        arguments: -TargetRoot ${{parameters.nugetroot}}

  - ${{ if or(eq(parameters.packMicrosoftReactNative, true), eq(parameters.packMicrosoftReactNativeCxx, true), eq(parameters.packMicrosoftReactNativeManaged, true), eq(parameters.packMicrosoftReactNativeManagedCodeGen, true), eq(parameters.packMicrosoftReactNativeProjectReunion, false)) }}:
    - powershell: |
        (Get-Content -Path ${{parameters.nugetroot}}\Microsoft.ReactNative.VersionCheck.targets) -replace '\$\$nuGetPackageVersion\$\$', '${{parameters.npmVersion}}' | Set-Content -Path  ${{parameters.nugetroot}}\Microsoft.ReactNative.VersionCheck.targets
      displayName: Patch version check file with version ${{parameters.npmVersion}}

  - ${{ if eq(parameters.packDesktop, true) }}:
    - template: prep-and-pack-single.yml
      parameters:
        outputPackage: OfficeReact.Win32
        packageVersion: ${{parameters.npmVersion}}
        slices: $(allSlices)
        buildProperties: 'CommitId=${{parameters.publishCommitId}};nugetroot=${{parameters.nugetroot}}'

  - ${{ if eq(parameters.packMicrosoftReactNative, true) }}:
    - ${{ if containsValue(parameters.slices.*.configuration, 'Debug') }}:
      - template: prep-and-pack-single.yml
        parameters:
          outputPackage: Microsoft.ReactNative.Debug
          nuspec: Microsoft.ReactNative
          slices: $(debugSlices)
          packageVersion: ${{parameters.npmVersion}}
          codesignBinaries: ${{ parameters.signMicrosoft }}
          codesignNuget: ${{ parameters.signMicrosoft }}
          buildProperties: CommitId=${{parameters.publishCommitId}};nugetroot=${{parameters.nugetroot}};baseconfiguration=Debug;baseplatform=$(debugBasePlatform)
    - ${{ if containsValue(parameters.slices.*.configuration, 'Release') }}:
      - template: prep-and-pack-single.yml
        parameters:
          outputPackage: Microsoft.ReactNative
          slices: $(releaseSlices)
          packageVersion: ${{parameters.npmVersion}}
          codesignBinaries: ${{ parameters.signMicrosoft }}
          codesignNuget: ${{ parameters.signMicrosoft }}
          buildProperties: CommitId=${{parameters.publishCommitId}};nugetroot=${{parameters.nugetroot}};baseconfiguration=Release;baseplatform=$(releaseBasePlatform)


  - ${{ if eq(parameters.packMicrosoftReactNativeCxx, true) }}:
    - template: prep-and-pack-single.yml
      parameters:
        outputPackage: Microsoft.ReactNative.Cxx
        packageVersion: ${{parameters.npmVersion}}
        buildProperties: CommitId=${{parameters.publishCommitId}};nugetroot=${{parameters.nugetroot}};baseconfiguration=$(baseConfiguration);baseplatform=$(basePlatform)
        codesignNuget: ${{ parameters.signMicrosoft }}

  - ${{ if eq(parameters.packMicrosoftReactNativeManaged, true) }}:
    - ${{ if containsValue(parameters.slices.*.configuration, 'Debug') }}:
      - template: prep-and-pack-single.yml
        parameters:
          outputPackage: Microsoft.ReactNative.Managed.Debug
          nuspec: Microsoft.ReactNative.Managed
          slices: $(debugSlices)
          packageVersion: ${{parameters.npmVersion}}
          codesignBinaries: ${{ parameters.signMicrosoft }}
          codesignNuget: ${{ parameters.signMicrosoft }}
          buildProperties: CommitId=${{parameters.publishCommitId}};nugetroot=${{parameters.nugetroot}};baseconfiguration=Debug;baseplatform=$(debugBasePlatform)
    - ${{ if containsValue(parameters.slices.*.configuration, 'Release') }}:
      - template: prep-and-pack-single.yml
        parameters:
          outputPackage: Microsoft.ReactNative.Managed
          slices: $(releaseSlices)
          packageVersion: ${{parameters.npmVersion}}
          codesignBinaries: ${{ parameters.signMicrosoft }}
          codesignNuget: ${{ parameters.signMicrosoft }}
          buildProperties: CommitId=${{parameters.publishCommitId}};nugetroot=${{parameters.nugetroot}};baseconfiguration=Release;baseplatform=$(releaseBasePlatform)

  - ${{ if eq(parameters.packMicrosoftReactNativeManagedCodeGen, true) }}:
    - template: prep-and-pack-single.yml
      parameters:
        outputPackage: Microsoft.ReactNative.Managed.CodeGen
        packageVersion: ${{parameters.npmVersion}}
        buildProperties: CommitId=${{parameters.publishCommitId}};nugetroot=${{parameters.nugetroot}};baseconfiguration=$(baseConfiguration);baseplatform=$(basePlatform)
        codesignBinaries: ${{ parameters.signMicrosoft }}
        codesignNuget: ${{ parameters.signMicrosoft }}

  - ${{ if eq(parameters.packMicrosoftReactNativeProjectReunion, true) }}:
    - ${{ if containsValue(parameters.slices.*.configuration, 'Debug') }}:
      - template: prep-and-pack-single.yml
        parameters:
          outputPackage: Microsoft.ReactNative.ProjectReunion.Debug
          nuspec: Microsoft.ReactNative.ProjectReunion
          slices: $(debugSlices)
          packageVersion: ${{parameters.npmVersion}}
          codesignBinaries: ${{ parameters.signMicrosoft }}
          codesignNuget: ${{ parameters.signMicrosoft }}
          buildProperties: CommitId=${{parameters.publishCommitId}};nugetroot=${{parameters.nugetroot}};baseconfiguration=Debug;baseplatform=$(debugBasePlatform)
          binariesToSign: |
            **/Microsoft.ReactNative.dll
            **/Microsoft.ReactNative.winmd
            **/Microsoft.ReactNative.ProjectReunion.dll
    - ${{ if containsValue(parameters.slices.*.configuration, 'Release') }}:
      - template: prep-and-pack-single.yml
        parameters:
          outputPackage: Microsoft.ReactNative.ProjectReunion
          slices: $(releaseSlices)
          packageVersion: ${{parameters.npmVersion}}
          codesignBinaries: ${{ parameters.signMicrosoft }}
          codesignNuget: ${{ parameters.signMicrosoft }}
          buildProperties: CommitId=${{parameters.publishCommitId}};nugetroot=${{parameters.nugetroot}};baseconfiguration=Release;baseplatform=$(releaseBasePlatform)
          binariesToSign: |
            **/Microsoft.ReactNative.dll
            **/Microsoft.ReactNative.winmd
            **/Microsoft.ReactNative.ProjectReunion.dll
<|MERGE_RESOLUTION|>--- conflicted
+++ resolved
@@ -40,13 +40,6 @@
     default: false
 
 steps:
-  # To be removed before merge (when new image is ready)
-  - powershell: |
-<<<<<<< HEAD
-      [Net.ServicePointManager]::SecurityProtocol = [Net.SecurityProtocolType]::Tls12
-      Invoke-Expression "& { $(Invoke-RestMethod https://aka.ms/install-powershell.ps1) } -UseMSI -Quiet"
-    displayName: Install pwsh
-  
   - pwsh: |
       $slices = ConvertFrom-Json -NoEnumerate '${{ convertToJson(parameters.slices) }}'
       $debugSlices = @($slices.where{$_.configuration -match 'Debug'});
@@ -66,11 +59,6 @@
 
       Write-Host "##vso[task.setvariable variable=baseConfiguration]$($slices[0].configuration)"
     displayName: Setting slices to keep from NuSpec
-=======
-      Write-Host "##vso[task.setvariable variable=basePlatform]${{ parameters.slices[0].platform }}"
-      Write-Host "##vso[task.setvariable variable=baseConfiguration]${{ parameters.slices[0].configuration }}"
-    displayName: Set base slice to ${{ parameters.slices[0].platform }}.${{ parameters.slices[0].configuration }}
->>>>>>> b963ef65
 
   - ${{ each slice in parameters.slices }}:
     - task: DownloadPipelineArtifact@2
