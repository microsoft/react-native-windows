--- conflicted
+++ resolved
@@ -22,35 +22,6 @@
     type: string
 
 steps:
-<<<<<<< HEAD
-  - template: ../templates/setup-certificate.yml
-    parameters:
-      buildEnvironment: ${{ parameters.BuildEnvironment }}
-      encodedKey: ${{ parameters.encodedKey }}
-
-  # Work around issue of parameters not getting expanded in conditions properly
-  - powershell: |
-      Write-Host "##vso[task.setvariable variable=localConfig]${{ parameters.buildConfiguration }}"
-
-  - script: |
-      yarn windows --no-packager --no-launch ${{ parameters.deployOption }} --arch ${{ parameters.buildPlatform }} --logging --buildLogDirectory ${{ parameters.buildLogDirectory }} --msbuildprops AppxPackageSigningEnabled=False
-    displayName: run-windows (Debug)
-    workingDirectory: ${{ parameters.workingDirectory }}
-    condition: and(succeeded(), eq(variables.localConfig, 'Debug'))
-
-
-  - script: |
-      yarn windows --no-packager --no-launch ${{ parameters.deployOption }} --arch ${{ parameters.buildPlatform }} --logging --buildLogDirectory ${{ parameters.buildLogDirectory }} --release --msbuildprops AppxPackageSigningEnabled=False
-    displayName: run-windows (Release) - PR
-    workingDirectory: ${{ parameters.workingDirectory }}
-    condition: and(succeeded(), eq(variables.localConfig, 'Release'), eq('${{ parameters.buildEnvironment }}', 'PullRequest'))
-
-  - script: |
-       yarn windows --no-packager --no-launch ${{ parameters.deployOption }} --arch ${{ parameters.buildPlatform }} --logging --buildLogDirectory ${{ parameters.buildLogDirectory }} --release --msbuildprops PackageCertificateKeyFile=$(Build.SourcesDirectory)\EncodedKey.pfx
-    displayName: run-windows (Release) - CI
-    workingDirectory: ${{ parameters.workingDirectory }}
-    condition: and(succeeded(), eq(variables.localConfig, 'Release'), eq('${{ parameters.buildEnvironment }}', 'Continuous'))
-=======
   - ${{ if eq(parameters.buildConfiguration, 'Debug') }}:
     - script: yarn windows --no-packager --no-launch ${{ parameters.deployOption }} --arch ${{ parameters.buildPlatform }} --logging --buildLogDirectory ${{ parameters.buildLogDirectory }} --msbuildprops AppxPackageSigningEnabled=False
       displayName: run-windows (Debug)
@@ -65,7 +36,6 @@
     - template: ../templates/write-certificate.yml
       parameters:
         certificateName: ${{ parameters.certificateName }}
->>>>>>> 933054d5
 
     - script: yarn windows --no-packager --no-launch ${{ parameters.deployOption }} --arch ${{ parameters.buildPlatform }} --logging --buildLogDirectory ${{ parameters.buildLogDirectory }} --release --msbuildprops PackageCertificateKeyFile=$(Build.SourcesDirectory)\EncodedKey.pfx
       displayName: run-windows (Release) - CI
