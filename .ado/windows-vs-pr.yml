# This file defines the Windows Visual Studio PR build steps used during the CI loop
name: $(Date:yyyyMMdd).$(Rev:.r)

trigger: none # will disable CI builds entirely

pr:
  - master

variables:
  - name: VmImage
    value: vs2017-win2016
  - name: MSBuildVersion
    value: 16.0
  - name: MSBuildArchitecture
    value: x64
  - name: VsTestVersion
    value: 16.0
  - name: VsTestPlatformVersion
    value: 16.2.0
  - name: Desktop.IntegrationTests.Filter
    value: (FullyQualifiedName!~WebSocketJSExecutorIntegrationTest)&(FullyQualifiedName!=RNTesterIntegrationTests::WebSocket)&(FullyQualifiedName!~WebSocket)
  - name: GoogleTestAdapterPath
    value: 'C:\Program Files (x86)\Microsoft Visual Studio\2017\Enterprise\Common7\IDE\Extensions\drknwe51.xnq'

stages:
  - stage: SetupStage
    displayName: Setup

    jobs:
      - job: Setup
        steps:
          - task: powershell@2
            name: checkPayload
            displayName: "Check if build is required for this PR"
            inputs:
              targetType: filePath
              filePath: .ado/shouldSkipPRBuild.ps1

  - stage: BuildStage
    displayName: Verify
    dependsOn: SetupStage
    condition: ne( dependencies.Setup.outputs['checkPayload.shouldSkipPRBuild'], 'True' )

    jobs:
      - job: RNWUniversalPR
        displayName: Universal PR
        strategy:
          matrix:
            X64Debug:
              BuildConfiguration: Debug
              BuildPlatform: x64
              UseRNFork: true
            X86Debug:
              BuildConfiguration: Debug
              BuildPlatform: x86
              UseRNFork: true
            ArmDebug:
              BuildConfiguration: Debug
              BuildPlatform: arm
              UseRNFork: true
            X64Release:
              BuildConfiguration: Release
              BuildPlatform: x64
              UseRNFork: true
            X86Release:
              BuildConfiguration: Release
              BuildPlatform: x86
              UseRNFork: true
            ArmRelease:
              BuildConfiguration: Release
              BuildPlatform: arm
              UseRNFork: true
            PublicRNX86Debug:
              BuildConfiguration: Debug
              BuildPlatform: x86
              UseRNFork: false
        pool:
          vmImage: $(VmImage)
        timeoutInMinutes: 60 # how long to run the job before automatically cancelling
        cancelTimeoutInMinutes: 5 # how much time to give 'run always even if cancelled tasks' before killing them
        steps:
          - checkout: self # self represents the repo where the initial Pipelines YAML file was found
            clean: true # whether to fetch clean each time
            # fetchDepth: 2 # the depth of commits to ask Git to fetch
            lfs: false # whether to download Git-LFS files
            submodules: false # set to 'true' for a single level of submodules or 'recursive' to get submodules of submodules
            persistCredentials: false # set to 'true' to leave the OAuth token in the Git config after the initial fetch

          - task: CmdLine@2
            displayName: Modify package.json to use unforked RN
            inputs:
              script: node scripts/useUnForkedRN.js
              workingDirectory: vnext
            condition: and(succeeded(), eq(variables['UseRNFork'], 'false'))

          - task: CmdLine@2
            displayName: yarn install (Using microsoft/react-native)
            inputs:
              script: yarn install --frozen-lockfile
            condition: and(succeeded(), eq(variables['UseRNFork'], 'true'))

            # We can't use a frozen lockfile for both the fork and non-fork, since they install different dependencies
            # We don't want to force devs to update/create two lock files on every change, so just don't freeze when
            # using the non fork version.
          - task: CmdLine@2
            displayName: yarn install (Using facebook/react-native)
            inputs:
              script: yarn install
            condition: and(succeeded(), eq(variables['UseRNFork'], 'false'))

          - template: templates/stop-packagers.yml

          - task: CmdLine@2
            displayName: yarn buildci
            inputs:
              script: yarn buildci

          - template: templates/install-SDK.yml

          - task: NuGetCommand@2
            displayName: NuGet restore - ReactWindows-Universal
            inputs:
              command: restore
              restoreSolution: vnext/ReactWindows-Universal.sln
              feedsToUse: config
              nugetConfigPath: vnext/NuGet.config
              restoreDirectory: packages/
              verbosityRestore: Detailed # Options: quiet, normal, detailed

          - task: MSBuild@1
            displayName: MSBuild - ReactWindows-Universal
            inputs:
              solution: vnext/ReactWindows-Universal.sln
              msbuildVersion: $(MSBuildVersion) # Optional. Options: latest, 16.0, 15.0, 14.0, 12.0, 4.0
              msbuildArchitecture: $(MSBuildArchitecture) # Optional. Options: x86, x64
              platform: $(BuildPlatform) # Optional
              configuration: $(BuildConfiguration) # Optional
              msbuildArguments: "/p:PreferredToolArchitecture=x64" # Optional
              clean: true # Optional

          - template: templates/publish-build-artifacts-for-nuget.yml
            parameters:
              Contents: ReactUWP\**

          - task: NuGetCommand@2
            displayName: NuGet restore - Playground
            inputs:
              command: restore
              restoreSolution: packages/playground/windows/Playground.sln
              verbosityRestore: Detailed # Options: quiet, normal, detailed

          - task: MSBuild@1
            displayName: MSBuild - Playground
            inputs:
              solution: packages/playground/windows/Playground.sln
              msbuildVersion: $(MSBuildVersion) # Optional. Options: latest, 16.0, 15.0, 14.0, 12.0, 4.0
              msbuildArchitecture: $(MSBuildArchitecture) # Optional. Options: x86, x64
              platform: $(BuildPlatform) # Optional
              configuration: $(BuildConfiguration) # Optional
              msbuildArguments: "/p:PreferredToolArchitecture=x64" # Optional
              clean: true # Optional
            condition: and(succeeded(), eq(variables['UseRNFork'], 'true'))

          - task: CmdLine@2
            displayName: Create Playground bundle
            inputs:
              script: node node_modules/react-native/local-cli/cli.js bundle --entry-file Samples\index.tsx --bundle-output Playground.bundle
              workingDirectory: packages\playground

          - task: NuGetCommand@2
            displayName: NuGet restore - SampleApps
            inputs:
              command: restore
              restoreSolution: packages/microsoft-reactnative-sampleapps/windows/SampleApps.sln
              verbosityRestore: Detailed # Options: quiet, normal, detailed

          - task: MSBuild@1
            displayName: MSBuild - SampleApps
            inputs:
              solution: packages/microsoft-reactnative-sampleapps/windows/SampleApps.sln
              msbuildVersion: $(MSBuildVersion) # Optional. Options: latest, 16.0, 15.0, 14.0, 12.0, 4.0
              msbuildArchitecture: $(MSBuildArchitecture) # Optional. Options: x86, x64
              platform: $(BuildPlatform) # Optional
              configuration: $(BuildConfiguration) # Optional
              msbuildArguments: "/p:PreferredToolArchitecture=x64" # Optional
              clean: true # Optional
            condition: and(succeeded(), eq(variables['UseRNFork'], 'true'), False) # Disabled until we switch to VS 2019

          - task: CmdLine@2
            displayName: Create SampleApp bundle
            inputs:
              script: node node_modules/react-native/local-cli/cli.js bundle --entry-file index.windows.js --bundle-output SampleApp.bundle
              workingDirectory: packages\microsoft-reactnative-sampleapps

          - task: CmdLine@2
            displayName: Create RNTester bundle
            inputs:
              script: node ../node_modules/react-native/local-cli/cli.js bundle --entry-file .\RNTester.js --bundle-output RNTester.windows.bundle --platform windows
              workingDirectory: vnext
            condition: and(succeeded(), eq(variables['UseRNFork'], 'true'))

      - job: CliInit
        displayName: Verify react-native init
        pool:
          vmImage: $(VmImage)
        timeoutInMinutes: 30 # how long to run the job before automatically cancelling
        cancelTimeoutInMinutes: 5 # how much time to give 'run always even if cancelled tasks' before killing them
        steps:
          - checkout: self # self represents the repo where the initial Pipelines YAML file was found
            clean: true # whether to fetch clean each time
            # fetchDepth: 2 # the depth of commits to ask Git to fetch
            lfs: false # whether to download Git-LFS files
            submodules: false # set to 'true' for a single level of submodules or 'recursive' to get submodules of submodules
            persistCredentials: false # set to 'true' to leave the OAuth token in the Git config after the initial fetch

          # First do a build of the local package, since we point the cli at the local files, it needs to be pre-built
          - task: CmdLine@2
            displayName: yarn install (local react-native-windows)
            inputs:
              script: yarn install --frozen-lockfile

          - task: CmdLine@2
            displayName: yarn build (local react-native-windows)
            inputs:
              script: yarn build
              workingDirectory: vnext

          # yarn ends up copying the whole node_modules folder when doing an install of a file package
          # Delete node_modules, so that resolution is more like when installing from a published npm package
          - task: CmdLine@2
            displayName: Remove node_modules
            inputs:
              script: rd /S /Q node_modules
              workingDirectory: vnext

          - task: CmdLine@2
            displayName: Install react-native cli
            inputs:
              script: npm install -g react-native-cli

          - task: CmdLine@2
            displayName: Init new project
            inputs:
              script: react-native init testcli --version 0.60.6
              workingDirectory: $(Agent.BuildDirectory)

          - task: CmdLine@2
            displayName: Install rnpm-plugin-windows
            inputs:
              script: yarn add rnpm-plugin-windows@file:$(Build.SourcesDirectory)\current\local-cli\rnpm\windows
              workingDirectory: $(Agent.BuildDirectory)\testcli

          - task: CmdLine@2
            displayName: Apply windows template
            inputs:
              script: react-native windows --template vnext --windowsVersion file:$(Build.SourcesDirectory)\vnext
              workingDirectory: $(Agent.BuildDirectory)\testcli

          - template: templates/install-SDK.yml

          - task: NuGetCommand@2
            displayName: NuGet restore testcli
            inputs:
              command: restore
              restoreSolution: $(Agent.BuildDirectory)\testcli\windows\testcli.sln

          - task: MSBuild@1
            displayName: MSBuild - testcli
            inputs:
              solution: $(Agent.BuildDirectory)\testcli\windows\testcli.sln
              msbuildVersion: $(MSBuildVersion) # Optional. Options: latest, 16.0, 15.0, 14.0, 12.0, 4.0
              msbuildArchitecture: x86 # Optional. Options: x86, x64
              platform: x64 # Optional
              configuration: Debug # Optional
              restoreNugetPackages: true
              msbuildArguments: "/p:PreferredToolArchitecture=x64" # Optional
              clean: true # Optional

          - task: CmdLine@2
            displayName: Create bundle testcli
            inputs:
              script: react-native bundle --entry-file index.windows.js platform uwp --bundle-output test.bundle
              workingDirectory: $(Agent.BuildDirectory)\testcli

      - job: RNWDesktopPR
        displayName: Desktop PR
        strategy:
          matrix:
            X64Debug:
              BuildConfiguration: Debug
              BuildPlatform: x64
            X86Debug:
              BuildConfiguration: Debug
              BuildPlatform: x86
            ArmDebug:
              BuildConfiguration: Debug
              BuildPlatform: arm
            X64Release:
              BuildConfiguration: Release
              BuildPlatform: x64
            X86Release:
              BuildConfiguration: Release
              BuildPlatform: x86
            ArmRelease:
              BuildConfiguration: Release
              BuildPlatform: arm
        pool:
          vmImage: $(VmImage)
        timeoutInMinutes: 50 # how long to run the job before automatically cancelling
        cancelTimeoutInMinutes: 5 # how much time to give 'run always even if cancelled tasks' before killing them
        steps:
          - checkout: self # self represents the repo where the initial Pipelines YAML file was found
            clean: true # whether to fetch clean each time
            # fetchDepth: 2 # the depth of commits to ask Git to fetch
            lfs: false # whether to download Git-LFS files
            submodules: false # set to 'true' for a single level of submodules or 'recursive' to get submodules of submodules
            persistCredentials: false # set to 'true' to leave the OAuth token in the Git config after the initial fetch

          - task: CmdLine@2
            displayName: yarn install
            inputs:
              script: yarn install --frozen-lockfile

          - template: templates/stop-packagers.yml

          - task: CmdLine@2
            displayName: yarn build
            inputs:
              script: yarn build
              workingDirectory: vnext

          - template: templates/install-SDK.yml

          - template: templates/vs-build.yml
            parameters:
              BuildConfiguration: $(BuildConfiguration)
              BuildPlatform: $(BuildPlatform)

          - task: VisualStudioTestPlatformInstaller@1
            inputs:
              packageFeedSelector: nugetOrg
              versionSelector: specificVersion
              testPlatformVersion: $(VsTestPlatformVersion)

          - task: VSTest@2
            displayName: Run Desktop Unit Tests
            timeoutInMinutes: 5 # Set smaller timeout for UTs, since there have been some hangs, and this allows the job to timeout quicker
            condition: and(succeeded(), ne(variables['BuildPlatform'], 'ARM'))
            inputs:
              testSelector: "testAssemblies"
              testAssemblyVer2: | # Required when testSelector == TestAssemblies
                React.Windows.Desktop.UnitTests\React.Windows.Desktop.UnitTests.dll
                JSI.Desktop.UnitTests\JSI.Desktop.UnitTests.exe
              pathtoCustomTestAdapters: $(GoogleTestAdapterPath)
              searchFolder: '$(Build.SourcesDirectory)\vnext\target\$(BuildPlatform)\$(BuildConfiguration)'
              vsTestVersion: toolsInstaller # Use installed VSTest that implements the !~ operator.
              runTestsInIsolation: true
              platform: $(BuildPlatform)
              configuration: $(BuildConfiguration)
              publishRunAttachments: true
              collectDumpOn: "onAbortOnly"

          - task: PowerShell@2
            displayName: Set up test servers
            condition: and(succeeded(), ne(variables['BuildPlatform'], 'ARM'))
            inputs:
              targetType: filePath # filePath | inline
              filePath: $(Build.SourcesDirectory)\vnext\Scripts\Tfs\Start-TestServers.ps1
<<<<<<< HEAD
              arguments: -SourcesDirectory $(Build.SourcesDirectory)\vnext -Preload
=======
              arguments: -SourcesDirectory $(Build.SourcesDirectory)\vnext\node_modules\react-native -Preload -SleepSeconds 30
>>>>>>> 668241b5

          - task: VSTest@2
            displayName: Run Desktop Integration Tests
            condition: and(succeeded(), ne(variables['BuildPlatform'], 'ARM'))
            inputs:
              testSelector: "testAssemblies"
              testAssemblyVer2: 'React.Windows.Desktop.IntegrationTests\React.Windows.Desktop.IntegrationTests.dll' # Required when testSelector == TestAssemblies
              searchFolder: '$(Build.SourcesDirectory)\vnext\target\$(BuildPlatform)\$(BuildConfiguration)'
              testFiltercriteria: $(Desktop.IntegrationTests.Filter)
              vsTestVersion: toolsInstaller # Use installed VSTest that implements the !~ operator.
              runTestsInIsolation: true
              platform: $(BuildPlatform)
              configuration: $(BuildConfiguration)
              publishRunAttachments: true
              collectDumpOn: "onAbortOnly"

          - template: templates/stop-packagers.yml

          - template: templates/publish-build-artifacts-for-nuget.yml
            parameters:
              LayoutHeaders: true
              Contents: |
                React.Windows.Desktop.DLL\**
                React.Windows.Desktop.Test.DLL\**

      - job: RNWFormatting
        displayName: Verify change files + formatting
        pool:
          vmImage: $(VmImage)
        timeoutInMinutes: 10 # how long to run the job before automatically cancelling
        cancelTimeoutInMinutes: 5 # how much time to give 'run always even if cancelled tasks' before killing them
        steps:
          - checkout: self # self represents the repo where the initial Pipelines YAML file was found
            clean: true # whether to fetch clean each time
            fetchDepth: 2 # the depth of commits to ask Git to fetch
            lfs: false # whether to download Git-LFS files
            submodules: false # set to 'true' for a single level of submodules or 'recursive' to get submodules of submodules
            persistCredentials: false # set to 'true' to leave the OAuth token in the Git config after the initial fetch

          - task: CmdLine@2
            displayName: yarn install
            inputs:
              script: yarn install --frozen-lockfile

          - task: CmdLine@2
            displayName: Check for change files
            inputs:
              script: node ./node_modules/beachball/bin/beachball.js check --changehint "Run `yarn change` from root of repo to generate a change file."

          - task: CmdLine@2
            displayName: yarn format:verify
            inputs:
              script: yarn format:verify

      - job: CurrentPR
        displayName: Current (C#) PR
        strategy:
          matrix:
            #X64Debug:
            #  BuildConfiguration: Debug
            #  BuildPlatform: x64
            #  UTTestOutputConfigDir: Debug
            #X64Release:
            #  BuildConfiguration: Release
            #  BuildPlatform: x64
            #  UTTestOutputConfigDir: Release
            X64DebugBundle:
              BuildConfiguration: DebugBundle
              BuildPlatform: x64
              UTTestOutputConfigDir: Debug
            ArmDebug:
              BuildConfiguration: Debug
              BuildPlatform: ARM
              UTTestOutputConfigDir: Debug
            X86Debug:
              BuildConfiguration: Debug
              BuildPlatform: x86
              UTTestOutputConfigDir: Debug
            #X86Release:
            #  BuildConfiguration: Release
            #  BuildPlatform: x86
            #  UTTestOutputConfigDir: Release
            #X86ReleaseBundle:
            #  BuildConfiguration: ReleaseBundle
            #  BuildPlatform: x86
            #  UTTestOutputConfigDir: Release
        pool:
          vmImage: $(VmImage)
        timeoutInMinutes: 15 # how long to run the job before automatically cancelling
        cancelTimeoutInMinutes: 5 # how much time to give 'run always even if cancelled tasks' before killing them

        steps:
          - checkout: self # self represents the repo where the initial Pipelines YAML file was found
            clean: true # whether to fetch clean each time
            # fetchDepth: 2 # the depth of commits to ask Git to fetch
            lfs: false # whether to download Git-LFS files
            submodules: recursive # set to 'true' for a single level of submodules or 'recursive' to get submodules of submodules
            persistCredentials: false # set to 'true' to leave the OAuth token in the Git config after the initial fetch

          - task: PowerShell@2
            displayName: Download Winium
            inputs:
              targetType: inline # filePath | inline
              script: |
                curl -o $(System.DefaultWorkingDirectory)\winium.zip https://github.com/2gis/Winium.Desktop/releases/download/v1.6.0/Winium.Desktop.Driver.zip

          - task: ExtractFiles@1
            displayName: Extract Winium
            inputs:
              archiveFilePatterns: $(System.DefaultWorkingDirectory)\winium.zip
              destinationFolder: $(System.DefaultWorkingDirectory)\winium

          - task: NuGetCommand@2
            displayName: NuGet restore
            inputs:
              command: restore
              restoreSolution: current/ReactWindows/ReactNative.sln
              verbosityRestore: Detailed # Options: quiet, normal, detailed

          - task: CmdLine@2
            displayName: Install react-native-cli
            inputs:
              script: npm install -g react-native-cli

          - task: CmdLine@2
            displayName: npm install
            inputs:
              script: npm install
              workingDirectory: current

          - task: CmdLine@2
            displayName: Make Bundle Dir
            inputs:
              script: mkdir current\ReactWindows\Playground.Net46\ReactAssets

          - task: CmdLine@2
            displayName: Make Bundle
            inputs:
              script: react-native bundle --platform windows --entry-file ./ReactWindows/Playground.Net46/index.windows.js --bundle-output ./ReactWindows/Playground.Net46/ReactAssets/index.windows.bundle --assets-dest ./ReactWindows/Playground.Net46/ReactAssets --dev false
              workingDirectory: current

          - task: MSBuild@1
            displayName: MSBuild
            inputs:
              solution: current/ReactWindows/ReactNative.sln
              #msbuildLocationMethod: 'version' # Optional. Options: version, location
              msbuildVersion: $(MSBuildVersion) # Optional. Options: latest, 16.0, 15.0, 14.0, 12.0, 4.0
              #msbuildArchitecture: $(MSBuildArchitecture) # Optional. Options: x86, x64
              #msbuildLocation: # Optional
              platform: $(BuildPlatform) # Optional
              configuration: $(BuildConfiguration) # Optional
              #msbuildArguments: '/p:PreferredToolArchitecture=x64' # Optional
              #clean: true # Optional
              #maximumCpuCount: false # Optional
              #restoreNugetPackages: false # Optional
              #logProjectEvents: false # Optional
              #createLogFile: false # Optional
              #logFileVerbosity: 'normal' # Optional. Options: quiet, minimal, normal, detailed, diagnostic

          - task: PowerShell@2
            displayName: Start Winium
            inputs:
              targetType: inline # filePath | inline
              script: |
                $winium = Start-Process -PassThru $(System.DefaultWorkingDirectory)\winium\Winium.Desktop.Driver.exe
                Start-Sleep -s 5

          - task: VSTest@2
            displayName: Run Unit Tests
            timeoutInMinutes: 5 # Set smaller timeout for UTs, since there have been some hangs, and this allows the job to timeout quicker
            inputs:
              testSelector: "testAssemblies"
              testAssemblyVer2: "ReactNative.Net46.Tests.dll" # Required when testSelector == TestAssemblies
              searchFolder: '$(Build.SourcesDirectory)\current\ReactWindows\ReactNative.Net46.Tests\bin\$(BuildPlatform)\$(UTTestOutputConfigDir)'
              vsTestVersion: $(VsTestVersion)
              runTestsInIsolation: true
              platform: $(BuildPlatform)
              configuration: $(BuildConfiguration)
              publishRunAttachments: true
              collectDumpOn: "onAbortOnly"
            condition: and(succeeded(), ne(variables['BuildPlatform'], 'ARM'))
          # Previous AppVeyor definition had code to trigger this, but due to a bug in the AppVeyor build def it was never triggering
          # It currently fails, so commenting this out for now
          #- task: CmdLine@2
          #  displayName: npm test
          #  inputs:
          #    script: npm test
          #    workingDirectory: current
          #  condition: and(succeeded(), or(eq(variables['BuildConfiguration'], 'DebugBundle'), eq(variables['BuildConfiguration'], 'ReleaseBundle')))

      - template: templates/e2e-test-job.yml  # Template reference
        parameters:
          name: E2ETest
          pool:
            vmImage: 'windows-2019'
          BuildPlatform: x64
          UseRNFork: true

  - stage:
    displayName: Pack
    dependsOn: BuildStage
    condition: ne( dependencies.Setup.outputs['checkPayload.shouldSkipPRBuild'], 'True' )

    jobs:
      - job: RNWNugetPR
        displayName: Build and Pack Nuget
        pool:
          vmImage: $(VmImage)
        timeoutInMinutes: 30 # how long to run the job before automatically cancelling
        cancelTimeoutInMinutes: 5 # how much time to give 'run always even if cancelled tasks' before killing them
        steps:
          - checkout: none #skip checking out the default repository resource

          # The commit tag in the nuspec requires that we use at least nuget 4.6
          - task: NuGetToolInstaller@0
            inputs:
              versionSpec: ">=4.6.0"

          - template: templates/prep-and-pack-nuget.yml<|MERGE_RESOLUTION|>--- conflicted
+++ resolved
@@ -366,11 +366,7 @@
             inputs:
               targetType: filePath # filePath | inline
               filePath: $(Build.SourcesDirectory)\vnext\Scripts\Tfs\Start-TestServers.ps1
-<<<<<<< HEAD
-              arguments: -SourcesDirectory $(Build.SourcesDirectory)\vnext -Preload
-=======
-              arguments: -SourcesDirectory $(Build.SourcesDirectory)\vnext\node_modules\react-native -Preload -SleepSeconds 30
->>>>>>> 668241b5
+              arguments: -SourcesDirectory $(Build.SourcesDirectory)\vnext -Preload -SleepSeconds 30
 
           - task: VSTest@2
             displayName: Run Desktop Integration Tests
@@ -561,11 +557,11 @@
           #    workingDirectory: current
           #  condition: and(succeeded(), or(eq(variables['BuildConfiguration'], 'DebugBundle'), eq(variables['BuildConfiguration'], 'ReleaseBundle')))
 
-      - template: templates/e2e-test-job.yml  # Template reference
+      - template: templates/e2e-test-job.yml # Template reference
         parameters:
           name: E2ETest
           pool:
-            vmImage: 'windows-2019'
+            vmImage: "windows-2019"
           BuildPlatform: x64
           UseRNFork: true
 
