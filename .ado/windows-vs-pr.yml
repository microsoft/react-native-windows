--- conflicted
+++ resolved
@@ -70,11 +70,7 @@
         parameters:
           yarnBuildCmd: build
           project: vnext/ReactWindows-Universal.sln
-<<<<<<< HEAD
           vsComponents: $(VsComponents)
-=======
-          vsComponents: $(VsComponents),Microsoft.VisualStudio.Component.VC.v141.ARM,Microsoft.VisualStudio.Component.VC.v141.ARM64
->>>>>>> 1f18fbdb
 
       - task: VSTest@2
         displayName: Run Universal Unit Tests
