--- conflicted
+++ resolved
@@ -1,22 +1,16 @@
 variables:
   # Injection configuration
   runCodesignValidationInjection: false
-<<<<<<< HEAD
   
   # Enables `chalk` to show colored output to Azure Pipelines
   FORCE_COLOR: 3
-=======
->>>>>>> dc3ba939
 
   # Automatically fails `npx` prompts to use networked version
   NPM_CONFIG_YES: false
 
   # NuGet Config
-<<<<<<< HEAD
-=======
   NUGET_ENABLE_EXPERIMENTAL_HTTP_RETRY : true
   NUGET_PACKAGES: $(Agent.TempDirectory)/.nuget/packages
->>>>>>> dc3ba939
   NUGET_PLUGIN_HANDSHAKE_TIMEOUT_IN_SECONDS: 60
   NUGET_PLUGIN_REQUEST_TIMEOUT_IN_SECONDS: 60
 
