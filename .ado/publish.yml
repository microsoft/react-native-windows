name: 0.0.$(Date:yyMM.d)$(Rev:rrr)

parameters:
- name: skipNpmPublish
  displayName: Skip Npm Publish
  type: boolean
  default: false
- name: skipGitPush
  displayName: Skip Git Push
  type: boolean
  default: false
- name: skipBotDeployment
  displayName: Skip Deploying Bots to Azure Functions
  type: boolean
  default: false
- name: stopOnNoCI
  displayName: Stop if latest commit is ***NO_CI***
  type: boolean
  default: true
- name: AgentPool
  type: object
  default:
    Medium:
      name: rnw-pool-4-microsoft
      demands: ImageOverride -equals rnw-img-node16
    Large:
      name: rnw-pool-8-microsoft
      demands: ImageOverride -equals rnw-img-node16


variables:
  - template: variables/windows.yml
  - group: RNW Secrets
  - name: SkipNpmPublishArgs
    value: ''
  - name: SkipGitPushPublishArgs
    value: ''
  - name: NugetSecurityAnalysisWarningLevel
    value: 'warn'
  - name: FailCGOnAlert
    value: false
  - name: EnableCodesign
    value: false
  - name: ArtifactServices.Symbol.AccountName
    value: microsoft
  - name: ArtifactServices.Symbol.PAT
    value: $(pat-symbols-publish-microsoft)

trigger: none
pr: none

jobs:
  - job: RnwNpmPublish
    displayName: React-Native-Windows Npm Build Rev Publish
    pool: ${{ parameters.AgentPool.Medium }}
    timeoutInMinutes: 120
    cancelTimeoutInMinutes: 5
    steps:
      - template: templates/checkout-full.yml

      - powershell: gci env:/BUILD_*
        displayName: Show build information

      - template: templates/configure-git.yml

      - template: templates/prepare-js-env.yml

      - powershell: |
          Write-Error "Stopping because commit message contains ***NO_CI***."
        displayName: Stop pipeline if latest commit message contains ***NO_CI***
        condition: and(${{ parameters.stopOnNoCI }}, contains(variables['Build.SourceVersionMessage'], '***NO_CI***'))

      - script: |
          echo ##vso[task.setvariable variable=SkipNpmPublishArgs]--no-publish
        displayName: Enable No-Publish
        condition: ${{ parameters.skipNpmPublish }}

      - script: |
          echo ##vso[task.setvariable variable=SkipGitPushPublishArgs]--no-push
        displayName: Enable No-Publish
        condition: ${{ parameters.skipGitPush }}

      - script: npx beachball publish $(SkipNpmPublishArgs) $(SkipGitPushPublishArgs) --branch origin/$(Build.SourceBranchName) -n $(npmAuthToken) -yes --bump-deps --verbose --access public --message "applying package updates ***NO_CI***" --no-git-tags
        displayName: Beachball Publish (Main Branch)
        condition: and(succeeded(), eq(variables['Build.SourceBranchName'], 'main'))

      - script: npx beachball publish $(SkipNpmPublishArgs) $(SkipGitPushPublishArgs) --branch origin/$(Build.SourceBranchName) -n $(npmAuthToken) -yes --bump-deps --verbose --access public --message "applying package updates ***NO_CI***"
        displayName: Beachball Publish (Stable Branch)
        condition: and(succeeded(), ne(variables['Build.SourceBranchName'], 'main'))

      - script: npx --yes @rnw-scripts/create-github-releases@latest --yes --authToken $(githubAuthToken)
        displayName: Create GitHub Releases for New Tags (Stable Branch)
        condition: and(succeeded(), ${{ not(parameters.skipGitPush) }}, ${{ ne(variables['Build.SourceBranchName'], 'main') }} )

      - template: templates/set-version-vars.yml
        parameters:
          buildEnvironment: Continuous

      - template: templates/publish-version-vars.yml

  - job: DeployBotCoordinator
    displayName: Deploy @rnw-bots/coordinator
    condition: eq(variables['Build.SourceBranchName'], 'main')
    dependsOn: RnwNpmPublish
    pool: ${{ parameters.AgentPool.Medium }}
    timeoutInMinutes: 30
    steps:
      - template: templates/prepare-js-env.yml

      # Bump in case the bot coordinator is dependent on other monorepo packages that were just published
      - script: npx beachball bump --verbose
        displayName: beachball bump

      # Azure Functions expects a fully packagable folder with dependencies.
      # Reinstall them without hoisting.
      - powershell: |
          Get-ChildItem "packages\@rnw-bots\coordinator" |
            Where-Object{$_.Name -notin 'node_modules','package.json'} |
            Copy-Item -Destination $(Build.StagingDirectory)\bot-coordinator -Recurse

          Copy-Item yarn.lock $(Build.StagingDirectory)\bot-coordinator

          # devDependencies add bloat and might only exist in the monorepo
          Get-Content -Encoding utf8 packages\@rnw-bots\coordinator\package.json |
            ConvertFrom-Json |
            Select-Object -Property * -ExcludeProperty devDependencies |
            ConvertTo-Json |
            Out-File -Encoding utf8 $(Build.StagingDirectory)\bot-coordinator\package.json
        displayName: Organizing for unhoisted dependencies

      - template: templates/yarn-install.yml
        parameters:
          workingDirectory: $(Build.StagingDirectory)\bot-coordinator
          frozenLockfile: false

      - ${{ if not(parameters.skipBotDeployment) }}:
        - task: AzureFunctionApp@1
          inputs:
            azureSubscription: cxe-rnw-azure
            appType: functionApp
            appName: rnw-bot-coordinator
            package: $(Build.StagingDirectory)\bot-coordinator

  - job: RnwNativeBuildDesktop
    displayName: Build Desktop
    dependsOn: RnwNpmPublish
    strategy:
      matrix:
        X64Debug:
          BuildConfiguration: Debug
          BuildPlatform: x64
        X64Release:
          BuildConfiguration: Release
          BuildPlatform: x64
        X86Debug:
          BuildConfiguration: Debug
          BuildPlatform: x86
        X86Release:
          BuildConfiguration: Release
          BuildPlatform: x86
        ARM64Debug:
          BuildConfiguration: Debug
          BuildPlatform: ARM64
        ARM64Release:
          BuildConfiguration: Release
          BuildPlatform: ARM64
    pool: ${{ parameters.AgentPool.Large }}

    steps:
      - template: templates/prepare-js-env.yml

      - template: templates/prepare-build-env.yml
        parameters:
          platform: $(BuildPlatform)
          configuration: $(BuildConfiguration)
          buildEnvironment: Publish

      - template: templates/apply-published-version-vars.yml

      - template: templates/msbuild-sln.yml
        parameters:
          solutionDir: vnext
          aolutionName: ReactWindows-Desktop.sln
          buildPlatform: $(BuildPlatform)
          buildConfiguration: $(BuildConfiguration)

      - template: templates/publish-build-artifacts.yml
        parameters:
          artifactName: Desktop
          buildPlatform: $(BuildPlatform)
          buildConfiguration: $(BuildConfiguration)
          contents: |
            React.Windows.Desktop\**
            React.Windows.Desktop.DLL\**
            React.Windows.Desktop.Test.DLL\**

      - template: templates/component-governance.yml

  - job: RnwNativeBuildUniversal
    displayName: Build Universal
    dependsOn: RnwNpmPublish
    strategy:
      matrix:
        X64Release:
          BuildConfiguration: Release
          BuildPlatform: x64
        X86Release:
          BuildConfiguration: Release
          BuildPlatform: x86
        Arm64Release:
          BuildConfiguration: Release
          BuildPlatform: ARM64
        X64Debug:
          BuildConfiguration: Debug
          BuildPlatform: x64
        X86Debug:
          BuildConfiguration: Debug
          BuildPlatform: x86
        Arm64Debug:
          BuildConfiguration: Debug
          BuildPlatform: ARM64          
    pool: ${{ parameters.AgentPool.Large }}

    steps:
      - template: templates/prepare-js-env.yml

      - template: templates/prepare-build-env.yml
        parameters:
          platform: $(BuildPlatform)
          configuration: $(BuildConfiguration)
          buildEnvironment: Publish

      - template: templates/apply-published-version-vars.yml

      - template: templates/msbuild-sln.yml
        parameters:
          solutionDir: vnext
          solutionName: Microsoft.ReactNative.sln
          buildPlatform: $(BuildPlatform)
          buildConfiguration: $(BuildConfiguration)

      - task: PowerShell@2
        displayName: Make AnyCPU Reference Assemblies
        inputs:
          filePath: vnext/Scripts/Tfs/Make-AnyCPU-RefAssemblies.ps1
          arguments: -TargetRoot $(Build.SourcesDirectory)\vnext\target -BuildRoot $(Build.SourcesDirectory)\vnext\target

      - template: templates/publish-build-artifacts.yml
        parameters:
          artifactName: ReactWindows
          buildPlatform: $(BuildPlatform)
          buildConfiguration: $(BuildConfiguration)
          contents: |
            Microsoft.ReactNative\**
            Microsoft.ReactNative.Managed\**
            Microsoft.ReactNative.Managed.CodeGen\**

      - template: templates/component-governance.yml

      # Make symbols available through http://symweb.
      - task: PublishSymbols@2
        displayName: Publish symbols
        inputs:
          SearchPattern: vnext/target/**/*.pdb
          SymbolServerType: TeamServices

  - job: RnwNativeBuildReunion
    displayName: Build Reunion
    dependsOn: RnwNpmPublish
    strategy:
      matrix:
        X64Release:
          BuildConfiguration: Release
          BuildPlatform: x64
        X64Debug:
          BuildConfiguration: Debug
          BuildPlatform: x64          
    pool: ${{ parameters.AgentPool.Large }}

    steps:
      - template: templates/prepare-js-env.yml

      - template: templates/prepare-build-env.yml
        parameters:
          platform: $(BuildPlatform)
          configuration: $(BuildConfiguration)
          buildEnvironment: Publish

      - template: templates/apply-published-version-vars.yml

      - template: templates/msbuild-sln.yml
        parameters:
          solutionDir: vnext
          solutionName: Microsoft.ReactNative.ProjectReunion.sln
          buildPlatform: $(BuildPlatform)
          buildConfiguration: $(BuildConfiguration)
          msbuildArguments:
            /p:UseWinUI3=true
          warnAsError: false # Disable warn as error until we fix #8312

      - template: templates/publish-build-artifacts.yml
        parameters:
          artifactName: Reunion
          buildPlatform: $(BuildPlatform)
          buildConfiguration: $(BuildConfiguration)
          contents: |
            Microsoft.ReactNative\**
            Microsoft.ReactNative.ProjectReunion\**

      - template: templates/component-governance.yml

      # Make symbols available through http://symweb.
      - task: PublishSymbols@2
        displayName: Publish symbols
        inputs:
          SearchPattern: vnext/target/**/*.pdb
          SymbolServerType: TeamServices

  - job: RNWNuget
    dependsOn:
      - RnwNpmPublish
      - RnwNativeBuildDesktop
      - RnwNativeBuildUniversal
      - RnwNativeBuildReunion
    displayName: Sign Binaries and Publish NuGet
    pool: ${{ parameters.AgentPool.Medium }}

    steps:
      - template: templates/checkout-shallow.yml

      - template: templates/yarn-install.yml

      - template: templates/apply-published-version-vars.yml

      # The commit tag in the nuspec requires that we use at least nuget 5.8 (because things break with nuget versions before and Vs 16.8 or later)
      - task: NuGetToolInstaller@1
        inputs:
          versionSpec: ">=5.8.0"

      - template: templates/prep-and-pack-nuget.yml
        parameters:
          artifactName: ReactWindows
          publishCommitId: $(publishCommitId)
          npmVersion: $(npmVersion)
          nugetroot: $(System.DefaultWorkingDirectory)\ReactWindows
          packMicrosoftReactNative: true
          packMicrosoftReactNativeCxx: true
          packMicrosoftReactNativeManaged: true
          packMicrosoftReactNativeManagedCodeGen: true
          ${{ if or(eq(variables['EnableCodesign'], 'true'), endsWith(variables['Build.SourceBranchName'], '-stable')) }}: # Sign if EnableCodeSign or on *-stable release builds
            signMicrosoft: true
          slices:
            - platform: x64
              configuration: Release
            - platform: x86
              configuration: Release
            - platform: ARM64
<<<<<<< HEAD
              configuration: Release  
            - platform: x64
              configuration: Debug
            - platform: x86
              configuration: Debug
            - platform: ARM64
              configuration: Debug
=======
              configuration: Release
>>>>>>> b963ef65

      - template: templates/prep-and-pack-nuget.yml
        parameters:
          artifactName: Desktop
          publishCommitId: $(publishCommitId)
          npmVersion: $(npmVersion)
          nugetroot: $(System.DefaultWorkingDirectory)\Desktop
          packDesktop: true
          ${{ if or(eq(variables['EnableCodesign'], 'true'), endsWith(variables['Build.SourceBranchName'], '-stable')) }}: # Sign if EnableCodeSign or on *-stable release builds
            signMicrosoft: true
          slices:
            - platform: x64
              configuration: Release
            - platform: x86
              configuration: Release
            - platform: ARM64
              configuration: Release
            - platform: x64
              configuration: Debug
            - platform: x86
              configuration: Debug
            - platform: ARM64
              configuration: Debug

      - template: templates/prep-and-pack-nuget.yml
        parameters:
          artifactName: Reunion
          publishCommitId: $(publishCommitId)
          npmVersion: $(npmVersion)
          nugetroot: $(System.DefaultWorkingDirectory)\Reunion
          packMicrosoftReactNativeProjectReunion: true
          ${{ if or(eq(variables['EnableCodesign'], 'true'), endsWith(variables['Build.SourceBranchName'], '-stable')) }}: # Sign if EnableCodeSign or on *-stable release builds
            signMicrosoft: true
          slices:
            - platform: x64
              configuration: Release
            - platform: x64
              configuration: Debug

      - task: PublishPipelineArtifact@1
        displayName: "Publish final nuget artifacts"
        inputs:
          targetPath: $(System.DefaultWorkingDirectory)\NugetRootFinal
          artifactName: "ReactWindows-final-nuget"<|MERGE_RESOLUTION|>--- conflicted
+++ resolved
@@ -22,10 +22,10 @@
   default:
     Medium:
       name: rnw-pool-4-microsoft
-      demands: ImageOverride -equals rnw-img-node16
+      demands: ImageOverride -equals rnw-img-test
     Large:
       name: rnw-pool-8-microsoft
-      demands: ImageOverride -equals rnw-img-node16
+      demands: ImageOverride -equals rnw-img-test
 
 
 variables:
@@ -355,7 +355,6 @@
             - platform: x86
               configuration: Release
             - platform: ARM64
-<<<<<<< HEAD
               configuration: Release  
             - platform: x64
               configuration: Debug
@@ -363,9 +362,6 @@
               configuration: Debug
             - platform: ARM64
               configuration: Debug
-=======
-              configuration: Release
->>>>>>> b963ef65
 
       - template: templates/prep-and-pack-nuget.yml
         parameters:
