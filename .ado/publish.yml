name: 0.0.$(Date:yyMM.d)$(Rev:rrr)

parameters:
- name: skipNpmPublish
  displayName: Skip Npm Publish
  type: boolean
  default: false
- name: skipGitPush
  displayName: Skip Git Push
  type: boolean
  default: false
- name: skipBotDeployment
  displayName: Skip Deploying Bots to Azure Functions
  type: boolean
  default: false
- name: stopOnNoCI
  displayName: Stop if latest commit is ***NO_CI***
  type: boolean
  default: true

variables:
  - template: variables/windows.yml
  - group: RNW Secrets
  - name: SkipNpmPublishArgs
    value: ''
  - name: SkipGitPushPublishArgs
    value: ''
  - name: NugetSecurityAnalysisWarningLevel
    value: 'warn'
  - name: FailCGOnAlert
    value: false
  - name: EnableCodesign
    value: false
  - name: ArtifactServices.Symbol.AccountName
    value: microsoft
  - name: ArtifactServices.Symbol.PAT
    value: $(pat-symbols-publish-microsoft)
<<<<<<< HEAD
  - name: AgentPool.Medium.Microsoft
    value: rnw-pool-4-microsoft
  - name: AgentPool.Large.Microsoft
    value: rnw-pool-8-microsoft
=======
>>>>>>> 5f66c7cb

trigger: none
pr: none

jobs:
  - job: RnwNpmPublish
    displayName: React-Native-Windows Npm Build Rev Publish
    pool:
      name: ${{ variables['AgentPool.Medium.Publish'] }}
      demands: ${{ variables['AgentImage'] }}
    timeoutInMinutes: 120
    cancelTimeoutInMinutes: 5
    steps:
      - checkout: self
        clean: true
        submodules: false

      - template: templates/configure-git.yml

      - template: templates/prepare-js-env.yml

      - powershell: |
          Write-Error "Stopping because commit message contains ***NO_CI***."
        displayName: Stop pipeline if latest commit message contains ***NO_CI***
        condition: and(${{ parameters.stopOnNoCI }}, contains(variables['Build.SourceVersionMessage'], '***NO_CI***'))

      - script: |
          echo ##vso[task.setvariable variable=SkipNpmPublishArgs]--no-publish
        displayName: Enable No-Publish
        condition: ${{ parameters.skipNpmPublish }}

      - script: |
          echo ##vso[task.setvariable variable=SkipGitPushPublishArgs]--no-push
        displayName: Enable No-Publish
        condition: ${{ parameters.skipGitPush }}

      - script: npx beachball publish $(SkipNpmPublishArgs) $(SkipGitPushPublishArgs) --branch origin/$(Build.SourceBranchName) -n $(npmAuthToken) -yes --bump-deps --verbose --access public --message "applying package updates ***NO_CI***" --no-git-tags
        displayName: Beachball Publish (Main Branch)
        condition: and(succeeded(), eq(variables['Build.SourceBranchName'], 'main'))

      - script: npx beachball publish $(SkipNpmPublishArgs) $(SkipGitPushPublishArgs) --branch origin/$(Build.SourceBranchName) -n $(npmAuthToken) -yes --bump-deps --verbose --access public --message "applying package updates ***NO_CI***"
        displayName: Beachball Publish (Stable Branch)
        condition: and(succeeded(), ne(variables['Build.SourceBranchName'], 'main'))

      - script: npx --yes @rnw-scripts/create-github-releases@latest --yes --authToken $(githubAuthToken)
        displayName: Create GitHub Releases for New Tags (Stable Branch)
        condition: and(succeeded(), ${{ not(parameters.skipGitPush) }}, ${{ ne(variables['Build.SourceBranchName'], 'main') }} )

      - template: templates/set-version-vars.yml
        parameters:
          buildEnvironment: Continuous

      - template: templates/publish-version-vars.yml

  - job: DeployBotCoordinator
    displayName: Deploy @rnw-bots/coordinator
    condition: eq(variables['Build.SourceBranchName'], 'main')
    dependsOn: RnwNpmPublish
    pool:
      name: ${{ variables['AgentPool.Medium.Publish'] }}
      demands: ${{ variables['AgentImage'] }}
    timeoutInMinutes: 30
    steps:
      - template: templates/prepare-js-env.yml

      # Bump in case the bot coordinator is dependent on other monorepo packages that were just published
      - script: npx beachball bump --verbose
        displayName: beachball bump

      # Azure Functions expects a fully packagable folder with dependencies.
      # Reinstall them without hoisting.
      - powershell: |
          Get-ChildItem "packages\@rnw-bots\coordinator" |
            Where-Object{$_.Name -notin 'node_modules','package.json'} |
            Copy-Item -Destination $(Build.StagingDirectory)\bot-coordinator -Recurse

          Copy-Item yarn.lock $(Build.StagingDirectory)\bot-coordinator

          # devDependencies add bloat and might only exist in the monorepo
          Get-Content -Encoding utf8 packages\@rnw-bots\coordinator\package.json |
            ConvertFrom-Json |
            Select-Object -Property * -ExcludeProperty devDependencies |
            ConvertTo-Json |
            Out-File -Encoding utf8 $(Build.StagingDirectory)\bot-coordinator\package.json
        displayName: Organizing for unhoisted dependencies

      - template: templates/yarn-install.yml
        parameters:
          workingDirectory: $(Build.StagingDirectory)\bot-coordinator
          frozenLockfile: false

      - ${{ if not(parameters.skipBotDeployment) }}:
        - task: AzureFunctionApp@1
          inputs:
            azureSubscription: cxe-rnw-azure
            appType: functionApp
            appName: rnw-bot-coordinator
            package: $(Build.StagingDirectory)\bot-coordinator

  - job: RnwNativeBuildDesktop
    displayName: Build Desktop
    dependsOn: RnwNpmPublish
    strategy:
      matrix:
        X64Debug:
          BuildConfiguration: Debug
          BuildPlatform: x64
        X64Release:
          BuildConfiguration: Release
          BuildPlatform: x64
        X86Debug:
          BuildConfiguration: Debug
          BuildPlatform: x86
        X86Release:
          BuildConfiguration: Release
          BuildPlatform: x86
        ARM64Debug:
          BuildConfiguration: Debug
          BuildPlatform: ARM64
        ARM64Release:
          BuildConfiguration: Release
          BuildPlatform: ARM64
    pool:
      name: ${{ variables['AgentPool.Large.Publish'] }}
      demands: ${{ variables['AgentImage'] }}

    steps:
      - template: templates/prepare-js-env.yml

      - template: templates/prepare-build-env.yml
        parameters:
          platform: $(BuildPlatform)
          configuration: $(BuildConfiguration)
          buildEnvironment: Publish

      - template: templates/apply-published-version-vars.yml

      - template: templates/msbuild-sln.yml
        parameters:
          solution: vnext/ReactWindows-Desktop.sln
          buildPlatform: $(BuildPlatform)
          buildConfiguration: $(BuildConfiguration)

      - template: templates/publish-build-artifacts.yml
        parameters:
          artifactName: Desktop
          buildPlatform: $(BuildPlatform)
          buildConfiguration: $(BuildConfiguration)
          contents: |
            React.Windows.Desktop\**
            React.Windows.Desktop.DLL\**
            React.Windows.Desktop.Test.DLL\**

      - template: templates/component-governance.yml

  - job: RnwNativeBuildUniversal
    displayName: Build Universal
    dependsOn: RnwNpmPublish
    strategy:
      matrix:
        X64Release:
          BuildConfiguration: Release
          BuildPlatform: x64
        X86Release:
          BuildConfiguration: Release
          BuildPlatform: x86
        Arm64Release:
          BuildConfiguration: Release
          BuildPlatform: ARM64
    pool:
      name: ${{ variables['AgentPool.Large.Publish'] }}
      demands: ${{ variables['AgentImage'] }}

    steps:
      - template: templates/prepare-js-env.yml

      - template: templates/prepare-build-env.yml
        parameters:
          platform: $(BuildPlatform)
          configuration: $(BuildConfiguration)
          buildEnvironment: Publish

      - template: templates/apply-published-version-vars.yml

      - template: templates/msbuild-sln.yml
        parameters:
          solution: vnext/Microsoft.ReactNative.sln
          buildPlatform: $(BuildPlatform)
          buildConfiguration: $(BuildConfiguration)

      - task: PowerShell@2
        displayName: Make AnyCPU Reference Assemblies
        inputs:
          filePath: vnext/Scripts/Tfs/Make-AnyCPU-RefAssemblies.ps1
          arguments: -TargetRoot $(Build.SourcesDirectory)\vnext\target -BuildRoot $(Build.SourcesDirectory)\vnext\target

      - template: templates/publish-build-artifacts.yml
        parameters:
          artifactName: ReactWindows
          buildPlatform: $(BuildPlatform)
          buildConfiguration: $(BuildConfiguration)
          contents: |
            Microsoft.ReactNative\**
            Microsoft.ReactNative.Managed\**
            Microsoft.ReactNative.Managed.CodeGen\**

      - template: templates/component-governance.yml

      # Make symbols available through http://symweb.
      - task: PublishSymbols@2
        displayName: Publish symbols
        inputs:
          SearchPattern: vnext/target/**/*.pdb
          SymbolServerType: TeamServices

  - job: RnwNativeBuildReunion
    displayName: Build Reunion
    dependsOn: RnwNpmPublish
    strategy:
      matrix:
        X64Release:
          BuildConfiguration: Release
          BuildPlatform: x64
    pool:
      name: ${{ variables['AgentPool.Large.Publish'] }}
      demands: ${{ variables['AgentImage'] }}

    steps:
      - template: templates/prepare-js-env.yml

      - template: templates/prepare-build-env.yml
        parameters:
          platform: $(BuildPlatform)
          configuration: $(BuildConfiguration)
          buildEnvironment: Publish

      - template: templates/apply-published-version-vars.yml

      - template: templates/msbuild-sln.yml
        parameters:
          solution: vnext/Microsoft.ReactNative.ProjectReunion.sln
          buildPlatform: $(BuildPlatform)
          buildConfiguration: $(BuildConfiguration)
          msbuildArguments:
            /p:UseWinUI3=true
          warnAsError: false # Disable warn as error until we fix #8312

      - template: templates/publish-build-artifacts.yml
        parameters:
          artifactName: Reunion
          buildPlatform: $(BuildPlatform)
          buildConfiguration: $(BuildConfiguration)
          contents: |
            Microsoft.ReactNative\**
            Microsoft.ReactNative.ProjectReunion\**

      - template: templates/component-governance.yml

      # Make symbols available through http://symweb.
      - task: PublishSymbols@2
        displayName: Publish symbols
        inputs:
          SearchPattern: vnext/target/**/*.pdb
          SymbolServerType: TeamServices

  - job: RNWNuget
    dependsOn:
      - RnwNpmPublish
      - RnwNativeBuildDesktop
      - RnwNativeBuildUniversal
      - RnwNativeBuildReunion
    displayName: Sign Binaries and Publish NuGet
    pool:
      name: ${{ variables['AgentPool.Medium.Publish'] }}
      demands: ${{ variables['AgentImage'] }}

    steps:
      - checkout: self
        clean: true
        submodules: false

      - template: templates/yarn-install.yml

      - template: templates/apply-published-version-vars.yml

      # The commit tag in the nuspec requires that we use at least nuget 5.8 (because things break with nuget versions before and Vs 16.8 or later)
      - task: NuGetToolInstaller@1
        inputs:
          versionSpec: ">=5.8.0"

      - template: templates/prep-and-pack-nuget.yml
        parameters:
          artifactName: ReactWindows
          publishCommitId: $(publishCommitId)
          npmVersion: $(npmVersion)
          nugetroot: $(System.DefaultWorkingDirectory)\ReactWindows
          packMicrosoftReactNative: true
          packMicrosoftReactNativeCxx: true
          packMicrosoftReactNativeManaged: true
          packMicrosoftReactNativeManagedCodeGen: true
          ${{ if or(eq(variables['EnableCodesign'], 'true'), endsWith(variables['Build.SourceBranchName'], '-stable')) }}: # Sign if EnableCodeSign or on *-stable release builds
            signMicrosoft: true
          slices: 
            - platform: x64
              configuration: Release
            - platform: x86
              configuration: Release
            - platform: ARM64
              configuration: Release  

      - template: templates/prep-and-pack-nuget.yml
        parameters:
          artifactName: Desktop
          publishCommitId: $(publishCommitId)
          npmVersion: $(npmVersion)
          nugetroot: $(System.DefaultWorkingDirectory)\Desktop
          packDesktop: true
          ${{ if or(eq(variables['EnableCodesign'], 'true'), endsWith(variables['Build.SourceBranchName'], '-stable')) }}: # Sign if EnableCodeSign or on *-stable release builds
            signMicrosoft: true
          slices:
            - platform: x64
              configuration: Release
            - platform: x86
              configuration: Release
            - platform: ARM64
              configuration: Release  
            - platform: x64
              configuration: Debug
            - platform: x86
              configuration: Debug
            - platform: ARM64
              configuration: Debug

      - template: templates/prep-and-pack-nuget.yml
        parameters:
          artifactName: Reunion
          publishCommitId: $(publishCommitId)
          npmVersion: $(npmVersion)
          nugetroot: $(System.DefaultWorkingDirectory)\Reunion
          packMicrosoftReactNativeProjectReunion: true
          ${{ if or(eq(variables['EnableCodesign'], 'true'), endsWith(variables['Build.SourceBranchName'], '-stable')) }}: # Sign if EnableCodeSign or on *-stable release builds
            signMicrosoft: true
          slices: 
            - platform: x64
              configuration: Release

      - task: PublishPipelineArtifact@1
        displayName: "Publish final nuget artifacts"
        inputs:
          targetPath: $(System.DefaultWorkingDirectory)\NugetRootFinal
          artifactName: "ReactWindows-final-nuget"<|MERGE_RESOLUTION|>--- conflicted
+++ resolved
@@ -35,13 +35,6 @@
     value: microsoft
   - name: ArtifactServices.Symbol.PAT
     value: $(pat-symbols-publish-microsoft)
-<<<<<<< HEAD
-  - name: AgentPool.Medium.Microsoft
-    value: rnw-pool-4-microsoft
-  - name: AgentPool.Large.Microsoft
-    value: rnw-pool-8-microsoft
-=======
->>>>>>> 5f66c7cb
 
 trigger: none
 pr: none
@@ -344,13 +337,13 @@
           packMicrosoftReactNativeManagedCodeGen: true
           ${{ if or(eq(variables['EnableCodesign'], 'true'), endsWith(variables['Build.SourceBranchName'], '-stable')) }}: # Sign if EnableCodeSign or on *-stable release builds
             signMicrosoft: true
-          slices: 
+          slices:
             - platform: x64
               configuration: Release
             - platform: x86
               configuration: Release
             - platform: ARM64
-              configuration: Release  
+              configuration: Release
 
       - template: templates/prep-and-pack-nuget.yml
         parameters:
@@ -367,7 +360,7 @@
             - platform: x86
               configuration: Release
             - platform: ARM64
-              configuration: Release  
+              configuration: Release
             - platform: x64
               configuration: Debug
             - platform: x86
@@ -384,7 +377,7 @@
           packMicrosoftReactNativeProjectReunion: true
           ${{ if or(eq(variables['EnableCodesign'], 'true'), endsWith(variables['Build.SourceBranchName'], '-stable')) }}: # Sign if EnableCodeSign or on *-stable release builds
             signMicrosoft: true
-          slices: 
+          slices:
             - platform: x64
               configuration: Release
 
