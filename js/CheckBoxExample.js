--- conflicted
+++ resolved
@@ -73,26 +73,16 @@
         <View>
           <CheckBox
             onValueChange={value =>
-<<<<<<< HEAD
-              this.setState({eventCheckBoxRegressionIsOn: value})}
-            style={{marginBottom: 10}}
-=======
               this.setState({eventCheckBoxRegressionIsOn: value})
             }
             style={styles.checkbox}
->>>>>>> 476af7c1
             value={this.state.eventCheckBoxRegressionIsOn}
           />
           <CheckBox
             onValueChange={value =>
-<<<<<<< HEAD
-              this.setState({eventCheckBoxRegressionIsOn: value})}
-            style={{marginBottom: 10}}
-=======
               this.setState({eventCheckBoxRegressionIsOn: value})
             }
             style={styles.checkbox}
->>>>>>> 476af7c1
             value={this.state.eventCheckBoxRegressionIsOn}
           />
           <Text>{this.state.eventCheckBoxRegressionIsOn ? 'On' : 'Off'}</Text>
