#Node
# Logs
logs
*.log
npm-debug.log*

# Runtime data
pids
*.pid
*.seed

# Directory for instrumented libs generated by jscoverage/JSCover
lib-cov

# Coverage directory used by tools like istanbul
coverage

# Grunt intermediate storage (http://gruntjs.com/creating-plugins#storing-task-files)
.grunt

# node-waf configuration
.lock-wscript

# Compiled binary addons (http://nodejs.org/api/addons.html)
build/Release

# Dependency directory
node_modules

# Optional npm cache directory
.npm

# Optional REPL history
.node_repl_history

#React Native
*AppPackages*
*BundleArtifacts*
*ReactAssets*

#OS junk files
[Tt]humbs.db
*.DS_Store

#Visual Studio files
*.[Oo]bj
*.user
*.aps
*.pch
*.vspscc
*.vssscc
*_i.c
*_p.c
*.ncb
*.suo
*.tlb
*.tlh
*.tlog
*.bak
*.[Cc]ache
*.ilk
*.log
*.lib
*.sbr
*.sdf
*.opensdf
*.opendb
*.unsuccessfulbuild
*.lastbuildstate
ipch/
[Oo]bj/
[Bb]in
[Dd]ebug*/
[Rr]elease*/
*.tlog/
Ankh.NoLoad
UpgradeLog.htm

#MonoDevelop
*.pidb
*.userprefs

#Tooling
_ReSharper*/
*.resharper
[Tt]est[Rr]esult*
*.sass-cache
WiniumDriver/

#Project files
[Bb]uild/

#Subversion files
.svn

# Office Temp Files
~$*

# vim Temp Files
*~

#NuGet
packages/
*.nupkg

#ncrunch
*ncrunch*
*crunch*.local.xml

# visual studio database projects
*.dbmdl

#Test files
*.testsettings

#Other files
*.DotSettings
.vs/
.vscode/
*project.lock.json
jsconfig.json

#JavaScript files
*.jsbundle

# Visual C++ cache files
ipch/
*.aps
*.ncb
*.opendb
*.opensdf
*.sdf
*.cachefile
*.VC.db
*.VC.VC.opendb

# Build results
[Dd]ebugPublic/
[Rr]eleases/
x64/
x86/
bld/
[Ll]og/

<<<<<<< HEAD
# Certificates
*.pfx
=======
# OpenCover
*_coverage.xml
>>>>>>> f3b6c20a
<|MERGE_RESOLUTION|>--- conflicted
+++ resolved
@@ -142,10 +142,8 @@
 bld/
 [Ll]og/
 
-<<<<<<< HEAD
 # Certificates
 *.pfx
-=======
+
 # OpenCover
-*_coverage.xml
->>>>>>> f3b6c20a
+*_coverage.xml