--- conflicted
+++ resolved
@@ -32,13 +32,8 @@
     "https-proxy-agent": "^1.0.0",
     "jasmine": "^2.5.2",
     "jasmine-reporters": "^2.2.0",
-<<<<<<< HEAD
     "react-native": "~0.41.2",
     "react": "~15.4.0",
-=======
-    "react": "~15.4.0-rc.4",
-    "react-native": "~0.39.0-rc.0",
->>>>>>> 25437ee2
     "selenium-webdriver": "2.48.x"
   },
   "dependencies": {
