{
  "version": 1,
  "dependencies": {
    "UAP,Version=v10.0.16299": {
      "Microsoft.NETCore.UniversalWindowsPlatform": {
        "type": "Direct",
        "requested": "[6.2.9, )",
        "resolved": "6.2.9",
        "contentHash": "QcNHcEvhO0bMhF1LW7Ebn1f6wrzvbkloRsZSrAZsGbAAqdhmfuZcD3VVeVCL8VWsBXRlhdb3+0Y7HLxvnMTpZA==",
        "dependencies": {
          "Microsoft.NETCore.Platforms": "2.1.0",
          "Microsoft.Net.Native.Compiler": "2.2.7-rel-27913-00",
          "Microsoft.Net.UWPCoreRuntimeSdk": "2.2.9",
          "NETStandard.Library": "2.0.3"
        }
      },
      "boost": {
        "type": "Transitive",
        "resolved": "1.76.0",
        "contentHash": "p+w3YvNdXL8Cu9Fzrmexssu0tZbWxuf6ywsQqHjDlKFE5ojXHof1HIyMC3zDLfLnh80dIeFcEUAuR2Asg/XHRA=="
      },
      "Microsoft.Net.Native.Compiler": {
        "type": "Transitive",
        "resolved": "2.2.7-rel-27913-00",
        "contentHash": "EtGDVRBaNWEqQDJTfkeHOLiiKUOzlr4UVK2KciIt3zYOZeLEnhsshTR6D+1ADetJRKluYR7s0HruAtw1kbc0Xg==",
        "dependencies": {
          "runtime.win10-arm.Microsoft.Net.Native.Compiler": "2.2.7-rel-27913-00",
          "runtime.win10-arm64.Microsoft.Net.Native.Compiler": "2.2.7-rel-27913-00",
          "runtime.win10-x64.Microsoft.Net.Native.Compiler": "2.2.7-rel-27913-00",
          "runtime.win10-x86.Microsoft.Net.Native.Compiler": "2.2.7-rel-27913-00"
        }
      },
      "Microsoft.Net.UWPCoreRuntimeSdk": {
        "type": "Transitive",
        "resolved": "2.2.9",
        "contentHash": "4N6mDdolISwxqM9yT0qptgCoxq+C4Z8CdQD/dpp0bb5egIda5LZ36Pg3nGKmBtU28PVYEljGsUCjRcWYBBXh2Q==",
        "dependencies": {
          "runtime.win10-arm.Microsoft.Net.UWPCoreRuntimeSdk": "2.2.9",
          "runtime.win10-x64.Microsoft.Net.UWPCoreRuntimeSdk": "2.2.9",
          "runtime.win10-x86.Microsoft.Net.UWPCoreRuntimeSdk": "2.2.9"
        }
      },
      "Microsoft.NETCore.Platforms": {
        "type": "Transitive",
        "resolved": "2.1.0",
        "contentHash": "ok+RPAtESz/9MUXeIEz6Lv5XAGQsaNmEYXMsgVALj4D7kqC8gveKWXWXbufLySR2fWrwZf8smyN5RmHu0e4BHA=="
      },
<<<<<<< HEAD
      "Microsoft.UI.Xaml": {
        "type": "Transitive",
        "resolved": "2.7.0",
        "contentHash": "dB4im13tfmMgL/V3Ei+3kD2rUF+/lTxAmR4gjJ45l577eljHfdo/KUrxpq/3I1Vp6e5GCDG1evDaEGuDxypLMg=="
      },
      "Microsoft.Windows.SDK.BuildTools": {
        "type": "Transitive",
        "resolved": "10.0.22000.194",
        "contentHash": "4L0P3zqut466SIqT3VBeLTNUQTxCBDOrTRymRuROCRJKazcK7ibLz9yAO1nKWRt50ttCj39oAa2Iuz9ZTDmLlg=="
      },
=======
>>>>>>> 305ae610
      "NETStandard.Library": {
        "type": "Transitive",
        "resolved": "2.0.3",
        "contentHash": "st47PosZSHrjECdjeIzZQbzivYBJFv6P2nv4cj2ypdI204DO+vZ7l5raGMiX4eXMJ53RfOIg+/s4DHVZ54Nu2A==",
        "dependencies": {
          "Microsoft.NETCore.Platforms": "1.1.0"
        }
      },
      "ReactNative.Hermes.Windows": {
        "type": "Transitive",
        "resolved": "0.0.0-2209.12005-9f3ce7e5",
        "contentHash": "/RxDNnNA6w42Kz7cEep5wc6j8cmE4jepbjm5ElWXYWPHg4xu5D0AIj6RQ+WW2DxUHaDhbm6pjtS7MJSWagdi+g=="
      },
      "runtime.win10-arm.Microsoft.Net.Native.Compiler": {
        "type": "Transitive",
        "resolved": "2.2.7-rel-27913-00",
        "contentHash": "7MmoGge/BtJAHCnnV1LqjT2Yvnxlsm/8+4C2ASK819zq+pGSloeNwJtVxyM3okA9T4/1jKr+JpQsfis4F/KSKg==",
        "dependencies": {
          "runtime.win10-arm.Microsoft.Net.Native.SharedLibrary": "2.2.7-rel-27913-00"
        }
      },
      "runtime.win10-arm.Microsoft.Net.Native.SharedLibrary": {
        "type": "Transitive",
        "resolved": "2.2.7-rel-27913-00",
        "contentHash": "ifk8FQ8srunhdyo0QQe8H+36as9/wiQKXq1aXJ+6YeGyx0UjrTSyNx/zq6eThJfjRz9VyoomR+LZVhuXK+QKYw=="
      },
      "runtime.win10-arm.Microsoft.Net.UWPCoreRuntimeSdk": {
        "type": "Transitive",
        "resolved": "2.2.9",
        "contentHash": "viBS+DhSzl2JZYC/88uhlWi4DutSIFy32ocoRsdi5RsPLG50XTqq6w0traHQuuqLLJ4gwswlNXO9AD4J0+zvIQ=="
      },
      "runtime.win10-arm64.Microsoft.Net.Native.Compiler": {
        "type": "Transitive",
        "resolved": "2.2.7-rel-27913-00",
        "contentHash": "5Pt/M1mMmvYQUGWEn33V9SnZtTDUeLvfKPsd71GwedZOh7MDSRuLZqSPG7P3ElOforh4nXlG6x8lcaE9Kauebg==",
        "dependencies": {
          "runtime.win10-arm64.Microsoft.Net.Native.SharedLibrary": "2.2.7-rel-27913-00"
        }
      },
      "runtime.win10-arm64.Microsoft.Net.Native.SharedLibrary": {
        "type": "Transitive",
        "resolved": "2.2.7-rel-27913-00",
        "contentHash": "Bl0tXHiEko11FYLmumjPRQQl/w3wlGEXvYDpdvWSuC9Ty4YCGNHOUXzPaTMP2dv2GikTv8RYy4m1m5lbUNDa3g=="
      },
      "runtime.win10-x64.Microsoft.Net.Native.Compiler": {
        "type": "Transitive",
        "resolved": "2.2.7-rel-27913-00",
        "contentHash": "aF94Kjb29+SkvySs07Ztq0cVZObv4Totcek8vCL+Xn1D6GN34PrKR2P+A17yAEbey3q4K3U8XZDybsJwoSbWFA==",
        "dependencies": {
          "runtime.win10-x64.Microsoft.Net.Native.SharedLibrary": "2.2.7-rel-27913-00"
        }
      },
      "runtime.win10-x64.Microsoft.Net.Native.SharedLibrary": {
        "type": "Transitive",
        "resolved": "2.2.7-rel-27913-00",
        "contentHash": "Hr1dSHwWQ78yFMqZuh3J0brY886r4pPBblIy6JcgAFZUFM4FaDr9T1KPSYavlPBtHMPBzrHUfsQ3Bh3STzhMLA=="
      },
      "runtime.win10-x64.Microsoft.Net.UWPCoreRuntimeSdk": {
        "type": "Transitive",
        "resolved": "2.2.9",
        "contentHash": "QNZQ79gG3rIpaIoYbnIQCsh8Be8CzwnqDZCUZ/UGr+CfUrypGUthAxJzwitATopzonqCqPxgEnsV0ZiH8XGn8w=="
      },
      "runtime.win10-x86.Microsoft.Net.Native.Compiler": {
        "type": "Transitive",
        "resolved": "2.2.7-rel-27913-00",
        "contentHash": "jxyZhYtJS9AmOvsNghtxeN6RYxHN73LnzBX3ir0cBQ5LlsNUsf6GgiJvZoeYPJLt/9fsPONhBciHpwLXWFkJkw==",
        "dependencies": {
          "runtime.win10-x86.Microsoft.Net.Native.SharedLibrary": "2.2.7-rel-27913-00"
        }
      },
      "runtime.win10-x86.Microsoft.Net.Native.SharedLibrary": {
        "type": "Transitive",
        "resolved": "2.2.7-rel-27913-00",
        "contentHash": "LL5bMKQkVUlY5rbupMC+MJ4tCOz3hb4HVKGTmyb18Jwziv5h9QbJgRVPjiAZf9W2YroZaG+VYr1iI1Ig2bco2w=="
      },
      "runtime.win10-x86.Microsoft.Net.UWPCoreRuntimeSdk": {
        "type": "Transitive",
        "resolved": "2.2.9",
        "contentHash": "qF6RRZKaflI+LR1YODNyWYjq5YoX8IJ2wx5y8O+AW2xO+1t/Q6Mm+jQ38zJbWnmXbrcOqUYofn7Y3/KC6lTLBQ=="
      },
<<<<<<< HEAD
      "common": {
        "type": "Project"
      },
      "fmt": {
        "type": "Project"
      },
      "folly": {
        "type": "Project",
        "dependencies": {
          "boost": "[1.76.0, )",
          "fmt": "[1.0.0, )"
        }
      },
      "microsoft.reactnative": {
        "type": "Project",
        "dependencies": {
          "Common": "[1.0.0, )",
          "Folly": "[1.0.0, )",
          "Microsoft.UI.Xaml": "[2.7.0, )",
          "Microsoft.Windows.SDK.BuildTools": "[10.0.22000.194, )",
          "ReactCommon": "[1.0.0, )",
          "ReactNative.Hermes.Windows": "[0.0.0-2209.12005-9f3ce7e5, )",
          "boost": "[1.76.0, )"
        }
=======
      "microsoft.reactnative": {
        "type": "Project"
>>>>>>> 305ae610
      },
      "microsoft.reactnative.managed": {
        "type": "Project",
        "dependencies": {
<<<<<<< HEAD
          "Microsoft.NETCore.UniversalWindowsPlatform": "[6.2.9, )",
          "Microsoft.ReactNative": "[1.0.0, )"
        }
      },
      "reactcommon": {
        "type": "Project",
        "dependencies": {
          "Folly": "[1.0.0, )",
          "boost": "[1.76.0, )"
=======
          "Microsoft.NETCore.UniversalWindowsPlatform": "6.2.9",
          "Microsoft.ReactNative": "1.0.0"
>>>>>>> 305ae610
        }
      }
    },
    "UAP,Version=v10.0.16299/win10-arm": {
      "Microsoft.NETCore.UniversalWindowsPlatform": {
        "type": "Direct",
        "requested": "[6.2.9, )",
        "resolved": "6.2.9",
        "contentHash": "QcNHcEvhO0bMhF1LW7Ebn1f6wrzvbkloRsZSrAZsGbAAqdhmfuZcD3VVeVCL8VWsBXRlhdb3+0Y7HLxvnMTpZA==",
        "dependencies": {
          "Microsoft.NETCore.Platforms": "2.1.0",
          "Microsoft.Net.Native.Compiler": "2.2.7-rel-27913-00",
          "Microsoft.Net.UWPCoreRuntimeSdk": "2.2.9",
          "NETStandard.Library": "2.0.3",
          "runtime.win10-arm.Microsoft.NETCore.UniversalWindowsPlatform": "6.2.9"
        }
      },
      "runtime.win10-arm.Microsoft.NETCore.UniversalWindowsPlatform": {
        "type": "Transitive",
        "resolved": "6.2.9",
        "contentHash": "/q9U+SqJTVrocU7CHFd1D4ac2jqPc4U8kPy8F147Li3XGf0Ce9v6UKJqf7nskR+XgVi3IVfUJUcjWLVskG5ZKw=="
      }
    },
    "UAP,Version=v10.0.16299/win10-arm-aot": {
      "Microsoft.NETCore.UniversalWindowsPlatform": {
        "type": "Direct",
        "requested": "[6.2.9, )",
        "resolved": "6.2.9",
        "contentHash": "QcNHcEvhO0bMhF1LW7Ebn1f6wrzvbkloRsZSrAZsGbAAqdhmfuZcD3VVeVCL8VWsBXRlhdb3+0Y7HLxvnMTpZA==",
        "dependencies": {
          "Microsoft.NETCore.Platforms": "2.1.0",
          "Microsoft.Net.Native.Compiler": "2.2.7-rel-27913-00",
          "Microsoft.Net.UWPCoreRuntimeSdk": "2.2.9",
          "NETStandard.Library": "2.0.3",
          "runtime.win10-arm-aot.Microsoft.NETCore.UniversalWindowsPlatform": "6.2.9"
        }
      },
      "runtime.win10-arm-aot.Microsoft.NETCore.UniversalWindowsPlatform": {
        "type": "Transitive",
        "resolved": "6.2.9",
        "contentHash": "tN7AmnRPUuu29nh9ulL/UGMdzayAe/AQNhM7+fQNKuT4jUlxc61Ilf2djKNJ5MvK8wY69KH0Iz9Yy5+95rB+DQ=="
      }
    },
    "UAP,Version=v10.0.16299/win10-arm64-aot": {
      "Microsoft.NETCore.UniversalWindowsPlatform": {
        "type": "Direct",
        "requested": "[6.2.9, )",
        "resolved": "6.2.9",
        "contentHash": "QcNHcEvhO0bMhF1LW7Ebn1f6wrzvbkloRsZSrAZsGbAAqdhmfuZcD3VVeVCL8VWsBXRlhdb3+0Y7HLxvnMTpZA==",
        "dependencies": {
          "Microsoft.NETCore.Platforms": "2.1.0",
          "Microsoft.Net.Native.Compiler": "2.2.7-rel-27913-00",
          "Microsoft.Net.UWPCoreRuntimeSdk": "2.2.9",
          "NETStandard.Library": "2.0.3",
          "runtime.win10-arm64-aot.Microsoft.NETCore.UniversalWindowsPlatform": "6.2.9"
        }
      },
      "runtime.win10-arm64-aot.Microsoft.NETCore.UniversalWindowsPlatform": {
        "type": "Transitive",
        "resolved": "6.2.9",
        "contentHash": "gupfeyxXmaOyqLps1gGLh4Lzh5Wee6iuKpgZ70l2nmoHtzqCdk9aK4i+03259M6X2r7BXoIjJJml0paXBQY1kw=="
      }
    },
    "UAP,Version=v10.0.16299/win10-x64": {
      "Microsoft.NETCore.UniversalWindowsPlatform": {
        "type": "Direct",
        "requested": "[6.2.9, )",
        "resolved": "6.2.9",
        "contentHash": "QcNHcEvhO0bMhF1LW7Ebn1f6wrzvbkloRsZSrAZsGbAAqdhmfuZcD3VVeVCL8VWsBXRlhdb3+0Y7HLxvnMTpZA==",
        "dependencies": {
          "Microsoft.NETCore.Platforms": "2.1.0",
          "Microsoft.Net.Native.Compiler": "2.2.7-rel-27913-00",
          "Microsoft.Net.UWPCoreRuntimeSdk": "2.2.9",
          "NETStandard.Library": "2.0.3",
          "runtime.win10-x64.Microsoft.NETCore.UniversalWindowsPlatform": "6.2.9"
        }
      },
      "runtime.win10-x64.Microsoft.NETCore.UniversalWindowsPlatform": {
        "type": "Transitive",
        "resolved": "6.2.9",
        "contentHash": "JjnUToWq2LQfNKtiqld4YYkgUcC3tCQ0RvRKiut0B7AgS+Eo/HnI/viFiH4FoNG7pFvcWoKimLctj06IgJoiyA=="
      }
    },
    "UAP,Version=v10.0.16299/win10-x64-aot": {
      "Microsoft.NETCore.UniversalWindowsPlatform": {
        "type": "Direct",
        "requested": "[6.2.9, )",
        "resolved": "6.2.9",
        "contentHash": "QcNHcEvhO0bMhF1LW7Ebn1f6wrzvbkloRsZSrAZsGbAAqdhmfuZcD3VVeVCL8VWsBXRlhdb3+0Y7HLxvnMTpZA==",
        "dependencies": {
          "Microsoft.NETCore.Platforms": "2.1.0",
          "Microsoft.Net.Native.Compiler": "2.2.7-rel-27913-00",
          "Microsoft.Net.UWPCoreRuntimeSdk": "2.2.9",
          "NETStandard.Library": "2.0.3",
          "runtime.win10-x64-aot.Microsoft.NETCore.UniversalWindowsPlatform": "6.2.9"
        }
      },
      "runtime.win10-x64-aot.Microsoft.NETCore.UniversalWindowsPlatform": {
        "type": "Transitive",
        "resolved": "6.2.9",
        "contentHash": "XTmgQZIB3JbzwVE0h+GN//VniFM4MmSWjxjtK7g5zypTwtpuj68oulxWqN5R3F19GaUzT+EFdfKXKEWI73/qwQ=="
      }
    },
    "UAP,Version=v10.0.16299/win10-x86": {
      "Microsoft.NETCore.UniversalWindowsPlatform": {
        "type": "Direct",
        "requested": "[6.2.9, )",
        "resolved": "6.2.9",
        "contentHash": "QcNHcEvhO0bMhF1LW7Ebn1f6wrzvbkloRsZSrAZsGbAAqdhmfuZcD3VVeVCL8VWsBXRlhdb3+0Y7HLxvnMTpZA==",
        "dependencies": {
          "Microsoft.NETCore.Platforms": "2.1.0",
          "Microsoft.Net.Native.Compiler": "2.2.7-rel-27913-00",
          "Microsoft.Net.UWPCoreRuntimeSdk": "2.2.9",
          "NETStandard.Library": "2.0.3",
          "runtime.win10-x86.Microsoft.NETCore.UniversalWindowsPlatform": "6.2.9"
        }
      },
      "runtime.win10-x86.Microsoft.NETCore.UniversalWindowsPlatform": {
        "type": "Transitive",
        "resolved": "6.2.9",
        "contentHash": "BckZHjaqBTSEtvzj0aliq3DQvLOT7C4ei4L8pCgcD3k/MZpECBg8kUsixDanwYtRot+jNXxc6LF5J87cyigGfA=="
      }
    },
    "UAP,Version=v10.0.16299/win10-x86-aot": {
      "Microsoft.NETCore.UniversalWindowsPlatform": {
        "type": "Direct",
        "requested": "[6.2.9, )",
        "resolved": "6.2.9",
        "contentHash": "QcNHcEvhO0bMhF1LW7Ebn1f6wrzvbkloRsZSrAZsGbAAqdhmfuZcD3VVeVCL8VWsBXRlhdb3+0Y7HLxvnMTpZA==",
        "dependencies": {
          "Microsoft.NETCore.Platforms": "2.1.0",
          "Microsoft.Net.Native.Compiler": "2.2.7-rel-27913-00",
          "Microsoft.Net.UWPCoreRuntimeSdk": "2.2.9",
          "NETStandard.Library": "2.0.3",
          "runtime.win10-x86-aot.Microsoft.NETCore.UniversalWindowsPlatform": "6.2.9"
        }
      },
      "runtime.win10-x86-aot.Microsoft.NETCore.UniversalWindowsPlatform": {
        "type": "Transitive",
        "resolved": "6.2.9",
        "contentHash": "/FxhZW8KuY7aiRcC1Opk5+48Meg1PYj36LcLVuX6Ty+n4HpMf7xxvNvp0EzSLzW/Ibzqt+iaRWqfOZqiTFZG5g=="
      }
    }
  }
}<|MERGE_RESOLUTION|>--- conflicted
+++ resolved
@@ -45,19 +45,6 @@
         "resolved": "2.1.0",
         "contentHash": "ok+RPAtESz/9MUXeIEz6Lv5XAGQsaNmEYXMsgVALj4D7kqC8gveKWXWXbufLySR2fWrwZf8smyN5RmHu0e4BHA=="
       },
-<<<<<<< HEAD
-      "Microsoft.UI.Xaml": {
-        "type": "Transitive",
-        "resolved": "2.7.0",
-        "contentHash": "dB4im13tfmMgL/V3Ei+3kD2rUF+/lTxAmR4gjJ45l577eljHfdo/KUrxpq/3I1Vp6e5GCDG1evDaEGuDxypLMg=="
-      },
-      "Microsoft.Windows.SDK.BuildTools": {
-        "type": "Transitive",
-        "resolved": "10.0.22000.194",
-        "contentHash": "4L0P3zqut466SIqT3VBeLTNUQTxCBDOrTRymRuROCRJKazcK7ibLz9yAO1nKWRt50ttCj39oAa2Iuz9ZTDmLlg=="
-      },
-=======
->>>>>>> 305ae610
       "NETStandard.Library": {
         "type": "Transitive",
         "resolved": "2.0.3",
@@ -138,53 +125,14 @@
         "resolved": "2.2.9",
         "contentHash": "qF6RRZKaflI+LR1YODNyWYjq5YoX8IJ2wx5y8O+AW2xO+1t/Q6Mm+jQ38zJbWnmXbrcOqUYofn7Y3/KC6lTLBQ=="
       },
-<<<<<<< HEAD
-      "common": {
-        "type": "Project"
-      },
-      "fmt": {
-        "type": "Project"
-      },
-      "folly": {
-        "type": "Project",
-        "dependencies": {
-          "boost": "[1.76.0, )",
-          "fmt": "[1.0.0, )"
-        }
-      },
-      "microsoft.reactnative": {
-        "type": "Project",
-        "dependencies": {
-          "Common": "[1.0.0, )",
-          "Folly": "[1.0.0, )",
-          "Microsoft.UI.Xaml": "[2.7.0, )",
-          "Microsoft.Windows.SDK.BuildTools": "[10.0.22000.194, )",
-          "ReactCommon": "[1.0.0, )",
-          "ReactNative.Hermes.Windows": "[0.0.0-2209.12005-9f3ce7e5, )",
-          "boost": "[1.76.0, )"
-        }
-=======
       "microsoft.reactnative": {
         "type": "Project"
->>>>>>> 305ae610
       },
       "microsoft.reactnative.managed": {
         "type": "Project",
         "dependencies": {
-<<<<<<< HEAD
-          "Microsoft.NETCore.UniversalWindowsPlatform": "[6.2.9, )",
-          "Microsoft.ReactNative": "[1.0.0, )"
-        }
-      },
-      "reactcommon": {
-        "type": "Project",
-        "dependencies": {
-          "Folly": "[1.0.0, )",
-          "boost": "[1.76.0, )"
-=======
           "Microsoft.NETCore.UniversalWindowsPlatform": "6.2.9",
           "Microsoft.ReactNative": "1.0.0"
->>>>>>> 305ae610
         }
       }
     },
