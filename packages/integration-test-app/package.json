{
  "name": "integration-test-app",
  "version": "0.0.0",
  "private": true,
  "scripts": {
    "windows": "npx @react-native-community/cli run-windows",
    "start": "npx @react-native-community/cli start",
    "lint": "rnw-scripts lint",
    "lint:fix": "rnw-scripts lint:fix",
    "integration-test": "jest --config jest.integration.config.js --runInBand --verbose"
  },
  "dependencies": {
    "@react-native-windows/automation-channel": "^0.12.319",
    "@react-native-windows/fs": "^0.0.0-canary.66",
    "@types/react": "^19.1.0",
    "@typescript-eslint/eslint-plugin": "^7.1.1",
    "@typescript-eslint/parser": "^7.1.1",
    "chai": "^4.2.0",
    "react": "^19.1.0",
<<<<<<< HEAD
    "react-native": "0.81.0-nightly-20250521-3cb70bb6a",
    "react-native-windows": "^0.0.0-canary.978"
=======
    "react-native": "0.80.0-nightly-20250506-3ac16dd6a",
    "react-native-windows": "^0.0.0-canary.979"
>>>>>>> 270f785b
  },
  "devDependencies": {
    "@babel/core": "^7.25.2",
    "@babel/parser": "^7.11.5",
    "@babel/preset-env": "^7.25.3",
    "@babel/preset-typescript": "^7.11.5",
    "@babel/traverse": "^7.11.5",
    "@babel/types": "^7.11.5",
    "@react-native-community/cli": "17.0.0",
    "@react-native/metro-config": "0.80.0-nightly-20250506-3ac16dd6a",
    "@rnw-scripts/babel-node-config": "2.3.2",
    "@rnw-scripts/eslint-config": "^1.2.36",
    "@rnw-scripts/just-task": "^2.3.54",
    "@rnw-scripts/metro-dev-config": "0.0.0",
    "@rnw-scripts/ts-config": "^2.0.5",
    "@types/chai": "^4.2.14",
    "@types/jest": "^29.2.2",
    "@types/node": "^18.0.0",
    "@types/ora": "^3.2.0",
    "@types/ws": "^7.4.0",
    "babel-jest": "^29.6.3",
    "eslint": "^8.19.0",
    "jest": "^29.7.0",
    "ora": "^3.4.0",
    "prettier": "2.8.8",
    "typescript": "5.0.4",
    "walkdir": "^0.4.1",
    "ws": "^7.4.6"
  },
  "engines": {
    "node": ">= 18"
  }
}<|MERGE_RESOLUTION|>--- conflicted
+++ resolved
@@ -17,13 +17,8 @@
     "@typescript-eslint/parser": "^7.1.1",
     "chai": "^4.2.0",
     "react": "^19.1.0",
-<<<<<<< HEAD
     "react-native": "0.81.0-nightly-20250521-3cb70bb6a",
-    "react-native-windows": "^0.0.0-canary.978"
-=======
-    "react-native": "0.80.0-nightly-20250506-3ac16dd6a",
     "react-native-windows": "^0.0.0-canary.979"
->>>>>>> 270f785b
   },
   "devDependencies": {
     "@babel/core": "^7.25.2",
