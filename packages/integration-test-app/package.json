--- conflicted
+++ resolved
@@ -14,13 +14,8 @@
     "@react-native-windows/fs": "^1.0.1",
     "chai": "^4.2.0",
     "react": "17.0.2",
-<<<<<<< HEAD
     "react-native": "0.0.0-20211125-2009-3ba237b66",
-    "react-native-windows": "^0.0.0-canary.425"
-=======
-    "react-native": "0.0.0-20211111-2008-2ae06df58",
     "react-native-windows": "^0.0.0-canary.428"
->>>>>>> c7646fa4
   },
   "devDependencies": {
     "@babel/core": "^7.14.0",
