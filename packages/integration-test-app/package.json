--- conflicted
+++ resolved
@@ -41,11 +41,7 @@
     "babel-jest": "^26.3.0",
     "eslint": "^7.32.0",
     "jest": "^26.6.3",
-<<<<<<< HEAD
-=======
-    "just-scripts": "^1.3.3",
-    "metro-config": "^0.70.1",
->>>>>>> 98728fa2
+
     "ora": "^3.4.0",
     "prettier": "^2.4.1",
     "typescript": "^4.4.4",
