{
  "name": "integration-test-app",
  "version": "0.0.0",
  "private": true,
  "scripts": {
    "windows": "react-native run-windows",
    "start": "react-native start",
    "lint": "rnw-scripts lint",
    "lint:fix": "rnw-scripts lint:fix",
    "integration-test": "jest --config jest.integration.config.js --runInBand --verbose"
  },
  "dependencies": {
    "@react-native-windows/automation-channel": "^0.3.1",
    "@react-native-windows/fs": "^0.0.0-canary.7",
    "@typescript-eslint/eslint-plugin": "^5.21.0",
    "@typescript-eslint/parser": "^5.21.0",
    "chai": "^4.2.0",
    "react": "18.2.0",
<<<<<<< HEAD
    "react-native": "0.0.0-20220912-2028-b0aba1b6f",
    "react-native-windows": "^0.0.0-canary.566"
=======
    "react-native": "0.0.0-20220826-2018-9ac437f25",
    "react-native-windows": "^0.0.0-canary.567"
>>>>>>> ba17406b
  },
  "devDependencies": {
    "@babel/core": "^7.14.0",
    "@babel/parser": "^7.11.5",
    "@babel/preset-env": "^7.11.5",
    "@babel/preset-typescript": "^7.11.5",
    "@babel/traverse": "^7.11.5",
    "@babel/types": "^7.11.5",
    "@react-native-windows/virtualized-list": "0.0.0-canary.53",
    "@rnw-scripts/babel-node-config": "2.1.0",
    "@rnw-scripts/eslint-config": "^1.1.14",
    "@rnw-scripts/just-task": "^2.2.6",
    "@rnw-scripts/metro-dev-config": "0.0.0",
    "@rnw-scripts/ts-config": "^2.0.2",
    "@types/chai": "^4.2.14",
    "@types/jest": "^26.0.20",
    "@types/node": "^14.14.22",
    "@types/ora": "^3.2.0",
    "@types/react-native": "^0.66.17",
    "@types/ws": "^7.4.0",
    "babel-jest": "^26.3.0",
    "eslint": "^8.19.0",
    "jest": "^26.6.3",
    "ora": "^3.4.0",
    "prettier": "^2.4.1",
    "typescript": "^4.4.4",
    "walkdir": "^0.4.1",
    "ws": "^7.4.6"
  },
  "engines": {
    "node": ">= 14"
  }
}<|MERGE_RESOLUTION|>--- conflicted
+++ resolved
@@ -16,13 +16,8 @@
     "@typescript-eslint/parser": "^5.21.0",
     "chai": "^4.2.0",
     "react": "18.2.0",
-<<<<<<< HEAD
     "react-native": "0.0.0-20220912-2028-b0aba1b6f",
-    "react-native-windows": "^0.0.0-canary.566"
-=======
-    "react-native": "0.0.0-20220826-2018-9ac437f25",
     "react-native-windows": "^0.0.0-canary.567"
->>>>>>> ba17406b
   },
   "devDependencies": {
     "@babel/core": "^7.14.0",
