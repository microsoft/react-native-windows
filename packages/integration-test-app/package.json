--- conflicted
+++ resolved
@@ -16,13 +16,8 @@
     "@typescript-eslint/parser": "^5.21.0",
     "chai": "^4.2.0",
     "react": "18.2.0",
-<<<<<<< HEAD
     "react-native": "0.0.0-20220926-2026-8cdc9e7f0",
-    "react-native-windows": "^0.0.0-canary.573"
-=======
-    "react-native": "0.0.0-20220912-2028-b0aba1b6f",
     "react-native-windows": "^0.0.0-canary.574"
->>>>>>> b6047904
   },
   "devDependencies": {
     "@babel/core": "^7.14.0",
