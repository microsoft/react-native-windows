--- conflicted
+++ resolved
@@ -17,13 +17,8 @@
     "@typescript-eslint/parser": "^7.1.1",
     "chai": "^4.2.0",
     "react": "^18.2.0",
-<<<<<<< HEAD
     "react-native": "0.77.0-nightly-20241125-4cffff35e",
-    "react-native-windows": "^0.0.0-canary.901"
-=======
-    "react-native": "0.77.0-nightly-20241118-3986eefed",
     "react-native-windows": "^0.0.0-canary.902"
->>>>>>> 65cce135
   },
   "devDependencies": {
     "@babel/core": "^7.25.2",
