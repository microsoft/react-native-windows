{
  "name": "integration-test-app",
  "version": "0.0.0",
  "private": true,
  "scripts": {
    "windows": "react-native run-windows",
    "start": "react-native start",
    "lint": "rnw-scripts lint",
    "lint:fix": "rnw-scripts lint:fix",
    "integration-test": "jest --config jest.integration.config.js --runInBand --verbose --color"
  },
  "dependencies": {
    "chai": "^4.2.0",
    "node-rnw-rpc": "^1.0.12-17",
    "react": "17.0.2",
<<<<<<< HEAD
    "react-native": "0.0.0-c974cbff0",
    "react-native-windows": "^0.0.0-canary.360"
=======
    "react-native": "0.0.0-386dbd943",
    "react-native-windows": "^0.0.0-canary.361"
>>>>>>> c103a9e2
  },
  "devDependencies": {
    "@babel/core": "^7.14.0",
    "@babel/parser": "^7.11.5",
    "@babel/preset-env": "^7.11.5",
    "@babel/preset-typescript": "^7.11.5",
    "@babel/traverse": "^7.11.5",
    "@babel/types": "^7.11.5",
    "@react-native-windows/virtualized-list": "0.0.0-canary.2",
    "@rnw-scripts/babel-node-config": "2.0.1",
    "@rnw-scripts/eslint-config": "^1.1.7",
    "@rnw-scripts/just-task": "^2.2.0",
    "@rnw-scripts/ts-config": "^2.0.0",
    "@types/chai": "^4.2.14",
    "@types/jest": "^26.0.20",
    "@types/node": "^14.14.22",
    "@types/ora": "^3.2.0",
    "@types/react-native": "^0.64.4",
    "@types/ws": "^7.4.0",
    "babel-jest": "^26.3.0",
    "eslint": "7.12.0",
    "jest": "^26.6.3",
    "just-scripts": "^1.3.3",
    "metro-config": "^0.66.0",
    "ora": "^3.4.0",
    "prettier": "1.19.1",
    "typescript": "^3.8.3",
    "walkdir": "^0.4.1",
    "ws": "^7.4.6"
  }
}<|MERGE_RESOLUTION|>--- conflicted
+++ resolved
@@ -13,13 +13,8 @@
     "chai": "^4.2.0",
     "node-rnw-rpc": "^1.0.12-17",
     "react": "17.0.2",
-<<<<<<< HEAD
     "react-native": "0.0.0-c974cbff0",
-    "react-native-windows": "^0.0.0-canary.360"
-=======
-    "react-native": "0.0.0-386dbd943",
     "react-native-windows": "^0.0.0-canary.361"
->>>>>>> c103a9e2
   },
   "devDependencies": {
     "@babel/core": "^7.14.0",
