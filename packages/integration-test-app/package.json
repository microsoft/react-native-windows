{
  "name": "integration-test-app",
  "version": "0.0.0",
  "private": true,
  "scripts": {
    "windows": "react-native run-windows",
    "start": "react-native start",
    "lint": "rnw-scripts lint",
    "lint:fix": "rnw-scripts lint:fix",
    "integration-test": "jest --config jest.integration.config.js --runInBand --verbose"
  },
  "dependencies": {
    "@react-native-windows/automation-channel": "^0.12.57",
    "@react-native-windows/fs": "0.73.0-preview.1",
    "@typescript-eslint/eslint-plugin": "^5.21.0",
    "@typescript-eslint/parser": "^5.21.0",
    "chai": "^4.2.0",
    "react": "18.2.0",
<<<<<<< HEAD
    "react-native": "0.73.0-rc.2",
    "react-native-windows": "0.73.0-preview.1"
=======
    "react-native": "0.73.0-rc.1",
    "react-native-windows": "0.73.0-preview.2"
>>>>>>> 9adb33df
  },
  "devDependencies": {
    "@babel/core": "^7.20.0",
    "@babel/parser": "^7.11.5",
    "@babel/preset-env": "^7.11.5",
    "@babel/preset-typescript": "^7.11.5",
    "@babel/traverse": "^7.11.5",
    "@babel/types": "^7.11.5",
    "@react-native/metro-config": "^0.73.0",
    "@rnw-scripts/babel-node-config": "2.3.1",
    "@rnw-scripts/eslint-config": "^1.2.3",
    "@rnw-scripts/just-task": "^2.3.17",
    "@rnw-scripts/metro-dev-config": "0.0.0",
    "@rnw-scripts/ts-config": "^2.0.5",
    "@types/chai": "^4.2.14",
    "@types/jest": "^29.2.2",
    "@types/node": "^18.0.0",
    "@types/ora": "^3.2.0",
    "@types/ws": "^7.4.0",
    "babel-jest": "^29.3.0",
    "eslint": "^8.19.0",
    "jest": "^29.2.1",
    "ora": "^3.4.0",
    "prettier": "^2.4.1",
    "typescript": "^4.9.5",
    "walkdir": "^0.4.1",
    "ws": "^7.4.6"
  },
  "engines": {
    "node": ">= 18"
  }
}<|MERGE_RESOLUTION|>--- conflicted
+++ resolved
@@ -16,13 +16,8 @@
     "@typescript-eslint/parser": "^5.21.0",
     "chai": "^4.2.0",
     "react": "18.2.0",
-<<<<<<< HEAD
     "react-native": "0.73.0-rc.2",
-    "react-native-windows": "0.73.0-preview.1"
-=======
-    "react-native": "0.73.0-rc.1",
     "react-native-windows": "0.73.0-preview.2"
->>>>>>> 9adb33df
   },
   "devDependencies": {
     "@babel/core": "^7.20.0",
