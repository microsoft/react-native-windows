{
  "name": "integration-test-app",
  "version": "0.0.0",
  "private": true,
  "scripts": {
    "windows": "react-native run-windows",
    "start": "react-native start",
    "lint": "rnw-scripts lint",
    "lint:fix": "rnw-scripts lint:fix",
    "integration-test": "jest --config jest.integration.config.js --runInBand --verbose"
  },
  "dependencies": {
    "@react-native-windows/automation-channel": "^0.12.158",
    "@react-native-windows/fs": "^0.0.0-canary.45",
    "@types/react": "^18.2.6",
    "@typescript-eslint/eslint-plugin": "^5.21.0",
    "@typescript-eslint/parser": "^5.21.0",
    "chai": "^4.2.0",
    "react": "18.2.0",
<<<<<<< HEAD
    "react-native": "0.75.0-nightly-20240427-e2ad6696d",
    "react-native-windows": "^0.0.0-canary.817"
=======
    "react-native": "0.75.0-nightly-20240420-03a51da72",
    "react-native-windows": "^0.0.0-canary.818"
>>>>>>> 174270ad
  },
  "devDependencies": {
    "@babel/core": "^7.20.0",
    "@babel/parser": "^7.11.5",
    "@babel/preset-env": "^7.20.0",
    "@babel/preset-typescript": "^7.11.5",
    "@babel/traverse": "^7.11.5",
    "@babel/types": "^7.11.5",
    "@react-native/metro-config": "0.75.0-nightly-20240427-e2ad6696d",
    "@rnw-scripts/babel-node-config": "2.3.2",
    "@rnw-scripts/eslint-config": "^1.2.17",
    "@rnw-scripts/just-task": "^2.3.33",
    "@rnw-scripts/metro-dev-config": "0.0.0",
    "@rnw-scripts/ts-config": "^2.0.5",
    "@types/chai": "^4.2.14",
    "@types/jest": "^29.2.2",
    "@types/node": "^18.0.0",
    "@types/ora": "^3.2.0",
    "@types/ws": "^7.4.0",
    "babel-jest": "^29.6.3",
    "eslint": "^8.19.0",
    "jest": "^29.6.3",
    "ora": "^3.4.0",
    "prettier": "2.8.8",
    "typescript": "5.0.4",
    "walkdir": "^0.4.1",
    "ws": "^7.4.6"
  },
  "engines": {
    "node": ">= 18"
  }
}<|MERGE_RESOLUTION|>--- conflicted
+++ resolved
@@ -17,13 +17,8 @@
     "@typescript-eslint/parser": "^5.21.0",
     "chai": "^4.2.0",
     "react": "18.2.0",
-<<<<<<< HEAD
     "react-native": "0.75.0-nightly-20240427-e2ad6696d",
-    "react-native-windows": "^0.0.0-canary.817"
-=======
-    "react-native": "0.75.0-nightly-20240420-03a51da72",
     "react-native-windows": "^0.0.0-canary.818"
->>>>>>> 174270ad
   },
   "devDependencies": {
     "@babel/core": "^7.20.0",
