{
  "name": "integration-test-app",
  "version": "0.0.0",
  "private": true,
  "scripts": {
    "windows": "npx @react-native-community/cli run-windows",
    "start": "npx @react-native-community/cli start",
    "lint": "rnw-scripts lint",
    "lint:fix": "rnw-scripts lint:fix",
    "integration-test": "jest --config jest.integration.config.js --runInBand --verbose"
  },
  "dependencies": {
    "@react-native-windows/automation-channel": "^0.12.310",
    "@react-native-windows/fs": "^0.0.0-canary.65",
    "@types/react": "^19.0.0",
    "@typescript-eslint/eslint-plugin": "^7.1.1",
    "@typescript-eslint/parser": "^7.1.1",
    "chai": "^4.2.0",
    "react": "^19.0.0",
<<<<<<< HEAD
    "react-native": "0.80.0-nightly-20250414-70cdf12c4",
    "react-native-windows": "^0.0.0-canary.969"
=======
    "react-native": "0.80.0-nightly-20250331-398ac1f71",
    "react-native-windows": "^0.0.0-canary.970"
>>>>>>> 0535291d
  },
  "devDependencies": {
    "@babel/core": "^7.25.2",
    "@babel/parser": "^7.11.5",
    "@babel/preset-env": "^7.25.3",
    "@babel/preset-typescript": "^7.11.5",
    "@babel/traverse": "^7.11.5",
    "@babel/types": "^7.11.5",
    "@react-native-community/cli": "17.0.0",
    "@react-native/metro-config": "0.80.0-nightly-20250414-70cdf12c4",
    "@rnw-scripts/babel-node-config": "2.3.2",
    "@rnw-scripts/eslint-config": "^1.2.36",
    "@rnw-scripts/just-task": "^2.3.53",
    "@rnw-scripts/metro-dev-config": "0.0.0",
    "@rnw-scripts/ts-config": "^2.0.5",
    "@types/chai": "^4.2.14",
    "@types/jest": "^29.2.2",
    "@types/node": "^18.0.0",
    "@types/ora": "^3.2.0",
    "@types/ws": "^7.4.0",
    "babel-jest": "^29.6.3",
    "eslint": "^8.19.0",
    "jest": "^29.7.0",
    "ora": "^3.4.0",
    "prettier": "2.8.8",
    "typescript": "5.0.4",
    "walkdir": "^0.4.1",
    "ws": "^7.4.6"
  },
  "engines": {
    "node": ">= 18"
  }
}<|MERGE_RESOLUTION|>--- conflicted
+++ resolved
@@ -17,13 +17,8 @@
     "@typescript-eslint/parser": "^7.1.1",
     "chai": "^4.2.0",
     "react": "^19.0.0",
-<<<<<<< HEAD
     "react-native": "0.80.0-nightly-20250414-70cdf12c4",
-    "react-native-windows": "^0.0.0-canary.969"
-=======
-    "react-native": "0.80.0-nightly-20250331-398ac1f71",
     "react-native-windows": "^0.0.0-canary.970"
->>>>>>> 0535291d
   },
   "devDependencies": {
     "@babel/core": "^7.25.2",
