{
  "name": "integration-test-app",
  "version": "0.0.0",
  "private": true,
  "scripts": {
    "windows": "react-native run-windows",
    "start": "react-native start",
    "lint": "rnw-scripts lint",
    "lint:fix": "rnw-scripts lint:fix",
    "integration-test": "jest --config jest.integration.config.js --runInBand --verbose"
  },
  "dependencies": {
    "@react-native-windows/automation-channel": "^0.10.5",
    "@react-native-windows/fs": "0.72.0",
    "@typescript-eslint/eslint-plugin": "^5.21.0",
    "@typescript-eslint/parser": "^5.21.0",
    "chai": "^4.2.0",
    "react": "18.2.0",
<<<<<<< HEAD
    "react-native": "0.72.6",
    "react-native-windows": "0.72.12"
=======
    "react-native": "0.72.5",
    "react-native-windows": "0.72.13"
>>>>>>> 1f416c55
  },
  "devDependencies": {
    "@babel/core": "^7.20.0",
    "@babel/parser": "^7.11.5",
    "@babel/preset-env": "^7.11.5",
    "@babel/preset-typescript": "^7.11.5",
    "@babel/traverse": "^7.11.5",
    "@babel/types": "^7.11.5",
    "@rnw-scripts/babel-node-config": "2.2.1",
    "@rnw-scripts/eslint-config": "^1.1.15",
    "@rnw-scripts/just-task": "^2.3.6",
    "@rnw-scripts/metro-dev-config": "0.0.0",
    "@rnw-scripts/ts-config": "^2.0.3",
    "@types/chai": "^4.2.14",
    "@types/jest": "^29.2.2",
    "@types/node": "^16.0.0",
    "@types/ora": "^3.2.0",
    "@types/ws": "^7.4.0",
    "babel-jest": "^29.3.0",
    "eslint": "^8.19.0",
    "jest": "^29.2.1",
    "ora": "^3.4.0",
    "prettier": "^2.4.1",
    "typescript": "^4.9.5",
    "walkdir": "^0.4.1",
    "ws": "^7.4.6"
  },
  "engines": {
    "node": ">= 16"
  }
}<|MERGE_RESOLUTION|>--- conflicted
+++ resolved
@@ -16,13 +16,8 @@
     "@typescript-eslint/parser": "^5.21.0",
     "chai": "^4.2.0",
     "react": "18.2.0",
-<<<<<<< HEAD
     "react-native": "0.72.6",
-    "react-native-windows": "0.72.12"
-=======
-    "react-native": "0.72.5",
     "react-native-windows": "0.72.13"
->>>>>>> 1f416c55
   },
   "devDependencies": {
     "@babel/core": "^7.20.0",
