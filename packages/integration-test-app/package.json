{
  "name": "integration-test-app",
  "version": "0.0.0",
  "private": true,
  "scripts": {
    "windows": "react-native run-windows",
    "start": "react-native start",
    "lint": "rnw-scripts lint",
    "lint:fix": "rnw-scripts lint:fix",
    "integration-test": "jest --config jest.integration.config.js --runInBand --verbose"
  },
  "dependencies": {
    "@react-native-windows/automation-channel": "^0.12.164",
    "@react-native-windows/fs": "^0.0.0-canary.49",
    "@types/react": "^18.2.6",
    "@typescript-eslint/eslint-plugin": "^5.21.0",
    "@typescript-eslint/parser": "^5.21.0",
    "chai": "^4.2.0",
    "react": "18.3.1",
<<<<<<< HEAD
    "react-native": "0.75.0-nightly-20240531-c046198cc",
    "react-native-windows": "^0.0.0-canary.823"
=======
    "react-native": "0.75.0-nightly-20240525-840c31c3a",
    "react-native-windows": "^0.0.0-canary.824"
>>>>>>> 25be5192
  },
  "devDependencies": {
    "@babel/core": "^7.20.0",
    "@babel/parser": "^7.11.5",
    "@babel/preset-env": "^7.20.0",
    "@babel/preset-typescript": "^7.11.5",
    "@babel/traverse": "^7.11.5",
    "@babel/types": "^7.11.5",
    "@react-native/metro-config": "0.75.0-nightly-20240531-c046198cc",
    "@rnw-scripts/babel-node-config": "2.3.2",
    "@rnw-scripts/eslint-config": "^1.2.21",
    "@rnw-scripts/just-task": "^2.3.37",
    "@rnw-scripts/metro-dev-config": "0.0.0",
    "@rnw-scripts/ts-config": "^2.0.5",
    "@types/chai": "^4.2.14",
    "@types/jest": "^29.2.2",
    "@types/node": "^18.0.0",
    "@types/ora": "^3.2.0",
    "@types/ws": "^7.4.0",
    "babel-jest": "^29.6.3",
    "eslint": "^8.19.0",
    "jest": "^29.6.3",
    "ora": "^3.4.0",
    "prettier": "2.8.8",
    "typescript": "5.0.4",
    "walkdir": "^0.4.1",
    "ws": "^7.4.6"
  },
  "engines": {
    "node": ">= 18"
  }
}<|MERGE_RESOLUTION|>--- conflicted
+++ resolved
@@ -17,13 +17,8 @@
     "@typescript-eslint/parser": "^5.21.0",
     "chai": "^4.2.0",
     "react": "18.3.1",
-<<<<<<< HEAD
     "react-native": "0.75.0-nightly-20240531-c046198cc",
-    "react-native-windows": "^0.0.0-canary.823"
-=======
-    "react-native": "0.75.0-nightly-20240525-840c31c3a",
     "react-native-windows": "^0.0.0-canary.824"
->>>>>>> 25be5192
   },
   "devDependencies": {
     "@babel/core": "^7.20.0",
