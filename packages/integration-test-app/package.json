{
  "name": "integration-test-app",
  "version": "0.0.0",
  "private": true,
  "scripts": {
    "windows": "react-native run-windows",
    "start": "react-native start",
    "lint": "rnw-scripts lint",
    "lint:fix": "rnw-scripts lint:fix",
    "integration-test": "jest --config jest.integration.config.js --runInBand --verbose"
  },
  "dependencies": {
<<<<<<< HEAD
    "@react-native-windows/automation-channel": "^0.12.19",
=======
    "@react-native-windows/automation-channel": "^0.12.20",
>>>>>>> a6a9c64f
    "@react-native-windows/fs": "^0.0.0-canary.25",
    "@typescript-eslint/eslint-plugin": "^5.21.0",
    "@typescript-eslint/parser": "^5.21.0",
    "chai": "^4.2.0",
    "react": "18.2.0",
    "react-native": "0.73.0-nightly-20230628-15d735b35",
<<<<<<< HEAD
    "react-native-windows": "^0.0.0-canary.680"
=======
    "react-native-windows": "^0.0.0-canary.681"
>>>>>>> a6a9c64f
  },
  "devDependencies": {
    "@babel/core": "^7.20.0",
    "@babel/parser": "^7.11.5",
    "@babel/preset-env": "^7.11.5",
    "@babel/preset-typescript": "^7.11.5",
    "@babel/traverse": "^7.11.5",
    "@babel/types": "^7.11.5",
    "@rnw-scripts/babel-node-config": "2.3.1",
    "@rnw-scripts/eslint-config": "^1.2.2",
    "@rnw-scripts/just-task": "^2.3.13",
    "@rnw-scripts/metro-dev-config": "0.0.0",
    "@rnw-scripts/ts-config": "^2.0.5",
    "@types/chai": "^4.2.14",
    "@types/jest": "^29.2.2",
    "@types/node": "^18.0.0",
    "@types/ora": "^3.2.0",
    "@types/ws": "^7.4.0",
    "babel-jest": "^29.3.0",
    "eslint": "^8.19.0",
    "jest": "^29.2.1",
    "ora": "^3.4.0",
    "prettier": "^2.4.1",
    "typescript": "^4.9.5",
    "walkdir": "^0.4.1",
    "ws": "^7.4.6"
  },
  "engines": {
    "node": ">= 18"
  }
}<|MERGE_RESOLUTION|>--- conflicted
+++ resolved
@@ -10,22 +10,14 @@
     "integration-test": "jest --config jest.integration.config.js --runInBand --verbose"
   },
   "dependencies": {
-<<<<<<< HEAD
-    "@react-native-windows/automation-channel": "^0.12.19",
-=======
     "@react-native-windows/automation-channel": "^0.12.20",
->>>>>>> a6a9c64f
     "@react-native-windows/fs": "^0.0.0-canary.25",
     "@typescript-eslint/eslint-plugin": "^5.21.0",
     "@typescript-eslint/parser": "^5.21.0",
     "chai": "^4.2.0",
     "react": "18.2.0",
     "react-native": "0.73.0-nightly-20230628-15d735b35",
-<<<<<<< HEAD
-    "react-native-windows": "^0.0.0-canary.680"
-=======
     "react-native-windows": "^0.0.0-canary.681"
->>>>>>> a6a9c64f
   },
   "devDependencies": {
     "@babel/core": "^7.20.0",
