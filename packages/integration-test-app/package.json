--- conflicted
+++ resolved
@@ -16,13 +16,8 @@
     "@typescript-eslint/parser": "^5.21.0",
     "chai": "^4.2.0",
     "react": "18.2.0",
-<<<<<<< HEAD
     "react-native": "0.75.0-nightly-20240315-f2f62cdf5",
-    "react-native-windows": "^0.0.0-canary.804"
-=======
-    "react-native": "0.75.0-nightly-20240307-ff03b149e",
     "react-native-windows": "^0.0.0-canary.811"
->>>>>>> 6083844e
   },
   "devDependencies": {
     "@babel/core": "^7.20.0",
