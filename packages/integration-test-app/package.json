{
  "name": "integration-test-app",
  "version": "0.0.0",
  "private": true,
  "scripts": {
    "windows": "react-native run-windows",
    "start": "react-native start",
    "lint": "rnw-scripts lint",
    "lint:fix": "rnw-scripts lint:fix",
    "integration-test": "jest --config jest.integration.config.js --runInBand --verbose"
  },
  "dependencies": {
<<<<<<< HEAD
    "@react-native-windows/automation-channel": "^0.0.28",
    "@react-native-windows/fs": "^0.0.0",
=======
    "@react-native-windows/automation-channel": "^0.0.29",
>>>>>>> 1a63c613
    "chai": "^4.2.0",
    "react": "17.0.2",
    "react-native": "0.0.0-20211028-2008-61e1b6f86",
    "react-native-windows": "^0.0.0-canary.418"
  },
  "devDependencies": {
    "@babel/core": "^7.14.0",
    "@babel/parser": "^7.11.5",
    "@babel/preset-env": "^7.11.5",
    "@babel/preset-typescript": "^7.11.5",
    "@babel/traverse": "^7.11.5",
    "@babel/types": "^7.11.5",
    "@react-native-windows/virtualized-list": "0.0.0-canary.18",
    "@rnw-scripts/babel-node-config": "2.0.2",
    "@rnw-scripts/eslint-config": "^1.1.8",
    "@rnw-scripts/just-task": "^2.2.1",
    "@rnw-scripts/ts-config": "^2.0.1",
    "@types/chai": "^4.2.14",
    "@types/jest": "^26.0.20",
    "@types/node": "^14.14.22",
    "@types/ora": "^3.2.0",
    "@types/react-native": "^0.66.0",
    "@types/ws": "^7.4.0",
    "babel-jest": "^26.3.0",
    "eslint": "7.12.0",
    "jest": "^26.6.3",
    "just-scripts": "^1.3.3",
    "metro-config": "^0.66.0",
    "ora": "^3.4.0",
    "prettier": "1.19.1",
    "typescript": "^4.4.4",
    "walkdir": "^0.4.1",
    "ws": "^7.4.6"
  },
  "engines": {
    "node": ">= 12.0.0"
  }
}<|MERGE_RESOLUTION|>--- conflicted
+++ resolved
@@ -10,12 +10,8 @@
     "integration-test": "jest --config jest.integration.config.js --runInBand --verbose"
   },
   "dependencies": {
-<<<<<<< HEAD
-    "@react-native-windows/automation-channel": "^0.0.28",
+    "@react-native-windows/automation-channel": "^0.0.29",
     "@react-native-windows/fs": "^0.0.0",
-=======
-    "@react-native-windows/automation-channel": "^0.0.29",
->>>>>>> 1a63c613
     "chai": "^4.2.0",
     "react": "17.0.2",
     "react-native": "0.0.0-20211028-2008-61e1b6f86",
