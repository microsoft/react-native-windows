{
  "name": "integration-test-app",
  "version": "0.0.0",
  "private": true,
  "scripts": {
    "windows": "react-native run-windows",
    "start": "react-native start",
    "lint": "rnw-scripts lint",
    "lint:fix": "rnw-scripts lint:fix",
    "integration-test": "jest --config jest.integration.config.js --runInBand --verbose"
  },
  "dependencies": {
    "@react-native-windows/automation-channel": "^0.12.160",
    "@react-native-windows/fs": "^0.0.0-canary.46",
    "@types/react": "^18.2.6",
    "@typescript-eslint/eslint-plugin": "^5.21.0",
    "@typescript-eslint/parser": "^5.21.0",
    "chai": "^4.2.0",
    "react": "18.2.0",
<<<<<<< HEAD
    "react-native": "0.75.0-nightly-20240511-3f17c8b5f",
    "react-native-windows": "^0.0.0-canary.818"
=======
    "react-native": "0.75.0-nightly-20240502-88de74b2d",
    "react-native-windows": "^0.0.0-canary.820"
>>>>>>> 29c21f7a
  },
  "devDependencies": {
    "@babel/core": "^7.20.0",
    "@babel/parser": "^7.11.5",
    "@babel/preset-env": "^7.20.0",
    "@babel/preset-typescript": "^7.11.5",
    "@babel/traverse": "^7.11.5",
    "@babel/types": "^7.11.5",
    "@react-native/metro-config": "0.75.0-nightly-20240511-3f17c8b5f",
    "@rnw-scripts/babel-node-config": "2.3.2",
    "@rnw-scripts/eslint-config": "^1.2.18",
    "@rnw-scripts/just-task": "^2.3.34",
    "@rnw-scripts/metro-dev-config": "0.0.0",
    "@rnw-scripts/ts-config": "^2.0.5",
    "@types/chai": "^4.2.14",
    "@types/jest": "^29.2.2",
    "@types/node": "^18.0.0",
    "@types/ora": "^3.2.0",
    "@types/ws": "^7.4.0",
    "babel-jest": "^29.6.3",
    "eslint": "^8.19.0",
    "jest": "^29.6.3",
    "ora": "^3.4.0",
    "prettier": "2.8.8",
    "typescript": "5.0.4",
    "walkdir": "^0.4.1",
    "ws": "^7.4.6"
  },
  "engines": {
    "node": ">= 18"
  }
}<|MERGE_RESOLUTION|>--- conflicted
+++ resolved
@@ -17,13 +17,8 @@
     "@typescript-eslint/parser": "^5.21.0",
     "chai": "^4.2.0",
     "react": "18.2.0",
-<<<<<<< HEAD
     "react-native": "0.75.0-nightly-20240511-3f17c8b5f",
-    "react-native-windows": "^0.0.0-canary.818"
-=======
-    "react-native": "0.75.0-nightly-20240502-88de74b2d",
     "react-native-windows": "^0.0.0-canary.820"
->>>>>>> 29c21f7a
   },
   "devDependencies": {
     "@babel/core": "^7.20.0",
