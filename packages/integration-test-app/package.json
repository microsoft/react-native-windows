--- conflicted
+++ resolved
@@ -16,13 +16,8 @@
     "@typescript-eslint/parser": "^5.21.0",
     "chai": "^4.2.0",
     "react": "18.1.0",
-<<<<<<< HEAD
     "react-native": "0.70.0-rc.4",
-    "react-native-windows": "0.70.0-preview.0"
-=======
-    "react-native": "0.70.0-rc.1",
     "react-native-windows": "0.70.0-preview.1"
->>>>>>> a9f446f1
   },
   "devDependencies": {
     "@babel/core": "^7.14.0",
