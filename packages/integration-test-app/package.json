--- conflicted
+++ resolved
@@ -16,13 +16,8 @@
     "@typescript-eslint/parser": "^5.21.0",
     "chai": "^4.2.0",
     "react": "18.2.0",
-<<<<<<< HEAD
     "react-native": "0.0.0-20221228-2020-ad953f6f4",
-    "react-native-windows": "^0.0.0-canary.605"
-=======
-    "react-native": "0.0.0-20221214-2026-25a25ea23",
     "react-native-windows": "^0.0.0-canary.606"
->>>>>>> ed660826
   },
   "devDependencies": {
     "@babel/core": "^7.20.0",
