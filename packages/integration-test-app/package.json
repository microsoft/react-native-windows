--- conflicted
+++ resolved
@@ -17,13 +17,8 @@
     "@typescript-eslint/parser": "^5.21.0",
     "chai": "^4.2.0",
     "react": "18.3.1",
-<<<<<<< HEAD
     "react-native": "0.75.0-nightly-20240514-734ac42d6",
-    "react-native-windows": "^0.0.0-canary.821"
-=======
-    "react-native": "0.75.0-nightly-20240511-3f17c8b5f",
     "react-native-windows": "^0.0.0-canary.822"
->>>>>>> 760654ca
   },
   "devDependencies": {
     "@babel/core": "^7.20.0",
