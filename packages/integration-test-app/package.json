{
  "name": "integration-test-app",
  "version": "0.0.0",
  "private": true,
  "scripts": {
    "windows": "react-native run-windows",
    "start": "react-native start",
    "lint": "rnw-scripts lint",
    "lint:fix": "rnw-scripts lint:fix",
    "integration-test": "jest --config jest.integration.config.js --runInBand --verbose"
  },
  "dependencies": {
    "@react-native-windows/automation-channel": "^0.12.134",
    "@react-native-windows/fs": "^0.0.0-canary.38",
    "@typescript-eslint/eslint-plugin": "^5.21.0",
    "@typescript-eslint/parser": "^5.21.0",
    "chai": "^4.2.0",
    "react": "18.2.0",
<<<<<<< HEAD
    "react-native": "0.75.0-nightly-20240221-a1171f79f",
    "react-native-windows": "^0.0.0-canary.794"
=======
    "react-native": "0.74.0-nightly-20240214-b8ad91732",
    "react-native-windows": "^0.0.0-canary.795"
>>>>>>> 9fb338de
  },
  "devDependencies": {
    "@babel/core": "^7.20.0",
    "@babel/parser": "^7.11.5",
    "@babel/preset-env": "^7.20.0",
    "@babel/preset-typescript": "^7.11.5",
    "@babel/traverse": "^7.11.5",
    "@babel/types": "^7.11.5",
    "@react-native/metro-config": "0.75.0-nightly-20240221-a1171f79f",
    "@rnw-scripts/babel-node-config": "2.3.2",
    "@rnw-scripts/eslint-config": "^1.2.9",
    "@rnw-scripts/just-task": "^2.3.25",
    "@rnw-scripts/metro-dev-config": "0.0.0",
    "@rnw-scripts/ts-config": "^2.0.5",
    "@types/chai": "^4.2.14",
    "@types/jest": "^29.2.2",
    "@types/node": "^18.0.0",
    "@types/ora": "^3.2.0",
    "@types/ws": "^7.4.0",
    "babel-jest": "^29.6.3",
    "eslint": "^8.19.0",
    "jest": "^29.6.3",
    "ora": "^3.4.0",
    "prettier": "2.8.8",
    "typescript": "5.0.4",
    "walkdir": "^0.4.1",
    "ws": "^7.4.6"
  },
  "engines": {
    "node": ">= 18"
  }
}<|MERGE_RESOLUTION|>--- conflicted
+++ resolved
@@ -16,13 +16,8 @@
     "@typescript-eslint/parser": "^5.21.0",
     "chai": "^4.2.0",
     "react": "18.2.0",
-<<<<<<< HEAD
     "react-native": "0.75.0-nightly-20240221-a1171f79f",
-    "react-native-windows": "^0.0.0-canary.794"
-=======
-    "react-native": "0.74.0-nightly-20240214-b8ad91732",
     "react-native-windows": "^0.0.0-canary.795"
->>>>>>> 9fb338de
   },
   "devDependencies": {
     "@babel/core": "^7.20.0",
