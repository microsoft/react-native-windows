{
  "name": "integration-test-app",
  "version": "0.0.0",
  "private": true,
  "scripts": {
    "windows": "react-native run-windows",
    "start": "react-native start",
    "lint": "rnw-scripts lint",
    "lint:fix": "rnw-scripts lint:fix",
    "integration-test": "jest --config jest.integration.config.js --runInBand --verbose --color"
  },
  "dependencies": {
    "chai": "^4.2.0",
    "node-rnw-rpc": "^1.0.15-1",
    "react": "17.0.2",
<<<<<<< HEAD
    "react-native": "0.0.0-cbec66ef9",
    "react-native-windows": "^0.0.0-canary.364"
=======
    "react-native": "0.0.0-f592ad050",
    "react-native-windows": "^0.0.0-canary.367"
>>>>>>> b5abd47f
  },
  "devDependencies": {
    "@babel/core": "^7.14.0",
    "@babel/parser": "^7.11.5",
    "@babel/preset-env": "^7.11.5",
    "@babel/preset-typescript": "^7.11.5",
    "@babel/traverse": "^7.11.5",
    "@babel/types": "^7.11.5",
    "@react-native-windows/virtualized-list": "0.0.0-canary.5",
    "@rnw-scripts/babel-node-config": "2.0.1",
    "@rnw-scripts/eslint-config": "^1.1.7",
    "@rnw-scripts/just-task": "^2.2.0",
    "@rnw-scripts/ts-config": "^2.0.0",
    "@types/chai": "^4.2.14",
    "@types/jest": "^26.0.20",
    "@types/node": "^14.14.22",
    "@types/ora": "^3.2.0",
    "@types/react-native": "^0.64.4",
    "@types/ws": "^7.4.0",
    "babel-jest": "^26.3.0",
    "eslint": "7.12.0",
    "jest": "^26.6.3",
    "just-scripts": "^1.3.3",
    "metro-config": "^0.66.0",
    "ora": "^3.4.0",
    "prettier": "1.19.1",
    "typescript": "^3.8.3",
    "walkdir": "^0.4.1",
    "ws": "^7.4.6"
  }
}<|MERGE_RESOLUTION|>--- conflicted
+++ resolved
@@ -13,13 +13,8 @@
     "chai": "^4.2.0",
     "node-rnw-rpc": "^1.0.15-1",
     "react": "17.0.2",
-<<<<<<< HEAD
     "react-native": "0.0.0-cbec66ef9",
-    "react-native-windows": "^0.0.0-canary.364"
-=======
-    "react-native": "0.0.0-f592ad050",
     "react-native-windows": "^0.0.0-canary.367"
->>>>>>> b5abd47f
   },
   "devDependencies": {
     "@babel/core": "^7.14.0",
