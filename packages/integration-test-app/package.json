--- conflicted
+++ resolved
@@ -13,15 +13,9 @@
     "@react-native-windows/automation-channel": "^0.1.63",
     "@react-native-windows/fs": "^0.0.0-canary.2",
     "chai": "^4.2.0",
-<<<<<<< HEAD
     "react": "18.0.0",
     "react-native": "0.0.0-20220415-2010-3c1a81446",
-    "react-native-windows": "^0.0.0-canary.488"
-=======
-    "react": "17.0.2",
-    "react-native": "0.0.0-20220411-2010-f503b2120",
     "react-native-windows": "^0.0.0-canary.489"
->>>>>>> 73a4b1c1
   },
   "devDependencies": {
     "@babel/core": "^7.14.0",
