--- conflicted
+++ resolved
@@ -150,9 +150,6 @@
   });
 }
 
-<<<<<<< HEAD
-export {AutomationClient} from '@react-native-windows/automation-channel';
-=======
 /**
  * Convert a package identity or path to exe to the form expected by a WinAppDriver capability
  */
@@ -179,6 +176,5 @@
   }
 }
 
-export {RpcClient} from 'node-rnw-rpc';
->>>>>>> 46fc2070
+export {AutomationClient} from '@react-native-windows/automation-channel';
 module.exports = WinAppDriverEnvironment;