--- conflicted
+++ resolved
@@ -1,8 +1,4 @@
-<<<<<<< HEAD
-import {codegenNativeComponent} from 'react-native';
-=======
 import { codegenNativeComponent } from 'react-native';
->>>>>>> 3163a292
 import type { ViewProps } from 'react-native';
 
 export interface DrawingIslandProps extends ViewProps {
