{
  "name": "sample-custom-component",
  "version": "0.0.1",
  "private": true,
  "scripts": {
    "build": "rnw-scripts buildWithCodegetNativeComponents",
    "lint": "rnw-scripts lint",
    "lint:fix": "rnw-scripts lint:fix"
  },
  "main": "lib-commonjs/index.js",
  "types": "lib-commonjs/index.d.ts",
  "codegenConfig": {
    "name": "SampleCustomComponent",
    "type": "all",
    "jsSrcsDir": "src",
    "windows": {
      "generators": "componentsWindows",
      "namespace": "winrt::SampleCustomComponent::Codegen",
      "outputDirectory": "windows/SampleCustomComponent/codegen"
    }
  },
  "dependencies": {
<<<<<<< HEAD
    "@types/react": "^19.0.0",
    "react": "^19.0.00",
    "react-native": "0.78.0-nightly-20241221-66342d3cc",
    "react-native-windows": "^0.0.0-canary.904"
=======
    "@types/react": "^18.2.6",
    "react": "^18.2.0",
    "react-native": "0.78.0-nightly-20241210-6d235853f",
    "react-native-windows": "^0.0.0-canary.905"
>>>>>>> a8a7c00e
  },
  "devDependencies": {
    "@babel/core": "^7.25.2",
    "@babel/generator": "^7.25.0",
    "@babel/preset-env": "^7.25.3",
    "@babel/preset-typescript": "^7.8.3",
    "@babel/runtime": "^7.20.0",
    "@react-native-community/cli": "15.0.0-alpha.2",
    "@react-native/metro-config": "0.78.0-nightly-20241221-66342d3cc",
    "@rnw-scripts/babel-node-config": "2.3.2",
    "@rnw-scripts/babel-react-native-config": "0.0.0",
    "@rnw-scripts/eslint-config": "1.2.30",
    "@rnw-scripts/just-task": "2.3.47",
    "@rnw-scripts/metro-dev-config": "0.0.0",
    "@rnw-scripts/ts-config": "2.0.5",
    "@rnx-kit/jest-preset": "^0.1.16",
    "@types/react": "^19.0.0",
    "@typescript-eslint/eslint-plugin": "^7.1.1",
    "@typescript-eslint/parser": "^7.1.1",
    "babel-jest": "^29.6.3",
    "eslint": "^8.19.0",
    "glob": "^7.1.6",
    "just-scripts": "^1.3.3",
    "prettier": "2.8.8",
    "typescript": "5.0.4"
  },
  "engines": {
    "node": ">=18"
  }
}<|MERGE_RESOLUTION|>--- conflicted
+++ resolved
@@ -20,17 +20,10 @@
     }
   },
   "dependencies": {
-<<<<<<< HEAD
     "@types/react": "^19.0.0",
     "react": "^19.0.00",
     "react-native": "0.78.0-nightly-20241221-66342d3cc",
-    "react-native-windows": "^0.0.0-canary.904"
-=======
-    "@types/react": "^18.2.6",
-    "react": "^18.2.0",
-    "react-native": "0.78.0-nightly-20241210-6d235853f",
     "react-native-windows": "^0.0.0-canary.905"
->>>>>>> a8a7c00e
   },
   "devDependencies": {
     "@babel/core": "^7.25.2",
