--- conflicted
+++ resolved
@@ -21,15 +21,9 @@
   },
   "dependencies": {
     "@types/react": "^19.1.0",
-<<<<<<< HEAD
     "react": "^19.1.1",
     "react-native": "0.82.0-nightly-20250819-25104de5c",
-    "react-native-windows": "^0.0.0-canary.1021"
-=======
-    "react": "^19.1.0",
-    "react-native": "0.82.0-nightly-20250806-5936f29d6",
     "react-native-windows": "^0.0.0-canary.1022"
->>>>>>> 3166cc61
   },
   "devDependencies": {
     "@babel/core": "^7.25.2",
