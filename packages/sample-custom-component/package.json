--- conflicted
+++ resolved
@@ -21,13 +21,8 @@
   "dependencies": {
     "@types/react": "^18.2.6",
     "react": "^19.0.0-rc-fb9a90fa48-20240614",
-<<<<<<< HEAD
     "react-native": "0.77.0-nightly-20241010-0d6908f4e",
-    "react-native-windows": "^0.0.0-canary.877"
-=======
-    "react-native": "0.77.0-nightly-20241001-223e98cc4",
     "react-native-windows": "^0.0.0-canary.880"
->>>>>>> 96f969e3
   },
   "devDependencies": {
     "@babel/core": "^7.25.2",
