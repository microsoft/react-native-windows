--- conflicted
+++ resolved
@@ -22,13 +22,8 @@
   "dependencies": {
     "@types/react": "^19.0.0",
     "react": "^19.0.0",
-<<<<<<< HEAD
     "react-native": "0.79.0-nightly-20250123-d1028885e",
-    "react-native-windows": "^0.0.0-canary.912"
-=======
-    "react-native": "0.78.0-nightly-20250113-d4407d6f7",
     "react-native-windows": "^0.0.0-canary.913"
->>>>>>> 9f239d57
   },
   "devDependencies": {
     "@babel/core": "^7.25.2",
