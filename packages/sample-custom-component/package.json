--- conflicted
+++ resolved
@@ -22,13 +22,8 @@
   "dependencies": {
     "@types/react": "^18.2.6",
     "react": "^18.2.0",
-<<<<<<< HEAD
     "react-native": "0.77.0-rc.7",
-    "react-native-windows": "0.77.0-preview.3"
-=======
-    "react-native": "0.77.0-rc.6",
     "react-native-windows": "0.77.0-preview.4"
->>>>>>> 72485eac
   },
   "devDependencies": {
     "@babel/core": "^7.25.2",
