{
  "name": "sample-custom-component",
  "version": "0.0.1",
  "private": true,
  "scripts": {
    "build": "rnw-scripts buildWithCodegetNativeComponents",
    "lint": "rnw-scripts lint",
    "lint:fix": "rnw-scripts lint:fix"
  },
  "main": "lib-commonjs/index.js",
  "types": "lib-commonjs/index.d.ts",
  "codegenConfig": {
    "name": "SampleCustomComponent",
    "type": "all",
    "jsSrcsDir": "src",
    "windows": {
      "generators": "componentsWindows",
      "namespace": "winrt::SampleCustomComponent::Codegen",
      "outputDirectory": "windows/SampleCustomComponent/codegen"
    }
  },
  "dependencies": {
    "@types/react": "^19.0.0",
    "react": "^19.0.0",
<<<<<<< HEAD
    "react-native": "0.78.2",
    "react-native-windows": "0.78.5"
=======
    "react-native": "0.78.0",
    "react-native-windows": "0.78.6"
>>>>>>> e29cb8a3
  },
  "devDependencies": {
    "@babel/core": "^7.25.2",
    "@babel/generator": "^7.25.0",
    "@babel/preset-env": "^7.25.3",
    "@babel/preset-typescript": "^7.8.3",
    "@babel/runtime": "^7.20.0",
    "@react-native-community/cli": "^15.0.0",
    "@react-native/metro-config": "0.78.2",
    "@rnw-scripts/babel-node-config": "2.3.2",
    "@rnw-scripts/babel-react-native-config": "0.0.0",
    "@rnw-scripts/eslint-config": "1.2.32",
    "@rnw-scripts/just-task": "2.3.49",
    "@rnw-scripts/metro-dev-config": "0.0.0",
    "@rnw-scripts/ts-config": "2.0.5",
    "@rnx-kit/jest-preset": "^0.1.16",
    "@types/react": "^19.0.0",
    "@typescript-eslint/eslint-plugin": "^7.1.1",
    "@typescript-eslint/parser": "^7.1.1",
    "babel-jest": "^29.6.3",
    "eslint": "^8.19.0",
    "glob": "^7.1.6",
    "just-scripts": "^1.3.3",
    "prettier": "2.8.8",
    "typescript": "5.0.4"
  },
  "engines": {
    "node": ">=18"
  }
}<|MERGE_RESOLUTION|>--- conflicted
+++ resolved
@@ -22,13 +22,8 @@
   "dependencies": {
     "@types/react": "^19.0.0",
     "react": "^19.0.0",
-<<<<<<< HEAD
     "react-native": "0.78.2",
-    "react-native-windows": "0.78.5"
-=======
-    "react-native": "0.78.0",
     "react-native-windows": "0.78.6"
->>>>>>> e29cb8a3
   },
   "devDependencies": {
     "@babel/core": "^7.25.2",
