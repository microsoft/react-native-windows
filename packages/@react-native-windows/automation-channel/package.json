{
  "name": "@react-native-windows/automation-channel",
  "version": "0.1.11",
  "license": "MIT",
  "repository": {
    "type": "git",
    "url": "https://github.com/microsoft/react-native-windows.git",
    "directory": "packages/@react-native-windows/automation-channel"
  },
  "scripts": {
    "build": "rnw-scripts build",
    "clean": "rnw-scripts clean",
    "lint": "rnw-scripts lint",
    "lint:fix": "rnw-scripts lint:fix",
    "watch": "rnw-scripts watch",
    "windows": "react-native run-windows"
  },
  "main": "lib-commonjs/automationChannel.js",
  "dependencies": {
    "jsonrpc-lite": "^2.2.0"
  },
  "devDependencies": {
    "@rnw-scripts/eslint-config": "1.1.10",
    "@rnw-scripts/just-task": "2.2.2",
    "@rnw-scripts/ts-config": "2.0.1",
    "@types/find-up": "^4.0.0",
    "@types/node": "^14.14.22",
    "eslint": "^7.32.0",
    "just-scripts": "^1.3.2",
    "prettier": "^2.4.1",
    "react": "17.0.2",
<<<<<<< HEAD
    "react-native": "0.0.0-20211231-2009-8bd3edec8",
    "react-native-windows": "^0.0.0-canary.435",
=======
    "react-native": "0.0.0-20211217-2008-aef843bfe",
    "react-native-windows": "^0.0.0-canary.437",
>>>>>>> c1ec17d8
    "typescript": "^4.4.4"
  },
  "files": [
    "lib-commonjs",
    "windows"
  ],
  "engines": {
    "node": ">= 12.0.0"
  }
}<|MERGE_RESOLUTION|>--- conflicted
+++ resolved
@@ -29,13 +29,8 @@
     "just-scripts": "^1.3.2",
     "prettier": "^2.4.1",
     "react": "17.0.2",
-<<<<<<< HEAD
     "react-native": "0.0.0-20211231-2009-8bd3edec8",
-    "react-native-windows": "^0.0.0-canary.435",
-=======
-    "react-native": "0.0.0-20211217-2008-aef843bfe",
     "react-native-windows": "^0.0.0-canary.437",
->>>>>>> c1ec17d8
     "typescript": "^4.4.4"
   },
   "files": [
