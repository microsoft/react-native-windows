--- conflicted
+++ resolved
@@ -31,13 +31,8 @@
     "just-scripts": "^1.3.2",
     "prettier": "2.8.8",
     "react": "18.2.0",
-<<<<<<< HEAD
     "react-native": "0.75.0-nightly-20240512-a37111a4d",
-    "react-native-windows": "^0.0.0-canary.815",
-=======
-    "react-native": "0.75.0-nightly-20240413-1b152f6ec",
     "react-native-windows": "^0.0.0-canary.816",
->>>>>>> 285b3c48
     "typescript": "5.0.4"
   },
   "files": [
