{
  "name": "@react-native-windows/automation-channel",
  "version": "0.12.200",
  "license": "MIT",
  "repository": {
    "type": "git",
    "url": "https://github.com/microsoft/react-native-windows",
    "directory": "packages/@react-native-windows/automation-channel"
  },
  "scripts": {
    "build": "rnw-scripts build",
    "clean": "rnw-scripts clean",
    "lint": "rnw-scripts lint",
    "lint:fix": "rnw-scripts lint:fix",
    "watch": "rnw-scripts watch",
    "windows": "npx @react-native-community/cli run-windows"
  },
  "main": "lib-commonjs/automationChannel.js",
  "dependencies": {
    "@typescript-eslint/eslint-plugin": "^5.30.5",
    "@typescript-eslint/parser": "^5.57.1",
    "jsonrpc-lite": "^2.2.0"
  },
  "devDependencies": {
    "@rnw-scripts/eslint-config": "1.2.26",
    "@rnw-scripts/just-task": "2.3.43",
    "@rnw-scripts/ts-config": "2.0.5",
    "@types/find-up": "^4.0.0",
    "@types/node": "^18.0.0",
    "eslint": "^8.19.0",
    "just-scripts": "^1.3.2",
    "prettier": "2.8.8",
    "react": "19.0.0-rc-fb9a90fa48-20240614",
<<<<<<< HEAD
    "react-native": "0.76.0-nightly-20240821-387560a9a",
    "react-native-windows": "^0.0.0-canary.859",
=======
    "react-native": "0.76.0-nightly-20240816-17017d2b8",
    "react-native-windows": "^0.0.0-canary.860",
>>>>>>> cad91ffb
    "typescript": "5.0.4"
  },
  "files": [
    "lib-commonjs",
    "windows"
  ],
  "engines": {
    "node": ">= 18"
  }
}<|MERGE_RESOLUTION|>--- conflicted
+++ resolved
@@ -31,13 +31,8 @@
     "just-scripts": "^1.3.2",
     "prettier": "2.8.8",
     "react": "19.0.0-rc-fb9a90fa48-20240614",
-<<<<<<< HEAD
     "react-native": "0.76.0-nightly-20240821-387560a9a",
-    "react-native-windows": "^0.0.0-canary.859",
-=======
-    "react-native": "0.76.0-nightly-20240816-17017d2b8",
     "react-native-windows": "^0.0.0-canary.860",
->>>>>>> cad91ffb
     "typescript": "5.0.4"
   },
   "files": [
