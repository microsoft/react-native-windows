{
  "name": "@react-native-windows/automation-channel",
  "version": "0.12.215",
  "license": "MIT",
  "repository": {
    "type": "git",
    "url": "https://github.com/microsoft/react-native-windows",
    "directory": "packages/@react-native-windows/automation-channel"
  },
  "scripts": {
    "build": "rnw-scripts build",
    "clean": "rnw-scripts clean",
    "lint": "rnw-scripts lint",
    "lint:fix": "rnw-scripts lint:fix",
    "watch": "rnw-scripts watch",
    "windows": "npx @react-native-community/cli run-windows"
  },
  "main": "lib-commonjs/automationChannel.js",
  "dependencies": {
    "@typescript-eslint/eslint-plugin": "^5.30.5",
    "@typescript-eslint/parser": "^5.57.1",
    "jsonrpc-lite": "^2.2.0"
  },
  "devDependencies": {
    "@rnw-scripts/eslint-config": "1.2.29",
    "@rnw-scripts/just-task": "2.3.46",
    "@rnw-scripts/ts-config": "2.0.5",
    "@types/find-up": "^4.0.0",
    "@types/node": "^18.0.0",
    "eslint": "^8.19.0",
    "just-scripts": "^1.3.2",
    "prettier": "2.8.8",
    "react": "19.0.0-rc-fb9a90fa48-20240614",
<<<<<<< HEAD
    "react-native": "0.77.0-nightly-20241001-223e98cc4",
    "react-native-windows": "^0.0.0-canary.874",
=======
    "react-native": "0.77.0-nightly-20240921-1747f57c6",
    "react-native-windows": "^0.0.0-canary.875",
>>>>>>> be430942
    "typescript": "5.0.4"
  },
  "files": [
    "lib-commonjs",
    "windows",
    "!packages.lock.json",
    "!packages.fabric.lock.json"
  ],
  "engines": {
    "node": ">= 18"
  }
}<|MERGE_RESOLUTION|>--- conflicted
+++ resolved
@@ -31,13 +31,8 @@
     "just-scripts": "^1.3.2",
     "prettier": "2.8.8",
     "react": "19.0.0-rc-fb9a90fa48-20240614",
-<<<<<<< HEAD
     "react-native": "0.77.0-nightly-20241001-223e98cc4",
-    "react-native-windows": "^0.0.0-canary.874",
-=======
-    "react-native": "0.77.0-nightly-20240921-1747f57c6",
     "react-native-windows": "^0.0.0-canary.875",
->>>>>>> be430942
     "typescript": "5.0.4"
   },
   "files": [
