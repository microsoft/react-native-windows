--- conflicted
+++ resolved
@@ -32,13 +32,8 @@
     "just-scripts": "^1.3.2",
     "prettier": "2.8.8",
     "react": "19.0.0",
-<<<<<<< HEAD
     "react-native": "0.78.2",
-    "react-native-windows": "0.78.5",
-=======
-    "react-native": "0.78.0",
     "react-native-windows": "0.78.6",
->>>>>>> e29cb8a3
     "typescript": "5.0.4"
   },
   "files": [
