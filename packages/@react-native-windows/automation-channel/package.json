{
  "name": "@react-native-windows/automation-channel",
  "version": "0.12.209",
  "license": "MIT",
  "repository": {
    "type": "git",
    "url": "https://github.com/microsoft/react-native-windows",
    "directory": "packages/@react-native-windows/automation-channel"
  },
  "scripts": {
    "build": "rnw-scripts build",
    "clean": "rnw-scripts clean",
    "lint": "rnw-scripts lint",
    "lint:fix": "rnw-scripts lint:fix",
    "watch": "rnw-scripts watch",
    "windows": "npx @react-native-community/cli run-windows"
  },
  "main": "lib-commonjs/automationChannel.js",
  "dependencies": {
    "@typescript-eslint/eslint-plugin": "^7.1.1",
    "@typescript-eslint/parser": "^7.1.1",
    "jsonrpc-lite": "^2.2.0"
  },
  "devDependencies": {
    "@react-native-community/cli": "^15.0.0",
    "@rnw-scripts/eslint-config": "1.2.27",
    "@rnw-scripts/just-task": "2.3.44",
    "@rnw-scripts/ts-config": "2.0.5",
    "@types/find-up": "^4.0.0",
    "@types/node": "^18.0.0",
    "eslint": "^8.19.0",
    "just-scripts": "^1.3.2",
    "prettier": "2.8.8",
    "react": "18.3.1",
<<<<<<< HEAD
    "react-native": "0.76.9",
    "react-native-windows": "0.76.12",
=======
    "react-native": "0.76.6",
    "react-native-windows": "0.76.13",
>>>>>>> a4d31743
    "typescript": "5.0.4"
  },
  "files": [
    "lib-commonjs",
    "windows",
    "!packages.lock.json",
    "!packages.fabric.lock.json"
  ],
  "engines": {
    "node": ">= 18"
  },
  "private": true
}<|MERGE_RESOLUTION|>--- conflicted
+++ resolved
@@ -32,13 +32,8 @@
     "just-scripts": "^1.3.2",
     "prettier": "2.8.8",
     "react": "18.3.1",
-<<<<<<< HEAD
     "react-native": "0.76.9",
-    "react-native-windows": "0.76.12",
-=======
-    "react-native": "0.76.6",
     "react-native-windows": "0.76.13",
->>>>>>> a4d31743
     "typescript": "5.0.4"
   },
   "files": [
