--- conflicted
+++ resolved
@@ -31,13 +31,8 @@
     "just-scripts": "^1.3.2",
     "prettier": "^2.4.1",
     "react": "18.2.0",
-<<<<<<< HEAD
     "react-native": "0.73.0-nightly-20230728-c168a4f88",
-    "react-native-windows": "^0.0.0-canary.688",
-=======
-    "react-native": "0.73.0-nightly-20230721-ccc50ddd2",
     "react-native-windows": "^0.0.0-canary.690",
->>>>>>> 3d85c580
     "typescript": "^4.9.5"
   },
   "files": [
