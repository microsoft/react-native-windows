{
  "name": "@react-native-windows/automation-channel",
  "version": "0.12.243",
  "license": "MIT",
  "repository": {
    "type": "git",
    "url": "https://github.com/microsoft/react-native-windows",
    "directory": "packages/@react-native-windows/automation-channel"
  },
  "scripts": {
    "build": "rnw-scripts build",
    "clean": "rnw-scripts clean",
    "lint": "rnw-scripts lint",
    "lint:fix": "rnw-scripts lint:fix",
    "watch": "rnw-scripts watch",
    "windows": "npx @react-native-community/cli run-windows"
  },
  "main": "lib-commonjs/automationChannel.js",
  "dependencies": {
    "@typescript-eslint/eslint-plugin": "^7.1.1",
    "@typescript-eslint/parser": "^7.1.1",
    "jsonrpc-lite": "^2.2.0"
  },
  "devDependencies": {
    "@react-native-community/cli": "15.0.0-alpha.2",
    "@rnw-scripts/eslint-config": "1.2.30",
    "@rnw-scripts/just-task": "2.3.47",
    "@rnw-scripts/ts-config": "2.0.5",
    "@types/find-up": "^4.0.0",
    "@types/node": "^18.0.0",
    "eslint": "^8.19.0",
    "just-scripts": "^1.3.2",
    "prettier": "2.8.8",
    "react": "18.3.1",
<<<<<<< HEAD
    "react-native": "0.77.0-rc.7",
    "react-native-windows": "0.77.0-preview.3",
=======
    "react-native": "0.77.0-rc.6",
    "react-native-windows": "0.77.0-preview.4",
>>>>>>> 72485eac
    "typescript": "5.0.4"
  },
  "files": [
    "lib-commonjs",
    "windows",
    "!packages.lock.json",
    "!packages.fabric.lock.json"
  ],
  "engines": {
    "node": ">= 18"
  },
  "private": true
}<|MERGE_RESOLUTION|>--- conflicted
+++ resolved
@@ -32,13 +32,8 @@
     "just-scripts": "^1.3.2",
     "prettier": "2.8.8",
     "react": "18.3.1",
-<<<<<<< HEAD
     "react-native": "0.77.0-rc.7",
-    "react-native-windows": "0.77.0-preview.3",
-=======
-    "react-native": "0.77.0-rc.6",
     "react-native-windows": "0.77.0-preview.4",
->>>>>>> 72485eac
     "typescript": "5.0.4"
   },
   "files": [
