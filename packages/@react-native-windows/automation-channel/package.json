--- conflicted
+++ resolved
@@ -1,10 +1,6 @@
 {
   "name": "@react-native-windows/automation-channel",
-<<<<<<< HEAD
-  "version": "0.12.19",
-=======
   "version": "0.12.20",
->>>>>>> a6a9c64f
   "license": "MIT",
   "repository": {
     "type": "git",
@@ -36,11 +32,7 @@
     "prettier": "^2.4.1",
     "react": "18.2.0",
     "react-native": "0.73.0-nightly-20230628-15d735b35",
-<<<<<<< HEAD
-    "react-native-windows": "^0.0.0-canary.680",
-=======
     "react-native-windows": "^0.0.0-canary.681",
->>>>>>> a6a9c64f
     "typescript": "^4.9.5"
   },
   "files": [
