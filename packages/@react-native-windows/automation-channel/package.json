--- conflicted
+++ resolved
@@ -31,13 +31,8 @@
     "just-scripts": "^1.3.2",
     "prettier": "2.8.8",
     "react": "18.2.0",
-<<<<<<< HEAD
     "react-native": "0.74.0-nightly-20240129-39cb02f6f",
-    "react-native-windows": "^0.0.0-canary.782",
-=======
-    "react-native": "0.74.0-nightly-20240122-4e92f87df",
     "react-native-windows": "^0.0.0-canary.783",
->>>>>>> 4f6cbbab
     "typescript": "5.0.4"
   },
   "files": [
