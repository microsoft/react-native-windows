--- conflicted
+++ resolved
@@ -31,13 +31,8 @@
     "just-scripts": "^1.3.2",
     "prettier": "2.8.8",
     "react": "18.2.0",
-<<<<<<< HEAD
     "react-native": "0.75.0-nightly-20240315-f2f62cdf5",
-    "react-native-windows": "^0.0.0-canary.804",
-=======
-    "react-native": "0.75.0-nightly-20240307-ff03b149e",
     "react-native-windows": "^0.0.0-canary.805",
->>>>>>> b229b2e2
     "typescript": "5.0.4"
   },
   "files": [
