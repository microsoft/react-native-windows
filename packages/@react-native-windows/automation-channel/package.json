{
  "name": "@react-native-windows/automation-channel",
  "version": "0.12.133",
  "license": "MIT",
  "repository": {
    "type": "git",
    "url": "https://github.com/microsoft/react-native-windows",
    "directory": "packages/@react-native-windows/automation-channel"
  },
  "scripts": {
    "build": "rnw-scripts build",
    "clean": "rnw-scripts clean",
    "lint": "rnw-scripts lint",
    "lint:fix": "rnw-scripts lint:fix",
    "watch": "rnw-scripts watch",
    "windows": "react-native run-windows"
  },
  "main": "lib-commonjs/automationChannel.js",
  "dependencies": {
    "@typescript-eslint/eslint-plugin": "^5.30.5",
    "@typescript-eslint/parser": "^5.57.1",
    "jsonrpc-lite": "^2.2.0"
  },
  "devDependencies": {
    "@rnw-scripts/eslint-config": "1.2.9",
    "@rnw-scripts/just-task": "2.3.25",
    "@rnw-scripts/ts-config": "2.0.5",
    "@types/find-up": "^4.0.0",
    "@types/node": "^18.0.0",
    "eslint": "^8.19.0",
    "just-scripts": "^1.3.2",
    "prettier": "2.8.8",
    "react": "18.2.0",
<<<<<<< HEAD
    "react-native": "0.75.0-nightly-20240221-a1171f79f",
    "react-native-windows": "^0.0.0-canary.793",
=======
    "react-native": "0.74.0-nightly-20240214-b8ad91732",
    "react-native-windows": "^0.0.0-canary.794",
>>>>>>> 63914430
    "typescript": "5.0.4"
  },
  "files": [
    "lib-commonjs",
    "windows"
  ],
  "engines": {
    "node": ">= 18"
  }
}<|MERGE_RESOLUTION|>--- conflicted
+++ resolved
@@ -31,13 +31,8 @@
     "just-scripts": "^1.3.2",
     "prettier": "2.8.8",
     "react": "18.2.0",
-<<<<<<< HEAD
     "react-native": "0.75.0-nightly-20240221-a1171f79f",
-    "react-native-windows": "^0.0.0-canary.793",
-=======
-    "react-native": "0.74.0-nightly-20240214-b8ad91732",
     "react-native-windows": "^0.0.0-canary.794",
->>>>>>> 63914430
     "typescript": "5.0.4"
   },
   "files": [
