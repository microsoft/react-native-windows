{
  "name": "@react-native-windows/automation-channel",
  "version": "0.12.120",
  "license": "MIT",
  "repository": {
    "type": "git",
    "url": "https://github.com/microsoft/react-native-windows",
    "directory": "packages/@react-native-windows/automation-channel"
  },
  "scripts": {
    "build": "rnw-scripts build",
    "clean": "rnw-scripts clean",
    "lint": "rnw-scripts lint",
    "lint:fix": "rnw-scripts lint:fix",
    "watch": "rnw-scripts watch",
    "windows": "react-native run-windows"
  },
  "main": "lib-commonjs/automationChannel.js",
  "dependencies": {
    "@typescript-eslint/eslint-plugin": "^5.30.5",
    "@typescript-eslint/parser": "^5.57.1",
    "jsonrpc-lite": "^2.2.0"
  },
  "devDependencies": {
    "@rnw-scripts/eslint-config": "1.2.7",
    "@rnw-scripts/just-task": "2.3.23",
    "@rnw-scripts/ts-config": "2.0.5",
    "@types/find-up": "^4.0.0",
    "@types/node": "^18.0.0",
    "eslint": "^8.19.0",
    "just-scripts": "^1.3.2",
    "prettier": "2.8.8",
    "react": "18.2.0",
<<<<<<< HEAD
    "react-native": "0.74.0-nightly-20240126-751eae94d",
    "react-native-windows": "^0.0.0-canary.780",
=======
    "react-native": "0.74.0-nightly-20240122-4e92f87df",
    "react-native-windows": "^0.0.0-canary.781",
>>>>>>> 87fe6e2b
    "typescript": "5.0.4"
  },
  "files": [
    "lib-commonjs",
    "windows"
  ],
  "engines": {
    "node": ">= 18"
  }
}<|MERGE_RESOLUTION|>--- conflicted
+++ resolved
@@ -31,13 +31,8 @@
     "just-scripts": "^1.3.2",
     "prettier": "2.8.8",
     "react": "18.2.0",
-<<<<<<< HEAD
     "react-native": "0.74.0-nightly-20240126-751eae94d",
-    "react-native-windows": "^0.0.0-canary.780",
-=======
-    "react-native": "0.74.0-nightly-20240122-4e92f87df",
     "react-native-windows": "^0.0.0-canary.781",
->>>>>>> 87fe6e2b
     "typescript": "5.0.4"
   },
   "files": [
