--- conflicted
+++ resolved
@@ -31,15 +31,9 @@
     "eslint": "^8.19.0",
     "just-scripts": "^1.3.2",
     "prettier": "2.8.8",
-<<<<<<< HEAD
     "react": "18.3.1",
     "react-native": "0.77.0-nightly-20241118-3986eefed",
-    "react-native-windows": "^0.0.0-canary.898",
-=======
-    "react": "19.0.0-rc-fb9a90fa48-20240614",
-    "react-native": "0.77.0-nightly-20241031-3a01a0c9c",
     "react-native-windows": "^0.0.0-canary.899",
->>>>>>> 651ef9da
     "typescript": "5.0.4"
   },
   "files": [
