{
  "name": "@react-native-windows/automation-channel",
  "version": "0.12.208",
  "license": "MIT",
  "repository": {
    "type": "git",
    "url": "https://github.com/microsoft/react-native-windows",
    "directory": "packages/@react-native-windows/automation-channel"
  },
  "scripts": {
    "build": "rnw-scripts build",
    "clean": "rnw-scripts clean",
    "lint": "rnw-scripts lint",
    "lint:fix": "rnw-scripts lint:fix",
    "watch": "rnw-scripts watch",
    "windows": "npx @react-native-community/cli run-windows"
  },
  "main": "lib-commonjs/automationChannel.js",
  "dependencies": {
    "@typescript-eslint/eslint-plugin": "^5.30.5",
    "@typescript-eslint/parser": "^5.57.1",
    "jsonrpc-lite": "^2.2.0"
  },
  "devDependencies": {
    "@rnw-scripts/eslint-config": "1.2.26",
    "@rnw-scripts/just-task": "2.3.43",
    "@rnw-scripts/ts-config": "2.0.5",
    "@types/find-up": "^4.0.0",
    "@types/node": "^18.0.0",
    "eslint": "^8.19.0",
    "just-scripts": "^1.3.2",
    "prettier": "2.8.8",
    "react": "19.0.0-rc-fb9a90fa48-20240614",
<<<<<<< HEAD
    "react-native": "0.76.0-nightly-20240909-143f1ad29",
    "react-native-windows": "^0.0.0-canary.867",
=======
    "react-native": "0.76.0-nightly-20240901-305b4357e",
    "react-native-windows": "^0.0.0-canary.868",
>>>>>>> 8a1c9672
    "typescript": "5.0.4"
  },
  "files": [
    "lib-commonjs",
    "windows"
  ],
  "engines": {
    "node": ">= 18"
  }
}<|MERGE_RESOLUTION|>--- conflicted
+++ resolved
@@ -31,13 +31,8 @@
     "just-scripts": "^1.3.2",
     "prettier": "2.8.8",
     "react": "19.0.0-rc-fb9a90fa48-20240614",
-<<<<<<< HEAD
     "react-native": "0.76.0-nightly-20240909-143f1ad29",
-    "react-native-windows": "^0.0.0-canary.867",
-=======
-    "react-native": "0.76.0-nightly-20240901-305b4357e",
     "react-native-windows": "^0.0.0-canary.868",
->>>>>>> 8a1c9672
     "typescript": "5.0.4"
   },
   "files": [
