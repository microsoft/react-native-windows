--- conflicted
+++ resolved
@@ -31,13 +31,8 @@
     "just-scripts": "^1.3.2",
     "prettier": "^2.4.1",
     "react": "18.2.0",
-<<<<<<< HEAD
     "react-native": "0.0.0-20221120-2051-81e441ae8",
-    "react-native-windows": "^0.0.0-canary.589",
-=======
-    "react-native": "0.0.0-20221109-2052-1f0c2c289",
     "react-native-windows": "^0.0.0-canary.590",
->>>>>>> b9d5098e
     "typescript": "^4.4.4"
   },
   "files": [
