--- conflicted
+++ resolved
@@ -31,13 +31,8 @@
     "just-scripts": "^1.3.2",
     "prettier": "^2.4.1",
     "react": "18.2.0",
-<<<<<<< HEAD
     "react-native": "0.74.0-nightly-20240102-05ec058ac",
-    "react-native-windows": "^0.0.0-canary.764",
-=======
-    "react-native": "0.74.0-nightly-20231201-c30f2b620",
     "react-native-windows": "^0.0.0-canary.765",
->>>>>>> dec0dab4
     "typescript": "^4.9.5"
   },
   "files": [
