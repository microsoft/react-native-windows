--- conflicted
+++ resolved
@@ -30,15 +30,9 @@
     "eslint": "^8.19.0",
     "just-scripts": "^1.3.2",
     "prettier": "2.8.8",
-<<<<<<< HEAD
     "react": "19.0.0-rc-fb9a90fa48-20240614",
     "react-native": "0.75.0-nightly-20240618-5df5ed1a8",
-    "react-native-windows": "^0.0.0-canary.842",
-=======
-    "react": "18.3.1",
-    "react-native": "0.75.0-nightly-20240613-f7aea0c8e",
     "react-native-windows": "^0.0.0-canary.843",
->>>>>>> a85a0494
     "typescript": "5.0.4"
   },
   "files": [
