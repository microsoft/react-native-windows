{
  "name": "@react-native-windows/automation-channel",
  "version": "0.12.158",
  "license": "MIT",
  "repository": {
    "type": "git",
    "url": "https://github.com/microsoft/react-native-windows",
    "directory": "packages/@react-native-windows/automation-channel"
  },
  "scripts": {
    "build": "rnw-scripts build",
    "clean": "rnw-scripts clean",
    "lint": "rnw-scripts lint",
    "lint:fix": "rnw-scripts lint:fix",
    "watch": "rnw-scripts watch",
    "windows": "react-native run-windows"
  },
  "main": "lib-commonjs/automationChannel.js",
  "dependencies": {
    "@typescript-eslint/eslint-plugin": "^5.30.5",
    "@typescript-eslint/parser": "^5.57.1",
    "jsonrpc-lite": "^2.2.0"
  },
  "devDependencies": {
    "@rnw-scripts/eslint-config": "1.2.17",
    "@rnw-scripts/just-task": "2.3.33",
    "@rnw-scripts/ts-config": "2.0.5",
    "@types/find-up": "^4.0.0",
    "@types/node": "^18.0.0",
    "eslint": "^8.19.0",
    "just-scripts": "^1.3.2",
    "prettier": "2.8.8",
    "react": "18.2.0",
<<<<<<< HEAD
    "react-native": "0.75.0-nightly-20240427-e2ad6696d",
    "react-native-windows": "^0.0.0-canary.817",
=======
    "react-native": "0.75.0-nightly-20240420-03a51da72",
    "react-native-windows": "^0.0.0-canary.818",
>>>>>>> 174270ad
    "typescript": "5.0.4"
  },
  "files": [
    "lib-commonjs",
    "windows"
  ],
  "engines": {
    "node": ">= 18"
  }
}<|MERGE_RESOLUTION|>--- conflicted
+++ resolved
@@ -31,13 +31,8 @@
     "just-scripts": "^1.3.2",
     "prettier": "2.8.8",
     "react": "18.2.0",
-<<<<<<< HEAD
     "react-native": "0.75.0-nightly-20240427-e2ad6696d",
-    "react-native-windows": "^0.0.0-canary.817",
-=======
-    "react-native": "0.75.0-nightly-20240420-03a51da72",
     "react-native-windows": "^0.0.0-canary.818",
->>>>>>> 174270ad
     "typescript": "5.0.4"
   },
   "files": [
