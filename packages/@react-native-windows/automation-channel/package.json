--- conflicted
+++ resolved
@@ -31,13 +31,8 @@
     "just-scripts": "^1.3.2",
     "prettier": "2.8.8",
     "react": "18.3.1",
-<<<<<<< HEAD
     "react-native": "0.75.1",
-    "react-native-windows": "0.75.0-preview.7",
-=======
-    "react-native": "0.75.0-rc.7",
     "react-native-windows": "0.75.0-preview.8",
->>>>>>> 77cc3759
     "typescript": "5.0.4"
   },
   "files": [
