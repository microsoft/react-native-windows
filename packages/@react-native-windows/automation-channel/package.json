{
  "name": "@react-native-windows/automation-channel",
  "version": "0.5.8",
  "license": "MIT",
  "repository": {
    "type": "git",
    "url": "https://github.com/microsoft/react-native-windows.git",
    "directory": "packages/@react-native-windows/automation-channel"
  },
  "scripts": {
    "build": "rnw-scripts build",
    "clean": "rnw-scripts clean",
    "lint": "rnw-scripts lint",
    "lint:fix": "rnw-scripts lint:fix",
    "watch": "rnw-scripts watch",
    "windows": "react-native run-windows"
  },
  "main": "lib-commonjs/automationChannel.js",
  "dependencies": {
    "@typescript-eslint/eslint-plugin": "^5.30.5",
    "@typescript-eslint/parser": "^5.30.5",
    "jsonrpc-lite": "^2.2.0"
  },
  "devDependencies": {
    "@rnw-scripts/eslint-config": "1.1.14",
    "@rnw-scripts/just-task": "2.3.2",
    "@rnw-scripts/ts-config": "2.0.2",
    "@types/find-up": "^4.0.0",
    "@types/node": "^14.14.22",
    "eslint": "^8.19.0",
    "just-scripts": "^1.3.2",
    "prettier": "^2.4.1",
    "react": "18.2.0",
<<<<<<< HEAD
    "react-native": "0.0.0-20221024-2020-c63882238",
    "react-native-windows": "^0.0.0-canary.583",
=======
    "react-native": "0.0.0-20221010-2132-1fc27c4cb",
    "react-native-windows": "^0.0.0-canary.587",
>>>>>>> 2eff8327
    "typescript": "^4.4.4"
  },
  "files": [
    "lib-commonjs",
    "windows"
  ],
  "engines": {
    "node": ">= 14"
  }
}<|MERGE_RESOLUTION|>--- conflicted
+++ resolved
@@ -31,13 +31,8 @@
     "just-scripts": "^1.3.2",
     "prettier": "^2.4.1",
     "react": "18.2.0",
-<<<<<<< HEAD
     "react-native": "0.0.0-20221024-2020-c63882238",
-    "react-native-windows": "^0.0.0-canary.583",
-=======
-    "react-native": "0.0.0-20221010-2132-1fc27c4cb",
     "react-native-windows": "^0.0.0-canary.587",
->>>>>>> 2eff8327
     "typescript": "^4.4.4"
   },
   "files": [
