--- conflicted
+++ resolved
@@ -31,13 +31,8 @@
     "just-scripts": "^1.3.2",
     "prettier": "^2.4.1",
     "react": "18.2.0",
-<<<<<<< HEAD
     "react-native": "0.72.0-rc.3",
-    "react-native-windows": "0.72.0-preview.3",
-=======
-    "react-native": "0.72.0-rc.1",
     "react-native-windows": "0.72.0-preview.4",
->>>>>>> dc8a1b34
     "typescript": "^4.9.5"
   },
   "files": [
