{
  "name": "@react-native-windows/automation-channel",
  "version": "0.12.123",
  "license": "MIT",
  "repository": {
    "type": "git",
    "url": "https://github.com/microsoft/react-native-windows",
    "directory": "packages/@react-native-windows/automation-channel"
  },
  "scripts": {
    "build": "rnw-scripts build",
    "clean": "rnw-scripts clean",
    "lint": "rnw-scripts lint",
    "lint:fix": "rnw-scripts lint:fix",
    "watch": "rnw-scripts watch",
    "windows": "react-native run-windows"
  },
  "main": "lib-commonjs/automationChannel.js",
  "dependencies": {
    "@typescript-eslint/eslint-plugin": "^5.30.5",
    "@typescript-eslint/parser": "^5.57.1",
    "jsonrpc-lite": "^2.2.0"
  },
  "devDependencies": {
    "@rnw-scripts/eslint-config": "1.2.8",
    "@rnw-scripts/just-task": "2.3.24",
    "@rnw-scripts/ts-config": "2.0.5",
    "@types/find-up": "^4.0.0",
    "@types/node": "^18.0.0",
    "eslint": "^8.19.0",
    "just-scripts": "^1.3.2",
    "prettier": "2.8.8",
    "react": "18.2.0",
<<<<<<< HEAD
    "react-native": "0.74.0-nightly-20240204-fafd00ab1",
    "react-native-windows": "^0.0.0-canary.783",
=======
    "react-native": "0.74.0-nightly-20240129-39cb02f6f",
    "react-native-windows": "^0.0.0-canary.784",
>>>>>>> a10abd99
    "typescript": "5.0.4"
  },
  "files": [
    "lib-commonjs",
    "windows"
  ],
  "engines": {
    "node": ">= 18"
  }
}<|MERGE_RESOLUTION|>--- conflicted
+++ resolved
@@ -31,13 +31,8 @@
     "just-scripts": "^1.3.2",
     "prettier": "2.8.8",
     "react": "18.2.0",
-<<<<<<< HEAD
     "react-native": "0.74.0-nightly-20240204-fafd00ab1",
-    "react-native-windows": "^0.0.0-canary.783",
-=======
-    "react-native": "0.74.0-nightly-20240129-39cb02f6f",
     "react-native-windows": "^0.0.0-canary.784",
->>>>>>> a10abd99
     "typescript": "5.0.4"
   },
   "files": [
