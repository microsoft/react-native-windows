--- conflicted
+++ resolved
@@ -29,13 +29,8 @@
     "just-scripts": "^1.3.2",
     "prettier": "^2.4.1",
     "react": "17.0.2",
-<<<<<<< HEAD
     "react-native": "0.0.0-20220227-2009-189c2c895",
-    "react-native-windows": "^0.0.0-canary.467",
-=======
-    "react-native": "0.0.0-20220213-2008-7cece3423",
     "react-native-windows": "^0.0.0-canary.470",
->>>>>>> f279ed65
     "typescript": "^4.4.4"
   },
   "files": [
