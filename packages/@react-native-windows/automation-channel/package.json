--- conflicted
+++ resolved
@@ -31,13 +31,8 @@
     "just-scripts": "^1.3.2",
     "prettier": "^2.4.1",
     "react": "18.2.0",
-<<<<<<< HEAD
     "react-native": "0.72.6",
-    "react-native-windows": "0.72.12",
-=======
-    "react-native": "0.72.5",
     "react-native-windows": "0.72.13",
->>>>>>> 1f416c55
     "typescript": "^4.9.5"
   },
   "files": [
