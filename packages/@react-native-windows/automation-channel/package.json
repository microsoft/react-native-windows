--- conflicted
+++ resolved
@@ -31,15 +31,9 @@
     "just-scripts": "^1.3.2",
     "prettier": "2.8.8",
     "react": "18.2.0",
-<<<<<<< HEAD
     "react-native": "0.74.0-nightly-20240122-4e92f87df",
-    "react-native-windows": "^0.0.0-canary.777",
+    "react-native-windows": "^0.0.0-canary.778",
     "typescript": "^4.9.5"
-=======
-    "react-native": "0.74.0-nightly-20240115-0c7008f28",
-    "react-native-windows": "^0.0.0-canary.778",
-    "typescript": "5.0.4"
->>>>>>> b801ff2a
   },
   "files": [
     "lib-commonjs",
