{
  "name": "@react-native-windows/automation-channel",
  "version": "0.9.13",
  "license": "MIT",
  "repository": {
    "type": "git",
    "url": "https://github.com/microsoft/react-native-windows",
    "directory": "packages/@react-native-windows/automation-channel"
  },
  "scripts": {
    "build": "rnw-scripts build",
    "clean": "rnw-scripts clean",
    "lint": "rnw-scripts lint",
    "lint:fix": "rnw-scripts lint:fix",
    "watch": "rnw-scripts watch",
    "windows": "react-native run-windows"
  },
  "main": "lib-commonjs/automationChannel.js",
  "dependencies": {
    "@typescript-eslint/eslint-plugin": "^5.30.5",
    "@typescript-eslint/parser": "^5.30.5",
    "jsonrpc-lite": "^2.2.0"
  },
  "devDependencies": {
    "@rnw-scripts/eslint-config": "1.1.15",
    "@rnw-scripts/just-task": "2.3.5",
    "@rnw-scripts/ts-config": "2.0.3",
    "@types/find-up": "^4.0.0",
    "@types/node": "^14.14.22",
    "eslint": "^8.19.0",
    "just-scripts": "^1.3.2",
    "prettier": "^2.4.1",
    "react": "18.2.0",
<<<<<<< HEAD
    "react-native": "0.0.0-20230228-2111-32d03c250",
    "react-native-windows": "^0.0.0-canary.624",
=======
    "react-native": "0.0.0-20230213-2113-f7e35d4ef",
    "react-native-windows": "^0.0.0-canary.625",
>>>>>>> e467b4c5
    "typescript": "^4.9.5"
  },
  "files": [
    "lib-commonjs",
    "windows"
  ],
  "engines": {
    "node": ">= 14"
  }
}<|MERGE_RESOLUTION|>--- conflicted
+++ resolved
@@ -31,13 +31,8 @@
     "just-scripts": "^1.3.2",
     "prettier": "^2.4.1",
     "react": "18.2.0",
-<<<<<<< HEAD
     "react-native": "0.0.0-20230228-2111-32d03c250",
-    "react-native-windows": "^0.0.0-canary.624",
-=======
-    "react-native": "0.0.0-20230213-2113-f7e35d4ef",
     "react-native-windows": "^0.0.0-canary.625",
->>>>>>> e467b4c5
     "typescript": "^4.9.5"
   },
   "files": [
