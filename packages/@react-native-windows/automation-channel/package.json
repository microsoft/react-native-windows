{
  "name": "@react-native-windows/automation-channel",
  "version": "0.12.245",
  "license": "MIT",
  "repository": {
    "type": "git",
    "url": "https://github.com/microsoft/react-native-windows",
    "directory": "packages/@react-native-windows/automation-channel"
  },
  "scripts": {
    "build": "rnw-scripts build",
    "clean": "rnw-scripts clean",
    "lint": "rnw-scripts lint",
    "lint:fix": "rnw-scripts lint:fix",
    "watch": "rnw-scripts watch",
    "windows": "npx @react-native-community/cli run-windows"
  },
  "main": "lib-commonjs/automationChannel.js",
  "dependencies": {
    "@typescript-eslint/eslint-plugin": "^7.1.1",
    "@typescript-eslint/parser": "^7.1.1",
    "jsonrpc-lite": "^2.2.0"
  },
  "devDependencies": {
    "@react-native-community/cli": "15.0.0-alpha.2",
    "@rnw-scripts/eslint-config": "1.2.30",
    "@rnw-scripts/just-task": "2.3.47",
    "@rnw-scripts/ts-config": "2.0.5",
    "@types/find-up": "^4.0.0",
    "@types/node": "^18.0.0",
    "eslint": "^8.19.0",
    "just-scripts": "^1.3.2",
    "prettier": "2.8.8",
<<<<<<< HEAD
    "react": "19.0.0",
    "react-native": "0.78.0-nightly-20241221-66342d3cc",
    "react-native-windows": "^0.0.0-canary.904",
=======
    "react": "18.3.1",
    "react-native": "0.78.0-nightly-20241210-6d235853f",
    "react-native-windows": "^0.0.0-canary.905",
>>>>>>> a8a7c00e
    "typescript": "5.0.4"
  },
  "files": [
    "lib-commonjs",
    "windows",
    "!packages.lock.json",
    "!packages.fabric.lock.json"
  ],
  "engines": {
    "node": ">= 18"
  }
}<|MERGE_RESOLUTION|>--- conflicted
+++ resolved
@@ -31,15 +31,9 @@
     "eslint": "^8.19.0",
     "just-scripts": "^1.3.2",
     "prettier": "2.8.8",
-<<<<<<< HEAD
     "react": "19.0.0",
     "react-native": "0.78.0-nightly-20241221-66342d3cc",
-    "react-native-windows": "^0.0.0-canary.904",
-=======
-    "react": "18.3.1",
-    "react-native": "0.78.0-nightly-20241210-6d235853f",
     "react-native-windows": "^0.0.0-canary.905",
->>>>>>> a8a7c00e
     "typescript": "5.0.4"
   },
   "files": [
