--- conflicted
+++ resolved
@@ -31,13 +31,8 @@
     "just-scripts": "^1.3.2",
     "prettier": "2.8.8",
     "react": "18.3.1",
-<<<<<<< HEAD
     "react-native": "0.76.0",
-    "react-native-windows": "0.76.0-preview.3",
-=======
-    "react-native": "0.76.0-rc.6",
     "react-native-windows": "0.76.0-preview.4",
->>>>>>> 88036e91
     "typescript": "5.0.4"
   },
   "files": [
