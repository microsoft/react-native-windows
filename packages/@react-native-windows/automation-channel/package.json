{
  "name": "@react-native-windows/automation-channel",
  "version": "0.12.174",
  "license": "MIT",
  "repository": {
    "type": "git",
    "url": "https://github.com/microsoft/react-native-windows",
    "directory": "packages/@react-native-windows/automation-channel"
  },
  "scripts": {
    "build": "rnw-scripts build",
    "clean": "rnw-scripts clean",
    "lint": "rnw-scripts lint",
    "lint:fix": "rnw-scripts lint:fix",
    "watch": "rnw-scripts watch",
    "windows": "react-native run-windows"
  },
  "main": "lib-commonjs/automationChannel.js",
  "dependencies": {
    "@typescript-eslint/eslint-plugin": "^5.30.5",
    "@typescript-eslint/parser": "^5.57.1",
    "jsonrpc-lite": "^2.2.0"
  },
  "devDependencies": {
    "@rnw-scripts/eslint-config": "1.2.23",
    "@rnw-scripts/just-task": "2.3.40",
    "@rnw-scripts/ts-config": "2.0.5",
    "@types/find-up": "^4.0.0",
    "@types/node": "^18.0.0",
    "eslint": "^8.19.0",
    "just-scripts": "^1.3.2",
    "prettier": "2.8.8",
    "react": "19.0.0-rc-fb9a90fa48-20240614",
<<<<<<< HEAD
    "react-native": "0.75.0-rc.5",
    "react-native-windows": "0.75.0-preview.1",
=======
    "react-native": "0.75.0-rc.3",
    "react-native-windows": "0.75.0-preview.2",
>>>>>>> abb4a8c2
    "typescript": "5.0.4"
  },
  "files": [
    "lib-commonjs",
    "windows"
  ],
  "engines": {
    "node": ">= 18"
  },
  "private": true
}<|MERGE_RESOLUTION|>--- conflicted
+++ resolved
@@ -31,13 +31,8 @@
     "just-scripts": "^1.3.2",
     "prettier": "2.8.8",
     "react": "19.0.0-rc-fb9a90fa48-20240614",
-<<<<<<< HEAD
     "react-native": "0.75.0-rc.5",
-    "react-native-windows": "0.75.0-preview.1",
-=======
-    "react-native": "0.75.0-rc.3",
     "react-native-windows": "0.75.0-preview.2",
->>>>>>> abb4a8c2
     "typescript": "5.0.4"
   },
   "files": [
