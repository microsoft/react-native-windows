{
  "name": "@react-native-windows/automation-channel",
  "version": "0.12.136",
  "license": "MIT",
  "repository": {
    "type": "git",
    "url": "https://github.com/microsoft/react-native-windows",
    "directory": "packages/@react-native-windows/automation-channel"
  },
  "scripts": {
    "build": "rnw-scripts build",
    "clean": "rnw-scripts clean",
    "lint": "rnw-scripts lint",
    "lint:fix": "rnw-scripts lint:fix",
    "watch": "rnw-scripts watch",
    "windows": "react-native run-windows"
  },
  "main": "lib-commonjs/automationChannel.js",
  "dependencies": {
    "@typescript-eslint/eslint-plugin": "^5.30.5",
    "@typescript-eslint/parser": "^5.57.1",
    "jsonrpc-lite": "^2.2.0"
  },
  "devDependencies": {
    "@rnw-scripts/eslint-config": "1.2.10",
    "@rnw-scripts/just-task": "2.3.26",
    "@rnw-scripts/ts-config": "2.0.5",
    "@types/find-up": "^4.0.0",
    "@types/node": "^18.0.0",
    "eslint": "^8.19.0",
    "just-scripts": "^1.3.2",
    "prettier": "2.8.8",
    "react": "18.2.0",
<<<<<<< HEAD
    "react-native": "0.75.0-nightly-20240229-21171222e",
    "react-native-windows": "^0.0.0-canary.796",
=======
    "react-native": "0.75.0-nightly-20240221-a1171f79f",
    "react-native-windows": "^0.0.0-canary.797",
>>>>>>> 043de80a
    "typescript": "5.0.4"
  },
  "files": [
    "lib-commonjs",
    "windows"
  ],
  "engines": {
    "node": ">= 18"
  }
}<|MERGE_RESOLUTION|>--- conflicted
+++ resolved
@@ -31,13 +31,8 @@
     "just-scripts": "^1.3.2",
     "prettier": "2.8.8",
     "react": "18.2.0",
-<<<<<<< HEAD
     "react-native": "0.75.0-nightly-20240229-21171222e",
-    "react-native-windows": "^0.0.0-canary.796",
-=======
-    "react-native": "0.75.0-nightly-20240221-a1171f79f",
     "react-native-windows": "^0.0.0-canary.797",
->>>>>>> 043de80a
     "typescript": "5.0.4"
   },
   "files": [
