--- conflicted
+++ resolved
@@ -32,13 +32,8 @@
     "prettier": "2.8.8",
     "react": "18.2.0",
     "react-native": "0.74.0-nightly-20240115-0c7008f28",
-<<<<<<< HEAD
-    "react-native-windows": "^0.0.0-canary.772",
+    "react-native-windows": "^0.0.0-canary.773",
     "typescript": "5.0.4"
-=======
-    "react-native-windows": "^0.0.0-canary.773",
-    "typescript": "^4.9.5"
->>>>>>> c2b1a3c2
   },
   "files": [
     "lib-commonjs",
