{
  "name": "@react-native-windows/automation-channel",
  "version": "0.12.243",
  "license": "MIT",
  "repository": {
    "type": "git",
    "url": "https://github.com/microsoft/react-native-windows",
    "directory": "packages/@react-native-windows/automation-channel"
  },
  "scripts": {
    "build": "rnw-scripts build",
    "clean": "rnw-scripts clean",
    "lint": "rnw-scripts lint",
    "lint:fix": "rnw-scripts lint:fix",
    "watch": "rnw-scripts watch",
    "windows": "npx @react-native-community/cli run-windows"
  },
  "main": "lib-commonjs/automationChannel.js",
  "dependencies": {
    "@typescript-eslint/eslint-plugin": "^7.1.1",
    "@typescript-eslint/parser": "^7.1.1",
    "jsonrpc-lite": "^2.2.0"
  },
  "devDependencies": {
    "@react-native-community/cli": "15.0.0-alpha.2",
    "@rnw-scripts/eslint-config": "1.2.30",
    "@rnw-scripts/just-task": "2.3.47",
    "@rnw-scripts/ts-config": "2.0.5",
    "@types/find-up": "^4.0.0",
    "@types/node": "^18.0.0",
    "eslint": "^8.19.0",
    "just-scripts": "^1.3.2",
    "prettier": "2.8.8",
    "react": "18.3.1",
<<<<<<< HEAD
    "react-native": "0.77.0-rc.6",
    "react-native-windows": "0.77.0-preview.1",
=======
    "react-native": "0.77.0-rc.4",
    "react-native-windows": "0.77.0-preview.2",
>>>>>>> 1b7e9f47
    "typescript": "5.0.4"
  },
  "files": [
    "lib-commonjs",
    "windows",
    "!packages.lock.json",
    "!packages.fabric.lock.json"
  ],
  "engines": {
    "node": ">= 18"
  },
  "private": true
}<|MERGE_RESOLUTION|>--- conflicted
+++ resolved
@@ -32,13 +32,8 @@
     "just-scripts": "^1.3.2",
     "prettier": "2.8.8",
     "react": "18.3.1",
-<<<<<<< HEAD
     "react-native": "0.77.0-rc.6",
-    "react-native-windows": "0.77.0-preview.1",
-=======
-    "react-native": "0.77.0-rc.4",
     "react-native-windows": "0.77.0-preview.2",
->>>>>>> 1b7e9f47
     "typescript": "5.0.4"
   },
   "files": [
