{
  "name": "@react-native-windows/automation-channel",
  "version": "0.2.2",
  "license": "MIT",
  "repository": {
    "type": "git",
    "url": "https://github.com/microsoft/react-native-windows.git",
    "directory": "packages/@react-native-windows/automation-channel"
  },
  "scripts": {
    "build": "rnw-scripts build",
    "clean": "rnw-scripts clean",
    "lint": "rnw-scripts lint",
    "lint:fix": "rnw-scripts lint:fix",
    "watch": "rnw-scripts watch",
    "windows": "react-native run-windows"
  },
  "main": "lib-commonjs/automationChannel.js",
  "dependencies": {
    "@typescript-eslint/eslint-plugin": "^5.30.5",
    "@typescript-eslint/parser": "^5.30.5",
    "jsonrpc-lite": "^2.2.0"
  },
  "devDependencies": {
    "@rnw-scripts/eslint-config": "1.1.14",
    "@rnw-scripts/just-task": "2.2.6",
    "@rnw-scripts/ts-config": "2.0.2",
    "@types/find-up": "^4.0.0",
    "@types/node": "^14.14.22",
    "eslint": "^8.19.0",
    "just-scripts": "^1.3.2",
    "prettier": "^2.4.1",
<<<<<<< HEAD
    "react": "18.2.0",
    "react-native": "0.0.0-20220812-2104-23429330a",
    "react-native-windows": "^0.0.0-canary.559",
=======
    "react": "18.1.0",
    "react-native": "0.0.0-20220729-2025-a21a1f845",
    "react-native-windows": "^0.0.0-canary.561",
>>>>>>> 13d85fc9
    "typescript": "^4.4.4"
  },
  "files": [
    "lib-commonjs",
    "windows"
  ],
  "engines": {
    "node": ">= 14"
  }
}<|MERGE_RESOLUTION|>--- conflicted
+++ resolved
@@ -30,15 +30,9 @@
     "eslint": "^8.19.0",
     "just-scripts": "^1.3.2",
     "prettier": "^2.4.1",
-<<<<<<< HEAD
     "react": "18.2.0",
     "react-native": "0.0.0-20220812-2104-23429330a",
-    "react-native-windows": "^0.0.0-canary.559",
-=======
-    "react": "18.1.0",
-    "react-native": "0.0.0-20220729-2025-a21a1f845",
     "react-native-windows": "^0.0.0-canary.561",
->>>>>>> 13d85fc9
     "typescript": "^4.4.4"
   },
   "files": [
