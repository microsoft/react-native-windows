{
  "name": "@react-native-windows/automation-channel",
  "version": "0.12.304",
  "license": "MIT",
  "repository": {
    "type": "git",
    "url": "https://github.com/microsoft/react-native-windows",
    "directory": "packages/@react-native-windows/automation-channel"
  },
  "scripts": {
    "build": "rnw-scripts build",
    "clean": "rnw-scripts clean",
    "lint": "rnw-scripts lint",
    "lint:fix": "rnw-scripts lint:fix",
    "watch": "rnw-scripts watch",
    "windows": "npx @react-native-community/cli run-windows"
  },
  "main": "lib-commonjs/automationChannel.js",
  "dependencies": {
    "@typescript-eslint/eslint-plugin": "^7.1.1",
    "@typescript-eslint/parser": "^7.1.1",
    "jsonrpc-lite": "^2.2.0"
  },
  "devDependencies": {
    "@react-native-community/cli": "15.0.0-alpha.2",
    "@rnw-scripts/eslint-config": "1.2.36",
    "@rnw-scripts/just-task": "2.3.53",
    "@rnw-scripts/ts-config": "2.0.5",
    "@types/find-up": "^4.0.0",
    "@types/node": "^18.0.0",
    "eslint": "^8.19.0",
    "just-scripts": "^1.3.2",
    "prettier": "2.8.8",
    "react": "19.0.0",
<<<<<<< HEAD
    "react-native": "0.80.0-nightly-20250317-fc7385c1e",
    "react-native-windows": "^0.0.0-canary.963",
=======
    "react-native": "0.79.0-nightly-20250303-cee63397b",
    "react-native-windows": "^0.0.0-canary.964",
>>>>>>> d2316b18
    "typescript": "5.0.4"
  },
  "files": [
    "lib-commonjs",
    "windows",
    "!packages*.lock.json"
  ],
  "engines": {
    "node": ">= 18"
  }
}<|MERGE_RESOLUTION|>--- conflicted
+++ resolved
@@ -32,13 +32,8 @@
     "just-scripts": "^1.3.2",
     "prettier": "2.8.8",
     "react": "19.0.0",
-<<<<<<< HEAD
     "react-native": "0.80.0-nightly-20250317-fc7385c1e",
     "react-native-windows": "^0.0.0-canary.963",
-=======
-    "react-native": "0.79.0-nightly-20250303-cee63397b",
-    "react-native-windows": "^0.0.0-canary.964",
->>>>>>> d2316b18
     "typescript": "5.0.4"
   },
   "files": [
