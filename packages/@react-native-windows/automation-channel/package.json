{
  "name": "@react-native-windows/automation-channel",
  "version": "0.12.209",
  "license": "MIT",
  "repository": {
    "type": "git",
    "url": "https://github.com/microsoft/react-native-windows",
    "directory": "packages/@react-native-windows/automation-channel"
  },
  "scripts": {
    "build": "rnw-scripts build",
    "clean": "rnw-scripts clean",
    "lint": "rnw-scripts lint",
    "lint:fix": "rnw-scripts lint:fix",
    "watch": "rnw-scripts watch",
    "windows": "npx @react-native-community/cli run-windows"
  },
  "main": "lib-commonjs/automationChannel.js",
  "dependencies": {
    "@typescript-eslint/eslint-plugin": "^7.1.1",
    "@typescript-eslint/parser": "^7.1.1",
    "jsonrpc-lite": "^2.2.0"
  },
  "devDependencies": {
    "@react-native-community/cli": "15.0.0-alpha.2",
    "@rnw-scripts/eslint-config": "1.2.27",
    "@rnw-scripts/just-task": "2.3.44",
    "@rnw-scripts/ts-config": "2.0.5",
    "@types/find-up": "^4.0.0",
    "@types/node": "^18.0.0",
    "eslint": "^8.19.0",
    "just-scripts": "^1.3.2",
    "prettier": "2.8.8",
    "react": "18.3.1",
<<<<<<< HEAD
    "react-native": "0.76.2",
    "react-native-windows": "0.76.0",
=======
    "react-native": "0.76.0",
    "react-native-windows": "0.76.1",
>>>>>>> 9de7ebd8
    "typescript": "5.0.4"
  },
  "files": [
    "lib-commonjs",
    "windows",
    "!packages.lock.json",
    "!packages.fabric.lock.json"
  ],
  "engines": {
    "node": ">= 18"
  },
  "private": true
}<|MERGE_RESOLUTION|>--- conflicted
+++ resolved
@@ -32,13 +32,8 @@
     "just-scripts": "^1.3.2",
     "prettier": "2.8.8",
     "react": "18.3.1",
-<<<<<<< HEAD
     "react-native": "0.76.2",
-    "react-native-windows": "0.76.0",
-=======
-    "react-native": "0.76.0",
     "react-native-windows": "0.76.1",
->>>>>>> 9de7ebd8
     "typescript": "5.0.4"
   },
   "files": [
