{
  "name": "@react-native-windows/automation-channel",
  "version": "0.1.25",
  "license": "MIT",
  "repository": {
    "type": "git",
    "url": "https://github.com/microsoft/react-native-windows.git",
    "directory": "packages/@react-native-windows/automation-channel"
  },
  "scripts": {
    "build": "rnw-scripts build",
    "clean": "rnw-scripts clean",
    "lint": "rnw-scripts lint",
    "lint:fix": "rnw-scripts lint:fix",
    "watch": "rnw-scripts watch",
    "windows": "react-native run-windows"
  },
  "main": "lib-commonjs/automationChannel.js",
  "dependencies": {
    "jsonrpc-lite": "^2.2.0"
  },
  "devDependencies": {
    "@rnw-scripts/eslint-config": "1.1.11",
    "@rnw-scripts/just-task": "2.2.3",
    "@rnw-scripts/ts-config": "2.0.2",
    "@types/find-up": "^4.0.0",
    "@types/node": "^14.14.22",
    "eslint": "^7.32.0",
    "just-scripts": "^1.3.2",
    "prettier": "^2.4.1",
    "react": "17.0.2",
<<<<<<< HEAD
    "react-native": "0.0.0-20220206-2010-113f8257c",
    "react-native-windows": "^0.0.0-canary.448",
=======
    "react-native": "0.0.0-20220127-2008-20b9ed91c",
    "react-native-windows": "^0.0.0-canary.451",
>>>>>>> 21821f82
    "typescript": "^4.4.4"
  },
  "files": [
    "lib-commonjs",
    "windows"
  ],
  "engines": {
    "node": ">= 14"
  }
}<|MERGE_RESOLUTION|>--- conflicted
+++ resolved
@@ -29,13 +29,8 @@
     "just-scripts": "^1.3.2",
     "prettier": "^2.4.1",
     "react": "17.0.2",
-<<<<<<< HEAD
     "react-native": "0.0.0-20220206-2010-113f8257c",
     "react-native-windows": "^0.0.0-canary.448",
-=======
-    "react-native": "0.0.0-20220127-2008-20b9ed91c",
-    "react-native-windows": "^0.0.0-canary.451",
->>>>>>> 21821f82
     "typescript": "^4.4.4"
   },
   "files": [
