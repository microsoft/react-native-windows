--- conflicted
+++ resolved
@@ -32,13 +32,8 @@
     "just-scripts": "^1.3.2",
     "prettier": "2.8.8",
     "react": "19.0.0",
-<<<<<<< HEAD
     "react-native": "0.78.0-nightly-20241231-a3c8e2137",
-    "react-native-windows": "^0.0.0-canary.906",
-=======
-    "react-native": "0.78.0-nightly-20241221-66342d3cc",
     "react-native-windows": "^0.0.0-canary.907",
->>>>>>> 4a98f161
     "typescript": "5.0.4"
   },
   "files": [
