--- conflicted
+++ resolved
@@ -2,8 +2,6 @@
   "name": "@react-native-windows/automation-channel",
   "entries": [
     {
-<<<<<<< HEAD
-=======
       "date": "Thu, 20 Jul 2023 05:13:17 GMT",
       "tag": "@react-native-windows/automation-channel_v0.12.20",
       "version": "0.12.20",
@@ -19,7 +17,6 @@
       }
     },
     {
->>>>>>> a6a9c64f
       "date": "Wed, 19 Jul 2023 05:14:28 GMT",
       "tag": "@react-native-windows/automation-channel_v0.12.19",
       "version": "0.12.19",
