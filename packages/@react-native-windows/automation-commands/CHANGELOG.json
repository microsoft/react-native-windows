--- conflicted
+++ resolved
@@ -2,8 +2,6 @@
   "name": "@react-native-windows/automation-commands",
   "entries": [
     {
-<<<<<<< HEAD
-=======
       "date": "Thu, 20 Jul 2023 05:13:17 GMT",
       "tag": "@react-native-windows/automation-commands_v0.1.122",
       "version": "0.1.122",
@@ -19,7 +17,6 @@
       }
     },
     {
->>>>>>> a6a9c64f
       "date": "Wed, 19 Jul 2023 05:14:28 GMT",
       "tag": "@react-native-windows/automation-commands_v0.1.121",
       "version": "0.1.121",
