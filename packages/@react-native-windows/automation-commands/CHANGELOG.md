--- conflicted
+++ resolved
@@ -1,15 +1,9 @@
 # Change Log - @react-native-windows/automation-commands
 
-<<<<<<< HEAD
-This log was last generated on Wed, 19 Jul 2023 05:14:28 GMT and should not be manually modified.
+This log was last generated on Thu, 20 Jul 2023 05:13:17 GMT and should not be manually modified.
 
 <!-- Start content -->
 
-=======
-This log was last generated on Thu, 20 Jul 2023 05:13:17 GMT and should not be manually modified.
-
-<!-- Start content -->
-
 ## 0.1.122
 
 Thu, 20 Jul 2023 05:13:17 GMT
@@ -18,7 +12,6 @@
 
 - Bump @react-native-windows/automation-channel to v0.12.20
 
->>>>>>> a6a9c64f
 ## 0.1.121
 
 Wed, 19 Jul 2023 05:14:28 GMT
