--- conflicted
+++ resolved
@@ -18,13 +18,9 @@
     "watch": "rnw-scripts watch"
   },
   "dependencies": {
-<<<<<<< HEAD
-    "@react-native-windows/automation-channel": "^0.1.63",
+    "@react-native-windows/automation-channel": "^0.1.64",
     "@typescript-eslint/eslint-plugin": "^5.20.0",
     "@typescript-eslint/parser": "^5.20.0"
-=======
-    "@react-native-windows/automation-channel": "^0.1.64"
->>>>>>> 58957d4d
   },
   "devDependencies": {
     "@jest/types": "^26.6.2",
