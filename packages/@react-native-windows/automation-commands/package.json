--- conflicted
+++ resolved
@@ -1,10 +1,6 @@
 {
   "name": "@react-native-windows/automation-commands",
-<<<<<<< HEAD
-  "version": "0.1.121",
-=======
   "version": "0.1.122",
->>>>>>> a6a9c64f
   "description": "Allows controlling your react-native-windows application",
   "main": "lib-commonjs/index.js",
   "license": "MIT",
@@ -22,11 +18,7 @@
     "watch": "rnw-scripts watch"
   },
   "dependencies": {
-<<<<<<< HEAD
-    "@react-native-windows/automation-channel": "^0.12.19",
-=======
     "@react-native-windows/automation-channel": "^0.12.20",
->>>>>>> a6a9c64f
     "@typescript-eslint/eslint-plugin": "^5.30.5",
     "@typescript-eslint/parser": "^5.57.1"
   },
