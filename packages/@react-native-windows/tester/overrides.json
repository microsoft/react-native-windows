{
  "includePatterns": [
    "src"
  ],
  "excludePatterns": [
    "src/js/examples-win/**"
  ],
  "baseVersion": "0.74.0-nightly-20240214-b8ad91732",
  "overrides": [
    {
      "type": "derived",
      "file": "src/js/examples-win/Button/ButtonExample.windows.js",
      "baseFile": "packages/rn-tester/js/examples/Button/ButtonExample.js",
      "baseHash": "e03b21d229ecb631c12e4ac04ddf73fbe6059da7"
    },
    {
      "type": "derived",
      "file": "src/js/examples-win/Switch/SwitchExample.windows.js",
      "baseFile": "packages/rn-tester/js/examples/Switch/SwitchExample.js",
      "baseHash": "fdf533bef0d75f8126faf21186b160ae7616e81f"
    },
    {
      "type": "patch",
<<<<<<< HEAD
      "file": "src/js/examples/FlatList/BaseFlatListExample.windows.js",
      "baseFile": "packages/rn-tester/js/examples/FlatList/BaseFlatListExample.js",
      "baseHash": "0534172146a367964104ea45b2193cd389108b46",
      "issue": 12869
    },
    {
      "type": "patch",
      "file": "src/js/examples/FlatList/FlatList-basic.windows.js",
      "baseFile": "packages/rn-tester/js/examples/FlatList/FlatList-basic.js",
      "baseHash": "5a8bd77ecd44a43f5de57cf3fcf1653ed4f85818",
      "issue": 12869
    },
    {
      "type": "patch",
      "file": "src/js/examples/FlatList/FlatList-multiColumn.windows.js",
      "baseFile": "packages/rn-tester/js/examples/FlatList/FlatList-multiColumn.js",
      "baseHash": "194b5caf919b2acb35ba5e0766b8b8451345e7a8",
      "issue": 12869
    },
    {
      "type": "patch",
      "file": "src/js/examples/FlatList/FlatList-nested.windows.js",
      "baseFile": "packages/rn-tester/js/examples/FlatList/FlatList-nested.js",
      "baseHash": "960b318861263f59423188b5d4f3e2de5dac4e66",
      "issue": 12869
    },
    {
      "type": "patch",
      "file": "src/js/examples/FlatList/FlatList-stickyHeaders.windows.js",
      "baseFile": "packages/rn-tester/js/examples/FlatList/FlatList-stickyHeaders.js",
      "baseHash": "7d524f19d1e93ea6f15b87d6c8096e13bb015847",
=======
      "file": "src/js/examples/ActivityIndicator/ActivityIndicatorExample.windows.js",
      "baseFile": "packages/rn-tester/js/examples/ActivityIndicator/ActivityIndicatorExample.js",
      "baseHash": "31eeee8ffdda9f3f235d2d3100ac3641ea4f4e4a",
>>>>>>> 168b1c18
      "issue": 12869
    },
    {
      "type": "platform",
      "file": "src/js/examples/HTTP/HTTPExample.js"
    },
    {
      "type": "platform",
      "file": "src/js/examples/HTTP/HTTPExampleMultiPartFormData.js"
    },
    {
      "type": "patch",
      "file": "src/js/examples/Image/ImageExample.windows.js",
      "baseFile": "packages/rn-tester/js/examples/Image/ImageExample.js",
      "baseHash": "4f4ba1856f82ded3cfad2920145b0ea6eb760eaa",
      "issue": 12869
    },
    {
      "type": "patch",
      "file": "src/js/examples/Pressable/PressableExample.windows.js",
      "baseFile": "packages/rn-tester/js/examples/Pressable/PressableExample.js",
      "baseHash": "2b48a1872f6861b5fb5300a2407f01100f42e291",
      "issue": 6240
    },
    {
      "type": "derived",
      "file": "src/js/examples/Text/TextExample.windows.js",
      "baseFile": "packages/rn-tester/js/examples/Text/TextExample.android.js",
      "baseHash": "9cb2d3e8b597365523aab44fd22ef0341f0627a0"
    },
    {
      "type": "patch",
      "file": "src/js/examples/TextInput/TextInputExample.windows.js",
      "baseFile": "packages/rn-tester/js/examples/TextInput/TextInputExample.android.js",
      "baseHash": "0feb796c56462855789816350f23943b5a212b2e",
      "issue": 5688
    },
    {
      "type": "patch",
      "file": "src/js/examples/View/ViewExample.windows.js",
      "baseFile": "packages/rn-tester/js/examples/View/ViewExample.js",
      "baseHash": "e31526a7ff0ae0a0642d274c1fd93b21c8749c39"
    },
    {
      "type": "copy",
      "file": "src/js/RNTesterApp.windows.js",
      "baseFile": "packages/rn-tester/js/RNTesterApp.android.js",
      "baseHash": "5e73edb50a1156756f2d1bec70d95a92f701ec22",
      "issue": 4586
    },
    {
      "type": "derived",
      "file": "src/js/utils/RNTesterList.windows.js",
      "baseFile": "packages/rn-tester/js/utils/RNTesterList.android.js",
      "baseHash": "3ca30c3da9875e8f01acfdb575658d9996243185"
    }
  ]
}<|MERGE_RESOLUTION|>--- conflicted
+++ resolved
@@ -21,7 +21,6 @@
     },
     {
       "type": "patch",
-<<<<<<< HEAD
       "file": "src/js/examples/FlatList/BaseFlatListExample.windows.js",
       "baseFile": "packages/rn-tester/js/examples/FlatList/BaseFlatListExample.js",
       "baseHash": "0534172146a367964104ea45b2193cd389108b46",
@@ -53,11 +52,10 @@
       "file": "src/js/examples/FlatList/FlatList-stickyHeaders.windows.js",
       "baseFile": "packages/rn-tester/js/examples/FlatList/FlatList-stickyHeaders.js",
       "baseHash": "7d524f19d1e93ea6f15b87d6c8096e13bb015847",
-=======
+    },
       "file": "src/js/examples/ActivityIndicator/ActivityIndicatorExample.windows.js",
       "baseFile": "packages/rn-tester/js/examples/ActivityIndicator/ActivityIndicatorExample.js",
       "baseHash": "31eeee8ffdda9f3f235d2d3100ac3641ea4f4e4a",
->>>>>>> 168b1c18
       "issue": 12869
     },
     {
