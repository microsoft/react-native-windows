{
  "includePatterns": [
    "src"
  ],
  "excludePatterns": [
    "src/js/examples-win/**"
  ],
  "baseVersion": "0.0.0-20220912-2028-b0aba1b6f",
  "overrides": [
    {
      "type": "patch",
      "file": "src/js/components/RNTesterEmptyBookmarksState.windows.js",
      "baseFile": "packages/rn-tester/js/components/RNTesterEmptyBookmarksState.js",
      "baseHash": "a1d1c6638e815f6dd53504983813fda92f3b5478",
      "issue": 6341
    },
    {
      "type": "derived",
      "file": "src/js/examples-win/Button/ButtonExample.windows.js",
      "baseFile": "packages/rn-tester/js/examples/Button/ButtonExample.js",
      "baseHash": "36c55afe75ac9c6efdec22e5ceb1f114a84ebd45"
    },
    {
<<<<<<< HEAD
      "type": "derived",
      "file": "src/js/examples-win/Switch/SwitchExample.windows.js",
      "baseFile": "packages/rn-tester/js/examples/Switch/SwitchExample.js",
      "baseHash": "ba4cd945121522ef59ed862bb6104d8767e66e5e",
      "issue": 0
=======
      "type": "platform",
      "file": "src/js/examples/HTTP/HTTPExample.js"
    },
    {
      "type": "platform",
      "file": "src/js/examples/HTTP/HTTPExampleMultiPartFormData.js"
>>>>>>> 664aa65d
    },
    {
      "type": "patch",
      "file": "src/js/examples/Pressable/PressableExample.windows.js",
      "baseFile": "packages/rn-tester/js/examples/Pressable/PressableExample.js",
      "baseHash": "2fd05e8c48baa3ea8733cd4dbedddac5136b13ca",
      "issue": 6240
    },
    {
      "type": "patch",
      "file": "src/js/examples/TextInput/TextInputExample.windows.js",
      "baseFile": "packages/rn-tester/js/examples/TextInput/TextInputExample.android.js",
      "baseHash": "2f5fadc6a4d691e56e2c87a05c61c525311333c8",
      "issue": 5688
    },
    {
      "type": "patch",
      "file": "src/js/examples/View/ViewExample.windows.js",
      "baseFile": "packages/rn-tester/js/examples/View/ViewExample.js",
      "baseHash": "43e3b91beccd0f5e811bcf70c2979c9258e8cd2d"
    },
    {
      "type": "copy",
      "file": "src/js/RNTesterApp.windows.js",
      "baseFile": "packages/rn-tester/js/RNTesterApp.android.js",
      "baseHash": "d517675a1da173a7d57ac87d0ea9efc08f05b50d",
      "issue": 4586
    },
    {
      "type": "derived",
      "file": "src/js/utils/RNTesterList.windows.js",
      "baseFile": "packages/rn-tester/js/utils/RNTesterList.android.js",
      "baseHash": "e3e46179f01995a76b39dc46feae58cbd868633e"
    }
  ]
}<|MERGE_RESOLUTION|>--- conflicted
+++ resolved
@@ -21,20 +21,19 @@
       "baseHash": "36c55afe75ac9c6efdec22e5ceb1f114a84ebd45"
     },
     {
-<<<<<<< HEAD
       "type": "derived",
       "file": "src/js/examples-win/Switch/SwitchExample.windows.js",
       "baseFile": "packages/rn-tester/js/examples/Switch/SwitchExample.js",
       "baseHash": "ba4cd945121522ef59ed862bb6104d8767e66e5e",
       "issue": 0
-=======
+    },
+    {
       "type": "platform",
       "file": "src/js/examples/HTTP/HTTPExample.js"
     },
     {
       "type": "platform",
       "file": "src/js/examples/HTTP/HTTPExampleMultiPartFormData.js"
->>>>>>> 664aa65d
     },
     {
       "type": "patch",
