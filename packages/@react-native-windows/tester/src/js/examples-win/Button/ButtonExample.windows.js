/**
 * Copyright (c) Meta Platforms, Inc. and affiliates.
 *
 * This source code is licensed under the MIT license found in the
 * LICENSE file in the root directory of this source tree.
 *
 * @format
 * @flow strict-local
 */

'use strict';

const {RNTesterThemeContext} = require('../../components/RNTesterTheme');
const React = require('react');
const {Alert, Button, StyleSheet, View} = require('react-native');

function onButtonPress(buttonName: string) {
  Alert.alert(`Your application has been ${buttonName}!`);
}

exports.displayName = 'ButtonExample';
exports.framework = 'React';
exports.category = 'UI';
exports.title = 'Button';
exports.documentationURL = 'https://reactnative.dev/docs/button';
exports.description = 'Simple React Native button component.';

exports.examples = [
  {
    title: 'Button with default styling',
    render: function (): React.Node {
      return (
        <Button
          onPress={() => onButtonPress('submitted')}
          testID="button_default_styling"
          title="Submit Application"
          accessibilityLabel="Press to submit your application!"
        />
      );
    },
  },
  {
    title: 'Button with color="red"',
    description:
      ('Note: On iOS, the color prop controls the color of the text. On ' +
        'Android, the color adjusts the background color of the button.': string),
    render: function (): React.Node {
      return (
        <RNTesterThemeContext.Consumer>
          {theme => {
            return (
              <Button
                onPress={() => onButtonPress('cancelled')}
                testID="cancel_button"
                color={theme.SystemRedColor}
                title="Cancel Application"
                accessibilityLabel="Press to cancel your application!"
              />
            );
          }}
        </RNTesterThemeContext.Consumer>
      );
    },
  },
  {
    title: 'Two Buttons with Flexbox layout',
    description:
      ('Two buttons wrapped inside view with justifyContent: spaceBetween,' +
        'This layout strategy lets the title define the width of the button': string),
    render: function (): React.Node {
      return (
        <RNTesterThemeContext.Consumer>
          {theme => {
            return (
              <View
                style={styles.container}
                testID="two_button_container"
                accessible>
                <Button
                  onPress={() => onButtonPress('cancelled')}
                  testID="two_cancel_button"
                  color={theme.SystemRedColor}
                  title="Cancel"
                  accessibilityLabel="Press to cancel your application!"
                />
                <Button
                  onPress={() => onButtonPress('submitted')}
                  testID="two_submit_button"
                  color={theme.SystemGreenColor}
                  title="Submit"
                  accessibilityLabel="Press to submit your application!"
                />
              </View>
            );
          }}
        </RNTesterThemeContext.Consumer>
      );
    },
  },
  {
    title: 'Three Buttons with Flexbox layout',
    render: function (): React.Node {
      return (
        <RNTesterThemeContext.Consumer>
          {theme => {
            return (
              <View
                style={styles.container}
                testID="three_button_container"
                accessible>
                <Button
                  onPress={() => onButtonPress('cancelled')}
                  testID="three_cancel_button"
                  color={theme.SystemRedColor}
                  title="Cancel"
                  accessibilityLabel="Press to cancel your application!"
                />
                <Button
                  onPress={() => onButtonPress('saved')}
                  testID="three_save_button"
                  color={theme.LinkColor}
                  title="Save For Later"
                  accessibilityLabel="Press to save your application!"
                />
                <Button
                  onPress={() => onButtonPress('submitted')}
                  testID="three_submit_button"
                  color={theme.SystemGreenColor}
                  title="Submit"
                  accessibilityLabel="Press to submit your application!"
                />
              </View>
            );
          }}
        </RNTesterThemeContext.Consumer>
      );
    },
  },
  {
    title: 'Button with disabled={true}',
    description:
      'By passing disabled={true} all interactions for the button are disabled.',
    render: function (): React.Node {
      return (
        <RNTesterThemeContext.Consumer>
          {theme => {
            return (
              <Button
                disabled
                onPress={() => onButtonPress('submitted')}
                color={theme.LinkColor}
                testID="disabled_button"
                title="Submit Application"
                accessibilityLabel="Press to submit your application!"
              />
            );
          }}
        </RNTesterThemeContext.Consumer>
      );
    },
  },
  {
    title: 'Button with accessibilityLabel="label"',
    description: ('Note: This prop changes the text that a screen ' +
      'reader announces (there are no visual differences).': string),
    render: function (): React.Node {
      return (
        <RNTesterThemeContext.Consumer>
          {theme => {
            return (
              <Button
                onPress={() => onButtonPress('submitted')}
                testID="accessibilityLabel_button"
                color={theme.LinkColor}
                title="Submit Application"
                accessibilityLabel="Press to submit your application!"
              />
            );
          }}
        </RNTesterThemeContext.Consumer>
      );
    },
  },
  {
    title: 'Button with accessibilityState={{disabled: true}}',
    description:
      ('Note: This prop will announce on TalkBack that the button is disabled. ' +
        'The "disabled" prop has higher precedence on the state of the component': string),
    render: function (): React.Node {
      return (
        <RNTesterThemeContext.Consumer>
          {theme => {
            return (
              <Button
                accessibilityState={{disabled: true}}
                onPress={() => onButtonPress('submitted')}
                testID="accessibilityState_button"
                color={theme.LinkColor}
                title="Submit Application"
                accessibilityLabel="Press to submit your application!"
              />
            );
          }}
        </RNTesterThemeContext.Consumer>
      );
    },
  },
  {
    title: 'Button with Accessibility Props',
    render: function (): React.Node {
      return (
        <RNTesterThemeContext.Consumer>
          {theme => {
            return (
              <Button
                onPress={() => onButtonPress('submitted')}
                testID="accessibility_props"
                title="Submit Application"
                accessibilityLabel="Press to submit your application!"
                accessibilityRole="button"
                accessibilityHint="Submit Button"
                accessibilityPosInSet={1}
                accessibilitySetSize={1}
<<<<<<< HEAD
                accessibilityLiveRegion='assertive'
=======
                accessibilityValue={{Text: "Submit Application"}}
>>>>>>> d94b2286
              />
            );
          }}
        </RNTesterThemeContext.Consumer>
      );
    },
  },
  {
    title: 'Button with Accessible and Focusable Prop',
    render: function (): React.Node {
      return (
        <RNTesterThemeContext.Consumer>
          {theme => {
            return (
              <View testID="accessible_focusable_button">
                <Button
                  onPress={() => onButtonPress('submitted')}
                  testID="default_button"
                  title="Default Button"
                  accessibilityLabel="Press to submit your application!"
                />
                <Button
                  onPress={() => onButtonPress('submitted')}
                  testID="accessible_false_button"
                  title="Button with accessible=false"
                  accessibilityLabel="Press to submit your application!"
                  accessible={false}
                />
                <Button
                  onPress={() => onButtonPress('submitted')}
                  testID="focusable_false_button"
                  title="Button with focusable=false"
                  accessibilityLabel="Press to submit your application!"
                  focusable={false}
                />
                <Button
                  onPress={() => onButtonPress('submitted')}
                  testID="accessible_focusable_false_button"
                  title="Button with accessible=false and focusable=false"
                  accessibilityLabel="Press to submit your application!"
                  accessible={false}
                  focusable={false}
                />
              </View>
            );
          }}
        </RNTesterThemeContext.Consumer>
      );
    },
  },
];

const styles = StyleSheet.create({
  container: {
    flexDirection: 'row',
    justifyContent: 'space-between',
  },
});<|MERGE_RESOLUTION|>--- conflicted
+++ resolved
@@ -221,11 +221,8 @@
                 accessibilityHint="Submit Button"
                 accessibilityPosInSet={1}
                 accessibilitySetSize={1}
-<<<<<<< HEAD
                 accessibilityLiveRegion='assertive'
-=======
                 accessibilityValue={{Text: "Submit Application"}}
->>>>>>> d94b2286
               />
             );
           }}
