--- conflicted
+++ resolved
@@ -151,13 +151,12 @@
     module: require('../examples-win/LegacyTests/ImageTestPage'),
   },
   {
-<<<<<<< HEAD
     key: 'LegacySelectableTextTest',
     module: require('../examples-win/LegacyTests/SelectableTextTestPage'),
-=======
+  },
+  {
     key: 'LegacyTextHitTestTest',
     module: require('../examples-win/LegacyTests/TextHitTestPage'),
->>>>>>> c12da3c0
   },
 ];
 
