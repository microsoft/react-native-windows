--- conflicted
+++ resolved
@@ -13,18 +13,8 @@
 import type {RNTesterModule} from '../../types/RNTesterTypes';
 
 import * as React from 'react';
-<<<<<<< HEAD
-import {
-  Platform,
-  StyleSheet,
-  Text,
-  TouchableWithoutFeedback,
-  View,
-} from 'react-native';
-=======
 
 import {Platform, Pressable, StyleSheet, Text, View} from 'react-native';
->>>>>>> 44ed7f06
 
 class ViewBorderStyleExample extends React.Component<
   $ReadOnly<{||}>,
@@ -350,13 +340,9 @@
   return (
     <View
       style={{flexDirection: 'row', gap: 10}}
-<<<<<<< HEAD
       testID="view-test-layout-conformance"
       accessible
       accessibilityLabel="Layout Conformance Example">
-=======
-      testID="view-test-layout-conformance">
->>>>>>> 44ed7f06
       <View>
         <Text>Unset</Text>
         <LayoutConformanceBox />
@@ -494,13 +480,9 @@
         return (
           <View
             testID="view-test-background-color"
-<<<<<<< HEAD
             style={{backgroundColor: '#527FE4', padding: 5}}
             accessible
             accessibilityLabel="Background Color Example">
-=======
-            style={{backgroundColor: '#527FE4', padding: 5}}>
->>>>>>> 44ed7f06
             <Text style={{fontSize: 11}}>Blue background</Text>
           </View>
         );
@@ -513,13 +495,9 @@
         return (
           <View
             testID="view-test-border"
-<<<<<<< HEAD
             style={{borderColor: '#527FE4', borderWidth: 5, padding: 10}}
             accessible
             accessibilityLabel="Border Example">
-=======
-            style={{borderColor: '#527FE4', borderWidth: 5, padding: 10}}>
->>>>>>> 44ed7f06
             <Text style={{fontSize: 11}}>5px blue border</Text>
           </View>
         );
@@ -539,13 +517,9 @@
         return (
           <View
             testID="view-test-padding-margin"
-<<<<<<< HEAD
             style={{borderColor: '#bb0000', borderWidth: 0.5}}
             accessible
             accessibilityLabel="Padding/Margin Example">
-=======
-            style={{borderColor: '#bb0000', borderWidth: 0.5}}>
->>>>>>> 44ed7f06
             <View style={[styles.box, {padding: 5}]}>
               <Text style={{fontSize: 11}}>5px padding</Text>
             </View>
@@ -569,14 +543,10 @@
       name: 'border-radius',
       render(): React.Node {
         return (
-<<<<<<< HEAD
           <View
             testID="view-test-border-radius"
             accessible
             accessibilityLabel="Border Radius Example">
-=======
-          <View testID="view-test-border-radius">
->>>>>>> 44ed7f06
             <View style={{borderWidth: 0.5, borderRadius: 5, padding: 5}}>
               <Text style={{fontSize: 11}}>
                 Too much use of `borderRadius` (especially large radii) on
@@ -616,13 +586,9 @@
         return (
           <View
             testID="view-test-rounded-borders"
-<<<<<<< HEAD
             style={{flexDirection: 'row', flexWrap: 'wrap'}}
             accessible
             accessibilityLabel="Rounded Borders Example">
-=======
-            style={{flexDirection: 'row', flexWrap: 'wrap'}}>
->>>>>>> 44ed7f06
             <View
               style={{
                 width: 50,
@@ -726,15 +692,11 @@
         // NOTE: The <View> that sets `overflow` should only have other layout
         // styles so that we can accurately test view flattening optimizations.
         return (
-<<<<<<< HEAD
           <View
             testID="view-test-overflow"
             style={{flexDirection: 'row'}}
             accessible
             accessibilityLabel="Rounded Borders Example">
-=======
-          <View testID="view-test-overflow" style={{flexDirection: 'row'}}>
->>>>>>> 44ed7f06
             <View style={styles.container}>
               <View style={[StyleSheet.absoluteFill]}>
                 <Text style={styles.content}>undefined</Text>
@@ -759,14 +721,10 @@
       name: 'opacity',
       render(): React.Node {
         return (
-<<<<<<< HEAD
           <View
             testID="view-test-opacity"
             accessible
             accessibilityLabel="Opacity Example">
-=======
-          <View testID="view-test-opacity">
->>>>>>> 44ed7f06
             <View style={{opacity: 0}}>
               <Text>Opacity 0</Text>
             </View>
@@ -820,14 +778,10 @@
       name: 'backface-visibility',
       render(): React.Node {
         return (
-<<<<<<< HEAD
           <View
             testID="view-test-backface-visibility"
             accessible
             accessibilityLabel="Backface Visibility Example">
-=======
-          <View testID="view-test-backface-visibility">
->>>>>>> 44ed7f06
             <Text style={{paddingBottom: 10}}>
               View #1, front is visible, back is hidden.
             </Text>
@@ -919,11 +873,7 @@
       name: 'insets',
       render(): React.Node {
         return (
-<<<<<<< HEAD
           <View testID="view-test-insets" style={{rowGap: 10}} accessible>
-=======
-          <View testID="view-test-insets" style={{rowGap: 10}}>
->>>>>>> 44ed7f06
             <View style={{position: 'relative', height: 50, borderWidth: 1}}>
               <View
                 style={{
@@ -1010,15 +960,11 @@
       name: 'logical-border-color',
       render(): React.Node {
         return (
-<<<<<<< HEAD
           <View
             testID="view-test-logical-border-color"
             style={{rowGap: 10}}
             accessible
             accessibilityLabel="Logical Border Color Example">
-=======
-          <View testID="view-test-logical-border-color" style={{rowGap: 10}}>
->>>>>>> 44ed7f06
             <View style={{position: 'relative', height: 50, borderWidth: 1}}>
               <View
                 style={{
