--- conflicted
+++ resolved
@@ -565,11 +565,7 @@
           {name: 'expand', label: 'expand'},
           {name: 'collapse', label: 'collapse'},
         ]}
-<<<<<<< HEAD
-        accessibilityState={{expanded: this.state.expanded, checked: true}}
-=======
-        accessibilityState={{expanded: this.state.expanded, busy: true}}
->>>>>>> c1f13041
+        accessibilityState={{expanded: this.state.expanded, busy: true, checked: true}}
         accessibilityPosInSet={1}
         accessibilitySetSize={1}
         accessibilityLiveRegion='polite'
