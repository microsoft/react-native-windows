/**
 * Copyright (c) Meta Platforms, Inc. and affiliates.
 *
 * This source code is licensed under the MIT license found in the
 * LICENSE file in the root directory of this source tree.
 *
 * @format
 * @flow strict-local
 */

'use strict';

const React = require('react');

const {
  StyleSheet,
  Text,
  TouchableWithoutFeedback,
  View,
  Platform,
} = require('react-native');

class ViewBorderStyleExample extends React.Component<
  $ReadOnly<{||}>,
  {|showBorder: boolean|},
> {
  state = {
    showBorder: true,
  };

  render() {
    return (
      <TouchableWithoutFeedback onPress={this._handlePress}>
        <View>
          <View
            style={[
              {
                borderWidth: 1,
                padding: 5,
              },
              this.state.showBorder
                ? {
                    borderStyle: 'dashed',
                  }
                : null,
            ]}>
            <Text style={{fontSize: 11}}>Dashed border style</Text>
          </View>
          <View
            style={[
              {
                marginTop: 5,
                borderWidth: 1,
                borderRadius: 5,
                padding: 5,
              },
              this.state.showBorder
                ? {
                    borderStyle: 'dotted',
                  }
                : null,
            ]}>
            <Text style={{fontSize: 11}}>Dotted border style</Text>
          </View>
        </View>
      </TouchableWithoutFeedback>
    );
  }

  _handlePress = () => {
    this.setState({showBorder: !this.state.showBorder});
  };
}

const offscreenAlphaCompositingStyles = StyleSheet.create({
  alphaCompositing: {
    justifyContent: 'space-around',
    width: 100,
    height: 50,
    borderRadius: 100,
  },
});

class OffscreenAlphaCompositing extends React.Component<
  $ReadOnly<{||}>,
  {|
    active: boolean,
  |},
> {
  state = {
    active: false,
  };

  render() {
    return (
      <TouchableWithoutFeedback onPress={this._handlePress}>
        <View>
          <Text style={{paddingBottom: 10}}>Blobs</Text>
          <View
            style={{opacity: 1.0, paddingBottom: 30}}
            needsOffscreenAlphaCompositing={this.state.active}>
            <View
              style={[
                offscreenAlphaCompositingStyles.alphaCompositing,
                {marginTop: 0, marginLeft: 0, backgroundColor: '#FF6F59'},
              ]}
            />
            <View
              style={[
                offscreenAlphaCompositingStyles.alphaCompositing,
                {
                  marginTop: -50,
                  marginLeft: 50,
                  backgroundColor: '#F7CB15',
                },
              ]}
            />
          </View>
          <Text style={{paddingBottom: 10}}>
            Same blobs, but their shared container have 0.5 opacity
          </Text>
          <Text style={{paddingBottom: 10}}>
            Tap to {this.state.active ? 'activate' : 'deactivate'}{' '}
            needsOffscreenAlphaCompositing
          </Text>
          <View
            style={{opacity: 0.8}}
            needsOffscreenAlphaCompositing={this.state.active}>
            <View
              style={[
                offscreenAlphaCompositingStyles.alphaCompositing,
                {marginTop: 0, marginLeft: 0, backgroundColor: '#FF6F59'},
              ]}
            />
            <View
              style={[
                offscreenAlphaCompositingStyles.alphaCompositing,
                {
                  marginTop: -50,
                  marginLeft: 50,
                  backgroundColor: '#F7CB15',
                },
              ]}
            />
          </View>
        </View>
      </TouchableWithoutFeedback>
    );
  }

  _handlePress = () => {
    this.setState({active: !this.state.active});
  };
}

const ZIndexExampleStyles = StyleSheet.create({
  zIndex: {
    justifyContent: 'space-around',
    width: 100,
    height: 50,
    marginTop: -10,
    position: 'relative',
  },
});

class ZIndexExample extends React.Component<
  $ReadOnly<{||}>,
  {|
    flipped: boolean,
  |},
> {
  state = {
    flipped: false,
  };

  render() {
    const indices = this.state.flipped ? [-1, 0, 1, 2] : [2, 1, 0, -1];
    return (
      <TouchableWithoutFeedback onPress={this._handlePress}>
        <View>
          <Text style={{paddingBottom: 10}}>Tap to flip sorting order</Text>
          <View
            style={[
              ZIndexExampleStyles.zIndex,
              {
                marginTop: 0,
                backgroundColor: '#E57373',
                zIndex: indices[0],
              },
            ]}>
            <Text>ZIndex {indices[0]}</Text>
          </View>
          <View
            style={[
              ZIndexExampleStyles.zIndex,
              {
                marginLeft: 50,
                backgroundColor: '#FFF176',
                zIndex: indices[1],
              },
            ]}>
            <Text>ZIndex {indices[1]}</Text>
          </View>
          <View
            style={[
              ZIndexExampleStyles.zIndex,
              {
                marginLeft: 100,
                backgroundColor: '#81C784',
                zIndex: indices[2],
              },
            ]}>
            <Text>ZIndex {indices[2]}</Text>
          </View>
          <View
            style={[
              ZIndexExampleStyles.zIndex,
              {
                marginLeft: 150,
                backgroundColor: '#64B5F6',
                zIndex: indices[3],
              },
            ]}>
            <Text>ZIndex {indices[3]}</Text>
          </View>
        </View>
      </TouchableWithoutFeedback>
    );
  }

  _handlePress = () => {
    this.setState({flipped: !this.state.flipped});
  };
}

class DisplayNoneStyle extends React.Component<
  $ReadOnly<{||}>,
  {|
    index: number,
  |},
> {
  state = {
    index: 0,
  };

  render() {
    return (
      <TouchableWithoutFeedback onPress={this._handlePress}>
        <View>
          <Text style={{paddingBottom: 10}}>
            Press to toggle `display: none`
          </Text>
          <View
            style={{
              height: 50,
              width: 50,
              backgroundColor: 'red',
              display: this.state.index % 2 === 0 ? 'none' : 'flex',
            }}
          />
          <View
            style={{
              height: 50,
              width: 50,
              backgroundColor: 'blue',
              display: this.state.index % 3 === 0 ? 'none' : 'flex',
            }}
          />
          <View
            style={{
              height: 50,
              width: 50,
              backgroundColor: 'yellow',
              display: this.state.index % 5 === 0 ? 'none' : 'flex',
            }}>
            <View
              style={{
                height: 30,
                width: 30,
                backgroundColor: 'salmon',
                display: this.state.index % 11 === 0 ? 'none' : 'flex',
              }}
            />
          </View>
          <View
            style={{
              height: 50,
              width: 50,
              backgroundColor: 'magenta',
              display: this.state.index % 7 === 0 ? 'none' : 'flex',
            }}
          />
        </View>
      </TouchableWithoutFeedback>
    );
  }

  _handlePress = () => {
    this.setState({index: this.state.index + 1});
  };
}
exports.title = 'View';
exports.documentationURL = 'https://reactnative.dev/docs/view';
exports.category = 'Basic';
exports.description = ('Basic building block of all UI, examples that ' +
  'demonstrate some of the many styles available.': string);

exports.displayName = 'ViewExample';
exports.examples = [
  {
    title: 'Background Color',
    render(): React.Node {
      return (
        <View
          style={{backgroundColor: '#527FE4', padding: 5}}
          testID="background-color">
          <Text style={{fontSize: 11}}>Blue background</Text>
        </View>
      );
    },
  },
  {
    title: 'Border',
    render(): React.Node {
      return (
        <View
          style={{borderColor: '#527FE4', borderWidth: 5, padding: 10}}
          testID="border">
          <Text style={{fontSize: 11}}>5px blue border</Text>
        </View>
      );
    },
  },
  {
    title: 'Padding/Margin',
    render(): React.Node {
      const styles = StyleSheet.create({
        box: {
          backgroundColor: '#527FE4',
          borderColor: '#000033',
          borderWidth: 1,
        },
      });
      return (
        <View
          style={{borderColor: '#bb0000', borderWidth: 0.5}}
          testID="padding-margin">
          <View style={[styles.box, {padding: 5}]}>
            <Text style={{fontSize: 11}}>5px padding</Text>
          </View>
          <View style={[styles.box, {margin: 5}]}>
            <Text style={{fontSize: 11}}>5px margin</Text>
          </View>
          <View
            style={[
              styles.box,
              {margin: 5, padding: 5, alignSelf: 'flex-start'},
            ]}>
            <Text style={{fontSize: 11}}>5px margin and padding,</Text>
            <Text style={{fontSize: 11}}>widthAutonomous=true</Text>
          </View>
        </View>
      );
    },
  },
  {
    title: 'Border Radius',
    render(): React.Node {
      return (
<<<<<<< HEAD
        <View
          style={{borderWidth: 0.5, borderRadius: 5, padding: 5}}
          testID="border-radius">
          <Text style={{fontSize: 11}}>
            Too much use of `borderRadius` (especially large radii) on anything
            which is scrolling may result in dropped frames. Use sparingly.
          </Text>
        </View>
=======
        <>
          <View style={{borderWidth: 0.5, borderRadius: 5, padding: 5}}>
            <Text style={{fontSize: 11}}>
              Too much use of `borderRadius` (especially large radii) on
              anything which is scrolling may result in dropped frames. Use
              sparingly.
            </Text>
          </View>
          {Platform.OS === 'ios' && (
            <View
              style={{
                borderRadius: 20,
                padding: 8,
                marginTop: 12,
                backgroundColor: '#527FE4',
                borderCurve: 'continuous',
              }}>
              <Text style={{fontSize: 16, color: 'white'}}>
                View with continuous border curve
              </Text>
            </View>
          )}
        </>
>>>>>>> bb28969a
      );
    },
  },
  {
    title: 'Border Style',
    render(): React.Node {
      return <ViewBorderStyleExample />;
    },
  },
  {
    title: 'Rounded Borders',
    render(): React.Node {
      return (
        <View style={{flexDirection: 'row'}} testID="rounded-borders">
          <View
            style={{
              width: 50,
              height: 50,
              borderRadius: 25,
              borderWidth: 1,
              marginRight: 10,
            }}
          />
          <View
            style={{
              width: 50,
              height: 50,
              borderRadius: 25,
              borderWidth: 10,
              marginRight: 10,
            }}
          />
          <View
            style={{
              width: 50,
              height: 50,
              borderTopLeftRadius: 5,
              borderTopRightRadius: 10,
              borderBottomRightRadius: 25,
              borderBottomLeftRadius: 50,
              borderWidth: 1,
              marginRight: 10,
            }}
          />
          <View
            style={{
              width: 50,
              height: 50,
              borderTopLeftRadius: 5,
              borderTopRightRadius: 10,
              borderBottomRightRadius: 25,
              borderBottomLeftRadius: 50,
              borderWidth: 10,
              marginRight: 10,
            }}
          />
        </View>
      );
    },
  },
  {
    title: 'Overflow',
    render(): React.Node {
      const styles = StyleSheet.create({
        container: {
          borderWidth: StyleSheet.hairlineWidth,
          height: 12,
          marginBottom: 8,
          marginEnd: 16,
          width: 95,
        },
        content: {
          height: 20,
          width: 200,
        },
      });

      // NOTE: The <View> that sets `overflow` should only have other layout
      // styles so that we can accurately test view flattening optimizations.
      return (
        <View style={{flexDirection: 'row'}} testID="overflow">
          <View style={styles.container}>
            <View style={[StyleSheet.absoluteFill]}>
              <Text style={styles.content}>undefined</Text>
            </View>
          </View>
          <View style={styles.container}>
            <View style={[StyleSheet.absoluteFill, {overflow: 'hidden'}]}>
              <Text style={styles.content}>hidden</Text>
            </View>
          </View>
          <View style={styles.container}>
            <View style={[StyleSheet.absoluteFill, {overflow: 'visible'}]}>
              <Text style={styles.content}>visible</Text>
            </View>
          </View>
        </View>
      );
    },
  },
  {
    title: 'Opacity',
    render(): React.Node {
      return (
        <View testID="opacity">
          <View style={{opacity: 0}}>
            <Text>Opacity 0</Text>
          </View>
          <View style={{opacity: 0.1}}>
            <Text>Opacity 0.1</Text>
          </View>
          <View style={{opacity: 0.3}}>
            <Text>Opacity 0.3</Text>
          </View>
          <View style={{opacity: 0.5}}>
            <Text>Opacity 0.5</Text>
          </View>
          <View style={{opacity: 0.7}}>
            <Text>Opacity 0.7</Text>
          </View>
          <View style={{opacity: 0.9}}>
            <Text>Opacity 0.9</Text>
          </View>
          <View style={{opacity: 1}}>
            <Text>Opacity 1</Text>
          </View>
        </View>
      );
    },
  },
  {
    title: 'Offscreen Alpha Compositing',
    render(): React.Node {
      return <OffscreenAlphaCompositing />;
    },
  },
  {
    title: 'ZIndex',
    render(): React.Node {
      return <ZIndexExample />;
    },
  },
  {
    title: '`display: none` style',
    render(): React.Node {
      return <DisplayNoneStyle />;
    },
  },
  {
    title: 'ToolTip',
    render(): React.Node {
      return (
        <View tooltip="Parent View" testID="tool-tip">
          <Text style={{fontSize: 11}}>
            This Parent View has tooltip "Parent View"
          </Text>
          <View tooltip="Child View 1">
            <Text style={{fontSize: 11}}>
              This view has tooltip "Child View 1"
            </Text>
          </View>
          <View tooltip="Child View 2">
            <Text style={{fontSize: 11}}>
              This view has tooltip "Child View 2"
            </Text>
          </View>
        </View>
      );
    },
  }, // ]TODO(macOS ISS#2323203)
  {
    title: 'BackfaceVisibility',
    render: function (): React.Node {
      return (
        <>
          <Text style={{paddingBottom: 10}}>
            View #1, front is visible, back is hidden.
          </Text>
          <View
            style={{justifyContent: 'center', alignItems: 'center'}}
            testID="backface-visibility">
            <View
              style={{
                height: 200,
                width: 200,
                justifyContent: 'center',
                alignItems: 'center',
                backgroundColor: 'blue',
                backfaceVisibility: 'hidden',
              }}>
              <Text>Front</Text>
            </View>
            <View
              style={{
                height: 200,
                width: 200,
                justifyContent: 'center',
                alignItems: 'center',
                backgroundColor: 'red',
                backfaceVisibility: 'hidden',
                transform: [{rotateY: '180deg'}],
                position: 'absolute',
                top: 0,
              }}>
              <Text>Back (You should not see this)</Text>
            </View>
          </View>
          <Text style={{paddingVertical: 10}}>
            View #2, front is hidden, back is visible.
          </Text>
          <View
            style={{justifyContent: 'center', alignItems: 'center'}}
            testID="backface-visibility-2">
            <View
              style={{
                height: 200,
                width: 200,
                justifyContent: 'center',
                alignItems: 'center',
                backgroundColor: 'blue',
                backfaceVisibility: 'hidden',
              }}>
              <Text>Front (You should not see this)</Text>
            </View>
            <View
              style={{
                height: 200,
                width: 200,
                justifyContent: 'center',
                alignItems: 'center',
                backgroundColor: 'red',
                backfaceVisibility: 'hidden',
                position: 'absolute',
                top: 0,
              }}>
              <Text>Back</Text>
            </View>
          </View>
        </>
      );
    },
  },
];<|MERGE_RESOLUTION|>--- conflicted
+++ resolved
@@ -367,16 +367,6 @@
     title: 'Border Radius',
     render(): React.Node {
       return (
-<<<<<<< HEAD
-        <View
-          style={{borderWidth: 0.5, borderRadius: 5, padding: 5}}
-          testID="border-radius">
-          <Text style={{fontSize: 11}}>
-            Too much use of `borderRadius` (especially large radii) on anything
-            which is scrolling may result in dropped frames. Use sparingly.
-          </Text>
-        </View>
-=======
         <>
           <View style={{borderWidth: 0.5, borderRadius: 5, padding: 5}}>
             <Text style={{fontSize: 11}}>
@@ -400,7 +390,6 @@
             </View>
           )}
         </>
->>>>>>> bb28969a
       );
     },
   },
