--- conflicted
+++ resolved
@@ -18,13 +18,8 @@
   "peerDependencies": {
     "@react-native-picker/picker": "2.4.10",
     "react": "18.0.0",
-<<<<<<< HEAD
     "react-native": "0.74.0-nightly-20240207-5e03813d1",
-    "react-native-windows": "^0.0.0-canary.784",
-=======
-    "react-native": "0.74.0-nightly-20240129-39cb02f6f",
     "react-native-windows": "^0.0.0-canary.786",
->>>>>>> 56bd795a
     "react-native-xaml": "^0.0.78"
   },
   "devDependencies": {
