--- conflicted
+++ resolved
@@ -18,13 +18,8 @@
   "peerDependencies": {
     "@react-native-picker/picker": "2.2.0",
     "react": "18.0.0",
-<<<<<<< HEAD
     "react-native": "0.0.0-20220516-2016-4994b8b5d",
-    "react-native-windows": "^0.0.0-canary.503",
-=======
-    "react-native": "0.0.0-20220501-2027-d992ae044",
     "react-native-windows": "^0.0.0-canary.505",
->>>>>>> 7709186a
     "react-native-xaml": "^0.0.50"
   },
   "devDependencies": {
