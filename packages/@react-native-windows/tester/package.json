--- conflicted
+++ resolved
@@ -16,13 +16,8 @@
   "peerDependencies": {
     "@react-native-picker/picker": "2.2.0",
     "react": "17.0.2",
-<<<<<<< HEAD
     "react-native": "0.0.0-20220404-2009-d5da70e17",
-    "react-native-windows": "^0.0.0-canary.481",
-=======
-    "react-native": "0.0.0-20220322-2008-8a5460ce8",
     "react-native-windows": "^0.0.0-canary.482",
->>>>>>> 5292a59e
     "react-native-xaml": "^0.0.50"
   },
   "devDependencies": {
