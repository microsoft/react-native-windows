{
  "name": "@react-native-windows/tester",
  "version": "0.0.1",
  "license": "MIT",
  "description": "Windows private fork of RNTester",
  "private": true,
  "scripts": {
    "build": "rnw-scripts build",
    "lint:fix": "rnw-scripts lint:fix",
    "lint": "rnw-scripts lint",
    "validate-overrides": "react-native-platform-override validate"
  },
  "dependencies": {
    "@typescript-eslint/eslint-plugin": "^5.30.5",
    "@typescript-eslint/parser": "^5.57.1",
    "flow-enums-runtime": "^0.0.5"
  },
  "peerDependencies": {
    "@react-native-picker/picker": "2.4.10",
    "react": "18.0.0",
<<<<<<< HEAD
    "react-native": "0.74.0-nightly-20231106-1e21e3469",
    "react-native-windows": "^0.0.0-canary.747",
=======
    "react-native": "0.74.0-nightly-20231031-572dd76ba",
    "react-native-windows": "^0.0.0-canary.748",
>>>>>>> 4253b3ad
    "react-native-xaml": "^0.0.50"
  },
  "devDependencies": {
    "@react-native/tester": "0.0.1",
    "@rnw-scripts/babel-react-native-config": "0.0.0",
    "@rnw-scripts/eslint-config": "1.2.4",
    "@rnw-scripts/just-task": "2.3.18",
    "@rnw-scripts/ts-config": "2.0.5",
    "@types/node": "^18.0.0",
    "eslint": "^8.19.0",
    "just-scripts": "^1.3.3",
    "react-native": "0.74.0-nightly-20231106-1e21e3469",
    "react-native-platform-override": "^1.9.17",
    "react-native-windows": "^0.0.0-canary.748",
    "typescript": "^4.9.5"
  },
  "engines": {
    "node": ">= 18"
  }
}<|MERGE_RESOLUTION|>--- conflicted
+++ resolved
@@ -18,13 +18,8 @@
   "peerDependencies": {
     "@react-native-picker/picker": "2.4.10",
     "react": "18.0.0",
-<<<<<<< HEAD
     "react-native": "0.74.0-nightly-20231106-1e21e3469",
-    "react-native-windows": "^0.0.0-canary.747",
-=======
-    "react-native": "0.74.0-nightly-20231031-572dd76ba",
     "react-native-windows": "^0.0.0-canary.748",
->>>>>>> 4253b3ad
     "react-native-xaml": "^0.0.50"
   },
   "devDependencies": {
