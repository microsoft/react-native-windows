--- conflicted
+++ resolved
@@ -18,13 +18,8 @@
   "peerDependencies": {
     "@react-native-picker/picker": "2.4.10",
     "react": "18.0.0",
-<<<<<<< HEAD
     "react-native": "0.75.0-nightly-20240307-ff03b149e",
-    "react-native-windows": "^0.0.0-canary.801",
-=======
-    "react-native": "0.75.0-nightly-20240229-21171222e",
     "react-native-windows": "^0.0.0-canary.802",
->>>>>>> e731ce9e
     "react-native-xaml": "^0.0.78"
   },
   "devDependencies": {
