{
  "name": "@react-native-windows/tester",
  "version": "0.0.1",
  "license": "MIT",
  "description": "Windows private fork of RNTester",
  "private": true,
  "scripts": {
    "build": "rnw-scripts build",
    "lint:fix": "rnw-scripts lint:fix",
    "lint": "rnw-scripts lint",
    "validate-overrides": "react-native-platform-override validate"
  },
  "dependencies": {
    "@typescript-eslint/eslint-plugin": "^5.30.5",
    "@typescript-eslint/parser": "^5.57.1",
    "flow-enums-runtime": "^0.0.5"
  },
  "peerDependencies": {
    "@react-native-picker/picker": "2.4.10",
    "react": "18.0.0",
<<<<<<< HEAD
    "react-native": "0.75.0-nightly-20240413-1b152f6ec",
    "react-native-windows": "^0.0.0-canary.814",
=======
    "react-native": "0.75.0-nightly-20240406-a05466c5b",
    "react-native-windows": "^0.0.0-canary.815",
>>>>>>> 480b6ac3
    "react-native-xaml": "^0.0.78"
  },
  "devDependencies": {
    "@react-native/tester": "0.75.0-main",
    "@rnw-scripts/babel-react-native-config": "0.0.0",
    "@rnw-scripts/eslint-config": "1.2.15",
    "@rnw-scripts/just-task": "2.3.31",
    "@rnw-scripts/ts-config": "2.0.5",
    "@types/node": "^18.0.0",
    "eslint": "^8.19.0",
    "just-scripts": "^1.3.3",
    "react-native": "0.75.0-nightly-20240413-1b152f6ec",
    "react-native-platform-override": "^1.9.32",
    "react-native-windows": "^0.0.0-canary.815",
    "typescript": "5.0.4"
  },
  "engines": {
    "node": ">= 18"
  }
}<|MERGE_RESOLUTION|>--- conflicted
+++ resolved
@@ -18,13 +18,8 @@
   "peerDependencies": {
     "@react-native-picker/picker": "2.4.10",
     "react": "18.0.0",
-<<<<<<< HEAD
     "react-native": "0.75.0-nightly-20240413-1b152f6ec",
-    "react-native-windows": "^0.0.0-canary.814",
-=======
-    "react-native": "0.75.0-nightly-20240406-a05466c5b",
     "react-native-windows": "^0.0.0-canary.815",
->>>>>>> 480b6ac3
     "react-native-xaml": "^0.0.78"
   },
   "devDependencies": {
