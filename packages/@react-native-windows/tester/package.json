--- conflicted
+++ resolved
@@ -19,14 +19,8 @@
   "peerDependencies": {
     "@react-native-picker/picker": "2.4.10",
     "react": "18.0.0",
-<<<<<<< HEAD
     "react-native": "0.77.0-nightly-20241001-223e98cc4",
-    "react-native-windows": "^0.0.0-canary.874",
-    "react-native-windows": "^0.0.0-canary.875",
-=======
-    "react-native": "0.77.0-nightly-20240921-1747f57c6",
     "react-native-windows": "^0.0.0-canary.876",
->>>>>>> c302085a
     "react-native-xaml": "^0.0.78"
   },
   "devDependencies": {
