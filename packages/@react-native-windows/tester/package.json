{
  "name": "@react-native-windows/tester",
  "version": "0.0.1",
  "license": "MIT",
  "description": "Windows private fork of RNTester",
  "private": true,
  "scripts": {
    "build": "rnw-scripts build",
    "lint:fix": "rnw-scripts lint:fix",
    "lint": "rnw-scripts lint",
    "validate-overrides": "react-native-platform-override validate"
  },
  "dependencies": {
    "@react-native/tester": "0.0.1"
  },
  "peerDependencies": {
    "@react-native-picker/picker": "2.2.0",
    "react": "17.0.2",
<<<<<<< HEAD
    "react-native": "0.0.0-20220206-2010-113f8257c",
    "react-native-windows": "^0.0.0-canary.448",
=======
    "react-native": "0.0.0-20220127-2008-20b9ed91c",
    "react-native-windows": "^0.0.0-canary.451",
>>>>>>> 21821f82
    "react-native-xaml": "^0.0.50"
  },
  "devDependencies": {
    "@rnw-scripts/eslint-config": "1.1.11",
    "@rnw-scripts/just-task": "2.2.3",
    "@rnw-scripts/ts-config": "2.0.2",
    "@types/node": "^14.14.22",
    "eslint": "^7.32.0",
    "just-scripts": "^1.3.3",
<<<<<<< HEAD
    "react-native": "0.0.0-20220206-2010-113f8257c",
    "react-native-platform-override": "^1.6.4",
    "react-native-windows": "^0.0.0-canary.448",
=======
    "react-native": "0.0.0-20220127-2008-20b9ed91c",
    "react-native-platform-override": "^1.6.5",
    "react-native-windows": "^0.0.0-canary.451",
>>>>>>> 21821f82
    "typescript": "^4.4.4"
  },
  "engines": {
    "node": ">= 14"
  }
}<|MERGE_RESOLUTION|>--- conflicted
+++ resolved
@@ -16,13 +16,8 @@
   "peerDependencies": {
     "@react-native-picker/picker": "2.2.0",
     "react": "17.0.2",
-<<<<<<< HEAD
     "react-native": "0.0.0-20220206-2010-113f8257c",
     "react-native-windows": "^0.0.0-canary.448",
-=======
-    "react-native": "0.0.0-20220127-2008-20b9ed91c",
-    "react-native-windows": "^0.0.0-canary.451",
->>>>>>> 21821f82
     "react-native-xaml": "^0.0.50"
   },
   "devDependencies": {
@@ -32,15 +27,9 @@
     "@types/node": "^14.14.22",
     "eslint": "^7.32.0",
     "just-scripts": "^1.3.3",
-<<<<<<< HEAD
     "react-native": "0.0.0-20220206-2010-113f8257c",
     "react-native-platform-override": "^1.6.4",
     "react-native-windows": "^0.0.0-canary.448",
-=======
-    "react-native": "0.0.0-20220127-2008-20b9ed91c",
-    "react-native-platform-override": "^1.6.5",
-    "react-native-windows": "^0.0.0-canary.451",
->>>>>>> 21821f82
     "typescript": "^4.4.4"
   },
   "engines": {
