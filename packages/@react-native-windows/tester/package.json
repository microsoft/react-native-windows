--- conflicted
+++ resolved
@@ -17,19 +17,11 @@
     "sample-custom-component": "0.0.1"
   },
   "peerDependencies": {
-<<<<<<< HEAD
     "@react-native-picker/picker": "2.11.0",
     "react": "19.1.0",
     "react-native": "0.80.0-nightly-20250428-9efcdc091",
-    "react-native-windows": "^0.0.0-canary.973",
+    "react-native-windows": "^0.0.0-canary.974",
     "react-native-xaml": "^0.0.80"
-=======
-    "@react-native-picker/picker": "2.4.10",
-    "react": "19.0.0",
-    "react-native": "0.80.0-nightly-20250414-70cdf12c4",
-    "react-native-windows": "^0.0.0-canary.974",
-    "react-native-xaml": "^0.0.78"
->>>>>>> 3698eba3
   },
   "devDependencies": {
     "@react-native/tester": "0.80.0-main",
