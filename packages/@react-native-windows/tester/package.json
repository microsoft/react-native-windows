{
  "name": "@react-native-windows/tester",
  "version": "0.0.1",
  "license": "MIT",
  "description": "Windows private fork of RNTester",
  "private": true,
  "scripts": {
    "build": "rnw-scripts build",
    "lint:fix": "rnw-scripts lint:fix",
    "lint": "rnw-scripts lint",
    "validate-overrides": "react-native-platform-override validate"
  },
  "dependencies": {
    "@typescript-eslint/eslint-plugin": "^5.30.5",
    "@typescript-eslint/parser": "^5.57.1",
    "flow-enums-runtime": "^0.0.5"
  },
  "peerDependencies": {
    "@react-native-picker/picker": "2.4.10",
    "react": "18.0.0",
<<<<<<< HEAD
    "react-native": "0.73.0-nightly-20230920-630cf3b21",
    "react-native-windows": "^0.0.0-canary.709",
=======
    "react-native": "0.73.0-nightly-20230811-68c7cfe62",
    "react-native-windows": "^0.0.0-canary.711",
>>>>>>> 32b43bca
    "react-native-xaml": "^0.0.50"
  },
  "devDependencies": {
    "@react-native/tester": "0.0.1",
    "@rnw-scripts/babel-react-native-config": "0.0.0",
    "@rnw-scripts/eslint-config": "1.2.2",
    "@rnw-scripts/just-task": "2.3.16",
    "@rnw-scripts/ts-config": "2.0.5",
    "@types/node": "^18.0.0",
    "eslint": "^8.19.0",
    "just-scripts": "^1.3.3",
    "react-native": "0.73.0-nightly-20230920-630cf3b21",
    "react-native-platform-override": "^1.9.15",
    "react-native-windows": "^0.0.0-canary.711",
    "typescript": "^4.9.5"
  },
  "engines": {
    "node": ">= 18"
  }
}<|MERGE_RESOLUTION|>--- conflicted
+++ resolved
@@ -18,13 +18,8 @@
   "peerDependencies": {
     "@react-native-picker/picker": "2.4.10",
     "react": "18.0.0",
-<<<<<<< HEAD
     "react-native": "0.73.0-nightly-20230920-630cf3b21",
-    "react-native-windows": "^0.0.0-canary.709",
-=======
-    "react-native": "0.73.0-nightly-20230811-68c7cfe62",
     "react-native-windows": "^0.0.0-canary.711",
->>>>>>> 32b43bca
     "react-native-xaml": "^0.0.50"
   },
   "devDependencies": {
