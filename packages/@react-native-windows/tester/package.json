{
  "name": "@react-native-windows/tester",
  "version": "0.0.1",
  "license": "MIT",
  "description": "Windows private fork of RNTester",
  "private": true,
  "scripts": {
    "build": "rnw-scripts build",
    "lint:fix": "rnw-scripts lint:fix",
    "lint": "rnw-scripts lint",
    "validate-overrides": "react-native-platform-override validate"
  },
  "dependencies": {
    "@typescript-eslint/eslint-plugin": "^5.30.5",
    "@typescript-eslint/parser": "^5.30.5",
    "flow-enums-runtime": "^0.0.5"
  },
  "peerDependencies": {
    "@react-native-picker/picker": "2.2.0",
    "react": "18.0.0",
<<<<<<< HEAD
    "react-native": "0.0.0-20230321-2153-7b86e3aae",
    "react-native-windows": "^0.0.0-canary.632",
=======
    "react-native": "0.0.0-20230308-2111-d41e95fb1",
    "react-native-windows": "^0.0.0-canary.633",
>>>>>>> f3143771
    "react-native-xaml": "^0.0.50"
  },
  "devDependencies": {
    "@react-native/tester": "0.0.1",
    "@rnw-scripts/babel-react-native-config": "0.0.0",
    "@rnw-scripts/eslint-config": "1.1.15",
    "@rnw-scripts/just-task": "2.3.6",
    "@rnw-scripts/ts-config": "2.0.3",
    "@types/node": "^14.14.22",
    "eslint": "^8.19.0",
    "just-scripts": "^1.3.3",
    "react-native": "0.0.0-20230321-2153-7b86e3aae",
    "react-native-platform-override": "^1.9.4",
    "react-native-windows": "^0.0.0-canary.633",
    "typescript": "^4.9.5"
  },
  "engines": {
    "node": ">= 14"
  }
}<|MERGE_RESOLUTION|>--- conflicted
+++ resolved
@@ -18,13 +18,8 @@
   "peerDependencies": {
     "@react-native-picker/picker": "2.2.0",
     "react": "18.0.0",
-<<<<<<< HEAD
     "react-native": "0.0.0-20230321-2153-7b86e3aae",
-    "react-native-windows": "^0.0.0-canary.632",
-=======
-    "react-native": "0.0.0-20230308-2111-d41e95fb1",
     "react-native-windows": "^0.0.0-canary.633",
->>>>>>> f3143771
     "react-native-xaml": "^0.0.50"
   },
   "devDependencies": {
