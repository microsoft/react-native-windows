--- conflicted
+++ resolved
@@ -19,13 +19,8 @@
   "peerDependencies": {
     "@react-native-picker/picker": "2.4.10",
     "react": "18.0.0",
-<<<<<<< HEAD
     "react-native": "^0.76.2",
-    "react-native-windows": "0.76.0",
-=======
-    "react-native": "^0.76.0",
     "react-native-windows": "0.76.1",
->>>>>>> 9de7ebd8
     "react-native-xaml": "^0.0.78"
   },
   "devDependencies": {
