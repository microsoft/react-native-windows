{
  "name": "@react-native-windows/tester",
  "version": "0.0.1",
  "license": "MIT",
  "description": "Windows private fork of RNTester",
  "private": true,
  "scripts": {
    "build": "rnw-scripts build",
    "lint:fix": "rnw-scripts lint:fix",
    "lint": "rnw-scripts lint",
    "validate-overrides": "react-native-platform-override validate"
  },
  "dependencies": {
    "@typescript-eslint/eslint-plugin": "^7.1.1",
    "@typescript-eslint/parser": "^7.1.1",
    "flow-enums-runtime": "^0.0.6",
    "sample-custom-component": "0.0.1"
  },
  "peerDependencies": {
    "@react-native-picker/picker": "2.11.0",
    "react": "19.1.0",
<<<<<<< HEAD
    "react-native": "0.81.5",
    "react-native-windows": "0.81.0-preview.8",
=======
    "react-native": "0.81.0",
    "react-native-windows": "0.81.0-preview.10",
>>>>>>> 372114a9
    "react-native-xaml": "^0.0.80"
  },
  "devDependencies": {
    "@react-native/tester": "0.81.0-main",
    "@react-native/new-app-screen": "0.81.5",
    "@rnw-scripts/babel-react-native-config": "0.0.0",
    "@rnw-scripts/eslint-config": "1.2.37",
    "@rnw-scripts/just-task": "2.3.56",
    "@rnw-scripts/ts-config": "2.0.6",
    "@types/node": "^22.14.0",
    "eslint": "^8.19.0",
    "just-scripts": "^1.3.3",
<<<<<<< HEAD
    "react-native": "0.81.5",
    "react-native-platform-override": "0.81.0-preview.8",
    "react-native-windows": "0.81.0-preview.8",
=======
    "react-native": "0.81.0-rc.0",
    "react-native-platform-override": "0.81.0-preview.10",
    "react-native-windows": "0.81.0-preview.10",
>>>>>>> 372114a9
    "typescript": "5.0.4"
  },
  "engines": {
    "node": ">= 22"
  }
}<|MERGE_RESOLUTION|>--- conflicted
+++ resolved
@@ -19,13 +19,8 @@
   "peerDependencies": {
     "@react-native-picker/picker": "2.11.0",
     "react": "19.1.0",
-<<<<<<< HEAD
     "react-native": "0.81.5",
-    "react-native-windows": "0.81.0-preview.8",
-=======
-    "react-native": "0.81.0",
     "react-native-windows": "0.81.0-preview.10",
->>>>>>> 372114a9
     "react-native-xaml": "^0.0.80"
   },
   "devDependencies": {
@@ -38,15 +33,9 @@
     "@types/node": "^22.14.0",
     "eslint": "^8.19.0",
     "just-scripts": "^1.3.3",
-<<<<<<< HEAD
     "react-native": "0.81.5",
-    "react-native-platform-override": "0.81.0-preview.8",
-    "react-native-windows": "0.81.0-preview.8",
-=======
-    "react-native": "0.81.0-rc.0",
     "react-native-platform-override": "0.81.0-preview.10",
     "react-native-windows": "0.81.0-preview.10",
->>>>>>> 372114a9
     "typescript": "5.0.4"
   },
   "engines": {
