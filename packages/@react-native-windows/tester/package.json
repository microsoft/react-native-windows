--- conflicted
+++ resolved
@@ -18,13 +18,8 @@
   "peerDependencies": {
     "@react-native-picker/picker": "2.2.0",
     "react": "18.0.0",
-<<<<<<< HEAD
     "react-native": "0.0.0-20220729-2025-a21a1f845",
-    "react-native-windows": "^0.0.0-canary.553",
-=======
-    "react-native": "0.0.0-20220714-2051-8af7870c6",
     "react-native-windows": "^0.0.0-canary.557",
->>>>>>> b6a91f6e
     "react-native-xaml": "^0.0.50"
   },
   "devDependencies": {
