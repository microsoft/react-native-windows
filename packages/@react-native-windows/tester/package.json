{
  "name": "@react-native-windows/tester",
  "version": "0.0.1",
  "license": "MIT",
  "description": "Windows private fork of RNTester",
  "private": true,
  "scripts": {
    "build": "rnw-scripts build",
    "lint:fix": "rnw-scripts lint:fix",
    "lint": "rnw-scripts lint",
    "validate-overrides": "react-native-platform-override validate"
  },
  "dependencies": {
    "@typescript-eslint/eslint-plugin": "^5.30.5",
    "@typescript-eslint/parser": "^5.57.1",
    "flow-enums-runtime": "^0.0.5"
  },
  "peerDependencies": {
    "@react-native-picker/picker": "2.4.10",
    "react": "18.0.0",
<<<<<<< HEAD
    "react-native": "0.74.0-nightly-20240122-4e92f87df",
    "react-native-windows": "^0.0.0-canary.776",
=======
    "react-native": "0.74.0-nightly-20240115-0c7008f28",
    "react-native-windows": "^0.0.0-canary.777",
>>>>>>> 7440f084
    "react-native-xaml": "^0.0.50"
  },
  "devDependencies": {
    "@react-native/tester": "0.0.1",
    "@rnw-scripts/babel-react-native-config": "0.0.0",
    "@rnw-scripts/eslint-config": "1.2.5",
    "@rnw-scripts/just-task": "2.3.21",
    "@rnw-scripts/ts-config": "2.0.5",
    "@types/node": "^18.0.0",
    "eslint": "^8.19.0",
    "just-scripts": "^1.3.3",
<<<<<<< HEAD
    "react-native": "0.74.0-nightly-20240122-4e92f87df",
    "react-native-platform-override": "^1.9.20",
    "react-native-windows": "^0.0.0-canary.776",
=======
    "react-native": "0.74.0-nightly-20240115-0c7008f28",
    "react-native-platform-override": "^1.9.21",
    "react-native-windows": "^0.0.0-canary.777",
>>>>>>> 7440f084
    "typescript": "^4.9.5"
  },
  "engines": {
    "node": ">= 18"
  }
}<|MERGE_RESOLUTION|>--- conflicted
+++ resolved
@@ -18,13 +18,8 @@
   "peerDependencies": {
     "@react-native-picker/picker": "2.4.10",
     "react": "18.0.0",
-<<<<<<< HEAD
     "react-native": "0.74.0-nightly-20240122-4e92f87df",
-    "react-native-windows": "^0.0.0-canary.776",
-=======
-    "react-native": "0.74.0-nightly-20240115-0c7008f28",
     "react-native-windows": "^0.0.0-canary.777",
->>>>>>> 7440f084
     "react-native-xaml": "^0.0.50"
   },
   "devDependencies": {
@@ -36,15 +31,9 @@
     "@types/node": "^18.0.0",
     "eslint": "^8.19.0",
     "just-scripts": "^1.3.3",
-<<<<<<< HEAD
     "react-native": "0.74.0-nightly-20240122-4e92f87df",
     "react-native-platform-override": "^1.9.20",
-    "react-native-windows": "^0.0.0-canary.776",
-=======
-    "react-native": "0.74.0-nightly-20240115-0c7008f28",
-    "react-native-platform-override": "^1.9.21",
     "react-native-windows": "^0.0.0-canary.777",
->>>>>>> 7440f084
     "typescript": "^4.9.5"
   },
   "engines": {
