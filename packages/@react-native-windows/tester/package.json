--- conflicted
+++ resolved
@@ -19,13 +19,8 @@
   "peerDependencies": {
     "@react-native-picker/picker": "2.4.10",
     "react": "18.0.0",
-<<<<<<< HEAD
     "react-native": "0.77.0-nightly-20241010-0d6908f4e",
-    "react-native-windows": "^0.0.0-canary.883",
-=======
-    "react-native": "0.77.0-nightly-20241001-223e98cc4",
     "react-native-windows": "^0.0.0-canary.886",
->>>>>>> 50c37c53
     "react-native-xaml": "^0.0.78"
   },
   "devDependencies": {
