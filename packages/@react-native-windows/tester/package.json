--- conflicted
+++ resolved
@@ -18,13 +18,8 @@
   "peerDependencies": {
     "@react-native-picker/picker": "2.4.10",
     "react": "18.0.0",
-<<<<<<< HEAD
     "react-native": "0.75.0-nightly-20240531-c046198cc",
-    "react-native-windows": "^0.0.0-canary.825",
-=======
-    "react-native": "0.75.0-nightly-20240522-95de14dc5",
     "react-native-windows": "^0.0.0-canary.826",
->>>>>>> 9260212e
     "react-native-xaml": "^0.0.78"
   },
   "devDependencies": {
