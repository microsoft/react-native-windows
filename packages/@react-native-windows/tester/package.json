--- conflicted
+++ resolved
@@ -18,13 +18,8 @@
   "peerDependencies": {
     "@react-native-picker/picker": "2.4.10",
     "react": "18.0.0",
-<<<<<<< HEAD
     "react-native": "0.74.0-nightly-20240208-b796cda38",
-    "react-native-windows": "^0.0.0-canary.787",
-=======
-    "react-native": "0.74.0-nightly-20240129-39cb02f6f",
     "react-native-windows": "^0.0.0-canary.788",
->>>>>>> dcde454b
     "react-native-xaml": "^0.0.78"
   },
   "devDependencies": {
