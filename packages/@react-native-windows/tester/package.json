{
  "name": "@react-native-windows/tester",
  "version": "0.0.1",
  "license": "MIT",
  "description": "Windows private fork of RNTester",
  "private": true,
  "scripts": {
    "build": "rnw-scripts build",
    "lint:fix": "rnw-scripts lint:fix",
    "lint": "rnw-scripts lint",
    "validate-overrides": "react-native-platform-override validate"
  },
  "dependencies": {
    "@react-native/tester": "0.0.1",
    "@typescript-eslint/eslint-plugin": "^5.20.0",
    "@typescript-eslint/parser": "^5.20.0"
  },
  "peerDependencies": {
    "@react-native-picker/picker": "2.2.0",
    "react": "18.0.0",
<<<<<<< HEAD
    "react-native": "0.0.0-20220603-2051-11141b8b3",
    "react-native-windows": "^0.0.0-canary.507",
=======
    "react-native": "0.0.0-20220516-2016-4994b8b5d",
    "react-native-windows": "^0.0.0-canary.509",
>>>>>>> 01bafc02
    "react-native-xaml": "^0.0.50"
  },
  "devDependencies": {
    "@rnw-scripts/eslint-config": "1.1.13",
    "@rnw-scripts/just-task": "2.2.5",
    "@rnw-scripts/ts-config": "2.0.2",
    "@types/node": "^14.14.22",
    "eslint": "^7.32.0",
    "just-scripts": "^1.3.3",
<<<<<<< HEAD
    "react-native": "0.0.0-20220603-2051-11141b8b3",
    "react-native-platform-override": "^1.6.12",
    "react-native-windows": "^0.0.0-canary.507",
=======
    "react-native": "0.0.0-20220516-2016-4994b8b5d",
    "react-native-platform-override": "^1.6.13",
    "react-native-windows": "^0.0.0-canary.509",
>>>>>>> 01bafc02
    "typescript": "^4.4.4"
  },
  "engines": {
    "node": ">= 14"
  }
}<|MERGE_RESOLUTION|>--- conflicted
+++ resolved
@@ -18,13 +18,8 @@
   "peerDependencies": {
     "@react-native-picker/picker": "2.2.0",
     "react": "18.0.0",
-<<<<<<< HEAD
     "react-native": "0.0.0-20220603-2051-11141b8b3",
-    "react-native-windows": "^0.0.0-canary.507",
-=======
-    "react-native": "0.0.0-20220516-2016-4994b8b5d",
     "react-native-windows": "^0.0.0-canary.509",
->>>>>>> 01bafc02
     "react-native-xaml": "^0.0.50"
   },
   "devDependencies": {
@@ -34,15 +29,9 @@
     "@types/node": "^14.14.22",
     "eslint": "^7.32.0",
     "just-scripts": "^1.3.3",
-<<<<<<< HEAD
     "react-native": "0.0.0-20220603-2051-11141b8b3",
-    "react-native-platform-override": "^1.6.12",
-    "react-native-windows": "^0.0.0-canary.507",
-=======
-    "react-native": "0.0.0-20220516-2016-4994b8b5d",
     "react-native-platform-override": "^1.6.13",
     "react-native-windows": "^0.0.0-canary.509",
->>>>>>> 01bafc02
     "typescript": "^4.4.4"
   },
   "engines": {
