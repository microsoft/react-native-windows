--- conflicted
+++ resolved
@@ -19,13 +19,8 @@
   "peerDependencies": {
     "@react-native-picker/picker": "2.4.10",
     "react": "18.0.0",
-<<<<<<< HEAD
     "react-native": "0.77.0-nightly-20241010-0d6908f4e",
-    "react-native-windows": "^0.0.0-canary.877",
-=======
-    "react-native": "0.77.0-nightly-20241001-223e98cc4",
     "react-native-windows": "^0.0.0-canary.880",
->>>>>>> 96f969e3
     "react-native-xaml": "^0.0.78"
   },
   "devDependencies": {
@@ -37,15 +32,9 @@
     "@types/node": "^18.0.0",
     "eslint": "^8.19.0",
     "just-scripts": "^1.3.3",
-<<<<<<< HEAD
     "react-native": "0.77.0-nightly-20241010-0d6908f4e",
-    "react-native-platform-override": "^1.9.48",
-    "react-native-windows": "^0.0.0-canary.877",
-=======
-    "react-native": "0.77.0-nightly-20241001-223e98cc4",
     "react-native-platform-override": "^1.9.49",
     "react-native-windows": "^0.0.0-canary.880",
->>>>>>> 96f969e3
     "typescript": "5.0.4"
   },
   "engines": {
