--- conflicted
+++ resolved
@@ -18,13 +18,8 @@
   "peerDependencies": {
     "@react-native-picker/picker": "2.2.0",
     "react": "18.0.0",
-<<<<<<< HEAD
     "react-native": "0.0.0-20230404-2109-62c4da142",
-    "react-native-windows": "^0.0.0-canary.637",
-=======
-    "react-native": "0.0.0-20230321-2153-7b86e3aae",
     "react-native-windows": "^0.0.0-canary.638",
->>>>>>> 17a31d3e
     "react-native-xaml": "^0.0.50"
   },
   "devDependencies": {
