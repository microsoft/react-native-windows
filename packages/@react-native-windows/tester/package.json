{
  "name": "@react-native-windows/tester",
  "version": "0.0.1",
  "license": "MIT",
  "description": "Windows private fork of RNTester",
  "private": true,
  "scripts": {
    "build": "rnw-scripts build",
    "lint:fix": "rnw-scripts lint:fix",
    "lint": "rnw-scripts lint",
    "validate-overrides": "react-native-platform-override validate"
  },
  "dependencies": {
    "@typescript-eslint/eslint-plugin": "^5.30.5",
    "@typescript-eslint/parser": "^5.57.1",
    "flow-enums-runtime": "^0.0.5"
  },
  "peerDependencies": {
    "@react-native-picker/picker": "2.4.10",
    "react": "18.0.0",
<<<<<<< HEAD
    "react-native": "0.74.0-nightly-20240126-751eae94d",
    "react-native-windows": "^0.0.0-canary.780",
=======
    "react-native": "0.74.0-nightly-20240122-4e92f87df",
    "react-native-windows": "^0.0.0-canary.781",
>>>>>>> 87fe6e2b
    "react-native-xaml": "^0.0.78"
  },
  "devDependencies": {
    "@react-native/tester": "0.0.1",
    "@rnw-scripts/babel-react-native-config": "0.0.0",
    "@rnw-scripts/eslint-config": "1.2.7",
    "@rnw-scripts/just-task": "2.3.23",
    "@rnw-scripts/ts-config": "2.0.5",
    "@types/node": "^18.0.0",
    "eslint": "^8.19.0",
    "just-scripts": "^1.3.3",
    "react-native": "0.74.0-nightly-20240126-751eae94d",
    "react-native-platform-override": "^1.9.23",
    "react-native-windows": "^0.0.0-canary.781",
    "typescript": "5.0.4"
  },
  "engines": {
    "node": ">= 18"
  }
}<|MERGE_RESOLUTION|>--- conflicted
+++ resolved
@@ -18,13 +18,8 @@
   "peerDependencies": {
     "@react-native-picker/picker": "2.4.10",
     "react": "18.0.0",
-<<<<<<< HEAD
     "react-native": "0.74.0-nightly-20240126-751eae94d",
-    "react-native-windows": "^0.0.0-canary.780",
-=======
-    "react-native": "0.74.0-nightly-20240122-4e92f87df",
     "react-native-windows": "^0.0.0-canary.781",
->>>>>>> 87fe6e2b
     "react-native-xaml": "^0.0.78"
   },
   "devDependencies": {
