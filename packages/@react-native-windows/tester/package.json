{
  "name": "@react-native-windows/tester",
  "version": "0.0.1",
  "license": "MIT",
  "description": "Windows private fork of RNTester",
  "private": true,
  "scripts": {
    "build": "rnw-scripts build",
    "lint:fix": "rnw-scripts lint:fix",
    "lint": "rnw-scripts lint",
    "validate-overrides": "react-native-platform-override validate"
  },
  "dependencies": {
    "@react-native/tester": "0.0.1",
    "@typescript-eslint/eslint-plugin": "^5.20.0",
    "@typescript-eslint/parser": "^5.20.0"
  },
  "peerDependencies": {
    "@react-native-picker/picker": "2.2.0",
    "react": "18.0.0",
<<<<<<< HEAD
    "react-native": "0.0.0-20220729-2025-a21a1f845",
    "react-native-windows": "^0.0.0-canary.546",
=======
    "react-native": "0.0.0-20220714-2051-8af7870c6",
    "react-native-windows": "^0.0.0-canary.553",
>>>>>>> 0583ef4a
    "react-native-xaml": "^0.0.50"
  },
  "devDependencies": {
    "@rnw-scripts/eslint-config": "1.1.13",
    "@rnw-scripts/just-task": "2.2.5",
    "@rnw-scripts/ts-config": "2.0.2",
    "@types/node": "^14.14.22",
    "eslint": "^8.19.0",
    "just-scripts": "^1.3.3",
<<<<<<< HEAD
    "react-native": "0.0.0-20220729-2025-a21a1f845",
    "react-native-platform-override": "^1.6.13",
    "react-native-windows": "^0.0.0-canary.546",
=======
    "react-native": "0.0.0-20220714-2051-8af7870c6",
    "react-native-platform-override": "^1.6.14",
    "react-native-windows": "^0.0.0-canary.553",
>>>>>>> 0583ef4a
    "typescript": "^4.4.4"
  },
  "engines": {
    "node": ">= 14"
  }
}<|MERGE_RESOLUTION|>--- conflicted
+++ resolved
@@ -18,13 +18,8 @@
   "peerDependencies": {
     "@react-native-picker/picker": "2.2.0",
     "react": "18.0.0",
-<<<<<<< HEAD
     "react-native": "0.0.0-20220729-2025-a21a1f845",
-    "react-native-windows": "^0.0.0-canary.546",
-=======
-    "react-native": "0.0.0-20220714-2051-8af7870c6",
     "react-native-windows": "^0.0.0-canary.553",
->>>>>>> 0583ef4a
     "react-native-xaml": "^0.0.50"
   },
   "devDependencies": {
@@ -34,15 +29,9 @@
     "@types/node": "^14.14.22",
     "eslint": "^8.19.0",
     "just-scripts": "^1.3.3",
-<<<<<<< HEAD
     "react-native": "0.0.0-20220729-2025-a21a1f845",
-    "react-native-platform-override": "^1.6.13",
-    "react-native-windows": "^0.0.0-canary.546",
-=======
-    "react-native": "0.0.0-20220714-2051-8af7870c6",
     "react-native-platform-override": "^1.6.14",
     "react-native-windows": "^0.0.0-canary.553",
->>>>>>> 0583ef4a
     "typescript": "^4.4.4"
   },
   "engines": {
