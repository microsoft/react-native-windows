--- conflicted
+++ resolved
@@ -19,13 +19,8 @@
   "peerDependencies": {
     "@react-native-picker/picker": "2.11.0",
     "react": "19.1.0",
-<<<<<<< HEAD
     "react-native": "0.82.0-nightly-20250806-5936f29d6",
-    "react-native-windows": "^0.0.0-canary.1000",
-=======
-    "react-native": "0.81.0-nightly-20250709-6892dde36",
     "react-native-windows": "^0.0.0-canary.1001",
->>>>>>> b9975b94
     "react-native-xaml": "^0.0.80"
   },
   "devDependencies": {
