{
  "name": "@react-native-windows/tester",
  "version": "0.0.1",
  "license": "MIT",
  "description": "Windows private fork of RNTester",
  "private": true,
  "scripts": {
    "build": "rnw-scripts build",
    "lint:fix": "rnw-scripts lint:fix",
    "lint": "rnw-scripts lint",
    "validate-overrides": "react-native-platform-override validate"
  },
  "dependencies": {
    "@typescript-eslint/eslint-plugin": "^5.30.5",
    "@typescript-eslint/parser": "^5.57.1",
    "flow-enums-runtime": "^0.0.5"
  },
  "peerDependencies": {
    "@react-native-picker/picker": "2.4.10",
    "react": "18.0.0",
<<<<<<< HEAD
    "react-native": "0.74.0-rc.8",
    "react-native-windows": "0.74.0-preview.1",
=======
    "react-native": "0.74.0-rc.6",
    "react-native-windows": "0.74.0-preview.2",
>>>>>>> 726222be
    "react-native-xaml": "^0.0.78"
  },
  "devDependencies": {
    "@react-native/tester": "0.74.79",
    "@rnw-scripts/babel-react-native-config": "0.0.0",
    "@rnw-scripts/eslint-config": "1.2.9",
    "@rnw-scripts/just-task": "2.3.25",
    "@rnw-scripts/ts-config": "2.0.5",
    "@types/node": "^18.0.0",
    "eslint": "^8.19.0",
    "just-scripts": "^1.3.3",
    "react-native": "0.74.0-rc.8",
    "react-native-platform-override": "^1.9.25",
    "react-native-windows": "0.74.0-preview.2",
    "typescript": "5.0.4"
  },
  "engines": {
    "node": ">= 18"
  }
}<|MERGE_RESOLUTION|>--- conflicted
+++ resolved
@@ -18,13 +18,8 @@
   "peerDependencies": {
     "@react-native-picker/picker": "2.4.10",
     "react": "18.0.0",
-<<<<<<< HEAD
     "react-native": "0.74.0-rc.8",
-    "react-native-windows": "0.74.0-preview.1",
-=======
-    "react-native": "0.74.0-rc.6",
     "react-native-windows": "0.74.0-preview.2",
->>>>>>> 726222be
     "react-native-xaml": "^0.0.78"
   },
   "devDependencies": {
