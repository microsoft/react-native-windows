{
  "name": "@react-native-windows/tester",
  "version": "0.0.1",
  "license": "MIT",
  "description": "Windows private fork of RNTester",
  "private": true,
  "scripts": {
    "build": "rnw-scripts build",
    "lint:fix": "rnw-scripts lint:fix",
    "lint": "rnw-scripts lint",
    "validate-overrides": "react-native-platform-override validate"
  },
  "dependencies": {
    "@typescript-eslint/eslint-plugin": "^5.30.5",
    "@typescript-eslint/parser": "^5.57.1",
    "flow-enums-runtime": "^0.0.5"
  },
  "peerDependencies": {
    "@react-native-picker/picker": "2.4.10",
    "react": "18.0.0",
<<<<<<< HEAD
    "react-native": "0.76.0-nightly-20240719-6d56cea28",
    "react-native-windows": "^0.0.0-canary.855",
=======
    "react-native": "0.76.0-nightly-20240701-9f6cb21ed",
    "react-native-windows": "^0.0.0-canary.856",
>>>>>>> d94b2286
    "react-native-xaml": "^0.0.78"
  },
  "devDependencies": {
    "@react-native/tester": "0.76.0-main",
    "@rnw-scripts/babel-react-native-config": "0.0.0",
    "@rnw-scripts/eslint-config": "1.2.26",
    "@rnw-scripts/just-task": "2.3.43",
    "@rnw-scripts/ts-config": "2.0.5",
    "@types/node": "^18.0.0",
    "eslint": "^8.19.0",
    "just-scripts": "^1.3.3",
    "react-native": "0.76.0-nightly-20240719-6d56cea28",
    "react-native-platform-override": "^1.9.45",
    "react-native-windows": "^0.0.0-canary.856",
    "typescript": "5.0.4"
  },
  "engines": {
    "node": ">= 18"
  }
}<|MERGE_RESOLUTION|>--- conflicted
+++ resolved
@@ -18,13 +18,8 @@
   "peerDependencies": {
     "@react-native-picker/picker": "2.4.10",
     "react": "18.0.0",
-<<<<<<< HEAD
     "react-native": "0.76.0-nightly-20240719-6d56cea28",
-    "react-native-windows": "^0.0.0-canary.855",
-=======
-    "react-native": "0.76.0-nightly-20240701-9f6cb21ed",
     "react-native-windows": "^0.0.0-canary.856",
->>>>>>> d94b2286
     "react-native-xaml": "^0.0.78"
   },
   "devDependencies": {
