{
  "name": "@react-native-windows/tester",
  "version": "0.0.1",
  "license": "MIT",
  "description": "Windows private fork of RNTester",
  "private": true,
  "scripts": {
    "build": "rnw-scripts build",
    "lint:fix": "rnw-scripts lint:fix",
    "lint": "rnw-scripts lint",
    "validate-overrides": "react-native-platform-override validate"
  },
  "dependencies": {
    "@typescript-eslint/eslint-plugin": "^5.30.5",
    "@typescript-eslint/parser": "^5.57.1",
    "flow-enums-runtime": "^0.0.5"
  },
  "peerDependencies": {
    "@react-native-picker/picker": "2.4.10",
    "react": "18.0.0",
<<<<<<< HEAD
    "react-native": "0.73.0-nightly-20230728-c168a4f88",
    "react-native-windows": "^0.0.0-canary.687",
=======
    "react-native": "0.73.0-nightly-20230721-ccc50ddd2",
    "react-native-windows": "^0.0.0-canary.688",
>>>>>>> 05475521
    "react-native-xaml": "^0.0.50"
  },
  "devDependencies": {
    "@react-native/tester": "0.0.1",
    "@rnw-scripts/babel-react-native-config": "0.0.0",
    "@rnw-scripts/eslint-config": "1.2.2",
    "@rnw-scripts/just-task": "2.3.15",
    "@rnw-scripts/ts-config": "2.0.5",
    "@types/node": "^18.0.0",
    "eslint": "^8.19.0",
    "just-scripts": "^1.3.3",
    "react-native": "0.73.0-nightly-20230728-c168a4f88",
    "react-native-platform-override": "^1.9.14",
    "react-native-windows": "^0.0.0-canary.688",
    "typescript": "^4.9.5"
  },
  "engines": {
    "node": ">= 18"
  }
}<|MERGE_RESOLUTION|>--- conflicted
+++ resolved
@@ -18,13 +18,8 @@
   "peerDependencies": {
     "@react-native-picker/picker": "2.4.10",
     "react": "18.0.0",
-<<<<<<< HEAD
     "react-native": "0.73.0-nightly-20230728-c168a4f88",
-    "react-native-windows": "^0.0.0-canary.687",
-=======
-    "react-native": "0.73.0-nightly-20230721-ccc50ddd2",
     "react-native-windows": "^0.0.0-canary.688",
->>>>>>> 05475521
     "react-native-xaml": "^0.0.50"
   },
   "devDependencies": {
