{
  "name": "@react-native-windows/tester",
  "version": "0.0.1",
  "license": "MIT",
  "description": "Windows private fork of RNTester",
  "private": true,
  "scripts": {
    "build": "rnw-scripts build",
    "lint:fix": "rnw-scripts lint:fix",
    "lint": "rnw-scripts lint",
    "validate-overrides": "react-native-platform-override validate"
  },
  "dependencies": {
    "@typescript-eslint/eslint-plugin": "^5.30.5",
    "@typescript-eslint/parser": "^5.57.1",
    "flow-enums-runtime": "^0.0.5"
  },
  "peerDependencies": {
    "@react-native-picker/picker": "2.4.10",
    "react": "19.0.0-rc-fb9a90fa48-20240614",
<<<<<<< HEAD
    "react-native": "0.75.0-rc.5",
    "react-native-windows": "0.75.0-preview.1",
=======
    "react-native": "0.75.0-rc.3",
    "react-native-windows": "0.75.0-preview.2",
>>>>>>> abb4a8c2
    "react-native-xaml": "^0.0.78"
  },
  "devDependencies": {
    "@react-native/tester": "0.75.0-rc.5",
    "@rnw-scripts/babel-react-native-config": "0.0.0",
    "@rnw-scripts/eslint-config": "1.2.23",
    "@rnw-scripts/just-task": "2.3.40",
    "@rnw-scripts/ts-config": "2.0.5",
    "@types/node": "^18.0.0",
    "eslint": "^8.19.0",
    "just-scripts": "^1.3.3",
    "react-native": "0.75.0-rc.5",
    "react-native-platform-override": "^1.9.42",
    "react-native-windows": "0.75.0-preview.2",
    "typescript": "5.0.4"
  },
  "engines": {
    "node": ">= 18"
  }
}<|MERGE_RESOLUTION|>--- conflicted
+++ resolved
@@ -18,13 +18,8 @@
   "peerDependencies": {
     "@react-native-picker/picker": "2.4.10",
     "react": "19.0.0-rc-fb9a90fa48-20240614",
-<<<<<<< HEAD
     "react-native": "0.75.0-rc.5",
-    "react-native-windows": "0.75.0-preview.1",
-=======
-    "react-native": "0.75.0-rc.3",
     "react-native-windows": "0.75.0-preview.2",
->>>>>>> abb4a8c2
     "react-native-xaml": "^0.0.78"
   },
   "devDependencies": {
