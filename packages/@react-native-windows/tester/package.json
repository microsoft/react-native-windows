--- conflicted
+++ resolved
@@ -19,13 +19,8 @@
   "peerDependencies": {
     "@react-native-picker/picker": "2.4.10",
     "react": "18.0.0",
-<<<<<<< HEAD
     "react-native": "0.77.0-nightly-20241118-3986eefed",
-    "react-native-windows": "^0.0.0-canary.898",
-=======
-    "react-native": "0.77.0-nightly-20241031-3a01a0c9c",
     "react-native-windows": "^0.0.0-canary.899",
->>>>>>> 651ef9da
     "react-native-xaml": "^0.0.78"
   },
   "devDependencies": {
