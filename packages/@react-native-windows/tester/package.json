--- conflicted
+++ resolved
@@ -18,13 +18,8 @@
   "peerDependencies": {
     "@react-native-picker/picker": "2.4.10",
     "react": "18.3.1",
-<<<<<<< HEAD
     "react-native": "^0.75.1",
-    "react-native-windows": "0.75.0-preview.7",
-=======
-    "react-native": "0.75.0-rc.7",
     "react-native-windows": "0.75.0-preview.8",
->>>>>>> 77cc3759
     "react-native-xaml": "^0.0.78"
   },
   "devDependencies": {
