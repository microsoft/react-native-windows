--- conflicted
+++ resolved
@@ -18,13 +18,8 @@
   "peerDependencies": {
     "@react-native-picker/picker": "2.2.0",
     "react": "18.0.0",
-<<<<<<< HEAD
     "react-native": "0.0.0-20220812-2104-23429330a",
-    "react-native-windows": "^0.0.0-canary.559",
-=======
-    "react-native": "0.0.0-20220729-2025-a21a1f845",
     "react-native-windows": "^0.0.0-canary.561",
->>>>>>> 13d85fc9
     "react-native-xaml": "^0.0.50"
   },
   "devDependencies": {
