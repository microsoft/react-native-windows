{
  "name": "@react-native-windows/tester",
  "version": "0.0.1",
  "license": "MIT",
  "description": "Windows private fork of RNTester",
  "private": true,
  "scripts": {
    "build": "rnw-scripts build",
    "lint:fix": "rnw-scripts lint:fix",
    "lint": "rnw-scripts lint",
    "validate-overrides": "react-native-platform-override validate"
  },
  "dependencies": {
    "@typescript-eslint/eslint-plugin": "^5.30.5",
    "@typescript-eslint/parser": "^5.57.1",
    "flow-enums-runtime": "^0.0.5",
    "sample-custom-component": "0.0.1"
  },
  "peerDependencies": {
    "@react-native-picker/picker": "2.4.10",
    "react": "18.0.0",
<<<<<<< HEAD
    "react-native": "0.76.0-nightly-20240909-143f1ad29",
    "react-native-windows": "^0.0.0-canary.867",
=======
    "react-native": "0.76.0-nightly-20240901-305b4357e",
    "react-native-windows": "^0.0.0-canary.868",
>>>>>>> 8a1c9672
    "react-native-xaml": "^0.0.78"
  },
  "devDependencies": {
    "@react-native/tester": "0.76.0-main",
    "@rnw-scripts/babel-react-native-config": "0.0.0",
    "@rnw-scripts/eslint-config": "1.2.26",
    "@rnw-scripts/just-task": "2.3.43",
    "@rnw-scripts/ts-config": "2.0.5",
    "@types/node": "^18.0.0",
    "eslint": "^8.19.0",
    "just-scripts": "^1.3.3",
    "react-native": "0.76.0-nightly-20240909-143f1ad29",
    "react-native-platform-override": "^1.9.45",
    "react-native-windows": "^0.0.0-canary.868",
    "typescript": "5.0.4"
  },
  "engines": {
    "node": ">= 18"
  }
}<|MERGE_RESOLUTION|>--- conflicted
+++ resolved
@@ -19,13 +19,8 @@
   "peerDependencies": {
     "@react-native-picker/picker": "2.4.10",
     "react": "18.0.0",
-<<<<<<< HEAD
     "react-native": "0.76.0-nightly-20240909-143f1ad29",
-    "react-native-windows": "^0.0.0-canary.867",
-=======
-    "react-native": "0.76.0-nightly-20240901-305b4357e",
     "react-native-windows": "^0.0.0-canary.868",
->>>>>>> 8a1c9672
     "react-native-xaml": "^0.0.78"
   },
   "devDependencies": {
