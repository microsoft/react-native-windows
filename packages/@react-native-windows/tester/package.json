--- conflicted
+++ resolved
@@ -18,13 +18,8 @@
   "peerDependencies": {
     "@react-native-picker/picker": "2.4.10",
     "react": "18.0.0",
-<<<<<<< HEAD
     "react-native": "0.75.0-nightly-20240531-c046198cc",
-    "react-native-windows": "^0.0.0-canary.824",
-=======
-    "react-native": "0.75.0-nightly-20240522-95de14dc5",
     "react-native-windows": "^0.0.0-canary.825",
->>>>>>> b4e122d8
     "react-native-xaml": "^0.0.78"
   },
   "devDependencies": {
@@ -36,15 +31,9 @@
     "@types/node": "^18.0.0",
     "eslint": "^8.19.0",
     "just-scripts": "^1.3.3",
-<<<<<<< HEAD
     "react-native": "0.75.0-nightly-20240531-c046198cc",
-    "react-native-platform-override": "^1.9.37",
-    "react-native-windows": "^0.0.0-canary.824",
-=======
-    "react-native": "0.75.0-nightly-20240525-840c31c3a",
     "react-native-platform-override": "^1.9.39",
     "react-native-windows": "^0.0.0-canary.825",
->>>>>>> b4e122d8
     "typescript": "5.0.4"
   },
   "engines": {
