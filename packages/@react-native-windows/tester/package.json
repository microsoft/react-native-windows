--- conflicted
+++ resolved
@@ -18,13 +18,8 @@
   "peerDependencies": {
     "@react-native-picker/picker": "2.2.0",
     "react": "18.0.0",
-<<<<<<< HEAD
     "react-native": "0.0.0-20220501-2027-d992ae044",
-    "react-native-windows": "^0.0.0-canary.494",
-=======
-    "react-native": "0.0.0-20220415-2010-3c1a81446",
     "react-native-windows": "^0.0.0-canary.495",
->>>>>>> ad457a1f
     "react-native-xaml": "^0.0.50"
   },
   "devDependencies": {
