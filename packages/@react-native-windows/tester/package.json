--- conflicted
+++ resolved
@@ -17,13 +17,8 @@
   "peerDependencies": {
     "@react-native-picker/picker": "2.2.0",
     "react": "18.0.0",
-<<<<<<< HEAD
     "react-native": "0.0.0-20230125-2022-6f7428e27",
-    "react-native-windows": "^0.0.0-canary.609",
-=======
-    "react-native": "0.0.0-20230111-2023-573734f4e",
     "react-native-windows": "^0.0.0-canary.610",
->>>>>>> 63fc71b6
     "react-native-xaml": "^0.0.50"
   },
   "devDependencies": {
