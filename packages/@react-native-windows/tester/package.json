--- conflicted
+++ resolved
@@ -17,13 +17,8 @@
   "peerDependencies": {
     "@react-native-picker/picker": "2.2.0",
     "react": "18.0.0",
-<<<<<<< HEAD
     "react-native": "0.0.0-20230201-2114-a0800ffc7",
-    "react-native-windows": "^0.0.0-canary.610",
-=======
-    "react-native": "0.0.0-20230125-2022-6f7428e27",
     "react-native-windows": "^0.0.0-canary.611",
->>>>>>> 57377a40
     "react-native-xaml": "^0.0.50"
   },
   "devDependencies": {
