{
  "name": "@react-native-windows/tester",
  "version": "0.0.1",
  "license": "MIT",
  "description": "Windows private fork of RNTester",
  "private": true,
  "scripts": {
    "build": "rnw-scripts build",
    "lint:fix": "rnw-scripts lint:fix",
    "lint": "rnw-scripts lint",
    "validate-overrides": "react-native-platform-override validate"
  },
  "dependencies": {
    "@typescript-eslint/eslint-plugin": "^7.1.1",
    "@typescript-eslint/parser": "^7.1.1",
    "flow-enums-runtime": "^0.0.5",
    "sample-custom-component": "0.0.1"
  },
  "peerDependencies": {
    "@react-native-picker/picker": "2.4.10",
    "react": "19.0.0",
<<<<<<< HEAD
    "react-native": "0.78.0-nightly-20250113-d4407d6f7",
    "react-native-windows": "^0.0.0-canary.910",
=======
    "react-native": "0.78.0-nightly-20241231-a3c8e2137",
    "react-native-windows": "^0.0.0-canary.911",
>>>>>>> 6620dc04
    "react-native-xaml": "^0.0.78"
  },
  "devDependencies": {
    "@react-native/tester": "0.76.0-main",
    "@rnw-scripts/babel-react-native-config": "0.0.0",
    "@rnw-scripts/eslint-config": "1.2.32",
    "@rnw-scripts/just-task": "2.3.49",
    "@rnw-scripts/ts-config": "2.0.5",
    "@types/node": "^18.0.0",
    "eslint": "^8.19.0",
    "just-scripts": "^1.3.3",
    "react-native": "0.78.0-nightly-20250113-d4407d6f7",
    "react-native-platform-override": "^1.9.51",
    "react-native-windows": "^0.0.0-canary.911",
    "typescript": "5.0.4"
  },
  "engines": {
    "node": ">= 18"
  }
}<|MERGE_RESOLUTION|>--- conflicted
+++ resolved
@@ -19,13 +19,8 @@
   "peerDependencies": {
     "@react-native-picker/picker": "2.4.10",
     "react": "19.0.0",
-<<<<<<< HEAD
     "react-native": "0.78.0-nightly-20250113-d4407d6f7",
-    "react-native-windows": "^0.0.0-canary.910",
-=======
-    "react-native": "0.78.0-nightly-20241231-a3c8e2137",
     "react-native-windows": "^0.0.0-canary.911",
->>>>>>> 6620dc04
     "react-native-xaml": "^0.0.78"
   },
   "devDependencies": {
