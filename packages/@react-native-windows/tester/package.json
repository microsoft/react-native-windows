--- conflicted
+++ resolved
@@ -18,13 +18,8 @@
   "peerDependencies": {
     "@react-native-picker/picker": "2.4.10",
     "react": "18.0.0",
-<<<<<<< HEAD
     "react-native": "0.75.0-nightly-20240229-21171222e",
-    "react-native-windows": "^0.0.0-canary.797",
-=======
-    "react-native": "0.75.0-nightly-20240221-a1171f79f",
     "react-native-windows": "^0.0.0-canary.799",
->>>>>>> 7af19912
     "react-native-xaml": "^0.0.78"
   },
   "devDependencies": {
