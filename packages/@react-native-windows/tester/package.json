--- conflicted
+++ resolved
@@ -18,13 +18,8 @@
   "peerDependencies": {
     "@react-native-picker/picker": "2.4.10",
     "react": "18.0.0",
-<<<<<<< HEAD
     "react-native": "0.75.0-nightly-20240307-ff03b149e",
-    "react-native-windows": "^0.0.0-canary.800",
-=======
-    "react-native": "0.75.0-nightly-20240229-21171222e",
     "react-native-windows": "^0.0.0-canary.801",
->>>>>>> 4a64ac1c
     "react-native-xaml": "^0.0.78"
   },
   "devDependencies": {
@@ -36,15 +31,9 @@
     "@types/node": "^18.0.0",
     "eslint": "^8.19.0",
     "just-scripts": "^1.3.3",
-<<<<<<< HEAD
     "react-native": "0.75.0-nightly-20240307-ff03b149e",
-    "react-native-platform-override": "^1.9.26",
-    "react-native-windows": "^0.0.0-canary.800",
-=======
-    "react-native": "0.75.0-nightly-20240229-21171222e",
     "react-native-platform-override": "^1.9.27",
     "react-native-windows": "^0.0.0-canary.801",
->>>>>>> 4a64ac1c
     "typescript": "5.0.4"
   },
   "engines": {
