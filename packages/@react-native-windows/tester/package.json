{
  "name": "@react-native-windows/tester",
  "version": "0.0.1",
  "license": "MIT",
  "description": "Windows private fork of RNTester",
  "private": true,
  "scripts": {
    "build": "rnw-scripts build",
    "lint:fix": "rnw-scripts lint:fix",
    "lint": "rnw-scripts lint",
    "validate-overrides": "react-native-platform-override validate"
  },
  "dependencies": {
    "@typescript-eslint/eslint-plugin": "^7.1.1",
    "@typescript-eslint/parser": "^7.1.1",
    "flow-enums-runtime": "^0.0.6",
    "sample-custom-component": "0.0.1"
  },
  "peerDependencies": {
    "@react-native-picker/picker": "2.4.10",
    "react": "19.0.0",
<<<<<<< HEAD
    "react-native": "0.79.0-nightly-20250220-41b597c73",
    "react-native-windows": "^0.0.0-canary.953",
=======
    "react-native": "0.79.0-nightly-20250206-fb8a6a5bb",
    "react-native-windows": "^0.0.0-canary.955",
>>>>>>> ea3bf9ee
    "react-native-xaml": "^0.0.78"
  },
  "devDependencies": {
    "@react-native/tester": "0.79.0-main",
    "@rnw-scripts/babel-react-native-config": "0.0.0",
    "@rnw-scripts/eslint-config": "1.2.35",
    "@rnw-scripts/just-task": "2.3.52",
    "@rnw-scripts/ts-config": "2.0.5",
    "@types/node": "^18.0.0",
    "eslint": "^8.19.0",
    "just-scripts": "^1.3.3",
    "react-native": "0.79.0-nightly-20250220-41b597c73",
    "react-native-platform-override": "^1.9.54",
    "react-native-windows": "^0.0.0-canary.955",
    "typescript": "5.0.4"
  },
  "engines": {
    "node": ">= 18"
  }
}<|MERGE_RESOLUTION|>--- conflicted
+++ resolved
@@ -19,13 +19,8 @@
   "peerDependencies": {
     "@react-native-picker/picker": "2.4.10",
     "react": "19.0.0",
-<<<<<<< HEAD
     "react-native": "0.79.0-nightly-20250220-41b597c73",
-    "react-native-windows": "^0.0.0-canary.953",
-=======
-    "react-native": "0.79.0-nightly-20250206-fb8a6a5bb",
     "react-native-windows": "^0.0.0-canary.955",
->>>>>>> ea3bf9ee
     "react-native-xaml": "^0.0.78"
   },
   "devDependencies": {
