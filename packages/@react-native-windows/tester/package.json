{
  "name": "@react-native-windows/tester",
  "version": "0.0.1",
  "license": "MIT",
  "description": "Windows private fork of RNTester",
  "private": true,
  "scripts": {
    "build": "rnw-scripts build",
    "lint:fix": "rnw-scripts lint:fix",
    "lint": "rnw-scripts lint",
    "validate-overrides": "react-native-platform-override validate"
  },
  "dependencies": {
    "@typescript-eslint/eslint-plugin": "^5.30.5",
    "@typescript-eslint/parser": "^5.30.5",
    "flow-enums-runtime": "^0.0.5"
  },
  "peerDependencies": {
    "@react-native-picker/picker": "2.2.0",
    "react": "18.0.0",
<<<<<<< HEAD
    "react-native": "0.0.0-20230308-2111-d41e95fb1",
    "react-native-windows": "^0.0.0-canary.627",
=======
    "react-native": "0.0.0-20230228-2111-32d03c250",
    "react-native-windows": "^0.0.0-canary.629",
>>>>>>> a5e38634
    "react-native-xaml": "^0.0.50"
  },
  "devDependencies": {
    "@react-native/tester": "0.0.1",
    "@rnw-scripts/babel-react-native-config": "0.0.0",
    "@rnw-scripts/eslint-config": "1.1.15",
    "@rnw-scripts/just-task": "2.3.5",
    "@rnw-scripts/ts-config": "2.0.3",
    "@types/node": "^14.14.22",
    "eslint": "^8.19.0",
    "just-scripts": "^1.3.3",
    "react-native": "0.0.0-20230308-2111-d41e95fb1",
    "react-native-platform-override": "^1.9.2",
    "react-native-windows": "^0.0.0-canary.629",
    "typescript": "^4.9.5"
  },
  "engines": {
    "node": ">= 14"
  }
}<|MERGE_RESOLUTION|>--- conflicted
+++ resolved
@@ -18,13 +18,8 @@
   "peerDependencies": {
     "@react-native-picker/picker": "2.2.0",
     "react": "18.0.0",
-<<<<<<< HEAD
     "react-native": "0.0.0-20230308-2111-d41e95fb1",
-    "react-native-windows": "^0.0.0-canary.627",
-=======
-    "react-native": "0.0.0-20230228-2111-32d03c250",
     "react-native-windows": "^0.0.0-canary.629",
->>>>>>> a5e38634
     "react-native-xaml": "^0.0.50"
   },
   "devDependencies": {
