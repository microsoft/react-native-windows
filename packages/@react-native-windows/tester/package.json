--- conflicted
+++ resolved
@@ -19,13 +19,8 @@
   "peerDependencies": {
     "@react-native-picker/picker": "2.4.10",
     "react": "18.0.0",
-<<<<<<< HEAD
     "react-native": "0.77.0-nightly-20241125-4cffff35e",
-    "react-native-windows": "^0.0.0-canary.901",
-=======
-    "react-native": "0.77.0-nightly-20241118-3986eefed",
     "react-native-windows": "^0.0.0-canary.902",
->>>>>>> 65cce135
     "react-native-xaml": "^0.0.78"
   },
   "devDependencies": {
