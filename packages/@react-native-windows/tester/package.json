--- conflicted
+++ resolved
@@ -18,13 +18,8 @@
   "peerDependencies": {
     "@react-native-picker/picker": "2.2.0",
     "react": "18.0.0",
-<<<<<<< HEAD
     "react-native": "0.0.0-20230413-2147-7d7f48da4",
-    "react-native-windows": "^0.0.0-canary.642",
-=======
-    "react-native": "0.0.0-20230404-2109-62c4da142",
     "react-native-windows": "^0.0.0-canary.643",
->>>>>>> d7c9a345
     "react-native-xaml": "^0.0.50"
   },
   "devDependencies": {
