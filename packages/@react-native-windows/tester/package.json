--- conflicted
+++ resolved
@@ -17,15 +17,9 @@
   },
   "peerDependencies": {
     "@react-native-picker/picker": "2.2.0",
-<<<<<<< HEAD
     "react": "18.0.0",
     "react-native": "0.0.0-20220415-2010-3c1a81446",
-    "react-native-windows": "^0.0.0-canary.491",
-=======
-    "react": "17.0.2",
-    "react-native": "0.0.0-20220411-2010-f503b2120",
     "react-native-windows": "^0.0.0-canary.492",
->>>>>>> 3e6e8dfb
     "react-native-xaml": "^0.0.50"
   },
   "devDependencies": {
