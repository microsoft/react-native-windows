{
  "name": "@react-native-windows/tester",
  "version": "0.0.1",
  "license": "MIT",
  "description": "Windows private fork of RNTester",
  "private": true,
  "scripts": {
    "build": "rnw-scripts build",
    "lint:fix": "rnw-scripts lint:fix",
    "lint": "rnw-scripts lint",
    "validate-overrides": "react-native-platform-override validate"
  },
  "dependencies": {
    "@typescript-eslint/eslint-plugin": "^7.1.1",
    "@typescript-eslint/parser": "^7.1.1",
    "flow-enums-runtime": "^0.0.5",
    "sample-custom-component": "0.0.1"
  },
  "peerDependencies": {
    "@react-native-picker/picker": "2.4.10",
    "react": "18.0.0",
<<<<<<< HEAD
    "react-native": "0.77.0-nightly-20241020-e7a3f479f",
    "react-native-windows": "^0.0.0-canary.892",
=======
    "react-native": "0.77.0-nightly-20241015-3485e9ed8",
    "react-native-windows": "^0.0.0-canary.895",
>>>>>>> dd893de3
    "react-native-xaml": "^0.0.78"
  },
  "devDependencies": {
    "@react-native/tester": "0.76.0-main",
    "@rnw-scripts/babel-react-native-config": "0.0.0",
    "@rnw-scripts/eslint-config": "1.2.30",
    "@rnw-scripts/just-task": "2.3.47",
    "@rnw-scripts/ts-config": "2.0.5",
    "@types/node": "^18.0.0",
    "eslint": "^8.19.0",
    "just-scripts": "^1.3.3",
<<<<<<< HEAD
    "react-native": "0.77.0-nightly-20241020-e7a3f479f",
=======
    "react-native": "0.77.0-nightly-20241015-3485e9ed8",
>>>>>>> dd893de3
    "react-native-platform-override": "^1.9.49",
    "react-native-windows": "^0.0.0-canary.895",
    "typescript": "5.0.4"
  },
  "engines": {
    "node": ">= 18"
  }
}<|MERGE_RESOLUTION|>--- conflicted
+++ resolved
@@ -19,13 +19,8 @@
   "peerDependencies": {
     "@react-native-picker/picker": "2.4.10",
     "react": "18.0.0",
-<<<<<<< HEAD
     "react-native": "0.77.0-nightly-20241020-e7a3f479f",
     "react-native-windows": "^0.0.0-canary.892",
-=======
-    "react-native": "0.77.0-nightly-20241015-3485e9ed8",
-    "react-native-windows": "^0.0.0-canary.895",
->>>>>>> dd893de3
     "react-native-xaml": "^0.0.78"
   },
   "devDependencies": {
@@ -37,11 +32,7 @@
     "@types/node": "^18.0.0",
     "eslint": "^8.19.0",
     "just-scripts": "^1.3.3",
-<<<<<<< HEAD
     "react-native": "0.77.0-nightly-20241020-e7a3f479f",
-=======
-    "react-native": "0.77.0-nightly-20241015-3485e9ed8",
->>>>>>> dd893de3
     "react-native-platform-override": "^1.9.49",
     "react-native-windows": "^0.0.0-canary.895",
     "typescript": "5.0.4"
