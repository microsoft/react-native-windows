--- conflicted
+++ resolved
@@ -1,10 +1,6 @@
 {
   "name": "@react-native-windows/automation",
-<<<<<<< HEAD
-  "version": "0.0.2",
-=======
-  "version": "0.0.6-0",
->>>>>>> 8abfa2f5
+  "version": "0.0.6",
   "description": "UI Automation Suite for React Native Windows Applications",
   "main": "lib-commonjs/index.js",
   "repository": "https://github.com/microsoft/react-native-windows",
@@ -18,11 +14,7 @@
     "watch": "rnw-scripts watch"
   },
   "dependencies": {
-<<<<<<< HEAD
-    "@react-native-windows/automation-channel": "^0.0.2",
-=======
-    "@react-native-windows/automation-channel": "^0.0.3-12",
->>>>>>> 8abfa2f5
+    "@react-native-windows/automation-channel": "^0.0.3",
     "webdriverio": "^6.9.0"
   },
   "devDependencies": {
