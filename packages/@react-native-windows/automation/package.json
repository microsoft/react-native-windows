{
  "name": "@react-native-windows/automation",
<<<<<<< HEAD
  "version": "0.3.101",
=======
  "version": "0.3.102",
>>>>>>> a6a9c64f
  "description": "UI Automation Suite for React Native Windows Applications",
  "main": "lib-commonjs/index.js",
  "repository": {
    "type": "git",
    "url": "https://github.com/microsoft/react-native-windows",
    "directory": "packages/@react-native-windows/automation"
  },
  "license": "MIT",
  "private": false,
  "scripts": {
    "build": "rnw-scripts build",
    "clean": "rnw-scripts clean",
    "lint": "rnw-scripts lint",
    "lint:fix": "rnw-scripts lint:fix",
    "watch": "rnw-scripts watch"
  },
  "dependencies": {
<<<<<<< HEAD
    "@react-native-windows/automation-channel": "^0.12.19",
=======
    "@react-native-windows/automation-channel": "^0.12.20",
>>>>>>> a6a9c64f
    "@react-native-windows/fs": "^0.0.0-canary.25",
    "@typescript-eslint/eslint-plugin": "^5.30.5",
    "@typescript-eslint/parser": "^5.57.1",
    "chalk": "^4.1.2",
    "readline-sync": "1.4.10",
    "webdriverio": "^6.9.0"
  },
  "devDependencies": {
    "@jest/create-cache-key-function": "^29.2.1",
    "@jest/environment": "^29.3.0",
    "@jest/types": "^29.2.1",
    "@rnw-scripts/eslint-config": "1.2.2",
    "@rnw-scripts/just-task": "2.3.13",
    "@rnw-scripts/ts-config": "2.0.5",
    "@types/jest": "^29.2.2",
    "@types/node": "^18.0.0",
    "@types/readline-sync": "^1.4.4",
    "eslint": "^8.19.0",
    "prettier": "^2.4.1",
    "typescript": "^4.9.5"
  },
  "peerDependencies": {
    "jest": ">=29.0.3",
    "jest-environment-node": ">=29.2.2"
  },
  "files": [
    "lib-commonjs",
    "README.md"
  ],
  "engines": {
    "node": ">= 18"
  }
}<|MERGE_RESOLUTION|>--- conflicted
+++ resolved
@@ -1,10 +1,6 @@
 {
   "name": "@react-native-windows/automation",
-<<<<<<< HEAD
-  "version": "0.3.101",
-=======
   "version": "0.3.102",
->>>>>>> a6a9c64f
   "description": "UI Automation Suite for React Native Windows Applications",
   "main": "lib-commonjs/index.js",
   "repository": {
@@ -22,11 +18,7 @@
     "watch": "rnw-scripts watch"
   },
   "dependencies": {
-<<<<<<< HEAD
-    "@react-native-windows/automation-channel": "^0.12.19",
-=======
     "@react-native-windows/automation-channel": "^0.12.20",
->>>>>>> a6a9c64f
     "@react-native-windows/fs": "^0.0.0-canary.25",
     "@typescript-eslint/eslint-plugin": "^5.30.5",
     "@typescript-eslint/parser": "^5.57.1",
