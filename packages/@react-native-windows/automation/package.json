--- conflicted
+++ resolved
@@ -14,13 +14,8 @@
     "watch": "rnw-scripts watch"
   },
   "dependencies": {
-<<<<<<< HEAD
-    "@react-native-windows/automation-channel": "^0.1.40",
+    "@react-native-windows/automation-channel": "^0.1.51",
     "@react-native-windows/fs": "^0.0.0-canary.0",
-=======
-    "@react-native-windows/automation-channel": "^0.1.51",
-    "@react-native-windows/fs": "^1.0.2",
->>>>>>> 9ad5bf71
     "chalk": "^4.1.2",
     "readline-sync": "1.4.10",
     "webdriverio": "^6.9.0"
