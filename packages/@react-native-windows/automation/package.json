{
  "name": "@react-native-windows/automation",
  "version": "0.1.2",
  "description": "UI Automation Suite for React Native Windows Applications",
  "main": "lib-commonjs/index.js",
  "repository": "https://github.com/microsoft/react-native-windows",
  "license": "MIT",
  "private": false,
  "scripts": {
    "build": "rnw-scripts build",
    "clean": "rnw-scripts clean",
    "lint": "rnw-scripts lint",
    "lint:fix": "rnw-scripts lint:fix",
    "watch": "rnw-scripts watch"
  },
  "dependencies": {
<<<<<<< HEAD
    "@react-native-windows/automation-channel": "^0.0.27",
    "@react-native-windows/fs": "^0.0.0",
=======
    "@react-native-windows/automation-channel": "^0.0.28",
>>>>>>> dc3ba939
    "chalk": "^4.1.2",
    "readline-sync": "1.4.10",
    "webdriverio": "^6.9.0"
  },
  "devDependencies": {
    "@jest/types": "^26.6.2",
    "@rnw-scripts/eslint-config": "1.1.8",
    "@rnw-scripts/just-task": "2.2.1",
    "@rnw-scripts/ts-config": "2.0.1",
    "@types/jest": "^26.0.20",
    "@types/node": "^14.14.22",
    "@types/readline-sync": "^1.4.4",
    "eslint": "7.12.0",
    "just-scripts": "^1.3.3",
    "prettier": "1.19.1",
    "typescript": "^4.4.4"
  },
  "peerDependencies": {
    "jest": ">=26.0.0",
    "jest-environment-node": ">=26.0.0"
  },
  "files": [
    "lib-commonjs",
    "README.md"
  ],
  "engines": {
    "node": ">= 12.0.0"
  }
}<|MERGE_RESOLUTION|>--- conflicted
+++ resolved
@@ -14,12 +14,8 @@
     "watch": "rnw-scripts watch"
   },
   "dependencies": {
-<<<<<<< HEAD
-    "@react-native-windows/automation-channel": "^0.0.27",
+    "@react-native-windows/automation-channel": "^0.0.28",
     "@react-native-windows/fs": "^0.0.0",
-=======
-    "@react-native-windows/automation-channel": "^0.0.28",
->>>>>>> dc3ba939
     "chalk": "^4.1.2",
     "readline-sync": "1.4.10",
     "webdriverio": "^6.9.0"
