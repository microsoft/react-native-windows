# Change Log - @react-native-windows/automation

<<<<<<< HEAD
This log was last generated on Wed, 19 Jul 2023 05:14:28 GMT and should not be manually modified.

<!-- Start content -->

=======
This log was last generated on Thu, 20 Jul 2023 05:13:17 GMT and should not be manually modified.

<!-- Start content -->

## 0.3.102

Thu, 20 Jul 2023 05:13:17 GMT

### Patches

- Bump @react-native-windows/automation-channel to v0.12.20

>>>>>>> a6a9c64f
## 0.3.101

Wed, 19 Jul 2023 05:14:28 GMT

### Patches

- Bump @react-native-windows/automation-channel to v0.12.19

## 0.3.100

Tue, 18 Jul 2023 05:13:38 GMT

### Patches

- Bump @react-native-windows/automation-channel to v0.12.18

## 0.3.99

Sat, 15 Jul 2023 05:15:31 GMT

### Patches

- Bump @react-native-windows/automation-channel to v0.12.17

## 0.3.98

Fri, 14 Jul 2023 05:17:04 GMT

### Patches

- integration 6/28 (tatianakapos@microsoft.com)
- Bump @react-native-windows/automation-channel to v0.12.16
- Bump @react-native-windows/fs to v0.0.0-canary.25
- Bump @rnw-scripts/eslint-config to v1.2.2
- Bump @rnw-scripts/just-task to v2.3.13
- Bump @rnw-scripts/ts-config to v2.0.5

## 0.3.97

Wed, 12 Jul 2023 05:14:36 GMT

### Patches

- Bump @react-native-windows/automation-channel to v0.12.15

## 0.3.96

Tue, 11 Jul 2023 05:14:43 GMT

### Patches

- Bump @react-native-windows/automation-channel to v0.12.14

## 0.3.95

Mon, 10 Jul 2023 05:14:11 GMT

### Patches

- Bump @react-native-windows/automation-channel to v0.12.13

## 0.3.94

Sat, 08 Jul 2023 05:13:22 GMT

### Patches

- Bump @react-native-windows/automation-channel to v0.12.12

## 0.3.93

Tue, 04 Jul 2023 05:13:23 GMT

### Patches

- Bump @react-native-windows/automation-channel to v0.12.11

## 0.3.92

Sat, 01 Jul 2023 05:14:42 GMT

### Patches

- Bump @react-native-windows/automation-channel to v0.12.10
- Bump @react-native-windows/fs to v0.0.0-canary.24
- Bump @rnw-scripts/eslint-config to v1.2.1
- Bump @rnw-scripts/just-task to v2.3.12

## 0.3.91

Thu, 29 Jun 2023 05:14:06 GMT

### Patches

- Bump @react-native-windows/automation-channel to v0.12.9

## 0.3.90

Sat, 24 Jun 2023 05:13:09 GMT

### Patches

- Bump @react-native-windows/automation-channel to v0.12.8

## 0.3.89

Thu, 22 Jun 2023 17:16:32 GMT

### Patches

- Bump @react-native-windows/automation-channel to v0.12.7

## 0.3.88

Thu, 22 Jun 2023 05:14:30 GMT

### Patches

- Bump @react-native-windows/automation-channel to v0.12.6

## 0.3.87

Wed, 21 Jun 2023 05:12:40 GMT

### Patches

- Bump @react-native-windows/automation-channel to v0.12.5

## 0.3.86

Wed, 14 Jun 2023 05:16:10 GMT

### Patches

- Bump @react-native-windows/automation-channel to v0.12.4

## 0.3.85

Tue, 13 Jun 2023 05:15:41 GMT

### Patches

- Bump @react-native-windows/automation-channel to v0.12.3
- Bump @react-native-windows/fs to v0.0.0-canary.23
- Bump @rnw-scripts/eslint-config to v1.2.0

## 0.3.84

Fri, 09 Jun 2023 05:15:18 GMT

### Patches

- Bump @react-native-windows/automation-channel to v0.12.2

## 0.3.83

Thu, 08 Jun 2023 05:15:29 GMT

### Patches

- Bump @react-native-windows/automation-channel to v0.12.1

## 0.3.82

Wed, 07 Jun 2023 05:16:11 GMT

### Patches

- Bump @react-native-windows/automation-channel to v0.12.0
- Bump @react-native-windows/fs to v0.0.0-canary.22
- Bump @rnw-scripts/just-task to v2.3.11

## 0.3.81

Tue, 06 Jun 2023 19:06:43 GMT

### Patches

- integrate RN nightly 5/19/23 (tatianakapos@microsoft.com)
- Bump @react-native-windows/automation-channel to v0.11.7
- Bump @react-native-windows/fs to v0.0.0-canary.21
- Bump @rnw-scripts/just-task to v2.3.10

## 0.3.80

Thu, 01 Jun 2023 05:14:54 GMT

### Patches

- Bump @react-native-windows/automation-channel to v0.11.6

## 0.3.79

Wed, 31 May 2023 05:13:44 GMT

### Patches

- Bump @react-native-windows/automation-channel to v0.11.5

## 0.3.78

Sat, 27 May 2023 05:15:02 GMT

### Patches

- Bump @react-native-windows/automation-channel to v0.11.4

## 0.3.77

Fri, 26 May 2023 05:13:21 GMT

### Patches

- Bump @react-native-windows/automation-channel to v0.11.3

## 0.3.76

Thu, 25 May 2023 20:07:27 GMT

### Patches

- Bump @react-native-windows/automation-channel to v0.11.2

## 0.3.75

Thu, 25 May 2023 05:15:04 GMT

### Patches

- Bump @react-native-windows/automation-channel to v0.11.1

## 0.3.74

Tue, 23 May 2023 05:13:45 GMT

### Patches

- Bump @react-native-windows/automation-channel to v0.11.0

## 0.3.73

Tue, 16 May 2023 05:16:30 GMT

### Patches

- Bump @react-native-windows/automation-channel to v0.10.21
- Bump @react-native-windows/fs to v0.0.0-canary.20
- Bump @rnw-scripts/just-task to v2.3.9

## 0.3.72

Fri, 12 May 2023 05:14:35 GMT

### Patches

- Bump @react-native-windows/automation-channel to v0.10.20

## 0.3.71

Mon, 08 May 2023 17:41:06 GMT

### Patches

- Bump @react-native-windows/automation-channel to v0.10.19
- Bump @react-native-windows/fs to v0.0.0-canary.19
- Bump @rnw-scripts/just-task to v2.3.8

## 0.3.70

Wed, 03 May 2023 19:30:16 GMT

### Patches

- Bump @react-native-windows/automation-channel to v0.10.18

## 0.3.69

Thu, 27 Apr 2023 05:12:48 GMT

### Patches

- Bump @react-native-windows/automation-channel to v0.10.17

## 0.3.68

Wed, 26 Apr 2023 05:13:36 GMT

### Patches

- Bump @react-native-windows/automation-channel to v0.10.16

## 0.3.67

Tue, 25 Apr 2023 05:16:57 GMT

### Patches

- Update Node to 16 (34109996+chiaramooney@users.noreply.github.com)
- Bump @react-native-windows/automation-channel to v0.10.15
- Bump @react-native-windows/fs to v0.0.0-canary.18
- Bump @rnw-scripts/eslint-config to v1.1.16
- Bump @rnw-scripts/just-task to v2.3.7
- Bump @rnw-scripts/ts-config to v2.0.4

## 0.3.66

Sat, 22 Apr 2023 05:13:57 GMT

### Patches

- Bump @react-native-windows/automation-channel to v0.10.14

## 0.3.65

Wed, 19 Apr 2023 05:12:49 GMT

### Patches

- Bump @react-native-windows/automation-channel to v0.10.13

## 0.3.64

Tue, 18 Apr 2023 05:12:59 GMT

### Patches

- Bump @react-native-windows/automation-channel to v0.10.12

## 0.3.63

Thu, 13 Apr 2023 05:14:29 GMT

### Patches

- Bump @react-native-windows/automation-channel to v0.10.11

## 0.3.62

Wed, 12 Apr 2023 05:14:59 GMT

### Patches

- Bump @react-native-windows/automation-channel to v0.10.10

## 0.3.61

Tue, 11 Apr 2023 05:13:26 GMT

### Patches

- Bump @react-native-windows/automation-channel to v0.10.9

## 0.3.60

Sat, 08 Apr 2023 05:13:11 GMT

### Patches

- integrate rn 0.0.0-20230404-2109-62c4da142 (tatianakapos@microsoft.com)
- Bump @react-native-windows/automation-channel to v0.10.8

## 0.3.59

Fri, 07 Apr 2023 05:13:16 GMT

### Patches

- Bump @react-native-windows/automation-channel to v0.10.7

## 0.3.58

Tue, 04 Apr 2023 05:14:38 GMT

### Patches

- Bump @react-native-windows/automation-channel to v0.10.6

## 0.3.57

Sat, 01 Apr 2023 05:15:16 GMT

### Patches

- Bump @react-native-windows/automation-channel to v0.10.5

## 0.3.56

Fri, 31 Mar 2023 05:13:53 GMT

### Patches

- Bump @react-native-windows/automation-channel to v0.10.4

## 0.3.55

Wed, 29 Mar 2023 05:13:53 GMT

### Patches

- Bump @react-native-windows/automation-channel to v0.10.3

## 0.3.54

Tue, 28 Mar 2023 05:13:54 GMT

### Patches

- Bump @react-native-windows/automation-channel to v0.10.2

## 0.3.53

Fri, 24 Mar 2023 05:13:44 GMT

### Patches

- Bump @react-native-windows/automation-channel to v0.10.1

## 0.3.52

Thu, 23 Mar 2023 05:13:37 GMT

### Patches

- Bump @react-native-windows/automation-channel to v0.10.0

## 0.3.51

Tue, 21 Mar 2023 21:21:55 GMT

### Patches

- Bump @react-native-windows/automation-channel to v0.9.18
- Bump @react-native-windows/fs to v0.0.0-canary.17
- Bump @rnw-scripts/just-task to v2.3.6

## 0.3.50

Tue, 14 Mar 2023 05:13:40 GMT

### Patches

- Bump @react-native-windows/automation-channel to v0.9.17

## 0.3.49

Sat, 11 Mar 2023 06:14:58 GMT

### Patches

- Bump @react-native-windows/automation-channel to v0.9.16

## 0.3.48

Fri, 10 Mar 2023 06:14:16 GMT

### Patches

- Bump @react-native-windows/automation-channel to v0.9.15

## 0.3.47

Wed, 08 Mar 2023 06:14:11 GMT

### Patches

- Bump @react-native-windows/automation-channel to v0.9.14

## 0.3.46

Tue, 07 Mar 2023 06:13:31 GMT

### Patches

- Bump @react-native-windows/automation-channel to v0.9.13

## 0.3.45

Sat, 04 Mar 2023 06:13:15 GMT

### Patches

- Bump @react-native-windows/automation-channel to v0.9.12

## 0.3.44

Thu, 02 Mar 2023 06:14:21 GMT

### Patches

- Merge branch 'YajurG-8875' of https://github.com/YajurG/react-native-windows into YajurG-8875 (email not defined)
- Bump @react-native-windows/automation-channel to v0.9.11
- Bump @react-native-windows/fs to v0.0.0-canary.16

## 0.3.43

Wed, 01 Mar 2023 06:13:04 GMT

### Patches

- Bump @react-native-windows/automation-channel to v0.9.10

## 0.3.42

Tue, 28 Feb 2023 06:14:14 GMT

### Patches

- Bump @react-native-windows/automation-channel to v0.9.9

## 0.3.41

Sat, 25 Feb 2023 06:13:36 GMT

### Patches

- Bump @react-native-windows/automation-channel to v0.9.8
- Bump @react-native-windows/fs to v0.0.0-canary.15

## 0.3.40

Fri, 24 Feb 2023 06:14:52 GMT

### Patches

- Bump @react-native-windows/automation-channel to v0.9.7

## 0.3.39

Thu, 23 Feb 2023 06:13:42 GMT

### Patches

- Bump @react-native-windows/automation-channel to v0.9.6

## 0.3.38

Wed, 22 Feb 2023 06:14:08 GMT

### Patches

- Bump @react-native-windows/automation-channel to v0.9.5

## 0.3.37

Thu, 16 Feb 2023 06:15:04 GMT

### Patches

- Bump @react-native-windows/automation-channel to v0.9.4

## 0.3.36

Wed, 15 Feb 2023 06:22:16 GMT

### Patches

- Bump @react-native-windows/automation-channel to v0.9.3

## 0.3.35

Sat, 11 Feb 2023 06:14:16 GMT

### Patches

- Bump @react-native-windows/automation-channel to v0.9.2

## 0.3.34

Fri, 10 Feb 2023 06:15:31 GMT

### Patches

- Bump @react-native-windows/automation-channel to v0.9.1

## 0.3.33

Thu, 09 Feb 2023 06:16:41 GMT

### Patches

- Bump typescript version (30809111+acoates-ms@users.noreply.github.com)
- Bump @react-native-windows/automation-channel to v0.9.0
- Bump @react-native-windows/fs to v0.0.0-canary.14

## 0.3.32

Thu, 02 Feb 2023 06:13:29 GMT

### Patches

- Bump @react-native-windows/automation-channel to v0.8.0

## 0.3.31

Tue, 31 Jan 2023 06:12:59 GMT

### Patches

- Bump @react-native-windows/automation-channel to v0.7.1

## 0.3.30

Sat, 28 Jan 2023 06:12:49 GMT

### Patches

- Bump @react-native-windows/automation-channel to v0.7.0

## 0.3.29

Thu, 26 Jan 2023 06:12:17 GMT

### Patches

- Bump @react-native-windows/automation-channel to v0.6.7

## 0.3.28

Wed, 25 Jan 2023 06:12:28 GMT

### Patches

- Bump @react-native-windows/automation-channel to v0.6.6

## 0.3.27

Tue, 24 Jan 2023 06:12:44 GMT

### Patches

- Bump @react-native-windows/automation-channel to v0.6.5

## 0.3.26

Fri, 20 Jan 2023 06:17:55 GMT

### Patches

- Bump @react-native-windows/automation-channel to v0.6.4

## 0.3.25

Thu, 19 Jan 2023 06:12:55 GMT

### Patches

- Bump @react-native-windows/automation-channel to v0.6.3

## 0.3.24

Fri, 13 Jan 2023 06:12:43 GMT

### Patches

- Bump @react-native-windows/automation-channel to v0.6.2

## 0.3.23

Thu, 12 Jan 2023 06:14:52 GMT

### Patches

- Bump @react-native-windows/automation-channel to v0.6.1

## 0.3.22

Wed, 11 Jan 2023 06:15:31 GMT

### Patches

- Bump @react-native-windows/automation-channel to v0.6.0
- Bump @react-native-windows/fs to v0.0.0-canary.13
- Bump @rnw-scripts/just-task to v2.3.5

## 0.3.21

Tue, 10 Jan 2023 06:15:45 GMT

### Patches

- Bump @react-native-windows/automation-channel to v0.5.21

## 0.3.20

Thu, 05 Jan 2023 06:18:16 GMT

### Patches

- Bump @react-native-windows/automation-channel to v0.5.20

## 0.3.19

Thu, 22 Dec 2022 06:14:38 GMT

### Patches

- Bump @react-native-windows/automation-channel to v0.5.19

## 0.3.18

Wed, 21 Dec 2022 06:15:27 GMT

### Patches

- Bump @react-native-windows/automation-channel to v0.5.18

## 0.3.17

Fri, 16 Dec 2022 06:14:59 GMT

### Patches

- Bump @react-native-windows/automation-channel to v0.5.17

## 0.3.16

Thu, 15 Dec 2022 06:14:42 GMT

### Patches

- Bump @react-native-windows/automation-channel to v0.5.16

## 0.3.15

Tue, 13 Dec 2022 06:15:22 GMT

### Patches

- Standardize on the repository field in package.json (dannyvv@microsoft.com)
- Bump @react-native-windows/automation-channel to v0.5.15
- Bump @react-native-windows/fs to v0.0.0-canary.12
- Bump @rnw-scripts/eslint-config to v1.1.15
- Bump @rnw-scripts/just-task to v2.3.4
- Bump @rnw-scripts/ts-config to v2.0.3

## 0.3.14

Sat, 10 Dec 2022 06:15:31 GMT

### Patches

- Bump @react-native-windows/automation-channel to v0.5.14

## 0.3.13

Fri, 09 Dec 2022 06:14:58 GMT

### Patches

- Bump @react-native-windows/automation-channel to v0.5.13

## 0.3.12

Wed, 07 Dec 2022 06:14:43 GMT

### Patches

- Bump @react-native-windows/automation-channel to v0.5.12

## 0.3.11

Fri, 02 Dec 2022 06:19:05 GMT

### Patches

- Merge branch 'main' of https://github.com/microsoft/react-native-windows into cm-intg-10-24 (34109996+chiaramooney@users.noreply.github.com)
- Bump @react-native-windows/automation-channel to v0.5.11
- Bump @react-native-windows/fs to v0.0.0-canary.11
- Bump @rnw-scripts/just-task to v2.3.3

## 0.3.10

Thu, 01 Dec 2022 06:15:01 GMT

### Patches

- Bump @react-native-windows/automation-channel to v0.5.10

## 0.3.9

Wed, 30 Nov 2022 06:15:20 GMT

### Patches

- Bump @react-native-windows/automation-channel to v0.5.9

## 0.3.8

Thu, 24 Nov 2022 06:15:42 GMT

### Patches

- Bump @react-native-windows/automation-channel to v0.5.8

## 0.3.7

Wed, 23 Nov 2022 06:16:32 GMT

### Patches

- Bump @react-native-windows/automation-channel to v0.5.7

## 0.3.6

Tue, 22 Nov 2022 06:15:33 GMT

### Patches

- Bump @react-native-windows/automation-channel to v0.5.6

## 0.3.5

Mon, 21 Nov 2022 06:15:36 GMT

### Patches

- Bump @react-native-windows/automation-channel to v0.5.5

## 0.3.4

Wed, 16 Nov 2022 06:16:01 GMT

### Patches

- Bump @react-native-windows/automation-channel to v0.5.4
- Bump @react-native-windows/fs to v0.0.0-canary.10
- Bump @rnw-scripts/just-task to v2.3.2

## 0.3.3

Tue, 15 Nov 2022 06:16:38 GMT

### Patches

- Bump @react-native-windows/automation-channel to v0.5.3

## 0.3.2

Sat, 12 Nov 2022 06:17:21 GMT

### Patches

- Integrate 10/10 (34109996+chiaramooney@users.noreply.github.com)
- Bump @react-native-windows/automation-channel to v0.5.2
- Bump @react-native-windows/fs to v0.0.0-canary.9
- Bump @rnw-scripts/just-task to v2.3.1

## 0.3.1

Fri, 11 Nov 2022 06:15:10 GMT

### Patches

- Bump @react-native-windows/automation-channel to v0.5.1

## 0.3.0

Thu, 10 Nov 2022 06:17:09 GMT

### Minor changes

- integration 9/26/22 (tatianakapos@microsoft.com)
- Bump @react-native-windows/automation-channel to v0.5.0
- Bump @react-native-windows/fs to v0.0.0-canary.8
- Bump @rnw-scripts/just-task to v2.3.0

## 0.2.19

Tue, 08 Nov 2022 06:12:54 GMT

### Patches

- Bump @react-native-windows/automation-channel to v0.4.8

## 0.2.18

Mon, 07 Nov 2022 06:12:29 GMT

### Patches

- Bump @react-native-windows/automation-channel to v0.4.7

## 0.2.17

Fri, 04 Nov 2022 05:12:37 GMT

### Patches

- Bump @react-native-windows/automation-channel to v0.4.6

## 0.2.16

Thu, 03 Nov 2022 05:12:36 GMT

### Patches

- Bump @react-native-windows/automation-channel to v0.4.5

## 0.2.15

Wed, 02 Nov 2022 05:12:37 GMT

### Patches

- Bump @react-native-windows/automation-channel to v0.4.4

## 0.2.14

Tue, 01 Nov 2022 05:13:34 GMT

### Patches

- Upgrade to VS 2022 (jthysell@microsoft.com)
- Bump @react-native-windows/automation-channel to v0.4.3

## 0.2.13

Fri, 28 Oct 2022 05:11:30 GMT

### Patches

- Bump @react-native-windows/automation-channel to v0.4.2

## 0.2.12

Thu, 27 Oct 2022 05:11:37 GMT

### Patches

- Bump @react-native-windows/automation-channel to v0.4.1

## 0.2.11

Wed, 26 Oct 2022 05:11:35 GMT

### Patches

- Bump @react-native-windows/automation-channel to v0.4.0

## 0.2.10

Tue, 25 Oct 2022 05:11:24 GMT

### Patches

- Bump @react-native-windows/automation-channel to v0.3.3

## 0.2.9

Fri, 21 Oct 2022 05:12:39 GMT

### Patches

- Bump @react-native-windows/automation-channel to v0.3.2

## 0.2.8

Thu, 20 Oct 2022 05:17:11 GMT

### Patches

- Bump @react-native-windows/automation-channel to v0.3.1

## 0.2.7

Wed, 19 Oct 2022 05:12:35 GMT

### Patches

- Bump @react-native-windows/automation-channel to v0.3.0

## 0.2.6

Tue, 18 Oct 2022 05:12:09 GMT

### Patches

- Bump @react-native-windows/automation-channel to v0.2.6

## 0.2.5

Sat, 15 Oct 2022 05:11:59 GMT

### Patches

- Integrate 8/12 (34109996+chiaramooney@users.noreply.github.com)
- Bump @react-native-windows/automation-channel to v0.2.5
- Bump @react-native-windows/fs to v0.0.0-canary.7

## 0.2.4

Fri, 14 Oct 2022 05:14:55 GMT

### Patches

- Bump @react-native-windows/automation-channel to v0.2.4

## 0.2.3

Tue, 11 Oct 2022 05:11:41 GMT

### Patches

- Bump @react-native-windows/automation-channel to v0.2.3

## 0.2.2

Sat, 08 Oct 2022 05:11:18 GMT

### Patches

- Bump @react-native-windows/automation-channel to v0.2.2

## 0.2.1

Fri, 07 Oct 2022 05:11:47 GMT

### Patches

- Bump @react-native-windows/automation-channel to v0.2.1

## 0.2.0

Wed, 05 Oct 2022 05:13:46 GMT

### Minor changes

- integrate 7/29/22 (tatianakapos@microsoft.com)
- Bump @react-native-windows/automation-channel to v0.2.0
- Bump @react-native-windows/fs to v0.0.0-canary.6
- Bump @rnw-scripts/eslint-config to v1.1.14
- Bump @rnw-scripts/just-task to v2.2.6

## 0.1.143

Sat, 01 Oct 2022 05:11:34 GMT

### Patches

- Bump @react-native-windows/automation-channel to v0.1.132

## 0.1.142

Fri, 30 Sep 2022 05:11:35 GMT

### Patches

- Bump @react-native-windows/automation-channel to v0.1.131

## 0.1.141

Thu, 29 Sep 2022 05:11:44 GMT

### Patches

- Bump @react-native-windows/automation-channel to v0.1.130

## 0.1.140

Wed, 28 Sep 2022 05:11:57 GMT

### Patches

- Bump @react-native-windows/automation-channel to v0.1.129

## 0.1.139

Tue, 27 Sep 2022 05:11:31 GMT

### Patches

- Bump @react-native-windows/automation-channel to v0.1.128

## 0.1.138

Sat, 24 Sep 2022 05:11:52 GMT

### Patches

- Bump @react-native-windows/automation-channel to v0.1.127

## 0.1.137

Fri, 23 Sep 2022 05:11:38 GMT

### Patches

- Bump @react-native-windows/automation-channel to v0.1.126

## 0.1.136

Wed, 21 Sep 2022 05:11:34 GMT

### Patches

- Bump @react-native-windows/automation-channel to v0.1.125

## 0.1.135

Tue, 20 Sep 2022 05:13:22 GMT

### Patches

- Bump @react-native-windows/automation-channel to v0.1.124

## 0.1.134

Sat, 17 Sep 2022 05:11:04 GMT

### Patches

- Bump @react-native-windows/automation-channel to v0.1.123

## 0.1.133

Thu, 15 Sep 2022 05:11:52 GMT

### Patches

- Bump @react-native-windows/automation-channel to v0.1.122

## 0.1.132

Wed, 14 Sep 2022 05:12:19 GMT

### Patches

- Bump @react-native-windows/automation-channel to v0.1.121

## 0.1.131

Mon, 12 Sep 2022 20:01:48 GMT

### Patches

- Bump @react-native-windows/automation-channel to v0.1.120

## 0.1.130

Sat, 20 Aug 2022 05:08:54 GMT

### Patches

- Bump @react-native-windows/automation-channel to v0.1.119

## 0.1.129

Fri, 19 Aug 2022 05:09:34 GMT

### Patches

- Bump @react-native-windows/automation-channel to v0.1.118

## 0.1.128

Thu, 18 Aug 2022 05:09:36 GMT

### Patches

- Bump @react-native-windows/automation-channel to v0.1.117

## 0.1.127

Tue, 16 Aug 2022 05:09:23 GMT

### Patches

- Bump @react-native-windows/automation-channel to v0.1.116

## 0.1.126

Sat, 13 Aug 2022 05:09:03 GMT

### Patches

- Bump @react-native-windows/automation-channel to v0.1.115

## 0.1.125

Wed, 10 Aug 2022 05:16:49 GMT

### Patches

- Bump @react-native-windows/automation-channel to v0.1.114

## 0.1.124

Fri, 05 Aug 2022 05:09:19 GMT

### Patches

- Bump @react-native-windows/automation-channel to v0.1.113

## 0.1.123

Thu, 04 Aug 2022 05:09:38 GMT

### Patches

- Bump @react-native-windows/automation-channel to v0.1.112

## 0.1.122

Wed, 03 Aug 2022 05:09:41 GMT

### Patches

- Bump @react-native-windows/automation-channel to v0.1.111

## 0.1.121

Tue, 02 Aug 2022 05:08:55 GMT

### Patches

- Bump @react-native-windows/automation-channel to v0.1.110

## 0.1.120

Fri, 29 Jul 2022 05:09:47 GMT

### Patches

- Bump @react-native-windows/automation-channel to v0.1.109

## 0.1.119

Thu, 28 Jul 2022 05:09:10 GMT

### Patches

- Bump @react-native-windows/automation-channel to v0.1.108

## 0.1.118

Wed, 27 Jul 2022 05:09:29 GMT

### Patches

- Bump @react-native-windows/automation-channel to v0.1.107

## 0.1.117

Sat, 23 Jul 2022 05:09:28 GMT

### Patches

- Fix for new TS version (30809111+acoates-ms@users.noreply.github.com)
- Bump @react-native-windows/automation-channel to v0.1.106

## 0.1.116

Fri, 22 Jul 2022 05:09:58 GMT

### Patches

- Bump @react-native-windows/automation-channel to v0.1.105

## 0.1.115

Wed, 20 Jul 2022 05:09:08 GMT

### Patches

- Bump @react-native-windows/automation-channel to v0.1.104

## 0.1.114

Tue, 19 Jul 2022 05:09:32 GMT

### Patches

- Bump @react-native-windows/automation-channel to v0.1.103

## 0.1.113

Tue, 12 Jul 2022 05:10:12 GMT

### Patches

- Bump @react-native-windows/automation-channel to v0.1.102

## 0.1.112

Sat, 09 Jul 2022 05:09:51 GMT

### Patches

- Bump @react-native-windows/automation-channel to v0.1.101

## 0.1.111

Fri, 08 Jul 2022 05:11:11 GMT

### Patches

- Bump @react-native-windows/automation-channel to v0.1.100

## 0.1.110

Fri, 01 Jul 2022 05:08:41 GMT

### Patches

- Bump @react-native-windows/automation-channel to v0.1.99

## 0.1.109

Wed, 29 Jun 2022 05:09:23 GMT

### Patches

- Bump @react-native-windows/automation-channel to v0.1.98

## 0.1.108

Tue, 28 Jun 2022 05:08:25 GMT

### Patches

- Bump @react-native-windows/automation-channel to v0.1.97

## 0.1.107

Mon, 27 Jun 2022 05:09:13 GMT

### Patches

- Bump @react-native-windows/automation-channel to v0.1.96

## 0.1.106

Sat, 25 Jun 2022 05:09:00 GMT

### Patches

- Bump @react-native-windows/automation-channel to v0.1.95

## 0.1.105

Fri, 24 Jun 2022 05:09:34 GMT

### Patches

- Bump @react-native-windows/automation-channel to v0.1.94

## 0.1.104

Thu, 23 Jun 2022 05:09:18 GMT

### Patches

- Bump @react-native-windows/automation-channel to v0.1.93

## 0.1.103

Wed, 22 Jun 2022 05:09:33 GMT

### Patches

- Bump @react-native-windows/automation-channel to v0.1.92

## 0.1.102

Tue, 21 Jun 2022 05:09:36 GMT

### Patches

- Bump @react-native-windows/automation-channel to v0.1.91

## 0.1.101

Sun, 19 Jun 2022 05:09:01 GMT

### Patches

- Bump @react-native-windows/automation-channel to v0.1.90

## 0.1.100

Fri, 17 Jun 2022 05:10:05 GMT

### Patches

- Bump @react-native-windows/automation-channel to v0.1.89

## 0.1.99

Wed, 15 Jun 2022 05:09:02 GMT

### Patches

- Bump @react-native-windows/automation-channel to v0.1.88

## 0.1.98

Tue, 14 Jun 2022 05:09:02 GMT

### Patches

- Bump @react-native-windows/automation-channel to v0.1.87

## 0.1.97

Fri, 10 Jun 2022 05:10:00 GMT

### Patches

- Bump @react-native-windows/automation-channel to v0.1.86

## 0.1.96

Thu, 09 Jun 2022 05:09:48 GMT

### Patches

- Bump @react-native-windows/automation-channel to v0.1.85

## 0.1.95

Wed, 08 Jun 2022 05:09:16 GMT

### Patches

- Bump @react-native-windows/automation-channel to v0.1.84

## 0.1.94

Sun, 05 Jun 2022 05:09:00 GMT

### Patches

- Bump @react-native-windows/automation-channel to v0.1.83

## 0.1.93

Sat, 04 Jun 2022 05:10:05 GMT

### Patches

- Bump @react-native-windows/automation-channel to v0.1.82
- Bump @react-native-windows/fs to v0.0.0-canary.5
- Bump @rnw-scripts/just-task to v2.2.5

## 0.1.92

Thu, 02 Jun 2022 05:08:56 GMT

### Patches

- Bump @react-native-windows/automation-channel to v0.1.81

## 0.1.91

Sat, 28 May 2022 05:08:33 GMT

### Patches

- Bump @react-native-windows/automation-channel to v0.1.80

## 0.1.90

Fri, 27 May 2022 05:08:38 GMT

### Patches

- Bump @react-native-windows/automation-channel to v0.1.79

## 0.1.89

Thu, 26 May 2022 05:08:37 GMT

### Patches

- Bump @react-native-windows/automation-channel to v0.1.78

## 0.1.88

Wed, 25 May 2022 05:08:41 GMT

### Patches

- Bump @react-native-windows/automation-channel to v0.1.77

## 0.1.87

Sat, 21 May 2022 05:08:46 GMT

### Patches

- Bump @react-native-windows/automation-channel to v0.1.76

## 0.1.86

Wed, 18 May 2022 05:09:23 GMT

### Patches

- Bump @react-native-windows/automation-channel to v0.1.75

## 0.1.85

Tue, 17 May 2022 05:08:54 GMT

### Patches

- Bump @react-native-windows/automation-channel to v0.1.74

## 0.1.84

Fri, 13 May 2022 05:09:03 GMT

### Patches

- Bump @react-native-windows/automation-channel to v0.1.73

## 0.1.83

Thu, 12 May 2022 05:09:43 GMT

### Patches

- Build/dependency fixes (ngerlem@microsoft.com)
- Bump @react-native-windows/automation-channel to v0.1.72
- Bump @react-native-windows/fs to v0.0.0-canary.4
- Bump @rnw-scripts/eslint-config to v1.1.13
- Bump @rnw-scripts/just-task to v2.2.4

## 0.1.82

Wed, 11 May 2022 05:08:52 GMT

### Patches

- Bump @react-native-windows/automation-channel to v0.1.71

## 0.1.81

Tue, 10 May 2022 05:08:46 GMT

### Patches

- Bump @react-native-windows/automation-channel to v0.1.70

## 0.1.80

Mon, 02 May 2022 21:26:43 GMT

### Patches

- Bump @react-native-windows/automation-channel to v0.1.69

## 0.1.79

Fri, 29 Apr 2022 05:09:51 GMT

### Patches

- Bump @react-native-windows/automation-channel to v0.1.68

## 0.1.78

Wed, 27 Apr 2022 05:10:23 GMT

### Patches

- Merge (34109996+chiaramooney@users.noreply.github.com)
- Bump @react-native-windows/automation-channel to v0.1.67
- Bump @react-native-windows/fs to v0.0.0-canary.3
- Bump @rnw-scripts/eslint-config to v1.1.12

## 0.1.77

Tue, 26 Apr 2022 05:09:08 GMT

### Patches

- Bump @react-native-windows/automation-channel to v0.1.66

## 0.1.76

Mon, 25 Apr 2022 22:50:30 GMT

### Patches

- Bump @react-native-windows/automation-channel to v0.1.65

## 0.1.75

Fri, 22 Apr 2022 05:09:17 GMT

### Patches

- Bump @react-native-windows/automation-channel to v0.1.64

## 0.1.74

Thu, 21 Apr 2022 05:09:33 GMT

### Patches

- Bump @react-native-windows/automation-channel to v0.1.63

## 0.1.73

Tue, 19 Apr 2022 05:08:59 GMT

### Patches

- Bump @react-native-windows/automation-channel to v0.1.62

## 0.1.72

Fri, 15 Apr 2022 05:09:04 GMT

### Patches

- Bump @react-native-windows/automation-channel to v0.1.61

## 0.1.71

Thu, 14 Apr 2022 05:09:19 GMT

### Patches

- Bump @react-native-windows/automation-channel to v0.1.60

## 0.1.70

Wed, 13 Apr 2022 05:09:34 GMT

### Patches

- Bump @react-native-windows/automation-channel to v0.1.59

## 0.1.69

Tue, 12 Apr 2022 05:10:37 GMT

### Patches

- Fix Overrides (34109996+chiaramooney@users.noreply.github.com)
- Bump @react-native-windows/automation-channel to v0.1.58
- Bump @react-native-windows/fs to v0.0.0-canary.2

## 0.1.68

Sat, 09 Apr 2022 05:10:10 GMT

### Patches

- Bump @react-native-windows/automation-channel to v0.1.57

## 0.1.67

Fri, 08 Apr 2022 05:09:52 GMT

### Patches

- Bump @react-native-windows/automation-channel to v0.1.56

## 0.1.66

Thu, 07 Apr 2022 05:09:50 GMT

### Patches

- Bump @react-native-windows/automation-channel to v0.1.55

## 0.1.65

Wed, 06 Apr 2022 05:09:24 GMT

### Patches

- Bump @react-native-windows/automation-channel to v0.1.54

## 0.1.64

Tue, 05 Apr 2022 05:10:13 GMT

### Patches

- Bump @react-native-windows/automation-channel to v0.1.53

## 0.1.63

Fri, 01 Apr 2022 05:09:58 GMT

### Patches

- Fix publish after promotion to preview (ngerlem@microsoft.com)
- Bump @react-native-windows/automation-channel to v0.1.52
- Bump @react-native-windows/fs to v0.0.0-canary.1

## 0.1.62

Thu, 31 Mar 2022 05:10:19 GMT

### Patches

- Bump @react-native-windows/automation-channel to v0.1.51

## 0.1.61

Tue, 29 Mar 2022 05:09:50 GMT

### Patches

- Bump @react-native-windows/automation-channel to v0.1.50

## 0.1.60

Sat, 26 Mar 2022 05:09:10 GMT

### Patches

- Bump @react-native-windows/automation-channel to v0.1.49

## 0.1.59

Wed, 23 Mar 2022 05:09:18 GMT

### Patches

- Bump @react-native-windows/automation-channel to v0.1.48

## 0.1.58

Tue, 22 Mar 2022 05:09:21 GMT

### Patches

- Bump @react-native-windows/automation-channel to v0.1.47

## 0.1.57

Fri, 18 Mar 2022 05:08:51 GMT

### Patches

- Bump @react-native-windows/automation-channel to v0.1.46

## 0.1.56

Thu, 17 Mar 2022 05:09:18 GMT

### Patches

- Bump @react-native-windows/automation-channel to v0.1.45

## 0.1.55

Sat, 12 Mar 2022 06:09:07 GMT

### Patches

- Bump @react-native-windows/automation-channel to v0.1.44

## 0.1.54

Fri, 11 Mar 2022 06:09:19 GMT

### Patches

- Bump @react-native-windows/automation-channel to v0.1.43

## 0.1.53

Thu, 10 Mar 2022 06:09:24 GMT

### Patches

- Bump @react-native-windows/automation-channel to v0.1.42

## 0.1.52

Wed, 09 Mar 2022 06:09:08 GMT

### Patches

- Bump @react-native-windows/automation-channel to v0.1.41

## 0.1.51

Sun, 06 Mar 2022 06:08:52 GMT

### Patches

- Bump @react-native-windows/automation-channel to v0.1.40

## 0.1.50

Sat, 05 Mar 2022 06:08:58 GMT

### Patches

- Bump @react-native-windows/automation-channel to v0.1.39

## 0.1.49

Fri, 04 Mar 2022 06:09:13 GMT

### Patches

- Bump @react-native-windows/automation-channel to v0.1.38

## 0.1.48

Thu, 03 Mar 2022 06:09:12 GMT

### Patches

- Bump @react-native-windows/automation-channel to v0.1.37

## 0.1.47

Fri, 25 Feb 2022 23:53:36 GMT

### Patches

- Bump @react-native-windows/automation-channel to v0.1.36

## 0.1.46

Fri, 25 Feb 2022 06:07:52 GMT

### Patches

- Bump @react-native-windows/automation-channel to v0.1.35

## 0.1.45

Thu, 24 Feb 2022 06:07:47 GMT

### Patches

- Bump @react-native-windows/automation-channel to v0.1.34

## 0.1.44

Wed, 23 Feb 2022 06:07:37 GMT

### Patches

- Bump @react-native-windows/automation-channel to v0.1.33

## 0.1.43

Sat, 19 Feb 2022 06:07:07 GMT

### Patches

- Bump @react-native-windows/automation-channel to v0.1.32

## 0.1.42

Fri, 18 Feb 2022 06:07:44 GMT

### Patches

- Bump @react-native-windows/automation-channel to v0.1.31

## 0.1.41

Wed, 16 Feb 2022 19:51:00 GMT

### Patches

- Bump @react-native-windows/automation-channel to v0.1.30

## 0.1.40

Sun, 13 Feb 2022 06:08:34 GMT

### Patches

- Bump @react-native-windows/automation-channel to v0.1.29

## 0.1.39

Sat, 12 Feb 2022 06:08:37 GMT

### Patches

- Bump @react-native-windows/automation-channel to v0.1.28

## 0.1.38

Fri, 11 Feb 2022 06:08:20 GMT

### Patches

- Bump @react-native-windows/automation-channel to v0.1.27

## 0.1.37

Thu, 10 Feb 2022 06:07:57 GMT

### Patches

- Bump @react-native-windows/automation-channel to v0.1.26

## 0.1.36

Wed, 09 Feb 2022 06:09:35 GMT

### Patches

- Bump minimum Node version to 14 (jthysell@microsoft.com)
- Bump @react-native-windows/automation-channel to v0.1.25
- Bump @react-native-windows/fs to v1.0.2
- Bump @rnw-scripts/eslint-config to v1.1.11
- Bump @rnw-scripts/just-task to v2.2.3
- Bump @rnw-scripts/ts-config to v2.0.2

## 0.1.35

Tue, 08 Feb 2022 18:21:23 GMT

### Patches

- Bump @react-native-windows/automation-channel to v0.1.24

## 0.1.34

Tue, 08 Feb 2022 06:08:05 GMT

### Patches

- Bump @react-native-windows/automation-channel to v0.1.23

## 0.1.33

Sat, 05 Feb 2022 06:07:42 GMT

### Patches

- Bump @react-native-windows/automation-channel to v0.1.22

## 0.1.32

Thu, 03 Feb 2022 06:08:22 GMT

### Patches

- Bump @react-native-windows/automation-channel to v0.1.21

## 0.1.31

Wed, 02 Feb 2022 06:08:39 GMT

### Patches

- Bump @react-native-windows/automation-channel to v0.1.20

## 0.1.30

Tue, 01 Feb 2022 06:07:59 GMT

### Patches

- Bump @react-native-windows/automation-channel to v0.1.19

## 0.1.29

Sat, 29 Jan 2022 06:08:59 GMT

### Patches

- Bump @react-native-windows/automation-channel to v0.1.18

## 0.1.28

Thu, 27 Jan 2022 06:11:45 GMT

### Patches

- Bump @react-native-windows/automation-channel to v0.1.17

## 0.1.27

Wed, 26 Jan 2022 06:08:34 GMT

### Patches

- Bump @react-native-windows/automation-channel to v0.1.16

## 0.1.26

Sat, 22 Jan 2022 06:10:18 GMT

### Patches

- Bump @react-native-windows/automation-channel to v0.1.15

## 0.1.25

Wed, 19 Jan 2022 06:10:35 GMT

### Patches

- Bump @react-native-windows/automation-channel to v0.1.14

## 0.1.24

Fri, 14 Jan 2022 06:09:51 GMT

### Patches

- Bump @react-native-windows/automation-channel to v0.1.13

## 0.1.23

Tue, 11 Jan 2022 06:09:11 GMT

### Patches

- Bump @react-native-windows/automation-channel to v0.1.12

## 0.1.22

Sun, 09 Jan 2022 06:07:57 GMT

### Patches

- Bump @react-native-windows/automation-channel to v0.1.11

## 0.1.21

Sat, 08 Jan 2022 06:09:25 GMT

### Patches

- Bump @react-native-windows/automation-channel to v0.1.10

## 0.1.20

Fri, 07 Jan 2022 22:21:25 GMT

### Patches

- Bump @react-native-windows/automation-channel to v0.1.9

## 0.1.19

Thu, 06 Jan 2022 04:18:33 GMT

### Patches

- Bump @react-native-windows/automation-channel to v0.1.8

## 0.1.18

Tue, 28 Dec 2021 06:09:21 GMT

### Patches

- Bump @react-native-windows/automation-channel to v0.1.7

## 0.1.17

Sat, 18 Dec 2021 06:08:07 GMT

### Patches

- Bump @react-native-windows/automation-channel to v0.1.6

## 0.1.16

Thu, 16 Dec 2021 06:11:19 GMT

### Patches

- Bump @react-native-windows/automation-channel to v0.1.5

## 0.1.15

Tue, 14 Dec 2021 06:12:27 GMT

### Patches

- Bump @react-native-windows/automation-channel to v0.1.4

## 0.1.14

Fri, 10 Dec 2021 06:11:42 GMT

### Patches

- Bump @react-native-windows/automation-channel to v0.1.3

## 0.1.13

Tue, 07 Dec 2021 06:10:13 GMT

### Patches

- Bump @react-native-windows/automation-channel to v0.1.2

## 0.1.12

Sun, 05 Dec 2021 06:09:35 GMT

### Patches

- Bump @react-native-windows/automation-channel to v0.1.2-0

## 0.1.11

Sat, 04 Dec 2021 06:09:39 GMT

### Patches

- Bump @react-native-windows/automation-channel to v0.1.1

## 0.1.10

Fri, 03 Dec 2021 06:12:09 GMT

### Patches

- Integrate 11/11 (34109996+chiaramooney@users.noreply.github.com)
- Bump @react-native-windows/automation-channel to v0.1.0
- Bump @react-native-windows/fs to v1.0.1
- Bump @rnw-scripts/eslint-config to v1.1.10
- Bump @rnw-scripts/just-task to v2.2.2

## 0.1.9

Thu, 02 Dec 2021 06:09:50 GMT

### Patches

- Bump @react-native-windows/automation-channel to v0.0.35

## 0.1.8

Fri, 26 Nov 2021 06:09:54 GMT

### Patches

- Bump @react-native-windows/automation-channel to v0.0.34

## 0.1.7

Thu, 25 Nov 2021 06:09:25 GMT

### Patches

- Bump @react-native-windows/automation-channel to v0.0.33

## 0.1.6

Wed, 24 Nov 2021 06:08:49 GMT

### Patches

- Bump @react-native-windows/automation-channel to v0.0.32

## 0.1.5

Tue, 23 Nov 2021 06:09:26 GMT

### Patches

- Bump @react-native-windows/automation-channel to v0.0.31

## 0.1.4

Thu, 18 Nov 2021 06:11:19 GMT

### Patches

- Use '@react-native-windows/fs' (ngerlem@microsoft.com)
- Bump @react-native-windows/automation-channel to v0.0.30
- Bump @react-native-windows/fs to v1.0.0
- Bump @rnw-scripts/eslint-config to v1.1.9

## 0.1.3

Tue, 16 Nov 2021 06:09:18 GMT

### Patches

- Bump @react-native-windows/automation-channel to v0.0.29

## 0.1.2

Sat, 13 Nov 2021 06:08:59 GMT

### Patches

- Bump @react-native-windows/automation-channel to v0.0.28

## 0.1.1

Wed, 10 Nov 2021 23:57:31 GMT

### Patches

- Bump @react-native-windows/automation-channel to v0.0.27

## 0.1.0

Tue, 09 Nov 2021 06:11:23 GMT

### Minor changes

- Add `breakOnStart` option (ngerlem@microsoft.com)
- Bump @react-native-windows/automation-channel to v0.0.26

## 0.0.28

Sat, 06 Nov 2021 05:08:39 GMT

### Patches

- Bump @react-native-windows/automation-channel to v0.0.25

## 0.0.27

Fri, 05 Nov 2021 05:08:51 GMT

### Patches

- Bump @react-native-windows/automation-channel to v0.0.24

## 0.0.26

Thu, 04 Nov 2021 05:07:29 GMT

### Patches

- Bump @react-native-windows/automation-channel to v0.0.23

## 0.0.26

Thu, 04 Nov 2021 05:07:08 GMT

### Patches

- Bump @react-native-windows/automation-channel to v0.0.23

## 0.0.25

Tue, 02 Nov 2021 20:20:41 GMT

### Patches

- Bump @react-native-windows/automation-channel to v0.0.22

## 0.0.25

Tue, 02 Nov 2021 20:20:13 GMT

### Patches

- Bump @react-native-windows/automation-channel to v0.0.22

## 0.0.24

Mon, 01 Nov 2021 18:33:37 GMT

### Patches

- Bump @react-native-windows/automation-channel to v0.0.21

## 0.0.24

Mon, 01 Nov 2021 18:33:06 GMT

### Patches

- Bump @react-native-windows/automation-channel to v0.0.21

## 0.0.23

Thu, 28 Oct 2021 05:06:02 GMT

### Patches

- Bump @react-native-windows/automation-channel to v0.0.20

## 0.0.23

Thu, 28 Oct 2021 05:05:43 GMT

### Patches

- Bump @react-native-windows/automation-channel to v0.0.20

## 0.0.22

Wed, 27 Oct 2021 05:07:23 GMT

### Patches

- Bump @react-native-windows/automation-channel to v0.0.19

## 0.0.22

Wed, 27 Oct 2021 05:07:00 GMT

### Patches

- Bump @react-native-windows/automation-channel to v0.0.19

## 0.0.21

Tue, 26 Oct 2021 05:06:56 GMT

### Patches

- Bump @react-native-windows/automation-channel to v0.0.18

## 0.0.21

Tue, 26 Oct 2021 05:06:25 GMT

### Patches

- Bump @react-native-windows/automation-channel to v0.0.18

## 0.0.20

Mon, 25 Oct 2021 05:06:59 GMT

### Patches

- Bump @react-native-windows/automation-channel to v0.0.17

## 0.0.20

Mon, 25 Oct 2021 05:06:41 GMT

### Patches

- Bump @react-native-windows/automation-channel to v0.0.17

## 0.0.19

Sun, 24 Oct 2021 14:04:42 GMT

### Patches

- Bump @react-native-windows/automation-channel to v0.0.16

## 0.0.19

Sun, 24 Oct 2021 14:04:21 GMT

### Patches

- Bump @react-native-windows/automation-channel to v0.0.16

## 0.0.18

Sun, 24 Oct 2021 05:06:51 GMT

### Patches

- Bump @react-native-windows/automation-channel to v0.0.15

## 0.0.17

Sat, 23 Oct 2021 05:06:49 GMT

### Patches

- Bump @react-native-windows/automation-channel to v0.0.14

## 0.0.16

Fri, 22 Oct 2021 05:06:46 GMT

### Patches

- Bump @react-native-windows/automation-channel to v0.0.13

## 0.0.15

Thu, 21 Oct 2021 05:08:01 GMT

### Patches

- Update to typescript 4 (30809111+acoates-ms@users.noreply.github.com)
- Bump @react-native-windows/automation-channel to v0.0.12

## 0.0.14

Sun, 17 Oct 2021 05:06:34 GMT

### Patches

- Bump @react-native-windows/automation-channel to v0.0.11

## 0.0.13

Sat, 16 Oct 2021 05:08:25 GMT

### Patches

- Bump @react-native-windows/automation-channel to v0.0.10

## 0.0.12

Fri, 15 Oct 2021 05:06:52 GMT

### Patches

- Bump @react-native-windows/automation-channel to v0.0.9

## 0.0.11

Thu, 14 Oct 2021 05:06:00 GMT

### Patches

- Bump @react-native-windows/automation-channel to v0.0.8

## 0.0.10

Wed, 13 Oct 2021 05:07:05 GMT

### Patches

- Bump @react-native-windows/automation-channel to v0.0.7

## 0.0.9

Tue, 12 Oct 2021 05:07:11 GMT

### Patches

- Bump @react-native-windows/automation-channel to v0.0.6

## 0.0.8

Sat, 09 Oct 2021 05:06:48 GMT

### Patches

- Bump @react-native-windows/automation-channel to v0.0.5

## 0.0.8-7

Fri, 08 Oct 2021 05:05:52 GMT

### Changes

- Bump @react-native-windows/automation-channel to v0.0.5-7 (34109996+chiaramooney@users.noreply.github.com)

## 0.0.8-6

Wed, 06 Oct 2021 05:07:05 GMT

### Changes

- Bump @react-native-windows/automation-channel to v0.0.5-6 (asklar@microsoft.com)

## 0.0.8-5

Tue, 05 Oct 2021 05:07:00 GMT

### Changes

- Bump @react-native-windows/automation-channel to v0.0.5-5 (erozell@outlook.com)

## 0.0.8-4

Mon, 04 Oct 2021 05:06:55 GMT

### Changes

- Bump @react-native-windows/automation-channel to v0.0.5-4 (erozell@outlook.com)

## 0.0.8-3

Sat, 02 Oct 2021 05:05:38 GMT

### Changes

- Bump @react-native-windows/automation-channel to v0.0.5-3 (30809111+acoates-ms@users.noreply.github.com)

## 0.0.8-2

Fri, 01 Oct 2021 05:05:54 GMT

### Changes

- Bump @react-native-windows/automation-channel to v0.0.5-2 (julio.rocha@microsoft.com)

## 0.0.8-1

Thu, 30 Sep 2021 05:06:48 GMT

### Changes

- Bump @react-native-windows/automation-channel to v0.0.5-1 (erozell@outlook.com)

## 0.0.8-0

Wed, 29 Sep 2021 05:06:54 GMT

### Changes

- Bump @react-native-windows/automation-channel to v0.0.5-0 (anandrag@microsoft.com)

## 0.0.7

Tue, 28 Sep 2021 05:07:03 GMT

### Patches

- Export AutomationElement type (ngerlem@microsoft.com)
- Remove RNW peerDep from automation-commands package (ngerlem@microsoft.com)

### Changes

- Bump @react-native-windows/automation-channel to v0.0.4 (34109996+chiaramooney@users.noreply.github.com)

## 0.0.6-0

Sat, 25 Sep 2021 05:06:39 GMT

### Changes

- Bump @react-native-windows/automation-channel to v0.0.3-12 (53799235+ZihanChen-MSFT@users.noreply.github.com)

## 0.0.5

Fri, 24 Sep 2021 05:06:42 GMT

### Patches

- Bump @react-native-windows/automation-channel to v0.0.3-11 (igklemen@microsoft.com)

## 0.0.5-1

Thu, 23 Sep 2021 05:06:48 GMT

### Changes

- Bump @react-native-windows/automation-channel to v0.0.3-10 (34109996+chiaramooney@users.noreply.github.com)

## 0.0.5-0

Wed, 22 Sep 2021 05:06:43 GMT

### Changes

- Bump @react-native-windows/automation-channel to v0.0.3-9 (ali-hk@users.noreply.github.com)

## 0.0.4

Tue, 21 Sep 2021 05:08:39 GMT

### Patches

- Bump @react-native-windows/automation-channel to v0.0.3-8 (igklemen@microsoft.com)

## 0.0.4-5

Sat, 18 Sep 2021 05:07:45 GMT

### Changes

- Bump @react-native-windows/automation-channel to v0.0.3-7 (erozell@outlook.com)

## 0.0.4-4

Fri, 17 Sep 2021 05:06:53 GMT

### Changes

- Bump @react-native-windows/automation-channel to v0.0.3-6 (jthysell@microsoft.com)

## 0.0.4-3

Thu, 16 Sep 2021 05:06:44 GMT

### Changes

- Bump @react-native-windows/automation-channel to v0.0.3-5 (erozell@outlook.com)

## 0.0.4-2

Wed, 15 Sep 2021 05:07:04 GMT

### Changes

- Bump @react-native-windows/automation-channel to v0.0.3-4 (30809111+acoates-ms@users.noreply.github.com)

## 0.0.4-1

Tue, 14 Sep 2021 05:07:02 GMT

### Changes

- Bump @react-native-windows/automation-channel to v0.0.3-3 (jthysell@microsoft.com)

## 0.0.4-0

Sat, 11 Sep 2021 05:06:55 GMT

### Changes

- Bump @react-native-windows/automation-channel to v0.0.3-2 (anandrag@microsoft.com)

## 0.0.3

Fri, 10 Sep 2021 05:07:31 GMT

### Patches

- Expose launch args as high level automation option (ngerlem@microsoft.com)

### Changes

- Bump @react-native-windows/automation-channel to v0.0.3-1 (53799235+ZihanChen-MSFT@users.noreply.github.com)

## 0.0.3-0

Thu, 09 Sep 2021 05:07:46 GMT

### Changes

- Bump @react-native-windows/automation-channel to v0.0.3-0 (53799235+ZihanChen-MSFT@users.noreply.github.com)

## 0.0.2

Wed, 08 Sep 2021 05:08:53 GMT

### Patches

- Set consistent node requirements on our packages (ngerlem@microsoft.com)

### Changes

- Bump @react-native-windows/automation-channel to v0.0.2 (ngerlem@microsoft.com)

## 0.0.2-0

Sat, 04 Sep 2021 05:06:39 GMT

### Changes

- Bump @react-native-windows/automation-channel to v0.0.2-0 (dannyvv@microsoft.com)

## 0.0.1

Fri, 03 Sep 2021 05:06:04 GMT

### Patches

- @react-native-windows/automation (ngerlem@microsoft.com)

### Changes

- Bump @react-native-windows/automation-channel to v0.0.1 (erozell@outlook.com)<|MERGE_RESOLUTION|>--- conflicted
+++ resolved
@@ -1,15 +1,9 @@
 # Change Log - @react-native-windows/automation
 
-<<<<<<< HEAD
-This log was last generated on Wed, 19 Jul 2023 05:14:28 GMT and should not be manually modified.
+This log was last generated on Thu, 20 Jul 2023 05:13:17 GMT and should not be manually modified.
 
 <!-- Start content -->
 
-=======
-This log was last generated on Thu, 20 Jul 2023 05:13:17 GMT and should not be manually modified.
-
-<!-- Start content -->
-
 ## 0.3.102
 
 Thu, 20 Jul 2023 05:13:17 GMT
@@ -18,7 +12,6 @@
 
 - Bump @react-native-windows/automation-channel to v0.12.20
 
->>>>>>> a6a9c64f
 ## 0.3.101
 
 Wed, 19 Jul 2023 05:14:28 GMT
