--- conflicted
+++ resolved
@@ -1,15 +1,9 @@
 # Change Log - @react-native-windows/cli
 
-<<<<<<< HEAD
-This log was last generated on Sat, 15 Jul 2023 05:15:31 GMT and should not be manually modified.
+This log was last generated on Thu, 20 Jul 2023 05:13:17 GMT and should not be manually modified.
 
 <!-- Start content -->
 
-=======
-This log was last generated on Thu, 20 Jul 2023 05:13:17 GMT and should not be manually modified.
-
-<!-- Start content -->
-
 ## 0.0.0-canary.179
 
 Thu, 20 Jul 2023 05:13:17 GMT
@@ -18,7 +12,6 @@
 
 - Spellcheck update 7/11/2023 (jthysell@microsoft.com)
 
->>>>>>> a6a9c64f
 ## 0.0.0-canary.178
 
 Sat, 15 Jul 2023 05:15:31 GMT
