--- conflicted
+++ resolved
@@ -17,12 +17,8 @@
     "watch": "just-scripts watch"
   },
   "dependencies": {
-<<<<<<< HEAD
-    "@react-native-windows/telemetry": "^0.0.0-canary.10",
+    "@react-native-windows/telemetry": "^0.0.0-canary.11",
     "@rnw-scripts/package-utils": "^0.0.11",
-=======
-    "@react-native-windows/telemetry": "^0.0.0-canary.11",
->>>>>>> 4dcb62a7
     "chalk": "^4.1.0",
     "cli-spinners": "^2.2.0",
     "envinfo": "^7.5.0",
