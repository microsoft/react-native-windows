{
  "name": "@react-native-windows/cli",
  "version": "0.0.0-canary.50",
  "license": "MIT",
  "main": "lib-commonjs/index.js",
  "repository": {
    "type": "git",
    "url": "git@github.com:microsoft/react-native-windows.git",
    "directory": "packages/@react-native-windows/cli"
  },
  "scripts": {
    "build": "just-scripts build",
    "clean": "just-scripts clean",
    "lint": "just-scripts lint",
    "lint:fix": "just-scripts lint:fix",
    "test": "just-scripts test",
    "watch": "just-scripts watch"
  },
  "dependencies": {
<<<<<<< HEAD
    "@react-native-windows/package-utils": "^0.0.0-canary.11",
    "@react-native-windows/telemetry": "^0.0.0-canary.11",
=======
    "@react-native-windows/telemetry": "^0.0.0-canary.12",
    "@rnw-scripts/package-utils": "^0.0.11",
>>>>>>> 9d546c3c
    "chalk": "^4.1.0",
    "cli-spinners": "^2.2.0",
    "envinfo": "^7.5.0",
    "glob": "^7.1.1",
    "inquirer": "^3.0.6",
    "mustache": "^4.0.1",
    "ora": "^3.4.0",
    "semver": "^7.3.2",
    "shelljs": "^0.8.4",
    "username": "^5.1.0",
    "uuid": "^3.3.2",
    "xml-parser": "^1.2.1",
    "xmldom": "^0.3.0",
    "xpath": "^0.0.27"
  },
  "devDependencies": {
    "@react-native-community/cli-types": "^5.0.1-alpha.0",
    "@rnw-scripts/eslint-config": "0.1.6",
    "@rnw-scripts/jest-unittest-config": "0.1.1",
    "@rnw-scripts/just-task": "0.0.6",
    "@rnw-scripts/ts-config": "0.1.0",
    "@types/chalk": "^2.2.0",
    "@types/inquirer": "^6.5.0",
    "@types/jest": "^26.0.13",
    "@types/mustache": "^4.0.1",
    "@types/ora": "^3.2.0",
    "@types/semver": "^7.3.3",
    "@types/shelljs": "^0.8.8",
    "@types/uuid": "^8.0.0",
    "@types/xml-parser": "^1.2.29",
    "@types/xmldom": "^0.1.29",
    "babel-jest": "^26.3.0",
    "eslint": "7.12.0",
    "jest": "^26.5.2",
    "just-scripts": "^0.44.7",
    "prettier": "1.19.1",
    "typescript": "^3.8.3"
  },
  "files": [
    "lib-commonjs",
    "powershell"
  ],
  "beachball": {
    "defaultNpmTag": "canary",
    "disallowedChangeTypes": [
      "major",
      "minor",
      "patch"
    ]
  },
  "promoteRelease": true
}<|MERGE_RESOLUTION|>--- conflicted
+++ resolved
@@ -17,13 +17,8 @@
     "watch": "just-scripts watch"
   },
   "dependencies": {
-<<<<<<< HEAD
     "@react-native-windows/package-utils": "^0.0.0-canary.11",
-    "@react-native-windows/telemetry": "^0.0.0-canary.11",
-=======
     "@react-native-windows/telemetry": "^0.0.0-canary.12",
-    "@rnw-scripts/package-utils": "^0.0.11",
->>>>>>> 9d546c3c
     "chalk": "^4.1.0",
     "cli-spinners": "^2.2.0",
     "envinfo": "^7.5.0",
