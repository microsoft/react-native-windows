{
  "name": "@react-native-windows/cli",
<<<<<<< HEAD
  "version": "0.0.0-canary.178",
=======
  "version": "0.0.0-canary.179",
>>>>>>> a6a9c64f
  "license": "MIT",
  "main": "lib-commonjs/index.js",
  "repository": {
    "type": "git",
    "url": "https://github.com/microsoft/react-native-windows",
    "directory": "packages/@react-native-windows/cli"
  },
  "scripts": {
    "build": "rnw-scripts build",
    "clean": "rnw-scripts clean",
    "lint": "rnw-scripts lint",
    "lint:fix": "rnw-scripts lint:fix",
    "test": "rnw-scripts test",
    "watch": "rnw-scripts watch"
  },
  "dependencies": {
    "@react-native-windows/codegen": "0.0.0-canary.64",
    "@react-native-windows/fs": "^0.0.0-canary.25",
    "@react-native-windows/package-utils": "^0.0.0-canary.51",
    "@react-native-windows/telemetry": "^0.0.0-canary.73",
    "@xmldom/xmldom": "^0.7.7",
    "chalk": "^4.1.0",
    "cli-spinners": "^2.2.0",
    "envinfo": "^7.5.0",
    "find-up": "^4.1.0",
    "glob": "^7.1.1",
    "lodash": "^4.17.15",
    "mustache": "^4.0.1",
    "ora": "^3.4.0",
    "prompts": "^2.4.1",
    "semver": "^7.3.2",
    "shelljs": "^0.8.4",
    "username": "^5.1.0",
    "uuid": "^3.3.2",
    "xml-formatter": "^2.4.0",
    "xml-parser": "^1.2.1",
    "xpath": "^0.0.27"
  },
  "devDependencies": {
    "@react-native-community/cli-doctor": "^12.0.0-alpha.3",
    "@react-native-community/cli-types": "^12.0.0-alpha.3",
    "@rnw-scripts/eslint-config": "1.2.2",
    "@rnw-scripts/jest-unittest-config": "1.5.6",
    "@rnw-scripts/just-task": "2.3.13",
    "@rnw-scripts/ts-config": "2.0.5",
    "@types/chalk": "^2.2.0",
    "@types/jest": "^29.2.2",
    "@types/lodash": "^4.14.168",
    "@types/mustache": "^4.1.1",
    "@types/node": "^18.0.0",
    "@types/ora": "^3.2.0",
    "@types/prompts": "2.0.10",
    "@types/semver": "^7.3.3",
    "@types/shelljs": "^0.8.8",
    "@types/uuid": "^8.3.0",
    "@types/xml-parser": "^1.2.29",
    "@types/xmldom": "^0.1.30",
    "@typescript-eslint/eslint-plugin": "^5.30.5",
    "@typescript-eslint/parser": "^5.57.1",
    "babel-jest": "^29.3.0",
    "eslint": "^8.19.0",
    "jest": "^29.2.1",
    "prettier": "^2.4.1",
    "typescript": "^4.9.5"
  },
  "peerDependencies": {
    "react-native": "*"
  },
  "files": [
    "lib-commonjs",
    "powershell"
  ],
  "beachball": {
    "defaultNpmTag": "canary",
    "disallowedChangeTypes": [
      "major",
      "minor",
      "patch"
    ]
  },
  "promoteRelease": true,
  "windowsOnly": true,
  "engines": {
    "node": ">= 18"
  }
}<|MERGE_RESOLUTION|>--- conflicted
+++ resolved
@@ -1,10 +1,6 @@
 {
   "name": "@react-native-windows/cli",
-<<<<<<< HEAD
-  "version": "0.0.0-canary.178",
-=======
   "version": "0.0.0-canary.179",
->>>>>>> a6a9c64f
   "license": "MIT",
   "main": "lib-commonjs/index.js",
   "repository": {
