--- conflicted
+++ resolved
@@ -19,13 +19,9 @@
   "dependencies": {
     "@react-native-windows/fs": "^0.0.0-canary.2",
     "@react-native-windows/package-utils": "^0.0.0-canary.28",
-<<<<<<< HEAD
-    "@react-native-windows/telemetry": "^0.0.0-canary.39",
+    "@react-native-windows/telemetry": "^0.0.0-canary.40",
     "@typescript-eslint/eslint-plugin": "^5.20.0",
     "@typescript-eslint/parser": "^5.20.0",
-=======
-    "@react-native-windows/telemetry": "^0.0.0-canary.40",
->>>>>>> 72c5ccbf
     "@xmldom/xmldom": "^0.7.5",
     "chalk": "^4.1.0",
     "cli-spinners": "^2.2.0",
