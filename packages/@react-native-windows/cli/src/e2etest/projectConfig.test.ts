--- conflicted
+++ resolved
@@ -187,13 +187,6 @@
   const exd = await al.ensureXAMLDialect();
   expect(exd).toBeTruthy();
 
-<<<<<<< HEAD
-=======
-  const packagesConfig = (
-    await fs.readFile(path.join(folder, 'windows/WithWinUI3/packages.config'))
-  ).toString();
-
->>>>>>> 495edc09
   const experimentalFeatures = (
     await fs.readFile(path.join(folder, 'windows/ExperimentalFeatures.props'))
   ).toString();
