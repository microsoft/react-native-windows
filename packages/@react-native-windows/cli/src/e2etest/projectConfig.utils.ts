--- conflicted
+++ resolved
@@ -28,23 +28,6 @@
     useWinUI3: false,
     useHermes: false,
     useExperimentalNuget: false,
-<<<<<<< HEAD
-    packagesConfigCppNugetPackages: [
-      {
-        id: 'Microsoft.ReactNative.Cxx',
-        version: '1.0.0',
-      },
-      {
-        id: 'Microsoft.UI.Xaml',
-        version: '2.3.4.5',
-      },
-      {
-        id: 'Microsoft.WindowsAppSDK',
-        version: '1.0.0',
-      },
-    ],
-=======
->>>>>>> a7220832
   };
 
   await copyAndReplace(
