--- conflicted
+++ resolved
@@ -289,18 +289,18 @@
     '<Project xmlns="http://schemas.microsoft.com/developer/msbuild/2003"><PropertyGroup><UseWinUI3>true</UseWinUI3></PropertyGroup></Project>';
   expect(al.experimentalFeaturesProps).toEqual(expectedExperimentalFeatures);
 
-    // example packages.config: 
-    // <packages>
-    //   <package id="SuperPkg" version="42"/>
-    //   <package id="Microsoft.ProjectReunion.WinUI" version="0.8" targetFramework="native"/>
-    // </packages>
-    //
-    expect(al.packagesConfig).toContain('Microsoft.ProjectReunion.WinUI');
-    expect(al.packagesConfig).toContain('<package id="SuperPkg" version="42"/>');
-    expect(al.packagesConfig).not.toContain('Microsoft.UI.Xaml');
-  
-    done();
-  });
+  // example packages.config:
+  // <packages>
+  //   <package id="SuperPkg" version="42"/>
+  //   <package id="Microsoft.ProjectReunion.WinUI" version="0.8" targetFramework="native"/>
+  // </packages>
+  //
+  expect(al.packagesConfig).toContain('Microsoft.ProjectReunion.WinUI');
+  expect(al.packagesConfig).toContain('<package id="SuperPkg" version="42"/>');
+  expect(al.packagesConfig).not.toContain('Microsoft.UI.Xaml');
+
+  done();
+});
 
 test('ensureXAMLDialect - useWinUI3=false in react-native.config.js, useWinUI3=true in ExperimentalFeatures.props', async done => {
   const folder = path.resolve('src/e2etest/projects/WithWinUI3');
@@ -326,18 +326,18 @@
     '<Project xmlns="http://schemas.microsoft.com/developer/msbuild/2003"><PropertyGroup><UseWinUI3>false</UseWinUI3></PropertyGroup></Project>';
   expect(al.experimentalFeaturesProps).toEqual(expectedExperimentalFeatures);
 
-    // example packages.config: 
-    // <packages>
-    //   <package id="SuperPkg" version="42"/>
-    //   <package id="Microsoft.ProjectReunion.WinUI" version="0.8" targetFramework="native"/>
-    // </packages>
-    //
-    expect(al.packagesConfig).not.toContain('Microsoft.ProjectReunion.WinUI');
-    expect(al.packagesConfig).toContain('<package id="SuperPkg" version="42"/>');
-    expect(al.packagesConfig).toContain('Microsoft.UI.Xaml');
-  
-    done();
-  });
+  // example packages.config:
+  // <packages>
+  //   <package id="SuperPkg" version="42"/>
+  //   <package id="Microsoft.ProjectReunion.WinUI" version="0.8" targetFramework="native"/>
+  // </packages>
+  //
+  expect(al.packagesConfig).not.toContain('Microsoft.ProjectReunion.WinUI');
+  expect(al.packagesConfig).toContain('<package id="SuperPkg" version="42"/>');
+  expect(al.packagesConfig).toContain('Microsoft.UI.Xaml');
+
+  done();
+});
 
 test('ensureXAMLDialect - useWinUI3 not in react-native.config.js, useWinUI3=true in ExperimentalFeatures.props', async done => {
   const folder = path.resolve('src/e2etest/projects/WithWinUI3');
@@ -363,80 +363,6 @@
     '<Project xmlns="http://schemas.microsoft.com/developer/msbuild/2003"><PropertyGroup><UseWinUI3>true</UseWinUI3></PropertyGroup></Project>';
   expect(al.experimentalFeaturesProps).toEqual(expectedExperimentalFeatures);
 
-<<<<<<< HEAD
-    // example packages.config: 
-    // <packages>
-    //   <package id="SuperPkg" version="42"/>
-    //   <package id="Microsoft.ProjectReunion.WinUI" version="0.8" targetFramework="native"/>
-    // </packages>
-    //
-    expect(al.packagesConfig).toContain('Microsoft.ProjectReunion.WinUI');
-    expect(al.packagesConfig).toContain('<package id="SuperPkg" version="42"/>');
-    expect(al.packagesConfig).not.toContain('Microsoft.UI.Xaml');
-  
-    done();
-  });
-  
-  test('ensureXAMLDialect - useWinUI3 not in react-native.config.js, useWinUI3=false in ExperimentalFeatures.props', async done => {
-    const folder = path.resolve('src/e2etest/projects/WithWinUI3');
-    const rnc = require(path.join(folder, 'react-native.config.js'));
-  
-    const config = projectConfigWindows(folder, rnc.project.windows)!;
-    delete config.useWinUI3;
-    const al = new AutolinkTest(
-      {windows: config},
-      {},
-      {
-        check: false,
-        logging: false,
-      },
-    );
-    al.experimentalFeaturesProps = `<Project xmlns="http://schemas.microsoft.com/developer/msbuild/2003"><PropertyGroup><UseWinUI3>false</UseWinUI3></PropertyGroup></Project>`;
-    al.packagesConfig = `<packages><package id="SuperPkg" version="42"/><package id="Microsoft.ProjectReunion.WinUI"/></packages>`;
-  
-    const exd = await al.ensureXAMLDialect();
-    expect(exd).toBeTruthy();
-  
-    const expectedExperimentalFeatures = '<Project xmlns="http://schemas.microsoft.com/developer/msbuild/2003"><PropertyGroup><UseWinUI3>false</UseWinUI3></PropertyGroup></Project>';
-    expect(al.experimentalFeaturesProps).toEqual(expectedExperimentalFeatures);
-
-    // example packages.config: 
-    // <packages>
-    //   <package id="SuperPkg" version="42"/>
-    //   <package id="Microsoft.ProjectReunion.WinUI" version="0.8" targetFramework="native"/>
-    // </packages>
-    //
-    expect(al.packagesConfig).not.toContain('Microsoft.ProjectReunion.WinUI');
-    expect(al.packagesConfig).toContain('<package id="SuperPkg" version="42"/>');
-    expect(al.packagesConfig).toContain('Microsoft.UI.Xaml');
-  
-    done();
-  });
-  
-  test('Indirect autolink dependency', () => {
-    const autolink = new AutolinkTest(
-      {windows: {folder: __dirname, sourceDir: '.', solutionFile: 'foo.sln'}},
-      {
-        superModule: {
-          name: 'superModule',
-          root: 'theRoot',
-          platforms: {
-            windows: {
-              sourceDir: __dirname,
-              projects: [
-                {
-                  directDependency: true,
-                  projectFile: 'superModule.vcxproj',
-                  cppHeaders: ['Garfield.h', 'Snoopy.h'],
-                  cppPackageProviders: ['FamousAnimalCartoons'],
-                },
-                {
-                  directDependency: false,
-                  projectFile: 'indirect.vcxproj',
-                }
-              ],
-            },
-=======
   // example packages.config:
   // <packages>
   //   <package id="SuperPkg" version="42"/>
@@ -586,28 +512,12 @@
                 projectFile: 'indirect.vcxproj',
               },
             ],
->>>>>>> main
           },
           assets: [],
           hooks: {},
           params: [],
         },
       },
-<<<<<<< HEAD
-      {
-        check: true,
-        logging: false,
-        proj: 'projects/WithIndirectDependency/windows/WithIndirectDependency/WithIndirectDependency.vcxproj',
-      },
-    );
-    const replacements = autolink.getCppReplacements();
-    expect(replacements.cppIncludes).toMatch(/#include <Garfield.h>/);
-    expect(replacements.cppIncludes).toMatch(/#include <Snoopy.h>/);
-    expect(replacements.cppPackageProviders).toContain(
-      'packageProviders.Append(winrt::FamousAnimalCartoons())',
-    );
-  });
-=======
     },
     {
       check: true,
@@ -671,5 +581,4 @@
       ),
     ).toBe(true);
   }
-});
->>>>>>> c14d648f
+});