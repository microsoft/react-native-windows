/**
 * Copyright (c) Microsoft Corporation.
 * Licensed under the MIT License.
 * @format
 */

import path from 'path';
import {projectConfigWindows} from '../config/projectConfig';
import {AutolinkWindows, autolinkOptions} from '../runWindows/utils/autolink';
import {DOMParser} from '@xmldom/xmldom';
import {ensureWinUI3Project} from './projectConfig.utils';

test('autolink with no windows project', () => {
<<<<<<< HEAD
    expect(() => {
      // eslint-disable-next-line no-new
      new AutolinkTest({}, {}, {check: true, logging: false});
    }).toThrowError();
  });

  test('autolink with incomplete windows project', () => {
    expect(() => {
      const autolink = new AutolinkTest(
        {windows: {}},
        {},
        {check: true, logging: false},
      );
      autolink.validateRequiredAppProperties();
    }).toThrowError();
  });

  class AutolinkTest extends AutolinkWindows {
    public getWindowsProjectConfig() {
      return this.windowsAppConfig;
    }
    public experimentalFeaturesProps = '';
    protected getExperimentalFeaturesPropsXml(){
        return {path: 'ExperimentalFeatures.props', content: new DOMParser().parseFromString(this.experimentalFeaturesProps, 'application/xml')};
    }
    protected async updateFile(filepath: string, content: string) {
        if (filepath === 'ExperimentalFeatures.props') {
            this.experimentalFeaturesProps = content;
        } else {
            throw new Error(`Unknown path: ${filepath}`);
        }
        return true;
    }
}


  test('autolink fixup sln', () => {
=======
  expect(() => {
    // eslint-disable-next-line no-new
    new AutolinkTest({}, {}, {check: true, logging: false});
  }).toThrowError();
});

test('autolink with incomplete windows project', () => {
  expect(() => {
>>>>>>> ae4effa1
    const autolink = new AutolinkTest(
      {windows: {}},
      {},
      {check: true, logging: false},
    );
<<<<<<< HEAD
    expect(autolink.getWindowsProjectConfig().solutionFile).toBeUndefined();
    expect(() => {
      autolink.validateRequiredAppProperties();
    }).toThrow();
    autolink.fixUpForSlnOption();
    expect(autolink.getWindowsProjectConfig().solutionFile).toEqual('foo');
    expect(() => {
      autolink.validateRequiredAppProperties();
    }).toThrow();
  });

  test('autolink fixup proj', async done => {
    const autolink = new AutolinkTest(
      {windows: {folder: __dirname, sourceDir: '.', solutionFile: 'foo.sln'}},
      {},
      {
        check: true,
        logging: false,
        proj: 'projects/WithWinUI3/windows/WithWinUI3/WithWinUI3.vcxproj',
      },
    );
    expect(autolink.getWindowsProjectConfig().solutionFile).toEqual('foo.sln');
    expect(autolink.getWindowsProjectConfig().project).toBeUndefined();

    const folder = path.resolve('src/e2etest/projects/', 'WithWinUI3');
    await ensureWinUI3Project(folder);
    expect(() => {
      autolink.validateRequiredProjectProperties();
    }).toThrow();
    autolink.fixUpForProjOption();

    const projectConfig = autolink.getWindowsProjectConfig().project;
    expect(projectConfig).not.toBeUndefined();
    expect(projectConfig.projectName).toEqual('WithWinUI3');
    autolink.validateRequiredProjectProperties();
    done();
  });

  test('empty cpp autolink dependencies', () => {
    const autolink = new AutolinkTest(
      {windows: {folder: __dirname, sourceDir: '.', solutionFile: 'foo.sln'}},
      {},
      {
        check: true,
        logging: false,
        proj: 'projects/WithWinUI3/windows/WithWinUI3/WithWinUI3.vcxproj',
      },
    );
    const replacements = autolink.getCppReplacements();
    expect(replacements.cppIncludes).toEqual('');
    expect(replacements.cppPackageProviders).toEqual(
      '\n    UNREFERENCED_PARAMETER(packageProviders);',
    );
  });

  test('one invalid cpp autolink dependency', () => {
    const autolink = new AutolinkTest(
      {windows: {folder: __dirname, sourceDir: '.', solutionFile: 'foo.sln'}},
      {
        superModule: {
          name: 'superModule',
          root: 'theRoot',
          platforms: {
            windows: {},
          },
          assets: [],
          hooks: {},
          params: [],
=======
    autolink.validateRequiredAppProperties();
  }).toThrowError();
});

class AutolinkTest extends AutolinkWindows {
  public getWindowsProjectConfig() {
    return this.windowsAppConfig;
  }
  public packagesConfig = '';
  public experimentalFeaturesProps = '';
  protected getPackagesConfigXml() {
    return {
      path: 'packages.config',
      content: new DOMParser().parseFromString(
        this.packagesConfig,
        'application/xml',
      ),
    };
  }
  protected getExperimentalFeaturesPropsXml() {
    return {
      path: 'ExperimentalFeatures.props',
      content: new DOMParser().parseFromString(
        this.experimentalFeaturesProps,
        'application/xml',
      ),
    };
  }
  protected async updateFile(filepath: string, content: string) {
    if (filepath === 'packages.config') {
      this.packagesConfig = content;
    } else if (filepath === 'ExperimentalFeatures.props') {
      this.experimentalFeaturesProps = content;
    } else {
      throw new Error(`Unknown path: ${filepath}`);
    }
    return true;
  }
}

test('autolink fixup sln', () => {
  const autolink = new AutolinkTest(
    {windows: {folder: __dirname, sourceDir: '.'}},
    {},
    {check: true, logging: false, sln: 'foo'},
  );
  expect(autolink.getWindowsProjectConfig().solutionFile).toBeUndefined();
  expect(() => {
    autolink.validateRequiredAppProperties();
  }).toThrow();
  autolink.fixUpForSlnOption();
  expect(autolink.getWindowsProjectConfig().solutionFile).toEqual('foo');
  expect(() => {
    autolink.validateRequiredAppProperties();
  }).toThrow();
});

test('autolink fixup proj', async done => {
  const autolink = new AutolinkTest(
    {windows: {folder: __dirname, sourceDir: '.', solutionFile: 'foo.sln'}},
    {},
    {
      check: true,
      logging: false,
      proj: 'projects/WithWinUI3/windows/WithWinUI3/WithWinUI3.vcxproj',
    },
  );
  expect(autolink.getWindowsProjectConfig().solutionFile).toEqual('foo.sln');
  expect(autolink.getWindowsProjectConfig().project).toBeUndefined();

  const folder = path.resolve('src/e2etest/projects/', 'WithWinUI3');
  await ensureWinUI3Project(folder);
  expect(() => {
    autolink.validateRequiredProjectProperties();
  }).toThrow();
  autolink.fixUpForProjOption();

  const projectConfig = autolink.getWindowsProjectConfig().project;
  expect(projectConfig).not.toBeUndefined();
  expect(projectConfig.projectName).toEqual('WithWinUI3');
  autolink.validateRequiredProjectProperties();
  done();
});

test('empty cpp autolink dependencies', () => {
  const autolink = new AutolinkTest(
    {windows: {folder: __dirname, sourceDir: '.', solutionFile: 'foo.sln'}},
    {},
    {
      check: true,
      logging: false,
      proj: 'projects/WithWinUI3/windows/WithWinUI3/WithWinUI3.vcxproj',
    },
  );
  const replacements = autolink.getCppReplacements();
  expect(replacements.cppIncludes).toEqual('');
  expect(replacements.cppPackageProviders).toEqual(
    '\n    UNREFERENCED_PARAMETER(packageProviders);',
  );
});

test('one invalid cpp autolink dependency', () => {
  const autolink = new AutolinkTest(
    {windows: {folder: __dirname, sourceDir: '.', solutionFile: 'foo.sln'}},
    {
      superModule: {
        name: 'superModule',
        root: 'theRoot',
        platforms: {
          windows: {},
>>>>>>> ae4effa1
        },
        assets: [],
        hooks: {},
        params: [],
      },
<<<<<<< HEAD
      {
        check: true,
        logging: false,
        proj: 'projects/WithWinUI3/windows/WithWinUI3/WithWinUI3.vcxproj',
      },
    );
    const replacements = autolink.getCppReplacements();
    expect(replacements.cppIncludes).toEqual('');
    expect(replacements.cppPackageProviders).toEqual(
      '\n    UNREFERENCED_PARAMETER(packageProviders);',
    );
  });

  test('one invalid cs autolink dependency', () => {
    const autolink = new AutolinkTest(
      {windows: {folder: __dirname, sourceDir: '.', solutionFile: 'foo.sln'}},
      {
        superModule: {
          name: 'superModule',
          root: 'theRoot',
          platforms: {
            windows: {},
          },
          assets: [],
          hooks: {},
          params: [],
=======
    },
    {
      check: true,
      logging: false,
      proj: 'projects/WithWinUI3/windows/WithWinUI3/WithWinUI3.vcxproj',
    },
  );
  const replacements = autolink.getCppReplacements();
  expect(replacements.cppIncludes).toEqual('');
  expect(replacements.cppPackageProviders).toEqual(
    '\n    UNREFERENCED_PARAMETER(packageProviders);',
  );
});

test('one invalid cs autolink dependency', () => {
  const autolink = new AutolinkTest(
    {windows: {folder: __dirname, sourceDir: '.', solutionFile: 'foo.sln'}},
    {
      superModule: {
        name: 'superModule',
        root: 'theRoot',
        platforms: {
          windows: {},
>>>>>>> ae4effa1
        },
        assets: [],
        hooks: {},
        params: [],
      },
<<<<<<< HEAD
      {
        check: true,
        logging: false,
        proj:
          'projects/SimpleCSharpApp/windows/SimpleCSharpApp/SimpleCSharpApp.csproj',
      },
    );
    const replacements = autolink.getCsReplacements();
    expect(replacements.csUsingNamespaces).toEqual('');
    expect(replacements.csReactPackageProviders).toEqual('');
  });

  test('one valid cpp autolink dependency', () => {
    const autolink = new AutolinkTest(
      {windows: {folder: __dirname, sourceDir: '.', solutionFile: 'foo.sln'}},
      {
        superModule: {
          name: 'superModule',
          root: 'theRoot',
          platforms: {
            windows: {
              sourceDir: __dirname,
              projects: [
                {
                  directDependency: true,
                  projectFile: 'superModule.vcxproj',
                  cppHeaders: ['Garfield.h', 'Snoopy.h'],
                  cppPackageProviders: ['FamousAnimalCartoons'],
                },
              ],
            },
=======
    },
    {
      check: true,
      logging: false,
      proj:
        'projects/SimpleCSharpApp/windows/SimpleCSharpApp/SimpleCSharpApp.csproj',
    },
  );
  const replacements = autolink.getCsReplacements();
  expect(replacements.csUsingNamespaces).toEqual('');
  expect(replacements.csReactPackageProviders).toEqual('');
});

test('one valid cpp autolink dependency', () => {
  const autolink = new AutolinkTest(
    {windows: {folder: __dirname, sourceDir: '.', solutionFile: 'foo.sln'}},
    {
      superModule: {
        name: 'superModule',
        root: 'theRoot',
        platforms: {
          windows: {
            sourceDir: __dirname,
            projects: [
              {
                directDependency: true,
                projectFile: 'superModule.vcxproj',
                cppHeaders: ['Garfield.h', 'Snoopy.h'],
                cppPackageProviders: ['FamousAnimalCartoons'],
              },
            ],
>>>>>>> ae4effa1
          },
        },
        assets: [],
        hooks: {},
        params: [],
      },
<<<<<<< HEAD
      {
        check: true,
        logging: false,
        proj: 'projects/WithWinUI3/windows/WithWinUI3/WithWinUI3.vcxproj',
      },
    );
    const replacements = autolink.getCppReplacements();
    expect(replacements.cppIncludes).toMatch(/#include <Garfield.h>/);
    expect(replacements.cppIncludes).toMatch(/#include <Snoopy.h>/);
    expect(replacements.cppPackageProviders).toContain(
      'packageProviders.Append(winrt::FamousAnimalCartoons())',
    );
  });

  test('one valid cs autolink dependency', () => {
    const autolink = new AutolinkTest(
      {windows: {folder: __dirname, sourceDir: '.', solutionFile: 'foo.sln'}},
      {
        superModule: {
          name: 'superModule',
          root: 'theRoot',
          platforms: {
            windows: {
              sourceDir: __dirname,
              projects: [
                {
                  directDependency: true,
                  csNamespaces: ['Garfield'],
                  projectFile: 'superModule.vcxproj',
                  cppHeaders: ['Garfield.h', 'Snoopy.h'],
                  csPackageProviders: ['FamousAnimalCartoons'],
                },
              ],
            },
=======
    },
    {
      check: true,
      logging: false,
      proj: 'projects/WithWinUI3/windows/WithWinUI3/WithWinUI3.vcxproj',
    },
  );
  const replacements = autolink.getCppReplacements();
  expect(replacements.cppIncludes).toMatch(/#include <Garfield.h>/);
  expect(replacements.cppIncludes).toMatch(/#include <Snoopy.h>/);
  expect(replacements.cppPackageProviders).toContain(
    'packageProviders.Append(winrt::FamousAnimalCartoons())',
  );
});

test('one valid cs autolink dependency', () => {
  const autolink = new AutolinkTest(
    {windows: {folder: __dirname, sourceDir: '.', solutionFile: 'foo.sln'}},
    {
      superModule: {
        name: 'superModule',
        root: 'theRoot',
        platforms: {
          windows: {
            sourceDir: __dirname,
            projects: [
              {
                directDependency: true,
                csNamespaces: ['Garfield'],
                projectFile: 'superModule.vcxproj',
                cppHeaders: ['Garfield.h', 'Snoopy.h'],
                csPackageProviders: ['FamousAnimalCartoons'],
              },
            ],
>>>>>>> ae4effa1
          },
        },
        assets: [],
        hooks: {},
        params: [],
      },
<<<<<<< HEAD
      {
        check: true,
        logging: false,
        proj:
          'projects/SimpleCSharpApp/windows/SimpleCSharpApp/SimpleCSharpApp.csproj',
      },
    );
    const replacements = autolink.getCsReplacements();
    expect(replacements.csUsingNamespaces).toContain('using Garfield;');
    expect(replacements.csReactPackageProviders).toContain(
      'packageProviders.Add(new FamousAnimalCartoons())',
    );
  });

  test('ensureXAMLDialect - useWinUI3=true in react-native.config.js, useWinUI3=false in ExperimentalFeatures.props', async done => {
    const folder = path.resolve('src/e2etest/projects/WithWinUI3');
    const rnc = require(path.join(folder, 'react-native.config.js'));

    const config = projectConfigWindows(folder, rnc.project.windows)!;

    const al = new AutolinkTest(
      {windows: config},
      {},
      {
        check: false,
        logging: false,
      },
    );
    al.experimentalFeaturesProps = `<Project xmlns="http://schemas.microsoft.com/developer/msbuild/2003"><PropertyGroup><UseWinUI3>false</UseWinUI3></PropertyGroup></Project>`;

    const exd = await al.ensureXAMLDialect();
    expect(exd).toBeTruthy();

    const expectedExperimentalFeatures = '<Project xmlns="http://schemas.microsoft.com/developer/msbuild/2003"><PropertyGroup><UseWinUI3>true</UseWinUI3></PropertyGroup></Project>';
    expect(al.experimentalFeaturesProps).toEqual(expectedExperimentalFeatures);

    done();
  });

  test('ensureXAMLDialect - useWinUI3=false in react-native.config.js, useWinUI3=true in ExperimentalFeatures.props', async done => {
    const folder = path.resolve('src/e2etest/projects/WithWinUI3');
    const rnc = require(path.join(folder, 'react-native.config.js'));

    const config = projectConfigWindows(folder, rnc.project.windows)!;
    config.useWinUI3 = false;
    const al = new AutolinkTest(
      {windows: config},
      {},
      {
        check: false,
        logging: false,
      },
    );
    al.experimentalFeaturesProps = `<Project xmlns="http://schemas.microsoft.com/developer/msbuild/2003"><PropertyGroup><UseWinUI3>true</UseWinUI3></PropertyGroup></Project>`;

    const exd = await al.ensureXAMLDialect();
    expect(exd).toBeTruthy();

    const expectedExperimentalFeatures = '<Project xmlns="http://schemas.microsoft.com/developer/msbuild/2003"><PropertyGroup><UseWinUI3>false</UseWinUI3></PropertyGroup></Project>';
    expect(al.experimentalFeaturesProps).toEqual(expectedExperimentalFeatures);

    done();
  });

  test('ensureXAMLDialect - useWinUI3 not in react-native.config.js, useWinUI3=true in ExperimentalFeatures.props', async done => {
    const folder = path.resolve('src/e2etest/projects/WithWinUI3');
    const rnc = require(path.join(folder, 'react-native.config.js'));

    const config = projectConfigWindows(folder, rnc.project.windows)!;
    delete config.useWinUI3;
    const al = new AutolinkTest(
      {windows: config},
      {},
      {
        check: false,
        logging: false,
      },
    );
    al.experimentalFeaturesProps = `<Project xmlns="http://schemas.microsoft.com/developer/msbuild/2003"><PropertyGroup><UseWinUI3>true</UseWinUI3></PropertyGroup></Project>`;

    const exd = await al.ensureXAMLDialect();
    expect(exd).toBeTruthy();

    const expectedExperimentalFeatures = '<Project xmlns="http://schemas.microsoft.com/developer/msbuild/2003"><PropertyGroup><UseWinUI3>true</UseWinUI3></PropertyGroup></Project>';
    expect(al.experimentalFeaturesProps).toEqual(expectedExperimentalFeatures);

    done();
  });

  test('ensureXAMLDialect - useWinUI3 not in react-native.config.js, useWinUI3=false in ExperimentalFeatures.props', async done => {
    const folder = path.resolve('src/e2etest/projects/WithWinUI3');
    const rnc = require(path.join(folder, 'react-native.config.js'));

    const config = projectConfigWindows(folder, rnc.project.windows)!;
    delete config.useWinUI3;
    const al = new AutolinkTest(
      {windows: config},
      {},
      {
        check: false,
        logging: false,
      },
    );
    al.experimentalFeaturesProps = `<Project xmlns="http://schemas.microsoft.com/developer/msbuild/2003"><PropertyGroup><UseWinUI3>false</UseWinUI3></PropertyGroup></Project>`;

    const exd = await al.ensureXAMLDialect();
    expect(exd).toBeTruthy();

    const expectedExperimentalFeatures = '<Project xmlns="http://schemas.microsoft.com/developer/msbuild/2003"><PropertyGroup><UseWinUI3>false</UseWinUI3></PropertyGroup></Project>';
    expect(al.experimentalFeaturesProps).toEqual(expectedExperimentalFeatures);

    done();
  });

  test('Indirect autolink dependency', () => {
    const autolink = new AutolinkTest(
      {windows: {folder: __dirname, sourceDir: '.', solutionFile: 'foo.sln'}},
      {
        superModule: {
          name: 'superModule',
          root: 'theRoot',
          platforms: {
            windows: {
              sourceDir: __dirname,
              projects: [
                {
                  directDependency: true,
                  projectFile: 'superModule.vcxproj',
                  cppHeaders: ['Garfield.h', 'Snoopy.h'],
                  cppPackageProviders: ['FamousAnimalCartoons'],
                },
                {
                  directDependency: false,
                  projectFile: 'indirect.vcxproj',
                }
              ],
            },
=======
    },
    {
      check: true,
      logging: false,
      proj:
        'projects/SimpleCSharpApp/windows/SimpleCSharpApp/SimpleCSharpApp.csproj',
    },
  );
  const replacements = autolink.getCsReplacements();
  expect(replacements.csUsingNamespaces).toContain('using Garfield;');
  expect(replacements.csReactPackageProviders).toContain(
    'packageProviders.Add(new FamousAnimalCartoons())',
  );
});

test('ensureXAMLDialect - useWinUI3=true in react-native.config.js, useWinUI3=false in ExperimentalFeatures.props', async done => {
  const folder = path.resolve('src/e2etest/projects/WithWinUI3');
  const rnc = require(path.join(folder, 'react-native.config.js'));

  const config = projectConfigWindows(folder, rnc.project.windows)!;

  const al = new AutolinkTest(
    {windows: config},
    {},
    {
      check: false,
      logging: false,
    },
  );
  al.experimentalFeaturesProps = `<Project xmlns="http://schemas.microsoft.com/developer/msbuild/2003"><PropertyGroup><UseWinUI3>false</UseWinUI3></PropertyGroup></Project>`;
  al.packagesConfig = `<packages><package id="SuperPkg" version="42"/></packages>`;

  const exd = await al.ensureXAMLDialect();
  expect(exd).toBeTruthy();

  const expectedExperimentalFeatures =
    '<Project xmlns="http://schemas.microsoft.com/developer/msbuild/2003"><PropertyGroup><UseWinUI3>true</UseWinUI3></PropertyGroup></Project>';
  expect(al.experimentalFeaturesProps).toEqual(expectedExperimentalFeatures);

  // example packages.config:
  // <packages>
  //   <package id="SuperPkg" version="42"/>
  //   <package id="Microsoft.WinUI" version="3.0.0-preview3.201113.0" targetFramework="native"/>
  // </packages>
  //
  expect(al.packagesConfig).toContain('Microsoft.WinUI');
  expect(al.packagesConfig).toContain('<package id="SuperPkg" version="42"/>');
  expect(al.packagesConfig).not.toContain('Microsoft.UI.Xaml');

  done();
});

test('ensureXAMLDialect - useWinUI3=false in react-native.config.js, useWinUI3=true in ExperimentalFeatures.props', async done => {
  const folder = path.resolve('src/e2etest/projects/WithWinUI3');
  const rnc = require(path.join(folder, 'react-native.config.js'));

  const config = projectConfigWindows(folder, rnc.project.windows)!;
  config.useWinUI3 = false;
  const al = new AutolinkTest(
    {windows: config},
    {},
    {
      check: false,
      logging: false,
    },
  );
  al.experimentalFeaturesProps = `<Project xmlns="http://schemas.microsoft.com/developer/msbuild/2003"><PropertyGroup><UseWinUI3>true</UseWinUI3></PropertyGroup></Project>`;
  al.packagesConfig = `<packages><package id="SuperPkg" version="42"/></packages>`;

  const exd = await al.ensureXAMLDialect();
  expect(exd).toBeTruthy();

  const expectedExperimentalFeatures =
    '<Project xmlns="http://schemas.microsoft.com/developer/msbuild/2003"><PropertyGroup><UseWinUI3>false</UseWinUI3></PropertyGroup></Project>';
  expect(al.experimentalFeaturesProps).toEqual(expectedExperimentalFeatures);

  // example packages.config:
  // <packages>
  //   <package id="SuperPkg" version="42"/>
  //   <package id="Microsoft.WinUI" version="3.0.0-preview3.201113.0" targetFramework="native"/>
  // </packages>
  //
  expect(al.packagesConfig).not.toContain('Microsoft.WinUI');
  expect(al.packagesConfig).toContain('<package id="SuperPkg" version="42"/>');
  expect(al.packagesConfig).toContain('Microsoft.UI.Xaml');

  done();
});

test('ensureXAMLDialect - useWinUI3 not in react-native.config.js, useWinUI3=true in ExperimentalFeatures.props', async done => {
  const folder = path.resolve('src/e2etest/projects/WithWinUI3');
  const rnc = require(path.join(folder, 'react-native.config.js'));

  const config = projectConfigWindows(folder, rnc.project.windows)!;
  delete config.useWinUI3;
  const al = new AutolinkTest(
    {windows: config},
    {},
    {
      check: false,
      logging: false,
    },
  );
  al.experimentalFeaturesProps = `<Project xmlns="http://schemas.microsoft.com/developer/msbuild/2003"><PropertyGroup><UseWinUI3>true</UseWinUI3></PropertyGroup></Project>`;
  al.packagesConfig = `<packages><package id="SuperPkg" version="42"/></packages>`;

  const exd = await al.ensureXAMLDialect();
  expect(exd).toBeTruthy();

  const expectedExperimentalFeatures =
    '<Project xmlns="http://schemas.microsoft.com/developer/msbuild/2003"><PropertyGroup><UseWinUI3>true</UseWinUI3></PropertyGroup></Project>';
  expect(al.experimentalFeaturesProps).toEqual(expectedExperimentalFeatures);

  // example packages.config:
  // <packages>
  //   <package id="SuperPkg" version="42"/>
  //   <package id="Microsoft.WinUI" version="3.0.0-preview3.201113.0" targetFramework="native"/>
  // </packages>
  //
  expect(al.packagesConfig).toContain('Microsoft.WinUI');
  expect(al.packagesConfig).toContain('<package id="SuperPkg" version="42"/>');
  expect(al.packagesConfig).not.toContain('Microsoft.UI.Xaml');

  done();
});

test('ensureXAMLDialect - useWinUI3 not in react-native.config.js, useWinUI3=false in ExperimentalFeatures.props', async done => {
  const folder = path.resolve('src/e2etest/projects/WithWinUI3');
  const rnc = require(path.join(folder, 'react-native.config.js'));

  const config = projectConfigWindows(folder, rnc.project.windows)!;
  delete config.useWinUI3;
  const al = new AutolinkTest(
    {windows: config},
    {},
    {
      check: false,
      logging: false,
    },
  );
  al.experimentalFeaturesProps = `<Project xmlns="http://schemas.microsoft.com/developer/msbuild/2003"><PropertyGroup><UseWinUI3>false</UseWinUI3></PropertyGroup></Project>`;
  al.packagesConfig = `<packages><package id="SuperPkg" version="42"/><package id="Microsoft.WinUI"/></packages>`;

  const exd = await al.ensureXAMLDialect();
  expect(exd).toBeTruthy();

  const expectedExperimentalFeatures =
    '<Project xmlns="http://schemas.microsoft.com/developer/msbuild/2003"><PropertyGroup><UseWinUI3>false</UseWinUI3></PropertyGroup></Project>';
  expect(al.experimentalFeaturesProps).toEqual(expectedExperimentalFeatures);

  // example packages.config:
  // <packages>
  //   <package id="SuperPkg" version="42"/>
  //   <package id="Microsoft.WinUI" version="3.0.0-preview4.210210.4" targetFramework="native"/>
  // </packages>
  //
  expect(al.packagesConfig).not.toContain('Microsoft.WinUI');
  expect(al.packagesConfig).toContain('<package id="SuperPkg" version="42"/>');
  expect(al.packagesConfig).toContain('Microsoft.UI.Xaml');

  done();
});

test('ensureXAMLDialect - WinUI2xVersion specified in ExperimentalFeatures.props', async done => {
  const folder = path.resolve('src/e2etest/projects/WithWinUI3');
  const rnc = require(path.join(folder, 'react-native.config.js'));

  const config = projectConfigWindows(folder, rnc.project.windows)!;
  delete config.useWinUI3;
  const al = new AutolinkTest(
    {windows: config},
    {},
    {
      check: false,
      logging: false,
    },
  );
  al.experimentalFeaturesProps = `<Project xmlns="http://schemas.microsoft.com/developer/msbuild/2003"><PropertyGroup><UseWinUI3>false</UseWinUI3><WinUI2xVersion>2.6.0-test</WinUI2xVersion></PropertyGroup></Project>`;
  al.packagesConfig = `<packages><package id="SuperPkg" version="42"/></packages>`;

  const exd = await al.ensureXAMLDialect();
  expect(exd).toBeTruthy();

  const expectedExperimentalFeatures =
    '<Project xmlns="http://schemas.microsoft.com/developer/msbuild/2003"><PropertyGroup><UseWinUI3>false</UseWinUI3><WinUI2xVersion>2.6.0-test</WinUI2xVersion></PropertyGroup></Project>';
  expect(al.experimentalFeaturesProps).toEqual(expectedExperimentalFeatures);

  // example packages.config:
  // <packages>
  //   <package id="SuperPkg" version="42"/>
  //   <package id="Microsoft.UI.XAML" version="2.6.0-test" targetFramework="native"/>
  // </packages>
  //
  expect(al.packagesConfig).toContain('Microsoft.UI.Xaml');
  expect(al.packagesConfig).toContain('2.6.0-test');
  expect(al.packagesConfig).toContain('<package id="SuperPkg" version="42"/>');
  expect(al.packagesConfig).not.toContain('Microsoft.WinUI');

  done();
});

test('ensureXAMLDialect - WinUI3Version specified in ExperimentalFeatures.props', async done => {
  const folder = path.resolve('src/e2etest/projects/WithWinUI3');
  const rnc = require(path.join(folder, 'react-native.config.js'));

  const config = projectConfigWindows(folder, rnc.project.windows)!;

  const al = new AutolinkTest(
    {windows: config},
    {},
    {
      check: false,
      logging: false,
    },
  );
  al.experimentalFeaturesProps = `<Project xmlns="http://schemas.microsoft.com/developer/msbuild/2003"><PropertyGroup><UseWinUI3>true</UseWinUI3><WinUI3Version>3.0.0-test</WinUI3Version></PropertyGroup></Project>`;
  al.packagesConfig = `<packages><package id="SuperPkg" version="42"/></packages>`;

  const exd = await al.ensureXAMLDialect();
  expect(exd).toBeTruthy();

  const expectedExperimentalFeatures =
    '<Project xmlns="http://schemas.microsoft.com/developer/msbuild/2003"><PropertyGroup><UseWinUI3>true</UseWinUI3><WinUI3Version>3.0.0-test</WinUI3Version></PropertyGroup></Project>';
  expect(al.experimentalFeaturesProps).toEqual(expectedExperimentalFeatures);

  // example packages.config:
  // <packages>
  //   <package id="SuperPkg" version="42"/>
  //   <package id="Microsoft.WinUI" version="3.0.0-test" targetFramework="native"/>
  // </packages>
  //

  expect(al.packagesConfig).toContain('Microsoft.WinUI');
  expect(al.packagesConfig).toContain('3.0.0-test');
  expect(al.packagesConfig).toContain('<package id="SuperPkg" version="42"/>');
  expect(al.packagesConfig).not.toContain('Microsoft.UI.Xaml');

  done();
});

test('Indirect autolink dependency', () => {
  const autolink = new AutolinkTest(
    {windows: {folder: __dirname, sourceDir: '.', solutionFile: 'foo.sln'}},
    {
      superModule: {
        name: 'superModule',
        root: 'theRoot',
        platforms: {
          windows: {
            sourceDir: __dirname,
            projects: [
              {
                directDependency: true,
                projectFile: 'superModule.vcxproj',
                cppHeaders: ['Garfield.h', 'Snoopy.h'],
                cppPackageProviders: ['FamousAnimalCartoons'],
              },
              {
                directDependency: false,
                projectFile: 'indirect.vcxproj',
              },
            ],
>>>>>>> ae4effa1
          },
        },
        assets: [],
        hooks: {},
        params: [],
      },
    },
    {
      check: true,
      logging: false,
      proj:
        'projects/WithIndirectDependency/windows/WithIndirectDependency/WithIndirectDependency.vcxproj',
    },
  );
  const replacements = autolink.getCppReplacements();
  expect(replacements.cppIncludes).toMatch(/#include <Garfield.h>/);
  expect(replacements.cppIncludes).toMatch(/#include <Snoopy.h>/);
  expect(replacements.cppPackageProviders).toContain(
    'packageProviders.Append(winrt::FamousAnimalCartoons())',
  );
});

test('autolinkOptions - validate options', () => {
  for (const commandOption of autolinkOptions) {
    // Validate names
    expect(commandOption.name).not.toBeNull();
    expect(commandOption.name.startsWith('--')).toBe(true);
    expect(commandOption.name).toBe(commandOption.name.trim());

    // Validate defaults
    if (
      !commandOption.name.endsWith(' [string]') &&
      !commandOption.name.endsWith(' [number]')
    ) {
      // Commander ignores defaults for flags, so leave undefined to prevent confusion
      expect(commandOption.default).toBeUndefined();
    }

    // Validate description
    expect(commandOption.description).not.toBeNull();
    expect(commandOption.description!).toBe(commandOption.description!.trim());
  }
});<|MERGE_RESOLUTION|>--- conflicted
+++ resolved
@@ -11,7 +11,6 @@
 import {ensureWinUI3Project} from './projectConfig.utils';
 
 test('autolink with no windows project', () => {
-<<<<<<< HEAD
     expect(() => {
       // eslint-disable-next-line no-new
       new AutolinkTest({}, {}, {check: true, logging: false});
@@ -49,22 +48,11 @@
 
 
   test('autolink fixup sln', () => {
-=======
-  expect(() => {
-    // eslint-disable-next-line no-new
-    new AutolinkTest({}, {}, {check: true, logging: false});
-  }).toThrowError();
-});
-
-test('autolink with incomplete windows project', () => {
-  expect(() => {
->>>>>>> ae4effa1
     const autolink = new AutolinkTest(
       {windows: {}},
       {},
       {check: true, logging: false},
     );
-<<<<<<< HEAD
     expect(autolink.getWindowsProjectConfig().solutionFile).toBeUndefined();
     expect(() => {
       autolink.validateRequiredAppProperties();
@@ -133,124 +121,11 @@
           assets: [],
           hooks: {},
           params: [],
-=======
-    autolink.validateRequiredAppProperties();
-  }).toThrowError();
-});
-
-class AutolinkTest extends AutolinkWindows {
-  public getWindowsProjectConfig() {
-    return this.windowsAppConfig;
-  }
-  public packagesConfig = '';
-  public experimentalFeaturesProps = '';
-  protected getPackagesConfigXml() {
-    return {
-      path: 'packages.config',
-      content: new DOMParser().parseFromString(
-        this.packagesConfig,
-        'application/xml',
-      ),
-    };
-  }
-  protected getExperimentalFeaturesPropsXml() {
-    return {
-      path: 'ExperimentalFeatures.props',
-      content: new DOMParser().parseFromString(
-        this.experimentalFeaturesProps,
-        'application/xml',
-      ),
-    };
-  }
-  protected async updateFile(filepath: string, content: string) {
-    if (filepath === 'packages.config') {
-      this.packagesConfig = content;
-    } else if (filepath === 'ExperimentalFeatures.props') {
-      this.experimentalFeaturesProps = content;
-    } else {
-      throw new Error(`Unknown path: ${filepath}`);
-    }
-    return true;
-  }
-}
-
-test('autolink fixup sln', () => {
-  const autolink = new AutolinkTest(
-    {windows: {folder: __dirname, sourceDir: '.'}},
-    {},
-    {check: true, logging: false, sln: 'foo'},
-  );
-  expect(autolink.getWindowsProjectConfig().solutionFile).toBeUndefined();
-  expect(() => {
-    autolink.validateRequiredAppProperties();
-  }).toThrow();
-  autolink.fixUpForSlnOption();
-  expect(autolink.getWindowsProjectConfig().solutionFile).toEqual('foo');
-  expect(() => {
-    autolink.validateRequiredAppProperties();
-  }).toThrow();
-});
-
-test('autolink fixup proj', async done => {
-  const autolink = new AutolinkTest(
-    {windows: {folder: __dirname, sourceDir: '.', solutionFile: 'foo.sln'}},
-    {},
-    {
-      check: true,
-      logging: false,
-      proj: 'projects/WithWinUI3/windows/WithWinUI3/WithWinUI3.vcxproj',
-    },
-  );
-  expect(autolink.getWindowsProjectConfig().solutionFile).toEqual('foo.sln');
-  expect(autolink.getWindowsProjectConfig().project).toBeUndefined();
-
-  const folder = path.resolve('src/e2etest/projects/', 'WithWinUI3');
-  await ensureWinUI3Project(folder);
-  expect(() => {
-    autolink.validateRequiredProjectProperties();
-  }).toThrow();
-  autolink.fixUpForProjOption();
-
-  const projectConfig = autolink.getWindowsProjectConfig().project;
-  expect(projectConfig).not.toBeUndefined();
-  expect(projectConfig.projectName).toEqual('WithWinUI3');
-  autolink.validateRequiredProjectProperties();
-  done();
-});
-
-test('empty cpp autolink dependencies', () => {
-  const autolink = new AutolinkTest(
-    {windows: {folder: __dirname, sourceDir: '.', solutionFile: 'foo.sln'}},
-    {},
-    {
-      check: true,
-      logging: false,
-      proj: 'projects/WithWinUI3/windows/WithWinUI3/WithWinUI3.vcxproj',
-    },
-  );
-  const replacements = autolink.getCppReplacements();
-  expect(replacements.cppIncludes).toEqual('');
-  expect(replacements.cppPackageProviders).toEqual(
-    '\n    UNREFERENCED_PARAMETER(packageProviders);',
-  );
-});
-
-test('one invalid cpp autolink dependency', () => {
-  const autolink = new AutolinkTest(
-    {windows: {folder: __dirname, sourceDir: '.', solutionFile: 'foo.sln'}},
-    {
-      superModule: {
-        name: 'superModule',
-        root: 'theRoot',
-        platforms: {
-          windows: {},
->>>>>>> ae4effa1
         },
         assets: [],
         hooks: {},
         params: [],
       },
-<<<<<<< HEAD
       {
         check: true,
         logging: false,
@@ -277,37 +152,11 @@
           assets: [],
           hooks: {},
           params: [],
-=======
-    },
-    {
-      check: true,
-      logging: false,
-      proj: 'projects/WithWinUI3/windows/WithWinUI3/WithWinUI3.vcxproj',
-    },
-  );
-  const replacements = autolink.getCppReplacements();
-  expect(replacements.cppIncludes).toEqual('');
-  expect(replacements.cppPackageProviders).toEqual(
-    '\n    UNREFERENCED_PARAMETER(packageProviders);',
-  );
-});
-
-test('one invalid cs autolink dependency', () => {
-  const autolink = new AutolinkTest(
-    {windows: {folder: __dirname, sourceDir: '.', solutionFile: 'foo.sln'}},
-    {
-      superModule: {
-        name: 'superModule',
-        root: 'theRoot',
-        platforms: {
-          windows: {},
->>>>>>> ae4effa1
         },
         assets: [],
         hooks: {},
         params: [],
       },
-<<<<<<< HEAD
       {
         check: true,
         logging: false,
@@ -339,46 +188,12 @@
                 },
               ],
             },
-=======
-    },
-    {
-      check: true,
-      logging: false,
-      proj:
-        'projects/SimpleCSharpApp/windows/SimpleCSharpApp/SimpleCSharpApp.csproj',
-    },
-  );
-  const replacements = autolink.getCsReplacements();
-  expect(replacements.csUsingNamespaces).toEqual('');
-  expect(replacements.csReactPackageProviders).toEqual('');
-});
-
-test('one valid cpp autolink dependency', () => {
-  const autolink = new AutolinkTest(
-    {windows: {folder: __dirname, sourceDir: '.', solutionFile: 'foo.sln'}},
-    {
-      superModule: {
-        name: 'superModule',
-        root: 'theRoot',
-        platforms: {
-          windows: {
-            sourceDir: __dirname,
-            projects: [
-              {
-                directDependency: true,
-                projectFile: 'superModule.vcxproj',
-                cppHeaders: ['Garfield.h', 'Snoopy.h'],
-                cppPackageProviders: ['FamousAnimalCartoons'],
-              },
-            ],
->>>>>>> ae4effa1
           },
         },
         assets: [],
         hooks: {},
         params: [],
       },
-<<<<<<< HEAD
       {
         check: true,
         logging: false,
@@ -413,49 +228,12 @@
                 },
               ],
             },
-=======
-    },
-    {
-      check: true,
-      logging: false,
-      proj: 'projects/WithWinUI3/windows/WithWinUI3/WithWinUI3.vcxproj',
-    },
-  );
-  const replacements = autolink.getCppReplacements();
-  expect(replacements.cppIncludes).toMatch(/#include <Garfield.h>/);
-  expect(replacements.cppIncludes).toMatch(/#include <Snoopy.h>/);
-  expect(replacements.cppPackageProviders).toContain(
-    'packageProviders.Append(winrt::FamousAnimalCartoons())',
-  );
-});
-
-test('one valid cs autolink dependency', () => {
-  const autolink = new AutolinkTest(
-    {windows: {folder: __dirname, sourceDir: '.', solutionFile: 'foo.sln'}},
-    {
-      superModule: {
-        name: 'superModule',
-        root: 'theRoot',
-        platforms: {
-          windows: {
-            sourceDir: __dirname,
-            projects: [
-              {
-                directDependency: true,
-                csNamespaces: ['Garfield'],
-                projectFile: 'superModule.vcxproj',
-                cppHeaders: ['Garfield.h', 'Snoopy.h'],
-                csPackageProviders: ['FamousAnimalCartoons'],
-              },
-            ],
->>>>>>> ae4effa1
           },
         },
         assets: [],
         hooks: {},
         params: [],
       },
-<<<<<<< HEAD
       {
         check: true,
         logging: false,
@@ -593,270 +371,6 @@
                 }
               ],
             },
-=======
-    },
-    {
-      check: true,
-      logging: false,
-      proj:
-        'projects/SimpleCSharpApp/windows/SimpleCSharpApp/SimpleCSharpApp.csproj',
-    },
-  );
-  const replacements = autolink.getCsReplacements();
-  expect(replacements.csUsingNamespaces).toContain('using Garfield;');
-  expect(replacements.csReactPackageProviders).toContain(
-    'packageProviders.Add(new FamousAnimalCartoons())',
-  );
-});
-
-test('ensureXAMLDialect - useWinUI3=true in react-native.config.js, useWinUI3=false in ExperimentalFeatures.props', async done => {
-  const folder = path.resolve('src/e2etest/projects/WithWinUI3');
-  const rnc = require(path.join(folder, 'react-native.config.js'));
-
-  const config = projectConfigWindows(folder, rnc.project.windows)!;
-
-  const al = new AutolinkTest(
-    {windows: config},
-    {},
-    {
-      check: false,
-      logging: false,
-    },
-  );
-  al.experimentalFeaturesProps = `<Project xmlns="http://schemas.microsoft.com/developer/msbuild/2003"><PropertyGroup><UseWinUI3>false</UseWinUI3></PropertyGroup></Project>`;
-  al.packagesConfig = `<packages><package id="SuperPkg" version="42"/></packages>`;
-
-  const exd = await al.ensureXAMLDialect();
-  expect(exd).toBeTruthy();
-
-  const expectedExperimentalFeatures =
-    '<Project xmlns="http://schemas.microsoft.com/developer/msbuild/2003"><PropertyGroup><UseWinUI3>true</UseWinUI3></PropertyGroup></Project>';
-  expect(al.experimentalFeaturesProps).toEqual(expectedExperimentalFeatures);
-
-  // example packages.config:
-  // <packages>
-  //   <package id="SuperPkg" version="42"/>
-  //   <package id="Microsoft.WinUI" version="3.0.0-preview3.201113.0" targetFramework="native"/>
-  // </packages>
-  //
-  expect(al.packagesConfig).toContain('Microsoft.WinUI');
-  expect(al.packagesConfig).toContain('<package id="SuperPkg" version="42"/>');
-  expect(al.packagesConfig).not.toContain('Microsoft.UI.Xaml');
-
-  done();
-});
-
-test('ensureXAMLDialect - useWinUI3=false in react-native.config.js, useWinUI3=true in ExperimentalFeatures.props', async done => {
-  const folder = path.resolve('src/e2etest/projects/WithWinUI3');
-  const rnc = require(path.join(folder, 'react-native.config.js'));
-
-  const config = projectConfigWindows(folder, rnc.project.windows)!;
-  config.useWinUI3 = false;
-  const al = new AutolinkTest(
-    {windows: config},
-    {},
-    {
-      check: false,
-      logging: false,
-    },
-  );
-  al.experimentalFeaturesProps = `<Project xmlns="http://schemas.microsoft.com/developer/msbuild/2003"><PropertyGroup><UseWinUI3>true</UseWinUI3></PropertyGroup></Project>`;
-  al.packagesConfig = `<packages><package id="SuperPkg" version="42"/></packages>`;
-
-  const exd = await al.ensureXAMLDialect();
-  expect(exd).toBeTruthy();
-
-  const expectedExperimentalFeatures =
-    '<Project xmlns="http://schemas.microsoft.com/developer/msbuild/2003"><PropertyGroup><UseWinUI3>false</UseWinUI3></PropertyGroup></Project>';
-  expect(al.experimentalFeaturesProps).toEqual(expectedExperimentalFeatures);
-
-  // example packages.config:
-  // <packages>
-  //   <package id="SuperPkg" version="42"/>
-  //   <package id="Microsoft.WinUI" version="3.0.0-preview3.201113.0" targetFramework="native"/>
-  // </packages>
-  //
-  expect(al.packagesConfig).not.toContain('Microsoft.WinUI');
-  expect(al.packagesConfig).toContain('<package id="SuperPkg" version="42"/>');
-  expect(al.packagesConfig).toContain('Microsoft.UI.Xaml');
-
-  done();
-});
-
-test('ensureXAMLDialect - useWinUI3 not in react-native.config.js, useWinUI3=true in ExperimentalFeatures.props', async done => {
-  const folder = path.resolve('src/e2etest/projects/WithWinUI3');
-  const rnc = require(path.join(folder, 'react-native.config.js'));
-
-  const config = projectConfigWindows(folder, rnc.project.windows)!;
-  delete config.useWinUI3;
-  const al = new AutolinkTest(
-    {windows: config},
-    {},
-    {
-      check: false,
-      logging: false,
-    },
-  );
-  al.experimentalFeaturesProps = `<Project xmlns="http://schemas.microsoft.com/developer/msbuild/2003"><PropertyGroup><UseWinUI3>true</UseWinUI3></PropertyGroup></Project>`;
-  al.packagesConfig = `<packages><package id="SuperPkg" version="42"/></packages>`;
-
-  const exd = await al.ensureXAMLDialect();
-  expect(exd).toBeTruthy();
-
-  const expectedExperimentalFeatures =
-    '<Project xmlns="http://schemas.microsoft.com/developer/msbuild/2003"><PropertyGroup><UseWinUI3>true</UseWinUI3></PropertyGroup></Project>';
-  expect(al.experimentalFeaturesProps).toEqual(expectedExperimentalFeatures);
-
-  // example packages.config:
-  // <packages>
-  //   <package id="SuperPkg" version="42"/>
-  //   <package id="Microsoft.WinUI" version="3.0.0-preview3.201113.0" targetFramework="native"/>
-  // </packages>
-  //
-  expect(al.packagesConfig).toContain('Microsoft.WinUI');
-  expect(al.packagesConfig).toContain('<package id="SuperPkg" version="42"/>');
-  expect(al.packagesConfig).not.toContain('Microsoft.UI.Xaml');
-
-  done();
-});
-
-test('ensureXAMLDialect - useWinUI3 not in react-native.config.js, useWinUI3=false in ExperimentalFeatures.props', async done => {
-  const folder = path.resolve('src/e2etest/projects/WithWinUI3');
-  const rnc = require(path.join(folder, 'react-native.config.js'));
-
-  const config = projectConfigWindows(folder, rnc.project.windows)!;
-  delete config.useWinUI3;
-  const al = new AutolinkTest(
-    {windows: config},
-    {},
-    {
-      check: false,
-      logging: false,
-    },
-  );
-  al.experimentalFeaturesProps = `<Project xmlns="http://schemas.microsoft.com/developer/msbuild/2003"><PropertyGroup><UseWinUI3>false</UseWinUI3></PropertyGroup></Project>`;
-  al.packagesConfig = `<packages><package id="SuperPkg" version="42"/><package id="Microsoft.WinUI"/></packages>`;
-
-  const exd = await al.ensureXAMLDialect();
-  expect(exd).toBeTruthy();
-
-  const expectedExperimentalFeatures =
-    '<Project xmlns="http://schemas.microsoft.com/developer/msbuild/2003"><PropertyGroup><UseWinUI3>false</UseWinUI3></PropertyGroup></Project>';
-  expect(al.experimentalFeaturesProps).toEqual(expectedExperimentalFeatures);
-
-  // example packages.config:
-  // <packages>
-  //   <package id="SuperPkg" version="42"/>
-  //   <package id="Microsoft.WinUI" version="3.0.0-preview4.210210.4" targetFramework="native"/>
-  // </packages>
-  //
-  expect(al.packagesConfig).not.toContain('Microsoft.WinUI');
-  expect(al.packagesConfig).toContain('<package id="SuperPkg" version="42"/>');
-  expect(al.packagesConfig).toContain('Microsoft.UI.Xaml');
-
-  done();
-});
-
-test('ensureXAMLDialect - WinUI2xVersion specified in ExperimentalFeatures.props', async done => {
-  const folder = path.resolve('src/e2etest/projects/WithWinUI3');
-  const rnc = require(path.join(folder, 'react-native.config.js'));
-
-  const config = projectConfigWindows(folder, rnc.project.windows)!;
-  delete config.useWinUI3;
-  const al = new AutolinkTest(
-    {windows: config},
-    {},
-    {
-      check: false,
-      logging: false,
-    },
-  );
-  al.experimentalFeaturesProps = `<Project xmlns="http://schemas.microsoft.com/developer/msbuild/2003"><PropertyGroup><UseWinUI3>false</UseWinUI3><WinUI2xVersion>2.6.0-test</WinUI2xVersion></PropertyGroup></Project>`;
-  al.packagesConfig = `<packages><package id="SuperPkg" version="42"/></packages>`;
-
-  const exd = await al.ensureXAMLDialect();
-  expect(exd).toBeTruthy();
-
-  const expectedExperimentalFeatures =
-    '<Project xmlns="http://schemas.microsoft.com/developer/msbuild/2003"><PropertyGroup><UseWinUI3>false</UseWinUI3><WinUI2xVersion>2.6.0-test</WinUI2xVersion></PropertyGroup></Project>';
-  expect(al.experimentalFeaturesProps).toEqual(expectedExperimentalFeatures);
-
-  // example packages.config:
-  // <packages>
-  //   <package id="SuperPkg" version="42"/>
-  //   <package id="Microsoft.UI.XAML" version="2.6.0-test" targetFramework="native"/>
-  // </packages>
-  //
-  expect(al.packagesConfig).toContain('Microsoft.UI.Xaml');
-  expect(al.packagesConfig).toContain('2.6.0-test');
-  expect(al.packagesConfig).toContain('<package id="SuperPkg" version="42"/>');
-  expect(al.packagesConfig).not.toContain('Microsoft.WinUI');
-
-  done();
-});
-
-test('ensureXAMLDialect - WinUI3Version specified in ExperimentalFeatures.props', async done => {
-  const folder = path.resolve('src/e2etest/projects/WithWinUI3');
-  const rnc = require(path.join(folder, 'react-native.config.js'));
-
-  const config = projectConfigWindows(folder, rnc.project.windows)!;
-
-  const al = new AutolinkTest(
-    {windows: config},
-    {},
-    {
-      check: false,
-      logging: false,
-    },
-  );
-  al.experimentalFeaturesProps = `<Project xmlns="http://schemas.microsoft.com/developer/msbuild/2003"><PropertyGroup><UseWinUI3>true</UseWinUI3><WinUI3Version>3.0.0-test</WinUI3Version></PropertyGroup></Project>`;
-  al.packagesConfig = `<packages><package id="SuperPkg" version="42"/></packages>`;
-
-  const exd = await al.ensureXAMLDialect();
-  expect(exd).toBeTruthy();
-
-  const expectedExperimentalFeatures =
-    '<Project xmlns="http://schemas.microsoft.com/developer/msbuild/2003"><PropertyGroup><UseWinUI3>true</UseWinUI3><WinUI3Version>3.0.0-test</WinUI3Version></PropertyGroup></Project>';
-  expect(al.experimentalFeaturesProps).toEqual(expectedExperimentalFeatures);
-
-  // example packages.config:
-  // <packages>
-  //   <package id="SuperPkg" version="42"/>
-  //   <package id="Microsoft.WinUI" version="3.0.0-test" targetFramework="native"/>
-  // </packages>
-  //
-
-  expect(al.packagesConfig).toContain('Microsoft.WinUI');
-  expect(al.packagesConfig).toContain('3.0.0-test');
-  expect(al.packagesConfig).toContain('<package id="SuperPkg" version="42"/>');
-  expect(al.packagesConfig).not.toContain('Microsoft.UI.Xaml');
-
-  done();
-});
-
-test('Indirect autolink dependency', () => {
-  const autolink = new AutolinkTest(
-    {windows: {folder: __dirname, sourceDir: '.', solutionFile: 'foo.sln'}},
-    {
-      superModule: {
-        name: 'superModule',
-        root: 'theRoot',
-        platforms: {
-          windows: {
-            sourceDir: __dirname,
-            projects: [
-              {
-                directDependency: true,
-                projectFile: 'superModule.vcxproj',
-                cppHeaders: ['Garfield.h', 'Snoopy.h'],
-                cppPackageProviders: ['FamousAnimalCartoons'],
-              },
-              {
-                directDependency: false,
-                projectFile: 'indirect.vcxproj',
-              },
-            ],
->>>>>>> ae4effa1
           },
         },
         assets: [],
