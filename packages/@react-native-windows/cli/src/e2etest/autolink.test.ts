/**
 * Copyright (c) Microsoft Corporation. All rights reserved.
 * Licensed under the MIT License.
 * @format
 */

import path from 'path';
import {projectConfigWindows} from '../config/projectConfig';
import {AutolinkWindows, autolinkOptions} from '../runWindows/utils/autolink';
import {DOMParser} from 'xmldom';
import {ensureWinUI3Project} from './projectConfig.utils';

test('autolink with no windows project', () => {
  expect(() => {
    // eslint-disable-next-line no-new
    new AutolinkTest({}, {}, {check: true, logging: false});
  }).toThrowError();
});

test('autolink with incomplete windows project', () => {
  expect(() => {
    const autolink = new AutolinkTest(
      {windows: {}},
      {},
      {check: true, logging: false},
    );
    autolink.validateRequiredAppProperties();
  }).toThrowError();
});

class AutolinkTest extends AutolinkWindows {
  public getWindowsProjectConfig() {
    return this.windowsAppConfig;
  }
  public packagesConfig = '';
  public experimentalFeaturesProps = '';
  protected getPackagesConfigXml() {
    return {
      path: 'packages.config',
      content: new DOMParser().parseFromString(
        this.packagesConfig,
        'application/xml',
      ),
    };
  }
  protected getExperimentalFeaturesPropsXml() {
    return {
      path: 'ExperimentalFeatures.props',
      content: new DOMParser().parseFromString(
        this.experimentalFeaturesProps,
        'application/xml',
      ),
    };
  }
  protected async updateFile(filepath: string, content: string) {
    if (filepath === 'packages.config') {
      this.packagesConfig = content;
    } else if (filepath === 'ExperimentalFeatures.props') {
      this.experimentalFeaturesProps = content;
    } else {
      throw new Error(`Unknown path: ${filepath}`);
    }
    return true;
  }
}

test('autolink fixup sln', () => {
  const autolink = new AutolinkTest(
    {windows: {folder: __dirname, sourceDir: '.'}},
    {},
    {check: true, logging: false, sln: 'foo'},
  );
  expect(autolink.getWindowsProjectConfig().solutionFile).toBeUndefined();
  expect(() => {
    autolink.validateRequiredAppProperties();
  }).toThrow();
  autolink.fixUpForSlnOption();
  expect(autolink.getWindowsProjectConfig().solutionFile).toEqual('foo');
  expect(() => {
    autolink.validateRequiredAppProperties();
  }).toThrow();
});

test('autolink fixup proj', async done => {
  const autolink = new AutolinkTest(
    {windows: {folder: __dirname, sourceDir: '.', solutionFile: 'foo.sln'}},
    {},
    {
      check: true,
      logging: false,
      proj: 'projects/WithWinUI3/windows/WithWinUI3/WithWinUI3.vcxproj',
    },
  );
  expect(autolink.getWindowsProjectConfig().solutionFile).toEqual('foo.sln');
  expect(autolink.getWindowsProjectConfig().project).toBeUndefined();

  const folder = path.resolve('src/e2etest/projects/', 'WithWinUI3');
  await ensureWinUI3Project(folder);
  expect(() => {
    autolink.validateRequiredProjectProperties();
  }).toThrow();
  autolink.fixUpForProjOption();

  const projectConfig = autolink.getWindowsProjectConfig().project;
  expect(projectConfig).not.toBeUndefined();
  expect(projectConfig.projectName).toEqual('WithWinUI3');
  autolink.validateRequiredProjectProperties();
  done();
});

test('empty cpp autolink dependencies', () => {
  const autolink = new AutolinkTest(
    {windows: {folder: __dirname, sourceDir: '.', solutionFile: 'foo.sln'}},
    {},
    {
      check: true,
      logging: false,
      proj: 'projects/WithWinUI3/windows/WithWinUI3/WithWinUI3.vcxproj',
    },
  );
  const replacements = autolink.getCppReplacements();
  expect(replacements.cppIncludes).toEqual('');
  expect(replacements.cppPackageProviders).toEqual(
    '\n    UNREFERENCED_PARAMETER(packageProviders);',
  );
});

test('one invalid cpp autolink dependency', () => {
  const autolink = new AutolinkTest(
    {windows: {folder: __dirname, sourceDir: '.', solutionFile: 'foo.sln'}},
    {
      superModule: {
        name: 'superModule',
        root: 'theRoot',
        platforms: {
          windows: {},
        },
        assets: [],
        hooks: {},
        params: [],
      },
    },
    {
      check: true,
      logging: false,
      proj: 'projects/WithWinUI3/windows/WithWinUI3/WithWinUI3.vcxproj',
    },
  );
  const replacements = autolink.getCppReplacements();
  expect(replacements.cppIncludes).toEqual('');
  expect(replacements.cppPackageProviders).toEqual(
    '\n    UNREFERENCED_PARAMETER(packageProviders);',
  );
});

test('one invalid cs autolink dependency', () => {
  const autolink = new AutolinkTest(
    {windows: {folder: __dirname, sourceDir: '.', solutionFile: 'foo.sln'}},
    {
      superModule: {
        name: 'superModule',
        root: 'theRoot',
        platforms: {
          windows: {},
        },
        assets: [],
        hooks: {},
        params: [],
      },
    },
    {
      check: true,
      logging: false,
      proj:
        'projects/SimpleCSharpApp/windows/SimpleCSharpApp/SimpleCSharpApp.csproj',
    },
  );
  const replacements = autolink.getCsReplacements();
  expect(replacements.csUsingNamespaces).toEqual('');
  expect(replacements.csReactPackageProviders).toEqual('');
});

test('one valid cpp autolink dependency', () => {
  const autolink = new AutolinkTest(
    {windows: {folder: __dirname, sourceDir: '.', solutionFile: 'foo.sln'}},
    {
      superModule: {
        name: 'superModule',
        root: 'theRoot',
        platforms: {
          windows: {
            sourceDir: __dirname,
            projects: [
              {
                directDependency: true,
                projectFile: 'superModule.vcxproj',
                cppHeaders: ['Garfield.h', 'Snoopy.h'],
                cppPackageProviders: ['FamousAnimalCartoons'],
              },
            ],
          },
        },
        assets: [],
        hooks: {},
        params: [],
      },
    },
    {
      check: true,
      logging: false,
      proj: 'projects/WithWinUI3/windows/WithWinUI3/WithWinUI3.vcxproj',
    },
  );
  const replacements = autolink.getCppReplacements();
  expect(replacements.cppIncludes).toMatch(/#include <Garfield.h>/);
  expect(replacements.cppIncludes).toMatch(/#include <Snoopy.h>/);
  expect(replacements.cppPackageProviders).toContain(
    'packageProviders.Append(winrt::FamousAnimalCartoons())',
  );
});

test('one valid cs autolink dependency', () => {
  const autolink = new AutolinkTest(
    {windows: {folder: __dirname, sourceDir: '.', solutionFile: 'foo.sln'}},
    {
      superModule: {
        name: 'superModule',
        root: 'theRoot',
        platforms: {
          windows: {
            sourceDir: __dirname,
            projects: [
              {
                directDependency: true,
                csNamespaces: ['Garfield'],
                projectFile: 'superModule.vcxproj',
                cppHeaders: ['Garfield.h', 'Snoopy.h'],
                csPackageProviders: ['FamousAnimalCartoons'],
              },
            ],
          },
        },
        assets: [],
        hooks: {},
        params: [],
      },
<<<<<<< HEAD
    },
    {
      check: true,
      logging: false,
      proj:
        'projects/SimpleCSharpApp/windows/SimpleCSharpApp/SimpleCSharpApp.csproj',
    },
  );
  const replacements = autolink.getCsReplacements();
  expect(replacements.csUsingNamespaces).toContain('using Garfield;');
  expect(replacements.csReactPackageProviders).toContain(
    'packageProviders.Add(new FamousAnimalCartoons())',
  );
});

test('ensureXAMLDialect - useWinUI3=true in react-native.config.js, useWinUI3=false in ExperimentalFeatures.props', async done => {
  const folder = path.resolve('src/e2etest/projects/WithWinUI3');
  const rnc = require(path.join(folder, 'react-native.config.js'));

  const config = projectConfigWindows(folder, rnc.project.windows)!;

  const al = new AutolinkTest(
    {windows: config},
    {},
    {
      check: false,
      logging: false,
    },
  );
  al.experimentalFeaturesProps = `<Project xmlns="http://schemas.microsoft.com/developer/msbuild/2003"><PropertyGroup><UseWinUI3>false</UseWinUI3></PropertyGroup></Project>`;
  al.packagesConfig = `<packages><package id="SuperPkg" version="42"/></packages>`;

  const exd = await al.ensureXAMLDialect();
  expect(exd).toBeTruthy();

  const expectedExperimentalFeatures =
    '<Project xmlns="http://schemas.microsoft.com/developer/msbuild/2003"><PropertyGroup><UseWinUI3>true</UseWinUI3></PropertyGroup></Project>';
  expect(al.experimentalFeaturesProps).toEqual(expectedExperimentalFeatures);

  // example packages.config:
  // <packages>
  //   <package id="SuperPkg" version="42"/>
  //   <package id="Microsoft.WinUI" version="3.0.0-preview3.201113.0" targetFramework="native"/>
  // </packages>
  //
  expect(al.packagesConfig).toContain('Microsoft.WinUI');
  expect(al.packagesConfig).toContain('<package id="SuperPkg" version="42"/>');
  expect(al.packagesConfig).not.toContain('Microsoft.UI.Xaml');

  done();
});

test('ensureXAMLDialect - useWinUI3=false in react-native.config.js, useWinUI3=true in ExperimentalFeatures.props', async done => {
  const folder = path.resolve('src/e2etest/projects/WithWinUI3');
  const rnc = require(path.join(folder, 'react-native.config.js'));

  const config = projectConfigWindows(folder, rnc.project.windows)!;
  config.useWinUI3 = false;
  const al = new AutolinkTest(
    {windows: config},
    {},
    {
      check: false,
      logging: false,
    },
  );
  al.experimentalFeaturesProps = `<Project xmlns="http://schemas.microsoft.com/developer/msbuild/2003"><PropertyGroup><UseWinUI3>true</UseWinUI3></PropertyGroup></Project>`;
  al.packagesConfig = `<packages><package id="SuperPkg" version="42"/></packages>`;

  const exd = await al.ensureXAMLDialect();
  expect(exd).toBeTruthy();

  const expectedExperimentalFeatures =
    '<Project xmlns="http://schemas.microsoft.com/developer/msbuild/2003"><PropertyGroup><UseWinUI3>false</UseWinUI3></PropertyGroup></Project>';
  expect(al.experimentalFeaturesProps).toEqual(expectedExperimentalFeatures);

  // example packages.config:
  // <packages>
  //   <package id="SuperPkg" version="42"/>
  //   <package id="Microsoft.WinUI" version="3.0.0-preview3.201113.0" targetFramework="native"/>
  // </packages>
  //
  expect(al.packagesConfig).not.toContain('Microsoft.WinUI');
  expect(al.packagesConfig).toContain('<package id="SuperPkg" version="42"/>');
  expect(al.packagesConfig).toContain('Microsoft.UI.Xaml');

  done();
});

test('ensureXAMLDialect - useWinUI3 not in react-native.config.js, useWinUI3=true in ExperimentalFeatures.props', async done => {
  const folder = path.resolve('src/e2etest/projects/WithWinUI3');
  const rnc = require(path.join(folder, 'react-native.config.js'));

  const config = projectConfigWindows(folder, rnc.project.windows)!;
  delete config.useWinUI3;
  const al = new AutolinkTest(
    {windows: config},
    {},
    {
      check: false,
      logging: false,
    },
  );
  al.experimentalFeaturesProps = `<Project xmlns="http://schemas.microsoft.com/developer/msbuild/2003"><PropertyGroup><UseWinUI3>true</UseWinUI3></PropertyGroup></Project>`;
  al.packagesConfig = `<packages><package id="SuperPkg" version="42"/></packages>`;

  const exd = await al.ensureXAMLDialect();
  expect(exd).toBeTruthy();

  const expectedExperimentalFeatures =
    '<Project xmlns="http://schemas.microsoft.com/developer/msbuild/2003"><PropertyGroup><UseWinUI3>true</UseWinUI3></PropertyGroup></Project>';
  expect(al.experimentalFeaturesProps).toEqual(expectedExperimentalFeatures);

  // example packages.config:
  // <packages>
  //   <package id="SuperPkg" version="42"/>
  //   <package id="Microsoft.WinUI" version="3.0.0-preview3.201113.0" targetFramework="native"/>
  // </packages>
  //
  expect(al.packagesConfig).toContain('Microsoft.WinUI');
  expect(al.packagesConfig).toContain('<package id="SuperPkg" version="42"/>');
  expect(al.packagesConfig).not.toContain('Microsoft.UI.Xaml');

  done();
});

test('ensureXAMLDialect - useWinUI3 not in react-native.config.js, useWinUI3=false in ExperimentalFeatures.props', async done => {
  const folder = path.resolve('src/e2etest/projects/WithWinUI3');
  const rnc = require(path.join(folder, 'react-native.config.js'));

  const config = projectConfigWindows(folder, rnc.project.windows)!;
  delete config.useWinUI3;
  const al = new AutolinkTest(
    {windows: config},
    {},
    {
      check: false,
      logging: false,
    },
  );
  al.experimentalFeaturesProps = `<Project xmlns="http://schemas.microsoft.com/developer/msbuild/2003"><PropertyGroup><UseWinUI3>false</UseWinUI3></PropertyGroup></Project>`;
  al.packagesConfig = `<packages><package id="SuperPkg" version="42"/><package id="Microsoft.WinUI"/></packages>`;

  const exd = await al.ensureXAMLDialect();
  expect(exd).toBeTruthy();

  const expectedExperimentalFeatures =
    '<Project xmlns="http://schemas.microsoft.com/developer/msbuild/2003"><PropertyGroup><UseWinUI3>false</UseWinUI3></PropertyGroup></Project>';
  expect(al.experimentalFeaturesProps).toEqual(expectedExperimentalFeatures);

  // example packages.config:
  // <packages>
  //   <package id="SuperPkg" version="42"/>
  //   <package id="Microsoft.WinUI" version="3.0.0-preview4.210210.4" targetFramework="native"/>
  // </packages>
  //
  expect(al.packagesConfig).not.toContain('Microsoft.WinUI');
  expect(al.packagesConfig).toContain('<package id="SuperPkg" version="42"/>');
  expect(al.packagesConfig).toContain('Microsoft.UI.Xaml');

  done();
});

test('Indirect autolink dependency', () => {
  const autolink = new AutolinkTest(
    {windows: {folder: __dirname, sourceDir: '.', solutionFile: 'foo.sln'}},
    {
      superModule: {
        name: 'superModule',
        root: 'theRoot',
        platforms: {
          windows: {
            sourceDir: __dirname,
            projects: [
              {
                directDependency: true,
                projectFile: 'superModule.vcxproj',
                cppHeaders: ['Garfield.h', 'Snoopy.h'],
                cppPackageProviders: ['FamousAnimalCartoons'],
              },
              {
                directDependency: false,
                projectFile: 'indirect.vcxproj',
              },
            ],
=======
      {
        check: true,
        logging: false,
        proj:
          'projects/SimpleCSharpApp/windows/SimpleCSharpApp/SimpleCSharpApp.csproj',
      },
    );
    const replacements = autolink.getCsReplacements();
    expect(replacements.csUsingNamespaces).toContain('using Garfield;');
    expect(replacements.csReactPackageProviders).toContain(
      'packageProviders.Add(new FamousAnimalCartoons())',
    );
  });
  
  test('ensureXAMLDialect - useWinUI3=true in react-native.config.js, useWinUI3=false in ExperimentalFeatures.props', async done => {
    const folder = path.resolve('src/e2etest/projects/WithWinUI3');
    const rnc = require(path.join(folder, 'react-native.config.js'));
  
    const config = projectConfigWindows(folder, rnc.project.windows)!;
  
    const al = new AutolinkTest(
      {windows: config},
      {},
      {
        check: false,
        logging: false,
      },
    );
    al.experimentalFeaturesProps = `<Project xmlns="http://schemas.microsoft.com/developer/msbuild/2003"><PropertyGroup><UseWinUI3>false</UseWinUI3></PropertyGroup></Project>`;
    al.packagesConfig = `<packages><package id="SuperPkg" version="42"/></packages>`;
  
    const exd = await al.ensureXAMLDialect();
    expect(exd).toBeTruthy();
  
    const expectedExperimentalFeatures = '<Project xmlns="http://schemas.microsoft.com/developer/msbuild/2003"><PropertyGroup><UseWinUI3>true</UseWinUI3></PropertyGroup></Project>';
    expect(al.experimentalFeaturesProps).toEqual(expectedExperimentalFeatures);

    // example packages.config: 
    // <packages>
    //   <package id="SuperPkg" version="42"/>
    //   <package id="Microsoft.WinUI" version="3.0.0-preview3.201113.0" targetFramework="native"/>
    // </packages>
    //
    expect(al.packagesConfig).toContain('Microsoft.WinUI');
    expect(al.packagesConfig).toContain('<package id="SuperPkg" version="42"/>');
    expect(al.packagesConfig).not.toContain('Microsoft.UI.Xaml');
  
    done();
  });

  test('ensureXAMLDialect - useWinUI3=false in react-native.config.js, useWinUI3=true in ExperimentalFeatures.props', async done => {
    const folder = path.resolve('src/e2etest/projects/WithWinUI3');
    const rnc = require(path.join(folder, 'react-native.config.js'));
  
    const config = projectConfigWindows(folder, rnc.project.windows)!;
    config.useWinUI3 = false;
    const al = new AutolinkTest(
      {windows: config},
      {},
      {
        check: false,
        logging: false,
      },
    );
    al.experimentalFeaturesProps = `<Project xmlns="http://schemas.microsoft.com/developer/msbuild/2003"><PropertyGroup><UseWinUI3>true</UseWinUI3></PropertyGroup></Project>`;
    al.packagesConfig = `<packages><package id="SuperPkg" version="42"/></packages>`;
  
    const exd = await al.ensureXAMLDialect();
    expect(exd).toBeTruthy();
  
    const expectedExperimentalFeatures = '<Project xmlns="http://schemas.microsoft.com/developer/msbuild/2003"><PropertyGroup><UseWinUI3>false</UseWinUI3></PropertyGroup></Project>';
    expect(al.experimentalFeaturesProps).toEqual(expectedExperimentalFeatures);

    // example packages.config: 
    // <packages>
    //   <package id="SuperPkg" version="42"/>
    //   <package id="Microsoft.WinUI" version="3.0.0-preview3.201113.0" targetFramework="native"/>
    // </packages>
    //
    expect(al.packagesConfig).not.toContain('Microsoft.WinUI');
    expect(al.packagesConfig).toContain('<package id="SuperPkg" version="42"/>');
    expect(al.packagesConfig).toContain('Microsoft.UI.Xaml');
  
    done();
  });

  test('ensureXAMLDialect - useWinUI3 not in react-native.config.js, useWinUI3=true in ExperimentalFeatures.props', async done => {
    const folder = path.resolve('src/e2etest/projects/WithWinUI3');
    const rnc = require(path.join(folder, 'react-native.config.js'));
  
    const config = projectConfigWindows(folder, rnc.project.windows)!;
    delete config.useWinUI3;
    const al = new AutolinkTest(
      {windows: config},
      {},
      {
        check: false,
        logging: false,
      },
    );
    al.experimentalFeaturesProps = `<Project xmlns="http://schemas.microsoft.com/developer/msbuild/2003"><PropertyGroup><UseWinUI3>true</UseWinUI3></PropertyGroup></Project>`;
    al.packagesConfig = `<packages><package id="SuperPkg" version="42"/></packages>`;
  
    const exd = await al.ensureXAMLDialect();
    expect(exd).toBeTruthy();
  
    const expectedExperimentalFeatures = '<Project xmlns="http://schemas.microsoft.com/developer/msbuild/2003"><PropertyGroup><UseWinUI3>true</UseWinUI3></PropertyGroup></Project>';
    expect(al.experimentalFeaturesProps).toEqual(expectedExperimentalFeatures);

    // example packages.config: 
    // <packages>
    //   <package id="SuperPkg" version="42"/>
    //   <package id="Microsoft.WinUI" version="3.0.0-preview3.201113.0" targetFramework="native"/>
    // </packages>
    //
    expect(al.packagesConfig).toContain('Microsoft.WinUI');
    expect(al.packagesConfig).toContain('<package id="SuperPkg" version="42"/>');
    expect(al.packagesConfig).not.toContain('Microsoft.UI.Xaml');
  
    done();
  });
  
  test('ensureXAMLDialect - useWinUI3 not in react-native.config.js, useWinUI3=false in ExperimentalFeatures.props', async done => {
    const folder = path.resolve('src/e2etest/projects/WithWinUI3');
    const rnc = require(path.join(folder, 'react-native.config.js'));
  
    const config = projectConfigWindows(folder, rnc.project.windows)!;
    delete config.useWinUI3;
    const al = new AutolinkTest(
      {windows: config},
      {},
      {
        check: false,
        logging: false,
      },
    );
    al.experimentalFeaturesProps = `<Project xmlns="http://schemas.microsoft.com/developer/msbuild/2003"><PropertyGroup><UseWinUI3>false</UseWinUI3></PropertyGroup></Project>`;
    al.packagesConfig = `<packages><package id="SuperPkg" version="42"/><package id="Microsoft.WinUI"/></packages>`;
  
    const exd = await al.ensureXAMLDialect();
    expect(exd).toBeTruthy();
  
    const expectedExperimentalFeatures = '<Project xmlns="http://schemas.microsoft.com/developer/msbuild/2003"><PropertyGroup><UseWinUI3>false</UseWinUI3></PropertyGroup></Project>';
    expect(al.experimentalFeaturesProps).toEqual(expectedExperimentalFeatures);

    // example packages.config: 
    // <packages>
    //   <package id="SuperPkg" version="42"/>
    //   <package id="Microsoft.WinUI" version="3.0.0-preview4.210210.4" targetFramework="native"/>
    // </packages>
    //
    expect(al.packagesConfig).not.toContain('Microsoft.WinUI');
    expect(al.packagesConfig).toContain('<package id="SuperPkg" version="42"/>');
    expect(al.packagesConfig).toContain('Microsoft.UI.Xaml');
  
    done();
  });

  test('ensureXAMLDialect - WinUI2xVersion specified in ExperimentalFeatures.props', async done => {
    const folder = path.resolve('src/e2etest/projects/WithWinUI3');
    const rnc = require(path.join(folder, 'react-native.config.js'));
  
    const config = projectConfigWindows(folder, rnc.project.windows)!;
    delete config.useWinUI3;
    const al = new AutolinkTest(
      {windows: config},
      {},
      {
        check: false,
        logging: false,
      },
    );
    al.experimentalFeaturesProps = `<Project xmlns="http://schemas.microsoft.com/developer/msbuild/2003"><PropertyGroup><UseWinUI3>false</UseWinUI3><WinUI2xVersion>2.6.0-test</WinUI2xVersion></PropertyGroup></Project>`;
    al.packagesConfig = `<packages><package id="SuperPkg" version="42"/></packages>`;
  
    const exd = await al.ensureXAMLDialect();
    expect(exd).toBeTruthy();
  
    const expectedExperimentalFeatures = '<Project xmlns="http://schemas.microsoft.com/developer/msbuild/2003"><PropertyGroup><UseWinUI3>false</UseWinUI3><WinUI2xVersion>2.6.0-test</WinUI2xVersion></PropertyGroup></Project>';
    expect(al.experimentalFeaturesProps).toEqual(expectedExperimentalFeatures);

    // example packages.config: 
    // <packages>
    //   <package id="SuperPkg" version="42"/>
    //   <package id="Microsoft.UI.XAML" version="2.6.0-test" targetFramework="native"/>
    // </packages>
    //
    expect(al.packagesConfig).toContain('Microsoft.UI.Xaml');
    expect(al.packagesConfig).toContain('2.6.0-test');
    expect(al.packagesConfig).toContain('<package id="SuperPkg" version="42"/>');
    expect(al.packagesConfig).not.toContain('Microsoft.WinUI');
  
    done();
  });

  test('ensureXAMLDialect - WinUI3Version specified in ExperimentalFeatures.props', async done => {
    const folder = path.resolve('src/e2etest/projects/WithWinUI3');
    const rnc = require(path.join(folder, 'react-native.config.js'));
  
    const config = projectConfigWindows(folder, rnc.project.windows)!;

    const al = new AutolinkTest(
      {windows: config},
      {},
      {
        check: false,
        logging: false,
      },
    );
    al.experimentalFeaturesProps = `<Project xmlns="http://schemas.microsoft.com/developer/msbuild/2003"><PropertyGroup><UseWinUI3>true</UseWinUI3><WinUI3Version>3.0.0-test</WinUI3Version></PropertyGroup></Project>`;
    al.packagesConfig = `<packages><package id="SuperPkg" version="42"/></packages>`;
  
    const exd = await al.ensureXAMLDialect();
    expect(exd).toBeTruthy();
  
    const expectedExperimentalFeatures = '<Project xmlns="http://schemas.microsoft.com/developer/msbuild/2003"><PropertyGroup><UseWinUI3>true</UseWinUI3><WinUI3Version>3.0.0-test</WinUI3Version></PropertyGroup></Project>';
    expect(al.experimentalFeaturesProps).toEqual(expectedExperimentalFeatures);

    // example packages.config: 
    // <packages>
    //   <package id="SuperPkg" version="42"/>
    //   <package id="Microsoft.WinUI" version="3.0.0-test" targetFramework="native"/>
    // </packages>
    //
    
    expect(al.packagesConfig).toContain('Microsoft.WinUI');
    expect(al.packagesConfig).toContain('3.0.0-test');
    expect(al.packagesConfig).toContain('<package id="SuperPkg" version="42"/>');
    expect(al.packagesConfig).not.toContain('Microsoft.UI.Xaml');
  
    done();
  });
  
  test('Indirect autolink dependency', () => {
    const autolink = new AutolinkTest(
      {windows: {folder: __dirname, sourceDir: '.', solutionFile: 'foo.sln'}},
      {
        superModule: {
          name: 'superModule',
          root: 'theRoot',
          platforms: {
            windows: {
              sourceDir: __dirname,
              projects: [
                {
                  directDependency: true,
                  projectFile: 'superModule.vcxproj',
                  cppHeaders: ['Garfield.h', 'Snoopy.h'],
                  cppPackageProviders: ['FamousAnimalCartoons'],
                },
                {
                  directDependency: false,
                  projectFile: 'indirect.vcxproj',
                }
              ],
            },
>>>>>>> df2e7714
          },
        },
        assets: [],
        hooks: {},
        params: [],
      },
    },
    {
      check: true,
      logging: false,
      proj:
        'projects/WithIndirectDependency/windows/WithIndirectDependency/WithIndirectDependency.vcxproj',
    },
  );
  const replacements = autolink.getCppReplacements();
  expect(replacements.cppIncludes).toMatch(/#include <Garfield.h>/);
  expect(replacements.cppIncludes).toMatch(/#include <Snoopy.h>/);
  expect(replacements.cppPackageProviders).toContain(
    'packageProviders.Append(winrt::FamousAnimalCartoons())',
  );
});

test('autolinkOptions - validate options', () => {
  for (const commandOption of autolinkOptions) {
    // Validate names
    expect(commandOption.name).not.toBeNull();
    expect(commandOption.name.startsWith('--')).toBe(true);
    expect(commandOption.name).toBe(commandOption.name.trim());

    // Validate defaults
    if (
      !commandOption.name.endsWith(' [string]') &&
      !commandOption.name.endsWith(' [number]')
    ) {
      // Commander ignores defaults for flags, so leave undefined to prevent confusion
      expect(commandOption.default).toBeUndefined();
    }

    // Validate description
    expect(commandOption.description).not.toBeNull();
    expect(commandOption.description!).toBe(commandOption.description!.trim());
  }
});<|MERGE_RESOLUTION|>--- conflicted
+++ resolved
@@ -244,7 +244,6 @@
         hooks: {},
         params: [],
       },
-<<<<<<< HEAD
     },
     {
       check: true,
@@ -404,6 +403,83 @@
   expect(al.packagesConfig).not.toContain('Microsoft.WinUI');
   expect(al.packagesConfig).toContain('<package id="SuperPkg" version="42"/>');
   expect(al.packagesConfig).toContain('Microsoft.UI.Xaml');
+
+  done();
+});
+
+test('ensureXAMLDialect - WinUI2xVersion specified in ExperimentalFeatures.props', async done => {
+  const folder = path.resolve('src/e2etest/projects/WithWinUI3');
+  const rnc = require(path.join(folder, 'react-native.config.js'));
+
+  const config = projectConfigWindows(folder, rnc.project.windows)!;
+  delete config.useWinUI3;
+  const al = new AutolinkTest(
+    {windows: config},
+    {},
+    {
+      check: false,
+      logging: false,
+    },
+  );
+  al.experimentalFeaturesProps = `<Project xmlns="http://schemas.microsoft.com/developer/msbuild/2003"><PropertyGroup><UseWinUI3>false</UseWinUI3><WinUI2xVersion>2.6.0-test</WinUI2xVersion></PropertyGroup></Project>`;
+  al.packagesConfig = `<packages><package id="SuperPkg" version="42"/></packages>`;
+
+  const exd = await al.ensureXAMLDialect();
+  expect(exd).toBeTruthy();
+
+  const expectedExperimentalFeatures =
+    '<Project xmlns="http://schemas.microsoft.com/developer/msbuild/2003"><PropertyGroup><UseWinUI3>false</UseWinUI3><WinUI2xVersion>2.6.0-test</WinUI2xVersion></PropertyGroup></Project>';
+  expect(al.experimentalFeaturesProps).toEqual(expectedExperimentalFeatures);
+
+  // example packages.config:
+  // <packages>
+  //   <package id="SuperPkg" version="42"/>
+  //   <package id="Microsoft.UI.XAML" version="2.6.0-test" targetFramework="native"/>
+  // </packages>
+  //
+  expect(al.packagesConfig).toContain('Microsoft.UI.Xaml');
+  expect(al.packagesConfig).toContain('2.6.0-test');
+  expect(al.packagesConfig).toContain('<package id="SuperPkg" version="42"/>');
+  expect(al.packagesConfig).not.toContain('Microsoft.WinUI');
+
+  done();
+});
+
+test('ensureXAMLDialect - WinUI3Version specified in ExperimentalFeatures.props', async done => {
+  const folder = path.resolve('src/e2etest/projects/WithWinUI3');
+  const rnc = require(path.join(folder, 'react-native.config.js'));
+
+  const config = projectConfigWindows(folder, rnc.project.windows)!;
+
+  const al = new AutolinkTest(
+    {windows: config},
+    {},
+    {
+      check: false,
+      logging: false,
+    },
+  );
+  al.experimentalFeaturesProps = `<Project xmlns="http://schemas.microsoft.com/developer/msbuild/2003"><PropertyGroup><UseWinUI3>true</UseWinUI3><WinUI3Version>3.0.0-test</WinUI3Version></PropertyGroup></Project>`;
+  al.packagesConfig = `<packages><package id="SuperPkg" version="42"/></packages>`;
+
+  const exd = await al.ensureXAMLDialect();
+  expect(exd).toBeTruthy();
+
+  const expectedExperimentalFeatures =
+    '<Project xmlns="http://schemas.microsoft.com/developer/msbuild/2003"><PropertyGroup><UseWinUI3>true</UseWinUI3><WinUI3Version>3.0.0-test</WinUI3Version></PropertyGroup></Project>';
+  expect(al.experimentalFeaturesProps).toEqual(expectedExperimentalFeatures);
+
+  // example packages.config:
+  // <packages>
+  //   <package id="SuperPkg" version="42"/>
+  //   <package id="Microsoft.WinUI" version="3.0.0-test" targetFramework="native"/>
+  // </packages>
+  //
+
+  expect(al.packagesConfig).toContain('Microsoft.WinUI');
+  expect(al.packagesConfig).toContain('3.0.0-test');
+  expect(al.packagesConfig).toContain('<package id="SuperPkg" version="42"/>');
+  expect(al.packagesConfig).not.toContain('Microsoft.UI.Xaml');
 
   done();
 });
@@ -430,264 +506,6 @@
                 projectFile: 'indirect.vcxproj',
               },
             ],
-=======
-      {
-        check: true,
-        logging: false,
-        proj:
-          'projects/SimpleCSharpApp/windows/SimpleCSharpApp/SimpleCSharpApp.csproj',
-      },
-    );
-    const replacements = autolink.getCsReplacements();
-    expect(replacements.csUsingNamespaces).toContain('using Garfield;');
-    expect(replacements.csReactPackageProviders).toContain(
-      'packageProviders.Add(new FamousAnimalCartoons())',
-    );
-  });
-  
-  test('ensureXAMLDialect - useWinUI3=true in react-native.config.js, useWinUI3=false in ExperimentalFeatures.props', async done => {
-    const folder = path.resolve('src/e2etest/projects/WithWinUI3');
-    const rnc = require(path.join(folder, 'react-native.config.js'));
-  
-    const config = projectConfigWindows(folder, rnc.project.windows)!;
-  
-    const al = new AutolinkTest(
-      {windows: config},
-      {},
-      {
-        check: false,
-        logging: false,
-      },
-    );
-    al.experimentalFeaturesProps = `<Project xmlns="http://schemas.microsoft.com/developer/msbuild/2003"><PropertyGroup><UseWinUI3>false</UseWinUI3></PropertyGroup></Project>`;
-    al.packagesConfig = `<packages><package id="SuperPkg" version="42"/></packages>`;
-  
-    const exd = await al.ensureXAMLDialect();
-    expect(exd).toBeTruthy();
-  
-    const expectedExperimentalFeatures = '<Project xmlns="http://schemas.microsoft.com/developer/msbuild/2003"><PropertyGroup><UseWinUI3>true</UseWinUI3></PropertyGroup></Project>';
-    expect(al.experimentalFeaturesProps).toEqual(expectedExperimentalFeatures);
-
-    // example packages.config: 
-    // <packages>
-    //   <package id="SuperPkg" version="42"/>
-    //   <package id="Microsoft.WinUI" version="3.0.0-preview3.201113.0" targetFramework="native"/>
-    // </packages>
-    //
-    expect(al.packagesConfig).toContain('Microsoft.WinUI');
-    expect(al.packagesConfig).toContain('<package id="SuperPkg" version="42"/>');
-    expect(al.packagesConfig).not.toContain('Microsoft.UI.Xaml');
-  
-    done();
-  });
-
-  test('ensureXAMLDialect - useWinUI3=false in react-native.config.js, useWinUI3=true in ExperimentalFeatures.props', async done => {
-    const folder = path.resolve('src/e2etest/projects/WithWinUI3');
-    const rnc = require(path.join(folder, 'react-native.config.js'));
-  
-    const config = projectConfigWindows(folder, rnc.project.windows)!;
-    config.useWinUI3 = false;
-    const al = new AutolinkTest(
-      {windows: config},
-      {},
-      {
-        check: false,
-        logging: false,
-      },
-    );
-    al.experimentalFeaturesProps = `<Project xmlns="http://schemas.microsoft.com/developer/msbuild/2003"><PropertyGroup><UseWinUI3>true</UseWinUI3></PropertyGroup></Project>`;
-    al.packagesConfig = `<packages><package id="SuperPkg" version="42"/></packages>`;
-  
-    const exd = await al.ensureXAMLDialect();
-    expect(exd).toBeTruthy();
-  
-    const expectedExperimentalFeatures = '<Project xmlns="http://schemas.microsoft.com/developer/msbuild/2003"><PropertyGroup><UseWinUI3>false</UseWinUI3></PropertyGroup></Project>';
-    expect(al.experimentalFeaturesProps).toEqual(expectedExperimentalFeatures);
-
-    // example packages.config: 
-    // <packages>
-    //   <package id="SuperPkg" version="42"/>
-    //   <package id="Microsoft.WinUI" version="3.0.0-preview3.201113.0" targetFramework="native"/>
-    // </packages>
-    //
-    expect(al.packagesConfig).not.toContain('Microsoft.WinUI');
-    expect(al.packagesConfig).toContain('<package id="SuperPkg" version="42"/>');
-    expect(al.packagesConfig).toContain('Microsoft.UI.Xaml');
-  
-    done();
-  });
-
-  test('ensureXAMLDialect - useWinUI3 not in react-native.config.js, useWinUI3=true in ExperimentalFeatures.props', async done => {
-    const folder = path.resolve('src/e2etest/projects/WithWinUI3');
-    const rnc = require(path.join(folder, 'react-native.config.js'));
-  
-    const config = projectConfigWindows(folder, rnc.project.windows)!;
-    delete config.useWinUI3;
-    const al = new AutolinkTest(
-      {windows: config},
-      {},
-      {
-        check: false,
-        logging: false,
-      },
-    );
-    al.experimentalFeaturesProps = `<Project xmlns="http://schemas.microsoft.com/developer/msbuild/2003"><PropertyGroup><UseWinUI3>true</UseWinUI3></PropertyGroup></Project>`;
-    al.packagesConfig = `<packages><package id="SuperPkg" version="42"/></packages>`;
-  
-    const exd = await al.ensureXAMLDialect();
-    expect(exd).toBeTruthy();
-  
-    const expectedExperimentalFeatures = '<Project xmlns="http://schemas.microsoft.com/developer/msbuild/2003"><PropertyGroup><UseWinUI3>true</UseWinUI3></PropertyGroup></Project>';
-    expect(al.experimentalFeaturesProps).toEqual(expectedExperimentalFeatures);
-
-    // example packages.config: 
-    // <packages>
-    //   <package id="SuperPkg" version="42"/>
-    //   <package id="Microsoft.WinUI" version="3.0.0-preview3.201113.0" targetFramework="native"/>
-    // </packages>
-    //
-    expect(al.packagesConfig).toContain('Microsoft.WinUI');
-    expect(al.packagesConfig).toContain('<package id="SuperPkg" version="42"/>');
-    expect(al.packagesConfig).not.toContain('Microsoft.UI.Xaml');
-  
-    done();
-  });
-  
-  test('ensureXAMLDialect - useWinUI3 not in react-native.config.js, useWinUI3=false in ExperimentalFeatures.props', async done => {
-    const folder = path.resolve('src/e2etest/projects/WithWinUI3');
-    const rnc = require(path.join(folder, 'react-native.config.js'));
-  
-    const config = projectConfigWindows(folder, rnc.project.windows)!;
-    delete config.useWinUI3;
-    const al = new AutolinkTest(
-      {windows: config},
-      {},
-      {
-        check: false,
-        logging: false,
-      },
-    );
-    al.experimentalFeaturesProps = `<Project xmlns="http://schemas.microsoft.com/developer/msbuild/2003"><PropertyGroup><UseWinUI3>false</UseWinUI3></PropertyGroup></Project>`;
-    al.packagesConfig = `<packages><package id="SuperPkg" version="42"/><package id="Microsoft.WinUI"/></packages>`;
-  
-    const exd = await al.ensureXAMLDialect();
-    expect(exd).toBeTruthy();
-  
-    const expectedExperimentalFeatures = '<Project xmlns="http://schemas.microsoft.com/developer/msbuild/2003"><PropertyGroup><UseWinUI3>false</UseWinUI3></PropertyGroup></Project>';
-    expect(al.experimentalFeaturesProps).toEqual(expectedExperimentalFeatures);
-
-    // example packages.config: 
-    // <packages>
-    //   <package id="SuperPkg" version="42"/>
-    //   <package id="Microsoft.WinUI" version="3.0.0-preview4.210210.4" targetFramework="native"/>
-    // </packages>
-    //
-    expect(al.packagesConfig).not.toContain('Microsoft.WinUI');
-    expect(al.packagesConfig).toContain('<package id="SuperPkg" version="42"/>');
-    expect(al.packagesConfig).toContain('Microsoft.UI.Xaml');
-  
-    done();
-  });
-
-  test('ensureXAMLDialect - WinUI2xVersion specified in ExperimentalFeatures.props', async done => {
-    const folder = path.resolve('src/e2etest/projects/WithWinUI3');
-    const rnc = require(path.join(folder, 'react-native.config.js'));
-  
-    const config = projectConfigWindows(folder, rnc.project.windows)!;
-    delete config.useWinUI3;
-    const al = new AutolinkTest(
-      {windows: config},
-      {},
-      {
-        check: false,
-        logging: false,
-      },
-    );
-    al.experimentalFeaturesProps = `<Project xmlns="http://schemas.microsoft.com/developer/msbuild/2003"><PropertyGroup><UseWinUI3>false</UseWinUI3><WinUI2xVersion>2.6.0-test</WinUI2xVersion></PropertyGroup></Project>`;
-    al.packagesConfig = `<packages><package id="SuperPkg" version="42"/></packages>`;
-  
-    const exd = await al.ensureXAMLDialect();
-    expect(exd).toBeTruthy();
-  
-    const expectedExperimentalFeatures = '<Project xmlns="http://schemas.microsoft.com/developer/msbuild/2003"><PropertyGroup><UseWinUI3>false</UseWinUI3><WinUI2xVersion>2.6.0-test</WinUI2xVersion></PropertyGroup></Project>';
-    expect(al.experimentalFeaturesProps).toEqual(expectedExperimentalFeatures);
-
-    // example packages.config: 
-    // <packages>
-    //   <package id="SuperPkg" version="42"/>
-    //   <package id="Microsoft.UI.XAML" version="2.6.0-test" targetFramework="native"/>
-    // </packages>
-    //
-    expect(al.packagesConfig).toContain('Microsoft.UI.Xaml');
-    expect(al.packagesConfig).toContain('2.6.0-test');
-    expect(al.packagesConfig).toContain('<package id="SuperPkg" version="42"/>');
-    expect(al.packagesConfig).not.toContain('Microsoft.WinUI');
-  
-    done();
-  });
-
-  test('ensureXAMLDialect - WinUI3Version specified in ExperimentalFeatures.props', async done => {
-    const folder = path.resolve('src/e2etest/projects/WithWinUI3');
-    const rnc = require(path.join(folder, 'react-native.config.js'));
-  
-    const config = projectConfigWindows(folder, rnc.project.windows)!;
-
-    const al = new AutolinkTest(
-      {windows: config},
-      {},
-      {
-        check: false,
-        logging: false,
-      },
-    );
-    al.experimentalFeaturesProps = `<Project xmlns="http://schemas.microsoft.com/developer/msbuild/2003"><PropertyGroup><UseWinUI3>true</UseWinUI3><WinUI3Version>3.0.0-test</WinUI3Version></PropertyGroup></Project>`;
-    al.packagesConfig = `<packages><package id="SuperPkg" version="42"/></packages>`;
-  
-    const exd = await al.ensureXAMLDialect();
-    expect(exd).toBeTruthy();
-  
-    const expectedExperimentalFeatures = '<Project xmlns="http://schemas.microsoft.com/developer/msbuild/2003"><PropertyGroup><UseWinUI3>true</UseWinUI3><WinUI3Version>3.0.0-test</WinUI3Version></PropertyGroup></Project>';
-    expect(al.experimentalFeaturesProps).toEqual(expectedExperimentalFeatures);
-
-    // example packages.config: 
-    // <packages>
-    //   <package id="SuperPkg" version="42"/>
-    //   <package id="Microsoft.WinUI" version="3.0.0-test" targetFramework="native"/>
-    // </packages>
-    //
-    
-    expect(al.packagesConfig).toContain('Microsoft.WinUI');
-    expect(al.packagesConfig).toContain('3.0.0-test');
-    expect(al.packagesConfig).toContain('<package id="SuperPkg" version="42"/>');
-    expect(al.packagesConfig).not.toContain('Microsoft.UI.Xaml');
-  
-    done();
-  });
-  
-  test('Indirect autolink dependency', () => {
-    const autolink = new AutolinkTest(
-      {windows: {folder: __dirname, sourceDir: '.', solutionFile: 'foo.sln'}},
-      {
-        superModule: {
-          name: 'superModule',
-          root: 'theRoot',
-          platforms: {
-            windows: {
-              sourceDir: __dirname,
-              projects: [
-                {
-                  directDependency: true,
-                  projectFile: 'superModule.vcxproj',
-                  cppHeaders: ['Garfield.h', 'Snoopy.h'],
-                  cppPackageProviders: ['FamousAnimalCartoons'],
-                },
-                {
-                  directDependency: false,
-                  projectFile: 'indirect.vcxproj',
-                }
-              ],
-            },
->>>>>>> df2e7714
           },
         },
         assets: [],
