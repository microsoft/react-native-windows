--- conflicted
+++ resolved
@@ -66,56 +66,7 @@
     fs.mkdirSync(projectDir);
   }
 
-<<<<<<< HEAD
   await installScriptsAndDependencies(options);
-=======
-    const rnwPackage = path.dirname(
-      require.resolve('react-native-windows/package.json', {
-        paths: [projectDir],
-      }),
-    );
-    const templateRoot = path.join(rnwPackage, 'template');
-    await copyProjectTemplateAndReplace(
-      templateRoot,
-      projectDir,
-      name,
-      ns,
-      options,
-    );
-  } catch (e) {
-    error = e;
-    Telemetry.trackException(error as Error);
-    throw e;
-  } finally {
-    if (Telemetry.client) {
-      let rnVersion = '';
-      let cliVersion = '';
-      try {
-        const cwd = process.cwd();
-        const rnwPkg = fs.readJsonFileSync<{
-          version: string;
-          peerDependencies: Record<string, string>;
-        }>(
-          require.resolve('react-native-windows/package.json', {
-            paths: [cwd],
-          }),
-        );
-
-        rnVersion = rnwPkg.peerDependencies['react-native'] || '';
-        const rnwCliPkgJson = require('../package.json');
-        cliVersion = rnwCliPkgJson.version;
-      } catch {}
-      const optScrubbed = scrubOptions(options);
-      Telemetry.client.trackEvent({
-        name: 'generate-windows',
-        properties: {
-          error: error,
-          ...optScrubbed,
-          'react-native': rnVersion,
-          'cli-version': cliVersion,
-        },
-      });
->>>>>>> c12abd26
 
   const rnwPackage = path.dirname(
     require.resolve('react-native-windows/package.json', {
