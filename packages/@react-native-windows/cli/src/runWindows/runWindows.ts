/**
 * Copyright (c) Microsoft Corporation.
 * Licensed under the MIT License.
 * @format
 */

import fs from 'fs';
import path from 'path';
import {Telemetry, CodedError} from '@react-native-windows/telemetry';

import * as build from './utils/build';
import chalk from 'chalk';
import * as deploy from './utils/deploy';
import {
  newError,
  newInfo,
  newWarn,
  setExitProcessWithError,
} from './utils/commandWithProgress';
import {
  getDefaultOptions,
  startTelemetrySession,
  endTelemetrySession,
} from './utils/telemetryHelpers';
import * as info from './utils/info';
import MSBuildTools from './utils/msbuildtools';

import {Command, Config} from '@react-native-community/cli-types';
import {runWindowsOptions, RunWindowsOptions} from './runWindowsOptions';

import {autolinkWindowsInternal, AutoLinkOptions} from './utils/autolink';

/**
 * Sanitizes the given option for telemetery.
 * @param key The key of the option.
 * @param value The unsanitized value of the option.
 * @returns The sanitized value of the option.
 */
function optionSanitizer(key: string, value: any): any {
  switch (key) {
    case 'root':
    case 'target':
    case 'sln':
    case 'proj':
    case 'buildLogDirectory':
      return value === undefined ? false : true;
    case 'msbuildprops':
      return value === undefined ? 0 : value.split(',').length;
    default:
      return value === undefined ? false : value;
  }
}

/**
 * Get the extra props to add to the `run-windows` telemetry event.
 * @returns The extra props.
 */
async function getExtraProps(): Promise<Record<string, any>> {
  const extraProps: Record<string, any> = {
    phase: runWindowsPhase,
    hasRunRnwDependencies,
  };
  return extraProps;
}

/**
 * Labels used by telemetry to represent current operation
 */
type RunWindowsPhase =
  | 'None'
  | 'AutoLink'
  | 'FindBuildTools'
  | 'FindSolution'
  | 'Deploy';

let runWindowsPhase: RunWindowsPhase = 'None';

let hasRunRnwDependencies: boolean = false;

/**
 * The function run when calling `react-native run-windows`.
 * @param args Unprocessed args passed from react-native CLI.
 * @param config Config passed from react-native CLI.
 * @param options Options passed from react-native CLI.
 */
async function runWindows(
  args: string[],
  config: Config,
  options: RunWindowsOptions,
) {
  await startTelemetrySession(
    'run-windows',
    config,
    options,
    getDefaultOptions(config, runWindowsOptions),
    optionSanitizer,
  );

  // https://github.com/yarnpkg/yarn/issues/8334 - Yarn on Windows breaks apps that read from the environment variables
  // Yarn will run node via CreateProcess and pass npm_config_* variables in lowercase without unifying their value
  // with their possibly existing uppercase counterparts. This breaks programs that read from the environment block
  // and write to a case-insensitive dictionary since they expect to encounter each variable only once.
  // The values of the lowercase variables are the one npm actually wants to use, plus they are seeded from the
  // uppercase variable values one if there are no overrides.
  delete process.env.NPM_CONFIG_CACHE;
  delete process.env.NPM_CONFIG_PREFIX;

  if (process.env.LocalAppData) {
    hasRunRnwDependencies = fs.existsSync(
      path.join(process.env.LocalAppData, 'rnw-dependencies.txt'),
    ); // CODESYNC \vnext\scripts\rnw-dependencies.ps1
  }

  let runWindowsError: Error | undefined;
  if (options.info) {
    try {
      const output = await info.getEnvironmentInfo();
      console.log(output.trimEnd());
      console.log('  Installed UWP SDKs:');
      const sdks = MSBuildTools.getAllAvailableUAPVersions();
      sdks.forEach(version => console.log('    ' + version));
<<<<<<< HEAD
    } catch (error) {
      Telemetry.trackException(error);
      runWindowsError = error;

      newError('Unable to print environment info.\n' + error.toString());
=======
      return;
    } catch (err) {
      const e = err as Error;
      Telemetry.trackException(e);
      newError('Unable to print environment info.\n' + e.toString());
      return setExitProcessWithError(e, options.logging);
>>>>>>> d647a955
    }
    await endTelemetrySession(runWindowsError, getExtraProps);
    setExitProcessWithError(options.logging, runWindowsError);
    return;
  }

  try {
    await runWindowsInternal(args, config, options);
<<<<<<< HEAD
  } catch (error) {
    Telemetry.trackException(error);
    runWindowsError = error;

=======
  } catch (e) {
    Telemetry.trackException(e as Error);
    runWindowsError = e;
>>>>>>> d647a955
    if (!hasRunRnwDependencies) {
      const rnwPkgJsonPath = require.resolve(
        'react-native-windows/package.json',
        {
          paths: [process.cwd(), __dirname],
        },
      );
      const rnwDependenciesPath = path.join(
        path.dirname(rnwPkgJsonPath),
        'scripts/rnw-dependencies.ps1',
      );

      newError(
        `It is possible your installation is missing required software dependencies. Dependencies can be automatically installed by running ${rnwDependenciesPath} from an elevated PowerShell prompt.\nFor more information, go to http://aka.ms/rnw-deps`,
      );
    }
<<<<<<< HEAD
=======
    return setExitProcessWithError(e as Error, options.logging);
  } finally {
    Telemetry.client?.trackEvent({
      name: 'run-windows',
      properties: {
        release: options.release,
        arch: options.arch,
        singleproc: options.singleproc,
        emulator: options.emulator,
        device: options.device,
        target: options.target,
        remoteDebugging: options.remoteDebugging,
        logging: options.logging,
        packager: options.packager,
        bundle: options.bundle,
        launch: options.launch,
        autolink: options.autolink,
        build: options.bundle,
        deploy: options.deploy,
        sln: options.sln !== undefined,
        proj: options.proj !== undefined,
        msBuildProps:
          options.msbuildprops !== undefined
            ? options.msbuildprops!.split(',').length
            : 0,
        info: options.info,
        directDebugging: options.directDebugging,
        'react-native-windows': getPkgVersion('react-native-windows'),
        'react-native': getPkgVersion('react-native'),
        'cli-version': getPkgVersion('@react-native-windows/cli'),
        msftInternal: isMSFTInternal(),
        durationInSecs: process.uptime(),
        success: runWindowsError === undefined,
        phase: runWindowsPhase,
        totalMem: totalmem(),
        diskFree: getDiskFreeSpace(__dirname),
        cpus: cpus().length,
        project: await getAnonymizedProjectName(config.root),
        hasRunRnwDependencies: hasRunRnwDependencies,
      },
    });
    Telemetry.client?.flush();
>>>>>>> d647a955
  }
  await endTelemetrySession(runWindowsError, getExtraProps);
  setExitProcessWithError(options.logging, runWindowsError);
}

/**
 * Performs build deploy and launch of RNW apps.
 * @param args Unprocessed args passed from react-native CLI.
 * @param config Config passed from react-native CLI.
 * @param options Options passed from react-native CLI.
 */
async function runWindowsInternal(
  args: string[],
  config: Config,
  options: RunWindowsOptions,
) {
  const verbose = options.logging === true;

  if (verbose) {
    newInfo('Verbose: ON');
  }

  // Get the solution file
  let slnFile;
  try {
    slnFile = build.getAppSolutionFile(options, config);
  } catch (e) {
    newError(`Couldn't get app solution information. ${(e as Error).message}`);
    throw e;
  }

  try {
    if (options.autolink) {
      const autolinkArgs: string[] = [];
      const autolinkConfig = config;
      const autoLinkOptions: AutoLinkOptions = {
        logging: options.logging,
        check: false,
        proj: options.proj,
        sln: options.sln,
        telemetry: options.telemetry,
      };
      runWindowsPhase = 'AutoLink';
      await autolinkWindowsInternal(
        autolinkArgs,
        autolinkConfig,
        autoLinkOptions,
      );
    } else {
      newInfo('Autolink step is skipped');
    }
  } catch (e) {
    newError(`Autolinking failed. ${(e as Error).message}`);
    throw e;
  }

  let buildTools: MSBuildTools;
  runWindowsPhase = 'FindBuildTools';
  try {
    buildTools = MSBuildTools.findAvailableVersion(options.arch, verbose);
  } catch (error) {
    newWarn('No public VS release found');
    // Try prerelease
    try {
      newInfo('Trying pre-release VS');
      buildTools = MSBuildTools.findAvailableVersion(
        options.arch,
        verbose,
        true, // preRelease
      );
    } catch (e) {
      newError((e as Error).message);
      throw error;
    }
  }

  if (options.build) {
    runWindowsPhase = 'FindSolution';
    if (!slnFile) {
      newError(
        'Visual Studio Solution file not found. Maybe run "npx react-native-windows-init" first?',
      );
      throw new CodedError('NoSolution', 'Cannot find solution file');
    }

    // Get build/deploy options
    const buildType = deploy.getBuildConfiguration(options);
    const msBuildProps = build.parseMsBuildProps(options);

    // Disable the autolink check since we just ran it
    msBuildProps.RunAutolinkCheck = 'false';

    try {
      runWindowsPhase = 'FindSolution';
      await build.buildSolution(
        buildTools,
        slnFile!,
        buildType,
        options.arch,
        msBuildProps,
        verbose,
        'build',
        options.buildLogDirectory,
        options.singleproc,
      );
    } catch (e) {
      newError(
        `Build failed with message ${
          (e as Error).message
        }. Check your build configuration.`,
      );
      if ((e as any).logfile) {
        console.log('See', chalk.bold((e as any).logfile));
      }
      throw e;
    }
  } else {
    newInfo('Build step is skipped');
  }

  if (shouldLaunchPackager(options)) {
    await deploy.startServerInNewWindow(options, verbose);
  }

  if (options.deploy) {
    runWindowsPhase = 'FindSolution';
    if (!slnFile) {
      newError(
        'Visual Studio Solution file not found. Maybe run "npx react-native-windows-init" first?',
      );
      throw new CodedError('NoSolution', 'Cannot find solution file');
    }

    try {
      runWindowsPhase = 'Deploy';
      if (options.device || options.emulator || options.target) {
        await deploy.deployToDevice(options, verbose, config);
      } else {
        await deploy.deployToDesktop(options, verbose, config, buildTools);
      }
    } catch (e) {
      newError(`Failed to deploy${e ? `: ${(e as Error).message}` : ''}`);
      throw e;
    }
  } else {
    newInfo('Deploy step is skipped');
  }
}

function shouldLaunchPackager(options: RunWindowsOptions): boolean {
  return (
    options.packager === true &&
    options.launch === true &&
    options.release !== true
  );
}

/*
// Example of running the Windows Command
runWindows({
  root: 'C:\\github\\hack\\myapp',
  debug: true,
  arch: 'x86',
  nugetPath: 'C:\\github\\react\\react-native-windows\\local-cli\\runWindows\\.nuget\\nuget.exe'
});
*/

/**
 * Starts the app on a connected Windows emulator or mobile device.
 */
export const runWindowsCommand: Command = {
  name: 'run-windows',
  description:
    'builds your app and starts it on a connected Windows desktop, emulator or device',
  func: runWindows,
  options: runWindowsOptions,
};<|MERGE_RESOLUTION|>--- conflicted
+++ resolved
@@ -119,20 +119,13 @@
       console.log('  Installed UWP SDKs:');
       const sdks = MSBuildTools.getAllAvailableUAPVersions();
       sdks.forEach(version => console.log('    ' + version));
-<<<<<<< HEAD
     } catch (error) {
-      Telemetry.trackException(error);
-      runWindowsError = error;
-
-      newError('Unable to print environment info.\n' + error.toString());
-=======
-      return;
-    } catch (err) {
-      const e = err as Error;
-      Telemetry.trackException(e);
-      newError('Unable to print environment info.\n' + e.toString());
-      return setExitProcessWithError(e, options.logging);
->>>>>>> d647a955
+      runWindowsError = error as Error;
+      Telemetry.trackException(runWindowsError);
+
+      newError(
+        'Unable to print environment info.\n' + runWindowsError.toString(),
+      );
     }
     await endTelemetrySession(runWindowsError, getExtraProps);
     setExitProcessWithError(options.logging, runWindowsError);
@@ -141,16 +134,10 @@
 
   try {
     await runWindowsInternal(args, config, options);
-<<<<<<< HEAD
   } catch (error) {
-    Telemetry.trackException(error);
-    runWindowsError = error;
-
-=======
-  } catch (e) {
-    Telemetry.trackException(e as Error);
-    runWindowsError = e;
->>>>>>> d647a955
+    runWindowsError = error as Error;
+    Telemetry.trackException(runWindowsError);
+
     if (!hasRunRnwDependencies) {
       const rnwPkgJsonPath = require.resolve(
         'react-native-windows/package.json',
@@ -167,51 +154,6 @@
         `It is possible your installation is missing required software dependencies. Dependencies can be automatically installed by running ${rnwDependenciesPath} from an elevated PowerShell prompt.\nFor more information, go to http://aka.ms/rnw-deps`,
       );
     }
-<<<<<<< HEAD
-=======
-    return setExitProcessWithError(e as Error, options.logging);
-  } finally {
-    Telemetry.client?.trackEvent({
-      name: 'run-windows',
-      properties: {
-        release: options.release,
-        arch: options.arch,
-        singleproc: options.singleproc,
-        emulator: options.emulator,
-        device: options.device,
-        target: options.target,
-        remoteDebugging: options.remoteDebugging,
-        logging: options.logging,
-        packager: options.packager,
-        bundle: options.bundle,
-        launch: options.launch,
-        autolink: options.autolink,
-        build: options.bundle,
-        deploy: options.deploy,
-        sln: options.sln !== undefined,
-        proj: options.proj !== undefined,
-        msBuildProps:
-          options.msbuildprops !== undefined
-            ? options.msbuildprops!.split(',').length
-            : 0,
-        info: options.info,
-        directDebugging: options.directDebugging,
-        'react-native-windows': getPkgVersion('react-native-windows'),
-        'react-native': getPkgVersion('react-native'),
-        'cli-version': getPkgVersion('@react-native-windows/cli'),
-        msftInternal: isMSFTInternal(),
-        durationInSecs: process.uptime(),
-        success: runWindowsError === undefined,
-        phase: runWindowsPhase,
-        totalMem: totalmem(),
-        diskFree: getDiskFreeSpace(__dirname),
-        cpus: cpus().length,
-        project: await getAnonymizedProjectName(config.root),
-        hasRunRnwDependencies: hasRunRnwDependencies,
-      },
-    });
-    Telemetry.client?.flush();
->>>>>>> d647a955
   }
   await endTelemetrySession(runWindowsError, getExtraProps);
   setExitProcessWithError(options.logging, runWindowsError);
