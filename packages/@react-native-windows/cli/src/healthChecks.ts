--- conflicted
+++ resolved
@@ -36,11 +36,7 @@
         'react-native-windows/package.json',
         {paths: [process.cwd()]})), 'Scripts/rnw-dependencies.ps1');
     
-<<<<<<< HEAD
-    const rnwDeps = execSync(`powershell -ExecutionPolicy Unrestricted -NoProfile ${rnwDepScriptPath} -NoPrompt -ListChecks`, {stdio: 'pipe'});
-=======
-    const rnwDeps = execSync(`powershell -ExecutionPolicy Unrestricted -NoProfile "${rnwDepScriptPath}" -NoPrompt -ListChecks`);
->>>>>>> d59110ab
+    const rnwDeps = execSync(`powershell -ExecutionPolicy Unrestricted -NoProfile "${rnwDepScriptPath}" -NoPrompt -ListChecks`, {stdio: 'pipe'});
     const deps = rnwDeps.toString().trim().split('\n');
     return [
       {
