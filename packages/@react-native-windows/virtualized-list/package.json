--- conflicted
+++ resolved
@@ -25,13 +25,8 @@
     "just-scripts": "^1.3.3",
     "prettier": "^2.4.1",
     "react": "17.0.2",
-<<<<<<< HEAD
     "react-native": "0.0.0-20220206-2010-113f8257c",
     "react-native-platform-override": "^1.6.4"
-=======
-    "react-native": "0.0.0-20220127-2008-20b9ed91c",
-    "react-native-platform-override": "^1.6.5"
->>>>>>> 21821f82
   },
   "peerDependencies": {
     "react": "17.0.2",
