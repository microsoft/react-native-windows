{
  "name": "@react-native-windows/virtualized-list",
  "version": "0.0.0-canary.48",
  "license": "MIT",
  "repository": {
    "type": "git",
    "url": "git@github.com:microsoft/react-native-windows.git",
    "directory": "packages/@react-native-windows/virtualizedlist"
  },
  "description": "React Native for Windows fork of VirtualizedList",
  "main": "./src/VirtualizedList.js",
  "scripts": {
    "flow-check": "flow check",
    "lint:fix": "rnw-scripts lint:fix",
    "lint": "rnw-scripts lint"
  },
  "dependencies": {
    "invariant": "^2.2.4"
  },
  "devDependencies": {
    "@rnw-scripts/eslint-config": "1.1.13",
    "@rnw-scripts/just-task": "2.2.5",
    "eslint": "^7.32.0",
    "eslint-plugin-prettier": "^4.0.0",
    "flow-bin": "^0.182.0",
    "prettier": "^2.4.1",
    "react": "18.1.0",
<<<<<<< HEAD
    "react-native": "0.0.0-20220710-2050-b834d5869",
=======
    "react-native": "0.0.0-20220714-2051-8af7870c6",
>>>>>>> fd9c50c5
    "react-native-platform-override": "^1.6.13"
  },
  "peerDependencies": {
    "react": "18.0.0",
<<<<<<< HEAD
    "react-native": "0.0.0-20220710-2050-b834d5869"
=======
    "react-native": "0.0.0-20220714-2051-8af7870c6"
>>>>>>> fd9c50c5
  },
  "beachball": {
    "defaultNpmTag": "canary",
    "disallowedChangeTypes": [
      "major",
      "minor",
      "patch"
    ]
  },
  "promoteRelease": true,
  "engines": {
    "node": ">= 14"
  }
}<|MERGE_RESOLUTION|>--- conflicted
+++ resolved
@@ -25,20 +25,12 @@
     "flow-bin": "^0.182.0",
     "prettier": "^2.4.1",
     "react": "18.1.0",
-<<<<<<< HEAD
-    "react-native": "0.0.0-20220710-2050-b834d5869",
-=======
     "react-native": "0.0.0-20220714-2051-8af7870c6",
->>>>>>> fd9c50c5
     "react-native-platform-override": "^1.6.13"
   },
   "peerDependencies": {
     "react": "18.0.0",
-<<<<<<< HEAD
-    "react-native": "0.0.0-20220710-2050-b834d5869"
-=======
     "react-native": "0.0.0-20220714-2051-8af7870c6"
->>>>>>> fd9c50c5
   },
   "beachball": {
     "defaultNpmTag": "canary",
