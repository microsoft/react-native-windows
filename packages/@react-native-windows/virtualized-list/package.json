{
  "name": "@react-native-windows/virtualized-list",
  "version": "0.0.0-canary.50",
  "license": "MIT",
  "repository": {
    "type": "git",
    "url": "git@github.com:microsoft/react-native-windows.git",
    "directory": "packages/@react-native-windows/virtualizedlist"
  },
  "description": "React Native for Windows fork of VirtualizedList",
  "main": "./src/VirtualizedList.js",
  "scripts": {
    "flow-check": "flow check",
    "lint:fix": "rnw-scripts lint:fix",
    "lint": "rnw-scripts lint"
  },
  "dependencies": {
    "invariant": "^2.2.4"
  },
  "devDependencies": {
    "@rnw-scripts/eslint-config": "1.1.13",
    "@rnw-scripts/just-task": "2.2.5",
    "eslint": "^8.19.0",
    "eslint-plugin-prettier": "^4.2.1",
    "flow-bin": "^0.183.1",
    "prettier": "^2.4.1",
    "react": "18.1.0",
<<<<<<< HEAD
    "react-native": "0.0.0-20220729-2025-a21a1f845",
    "react-native-platform-override": "^1.6.13"
=======
    "react-native": "0.0.0-20220714-2051-8af7870c6",
    "react-native-platform-override": "^1.6.14"
>>>>>>> 0583ef4a
  },
  "peerDependencies": {
    "react": "18.0.0",
    "react-native": "0.0.0-20220729-2025-a21a1f845"
  },
  "beachball": {
    "defaultNpmTag": "canary",
    "disallowedChangeTypes": [
      "major",
      "minor",
      "patch"
    ]
  },
  "promoteRelease": true,
  "engines": {
    "node": ">= 14"
  }
}<|MERGE_RESOLUTION|>--- conflicted
+++ resolved
@@ -25,13 +25,8 @@
     "flow-bin": "^0.183.1",
     "prettier": "^2.4.1",
     "react": "18.1.0",
-<<<<<<< HEAD
     "react-native": "0.0.0-20220729-2025-a21a1f845",
-    "react-native-platform-override": "^1.6.13"
-=======
-    "react-native": "0.0.0-20220714-2051-8af7870c6",
     "react-native-platform-override": "^1.6.14"
->>>>>>> 0583ef4a
   },
   "peerDependencies": {
     "react": "18.0.0",
