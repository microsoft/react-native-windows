{
  "name": "@react-native-windows/virtualized-list",
  "version": "0.0.0-canary.42",
  "license": "MIT",
  "repository": {
    "type": "git",
    "url": "git@github.com:microsoft/react-native-windows.git",
    "directory": "packages/@react-native-windows/virtualizedlist"
  },
  "description": "React Native for Windows fork of VirtualizedList",
  "main": "./src/VirtualizedList.js",
  "scripts": {
    "flow-check": "flow check",
    "lint:fix": "rnw-scripts lint:fix",
    "lint": "rnw-scripts lint"
  },
  "dependencies": {
    "invariant": "^2.2.4"
  },
  "devDependencies": {
<<<<<<< HEAD
    "@rnw-scripts/eslint-config": "1.1.11",
    "@rnw-scripts/just-task": "2.2.3",
    "eslint": "^7.32.0",
    "eslint-plugin-prettier": "^4.0.0",
    "flow-bin": "^0.171.0",
=======
    "@rnw-scripts/eslint-config": "1.1.12",
    "eslint": "^7.32.0",
    "eslint-plugin-prettier": "^4.0.0",
    "flow-bin": "^0.176.3",
    "just-scripts": "^1.3.3",
>>>>>>> 98728fa2
    "prettier": "^2.4.1",
    "react": "18.0.0",
    "react-native": "0.0.0-20220501-2027-d992ae044",
    "react-native-platform-override": "^1.6.11"
  },
  "peerDependencies": {
    "react": "18.0.0",
    "react-native": "0.0.0-20220501-2027-d992ae044"
  },
  "beachball": {
    "defaultNpmTag": "canary",
    "disallowedChangeTypes": [
      "major",
      "minor",
      "patch"
    ]
  },
  "promoteRelease": true,
  "engines": {
    "node": ">= 14"
  }
}<|MERGE_RESOLUTION|>--- conflicted
+++ resolved
@@ -18,19 +18,12 @@
     "invariant": "^2.2.4"
   },
   "devDependencies": {
-<<<<<<< HEAD
-    "@rnw-scripts/eslint-config": "1.1.11",
+    "@rnw-scripts/eslint-config": "1.1.12",
     "@rnw-scripts/just-task": "2.2.3",
     "eslint": "^7.32.0",
     "eslint-plugin-prettier": "^4.0.0",
-    "flow-bin": "^0.171.0",
-=======
-    "@rnw-scripts/eslint-config": "1.1.12",
-    "eslint": "^7.32.0",
-    "eslint-plugin-prettier": "^4.0.0",
     "flow-bin": "^0.176.3",
-    "just-scripts": "^1.3.3",
->>>>>>> 98728fa2
+
     "prettier": "^2.4.1",
     "react": "18.0.0",
     "react-native": "0.0.0-20220501-2027-d992ae044",
