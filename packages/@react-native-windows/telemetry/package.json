--- conflicted
+++ resolved
@@ -19,13 +19,9 @@
   },
   "dependencies": {
     "@azure/core-auth": "1.5.0",
-<<<<<<< HEAD
     "@microsoft/1ds-core-js": "^4.3.0",
     "@microsoft/1ds-post-js": "^4.3.0",
-    "@react-native-windows/fs": "0.0.0-canary.53",
-=======
     "@react-native-windows/fs": "0.0.0-canary.55",
->>>>>>> 3592876e
     "@xmldom/xmldom": "^0.7.7",
     "applicationinsights": "2.9.1",
     "ci-info": "^3.2.0",
