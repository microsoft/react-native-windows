--- conflicted
+++ resolved
@@ -19,13 +19,9 @@
   },
   "dependencies": {
     "@azure/core-auth": "1.5.0",
-<<<<<<< HEAD
     "@microsoft/1ds-core-js": "^4.3.0",
     "@microsoft/1ds-post-js": "^4.3.0",
-    "@react-native-windows/fs": "0.0.0-canary.55",
-=======
     "@react-native-windows/fs": "0.0.0-canary.58",
->>>>>>> 67a19fee
     "@xmldom/xmldom": "^0.7.7",
     "ci-info": "^3.2.0",
     "envinfo": "^7.8.1",
