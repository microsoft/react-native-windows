--- conflicted
+++ resolved
@@ -60,11 +60,7 @@
   setupFilesAfterEnv: ['react-native-windows/jest/setup', './jest.setup.js'],
 
   testEnvironmentOptions: {
-<<<<<<< HEAD
-    app: 'windows\\x64\\Release\\RNTesterApp-Fabric\\RNTesterApp-Fabric.exe',
-=======
     app: `windows\\x64\\Release\\RNTesterApp-Fabric.exe`,
->>>>>>> d9089507
     appWorkingDir: 'windows\\RNTesterApp-Fabric',
     enableAutomationChannel: true,
     /* -- Enable for more detailed logging
