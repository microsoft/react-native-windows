/**
 * Copyright (c) Microsoft Corporation.
 * Licensed under the MIT License.
 *
 * @format
 * @ts-check
 */

// For a detailed explanation regarding each configuration property, visit:
// https://jestjs.io/docs/en/configuration.html

const assetTransform = 'react-native-windows/jest/assetFileTransformer.js';
const reactNativeTransform = './custom-transformer.js';
const defaultTransform = [
  'babel-jest',
  require('@rnw-scripts/babel-node-config'),
];

const appWorkingDir = 'windows\\x64\\Release\\RNTesterApp-Fabric';

module.exports = {
  preset: '@rnx-kit/jest-preset',

  // A list of paths to directories that Jest should use to search for files in
  roots: ['<rootDir>/test/'],

  // The test environment that will be used for testing
  // This environment causes the app to launch and close after testing is complete.
  // Temporarily disabling due to breaks in UIA implementation.
  // disabled temporarily
  testEnvironment: '@react-native-windows/automation',

  // The pattern or patterns Jest uses to detect test files
  testRegex: ['.*\\.test\\.ts$', '.*\\.test\\.js$'],

  // Default timeout of a test in milliseconds
  testTimeout: 70000,

  // A map from regular expressions to paths to transformers
  transform: {
    '^.+\\.(bmp|gif|jpg|jpeg|mp4|png|psd|svg|webp)$': assetTransform,
    'node_modules\\\\@?react-native\\\\.*': reactNativeTransform,
    '@react-native-windows\\\\tester\\\\.*': reactNativeTransform,
    'vnext\\\\.*': reactNativeTransform,
    '^.+\\.[jt]sx?$': defaultTransform,
  },

  //snapshotResolver: 'react-native-windows/jest-snapshot-resolver.js',

  // An array of regexp pattern strings that are matched against all source file paths before transformation.
  // If the file path matches any of the patterns, it will not be transformed.
  transformIgnorePatterns: ['jest-runner', 'node_modules\\\\safe-buffer'],

  // Specifies the maximum number of workers the worker-pool will spawn for running tests.
  maxWorkers: 1,

  // Indicates whether each individual test should be reported during the run.
  verbose: true,

  // A list of paths to modules that run some code to configure or set up the testing framework
  // before each test file in the suite is executed
  setupFilesAfterEnv: ['react-native-windows/jest/setup', './jest.setup.js'],

  testEnvironmentOptions: {
<<<<<<< HEAD
    app: `${appWorkingDir}\\RNTesterApp-Fabric.exe`,
    appWorkingDir: appWorkingDir,
    enableAutomationChannel: true,
    /* -- Enable for more detailed logging
=======
    app: `windows\\${
      (process.env.E2ETestFabricBuildPlatform === 'x86'
        ? ''
        : (process.env.E2ETestFabricBuildPlatform ?? 'x64') + '\\') +
      (process.env.E2ETestFabricBuildConfiguration ?? 'Release')
    }\\RNTesterApp-Fabric.exe`,
    appWorkingDir: 'windows\\RNTesterApp-Fabric',
    enableAutomationChannel: true,
    /* // Enable for more detailed logging
>>>>>>> 869f2c40
    webdriverOptions: {
      // Level of logging verbosity: trace | debug | info | warn | error
      logLevel: 'info',
    },
    */
  },

  moduleFileExtensions: [
    'js',
    'windows.js',
    'android.js',
    'mjs',
    'cjs',
    'jsx',
    'ts',
    'windows.ts',
    'tsx',
    'windows.tsx',
    'json',
    'node',
  ],
};<|MERGE_RESOLUTION|>--- conflicted
+++ resolved
@@ -15,8 +15,6 @@
   'babel-jest',
   require('@rnw-scripts/babel-node-config'),
 ];
-
-const appWorkingDir = 'windows\\x64\\Release\\RNTesterApp-Fabric';
 
 module.exports = {
   preset: '@rnx-kit/jest-preset',
@@ -62,12 +60,6 @@
   setupFilesAfterEnv: ['react-native-windows/jest/setup', './jest.setup.js'],
 
   testEnvironmentOptions: {
-<<<<<<< HEAD
-    app: `${appWorkingDir}\\RNTesterApp-Fabric.exe`,
-    appWorkingDir: appWorkingDir,
-    enableAutomationChannel: true,
-    /* -- Enable for more detailed logging
-=======
     app: `windows\\${
       (process.env.E2ETestFabricBuildPlatform === 'x86'
         ? ''
@@ -77,7 +69,6 @@
     appWorkingDir: 'windows\\RNTesterApp-Fabric',
     enableAutomationChannel: true,
     /* // Enable for more detailed logging
->>>>>>> 869f2c40
     webdriverOptions: {
       // Level of logging verbosity: trace | debug | info | warn | error
       logLevel: 'info',
