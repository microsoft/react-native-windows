/**
 * Copyright (c) Microsoft Corporation.
 * Licensed under the MIT License.
 *
 * @format
 * @ts-check
 */

// For a detailed explanation regarding each configuration property, visit:
// https://jestjs.io/docs/en/configuration.html

const assetTransform = 'react-native-windows/jest/assetFileTransformer.js';
const reactNativeTransform = './custom-transformer.js';
const defaultTransform = [
  'babel-jest',
  require('@rnw-scripts/babel-node-config'),
];

module.exports = {
  preset: '@rnx-kit/jest-preset',

  // A list of paths to directories that Jest should use to search for files in
  roots: ['<rootDir>/test/'],

  // The test environment that will be used for testing
  // This environment causes the app to launch and close after testing is complete.
  // Temporarily disabling due to breaks in UIA implementation.
  // disabled temporarily
  testEnvironment: '@react-native-windows/automation',

  // The pattern or patterns Jest uses to detect test files
  testRegex: ['.*\\.test\\.ts$', '.*\\.test\\.js$'],

  // Default timeout of a test in milliseconds
  testTimeout: 70000,

  // A map from regular expressions to paths to transformers
  transform: {
    '^.+\\.(bmp|gif|jpg|jpeg|mp4|png|psd|svg|webp)$': assetTransform,
    'node_modules\\\\@?react-native\\\\.*': reactNativeTransform,
    '@react-native-windows\\\\tester\\\\.*': reactNativeTransform,
    'vnext\\\\.*': reactNativeTransform,
    '^.+\\.[jt]sx?$': defaultTransform,
  },

  //snapshotResolver: 'react-native-windows/jest-snapshot-resolver.js',

  // An array of regexp pattern strings that are matched against all source file paths before transformation.
  // If the file path matches any of the patterns, it will not be transformed.
  transformIgnorePatterns: ['jest-runner', 'node_modules\\\\safe-buffer'],

  // Specifies the maximum number of workers the worker-pool will spawn for running tests.
  maxWorkers: 1,

  // Indicates whether each individual test should be reported during the run.
  verbose: true,

  // A list of paths to modules that run some code to configure or set up the testing framework
  // before each test file in the suite is executed
  setupFilesAfterEnv: ['react-native-windows/jest/setup', './jest.setup.js'],

  testEnvironmentOptions: {
<<<<<<< HEAD
    app: `windows\\x64\\Release\\RNTesterApp-Fabric\\RNTesterApp-Fabric.exe`,
    appWorkingDir: 'windows\\x64\\Release\\RNTesterApp-Fabric',
=======
    app: `windows\\${
      (process.env.E2ETestFabricBuildPlatform === 'x86'
        ? ''
        : (process.env.E2ETestFabricBuildPlatform ?? 'x64') + '\\') +
      (process.env.E2ETestFabricBuildConfiguration ?? 'Release')
    }\\RNTesterApp-Fabric.exe`,
    appWorkingDir: 'windows\\RNTesterApp-Fabric',
>>>>>>> b97146f8
    enableAutomationChannel: true,
    /* -- Enable for more detailed logging
    webdriverOptions: {
      // Level of logging verbosity: trace | debug | info | warn | error
      logLevel: 'info',
    },
    */
  },

  moduleFileExtensions: [
    'js',
    'windows.js',
    'android.js',
    'mjs',
    'cjs',
    'jsx',
    'ts',
    'windows.ts',
    'tsx',
    'windows.tsx',
    'json',
    'node',
  ],
};<|MERGE_RESOLUTION|>--- conflicted
+++ resolved
@@ -15,6 +15,12 @@
   'babel-jest',
   require('@rnw-scripts/babel-node-config'),
 ];
+
+const platformDir =
+  (process.env.E2ETestFabricBuildPlatform === 'x86'
+    ? ''
+    : (process.env.E2ETestFabricBuildPlatform ?? 'x64') + '\\') +
+  (process.env.E2ETestFabricBuildConfiguration ?? 'Release');
 
 module.exports = {
   preset: '@rnx-kit/jest-preset',
@@ -60,18 +66,8 @@
   setupFilesAfterEnv: ['react-native-windows/jest/setup', './jest.setup.js'],
 
   testEnvironmentOptions: {
-<<<<<<< HEAD
-    app: `windows\\x64\\Release\\RNTesterApp-Fabric\\RNTesterApp-Fabric.exe`,
-    appWorkingDir: 'windows\\x64\\Release\\RNTesterApp-Fabric',
-=======
-    app: `windows\\${
-      (process.env.E2ETestFabricBuildPlatform === 'x86'
-        ? ''
-        : (process.env.E2ETestFabricBuildPlatform ?? 'x64') + '\\') +
-      (process.env.E2ETestFabricBuildConfiguration ?? 'Release')
-    }\\RNTesterApp-Fabric.exe`,
-    appWorkingDir: 'windows\\RNTesterApp-Fabric',
->>>>>>> b97146f8
+    app: `windows\\${platformDir}\\RNTesterApp-Fabric\\RNTesterApp-Fabric.exe`,
+    appWorkingDir: 'windows\\${platformDir}\\RNTesterApp-Fabric',
     enableAutomationChannel: true,
     /* -- Enable for more detailed logging
     webdriverOptions: {
