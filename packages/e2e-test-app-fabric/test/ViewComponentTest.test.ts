/**
 * Copyright (c) Microsoft Corporation.
 * Licensed under the MIT License.
 *
 * @format
 */

import {dumpVisualTree} from '@react-native-windows/automation-commands';
import {goToComponentExample} from './RNTesterNavigation';
import {app} from '@react-native-windows/automation';
import {verifyNoErrorLogs} from './Helpers';
<<<<<<< HEAD
import {app} from '@react-native-windows/automation';
=======
>>>>>>> 844d6bcc

beforeAll(async () => {
  // If window is partially offscreen, tests will fail to click on certain elements
  await app.setWindowPosition(0, 0);
  await goToComponentExample('View');
});

afterEach(async () => {
  await verifyNoErrorLogs();
});

describe('View Tests', () => {
  test('Control', () => {
    expect(true).toBe(true);
  });
  test('Views can have background color', async () => {
    const searchBox = await app.findElementByTestID('example_search');
    await searchBox.addValue(['Backspace', 'Backspace', 'Backspace']);
    await searchBox.addValue('bac');
    const componentsTab = await app.findElementByTestID('background-color');
    await componentsTab.waitForDisplayed({timeout: 5000});
    const dump = await dumpVisualTree('background-color');
    expect(dump).toMatchSnapshot();
  });
  test('Views can have opacity', async () => {
    const searchBox = await app.findElementByTestID('example_search');
    await searchBox.addValue(['Backspace', 'Backspace', 'Backspace']);
    await searchBox.addValue('opa');
    const componentsTab = await app.findElementByTestID('opacity-1');
    await componentsTab.waitForDisplayed({timeout: 5000});
    const dump = await dumpVisualTree('opacity-1');
    expect(dump).toMatchSnapshot();
  });
  // Disable until tests pass in CI.
  /*test('Views can have border styles', async () => {
    const searchBox = await app.findElementByTestID('example_search');
    await searchBox.addValue(['Backspace', 'Backspace', 'Backspace']);
    await searchBox.addValue('sty');
    const componentsTab = await app.findElementByTestID('border-style-button');
    await componentsTab.waitForDisplayed({timeout: 5000});
    const dump = await dumpVisualTree('border-style-button');
    expect(dump).toMatchSnapshot();
  });
  test('Views can have offscreen alpha compositing', async () => {
    const searchBox = await app.findElementByTestID('example_search');
    await searchBox.addValue(['Backspace', 'Backspace', 'Backspace']);
    await searchBox.addValue('off');
    const componentsTab = await app.findElementByTestID('offscreen-alpha-compositing-button');
    await componentsTab.waitForDisplayed({timeout: 5000});
    const dump = await dumpVisualTree('offscreen-alpha-compositing-button');
    expect(dump).toMatchSnapshot();
  });
  test('Views can have a z-index', async () => {
    const searchBox = await app.findElementByTestID('example_search');
    await searchBox.addValue(['Backspace', 'Backspace', 'Backspace']);
    await searchBox.addValue('z');
    const componentsTab = await app.findElementByTestID('z-index-button');
    await componentsTab.waitForDisplayed({timeout: 5000});
    const dump = await dumpVisualTree('z-index-button');
    expect(dump).toMatchSnapshot();
  });
  test('Views can have display: none', async () => {
    const searchBox = await app.findElementByTestID('example_search');
    await searchBox.addValue(['Backspace', 'Backspace', 'Backspace']);
    await searchBox.addValue('dis');
    const componentsTab = await app.findElementByTestID('display-none-button');
    await componentsTab.waitForDisplayed({timeout: 5000});
    const dump = await dumpVisualTree('display-none-button');
    expect(dump).toMatchSnapshot();
  });
  */
});<|MERGE_RESOLUTION|>--- conflicted
+++ resolved
@@ -9,10 +9,6 @@
 import {goToComponentExample} from './RNTesterNavigation';
 import {app} from '@react-native-windows/automation';
 import {verifyNoErrorLogs} from './Helpers';
-<<<<<<< HEAD
-import {app} from '@react-native-windows/automation';
-=======
->>>>>>> 844d6bcc
 
 beforeAll(async () => {
   // If window is partially offscreen, tests will fail to click on certain elements
