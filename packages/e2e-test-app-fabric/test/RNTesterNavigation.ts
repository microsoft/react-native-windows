--- conflicted
+++ resolved
@@ -32,10 +32,6 @@
 
   // Filter the list down to the one test, to improve the stability of selectors
   const searchBox = await app.findElementByTestID('explorer_search');
-<<<<<<< HEAD
-  await searchBox.setValue(regexEscape(example));
-
-=======
 
   await app.waitUntil(
     async () => {
@@ -53,7 +49,6 @@
   // So we first search for the item hopfully causing the item to be one of the few remaining in the list - and therefore onscreen
   // Ideally we'd either use UIA to invoke the specific item, or ensure that the item is within view
   // Once we have those UIA patterns implemented we should update this logic.
->>>>>>> f47033e4
   const exampleButton = await app.findElementByTestID(example);
   await exampleButton.click();
 
