// RNTesterApp-Fabric.cpp : Defines the entry point for the application.
//

#include "pch.h"
#include "RNTesterApp-Fabric.h"

#include "../../../../vnext/codegen/NativeDeviceInfoSpec.g.h"

#include <DispatcherQueue.h>
#include <UIAutomation.h>

#include <winrt/Microsoft.ReactNative.Composition.h>
#include <winrt/Windows.UI.Composition.Desktop.h>

#include "NativeModules.h"
#include "ReactPropertyBag.h"

<<<<<<< HEAD
#define MAX_LOADSTRING 100
=======
constexpr size_t MAX_LOADSTRING = 100;
#define BTN_ADD 1000
>>>>>>> 25a131d2

// Work around crash in DeviceInfo when running outside of XAML environment
// TODO rework built-in DeviceInfo to allow it to be driven without use of HWNDs or XamlApps
REACT_MODULE(DeviceInfo)
struct DeviceInfo {
  using ModuleSpec = Microsoft::ReactNativeSpecs::DeviceInfoSpec;

  REACT_INIT(Initialize)
  void Initialize(React::ReactContext const &reactContext) noexcept {
    m_context = reactContext;
  }

  REACT_GET_CONSTANTS(GetConstants)
  Microsoft::ReactNativeSpecs::DeviceInfoSpec_Constants GetConstants() noexcept {
    Microsoft::ReactNativeSpecs::DeviceInfoSpec_Constants constants;
    Microsoft::ReactNativeSpecs::DeviceInfoSpec_DisplayMetrics screenDisplayMetrics;
    screenDisplayMetrics.fontScale = 1;
    screenDisplayMetrics.height = 1024;
    screenDisplayMetrics.width = 1024;
    screenDisplayMetrics.scale = 1;
    constants.Dimensions.screen = screenDisplayMetrics;
    constants.Dimensions.window = screenDisplayMetrics;
    return constants;
  }

 private:
  winrt::Microsoft::ReactNative::ReactContext m_context;
};

// Have to use TurboModules to override built in modules.. so the standard attributed package provider doesn't work.
struct CompReactPackageProvider
    : winrt::implements<CompReactPackageProvider, winrt::Microsoft::ReactNative::IReactPackageProvider> {
 public: // IReactPackageProvider
  void CreatePackage(winrt::Microsoft::ReactNative::IReactPackageBuilder const &packageBuilder) noexcept {
    AddAttributedModules(packageBuilder, true);
    packageBuilder.AddModule(L"DeviceInfo", winrt::Microsoft::ReactNative::MakeTurboModuleProvider<DeviceInfo>());
  }
};

// Global Variables:
WCHAR szTitle[MAX_LOADSTRING]; // The title bar text
WCHAR szWindowClass[MAX_LOADSTRING]; // the main window class name

winrt::Windows::System::DispatcherQueueController g_dispatcherQueueController{nullptr};
winrt::Windows::UI::Composition::Compositor g_compositor{nullptr};

constexpr auto WindowDataProperty = L"WindowData";
constexpr PCWSTR c_windowClassName = L"MS_REACTNATIVE_RNTESTER_COMPOSITION";

// Forward declarations of functions included in this code module:
LRESULT CALLBACK WndProc(HWND, UINT, WPARAM, LPARAM);
int RunRNTester(int showCmd);

struct WindowData {
  static HINSTANCE s_instance;
  static constexpr uint16_t defaultDebuggerPort = 9229;

  std::wstring m_bundleFile = LR"(index)";
  bool m_windowInited{false};
  winrt::Microsoft::ReactNative::CompositionHwndHost m_CompositionHwndHost{nullptr};
  winrt::Microsoft::ReactNative::ReactNativeHost m_host{nullptr};
  winrt::Microsoft::ReactNative::ReactInstanceSettings m_instanceSettings{nullptr};

  bool m_useWebDebugger{false};
  bool m_fastRefreshEnabled{true};
  bool m_useDirectDebugger{false};
  bool m_breakOnNextLine{false};
  uint16_t m_debuggerPort{defaultDebuggerPort};
  xaml::ElementTheme m_theme{xaml::ElementTheme::Default};

  WindowData(const winrt::Microsoft::ReactNative::CompositionHwndHost &compHost) : m_CompositionHwndHost(compHost) {
    winrt::Microsoft::ReactNative::Composition::CompositionUIService::SetCompositionContext(
        InstanceSettings().Properties(),
        winrt::Microsoft::ReactNative::Composition::CompositionContextHelper::CreateContext(g_compositor));
  }

  static WindowData *GetFromWindow(HWND hwnd) {
    auto data = reinterpret_cast<WindowData *>(GetProp(hwnd, WindowDataProperty));
    return data;
  }

  winrt::Microsoft::ReactNative::ReactNativeHost Host() noexcept {
    if (!m_host) {
      m_host = winrt::Microsoft::ReactNative::ReactNativeHost();
      m_host.InstanceSettings(InstanceSettings());
    }

    return m_host;
  }
  winrt::Microsoft::ReactNative::ReactInstanceSettings InstanceSettings() noexcept {
    if (!m_instanceSettings) {
      m_instanceSettings = winrt::Microsoft::ReactNative::ReactInstanceSettings();
    }

    return m_instanceSettings;
  }

  LRESULT RenderApp(HWND hwnd) {
    PCWSTR appName = L"RNTesterApp";

    WCHAR workingDir[MAX_PATH];
    GetCurrentDirectory(MAX_PATH, workingDir);

    auto host = Host();
    // Disable until we have a 3rd party story for custom components
    // RegisterAutolinkedNativeModulePackages(host.PackageProviders()); // Includes any
    // autolinked modules

    host.InstanceSettings().JavaScriptBundleFile(m_bundleFile);

    host.InstanceSettings().UseWebDebugger(m_useWebDebugger);
    host.InstanceSettings().UseDirectDebugger(m_useDirectDebugger);
    host.InstanceSettings().BundleRootPath(std::wstring(L"file:").append(workingDir).append(L"\\Bundle\\").c_str());
    host.InstanceSettings().DebuggerBreakOnNextLine(m_breakOnNextLine);
    host.InstanceSettings().UseFastRefresh(m_fastRefreshEnabled);
    host.InstanceSettings().DebuggerPort(m_debuggerPort);
    host.InstanceSettings().UseDeveloperSupport(true);

    host.PackageProviders().Append(winrt::make<CompReactPackageProvider>());
    winrt::Microsoft::ReactNative::ReactCoreInjection::SetTopLevelWindowId(
        host.InstanceSettings().Properties(), reinterpret_cast<uint64_t>(hwnd));

    // Nudge the ReactNativeHost to create the instance and wrapping context
    host.ReloadInstance();

    winrt::Microsoft::ReactNative::ReactViewOptions viewOptions;
    viewOptions.ComponentName(appName);
    m_CompositionHwndHost.ReactViewHost(
        winrt::Microsoft::ReactNative::ReactCoreInjection::MakeViewHost(host, viewOptions));

    auto windowData = WindowData::GetFromWindow(hwnd);
    if (!windowData->m_windowInited) {
      m_CompositionHwndHost.Initialize(static_cast<uint64_t>(hwnd));
      windowData->m_windowInited = true;
    }
    return 0;
  }

  LRESULT TranslateMessage(UINT message, WPARAM wparam, LPARAM lparam) noexcept {
    if (m_CompositionHwndHost) {
      return static_cast<LRESULT>(m_CompositionHwndHost.TranslateMessage(message, wparam, lparam));
    }
    return 0;
  }
};

extern "C" IMAGE_DOS_HEADER __ImageBase;
HINSTANCE WindowData::s_instance = reinterpret_cast<HINSTANCE>(&__ImageBase);

//
//  FUNCTION: WndProc(HWND, UINT, WPARAM, LPARAM)
//
//  PURPOSE: Processes messages for the main window.
//
LRESULT CALLBACK WndProc(HWND hWnd, UINT message, WPARAM wParam, LPARAM lParam) {
  auto windowData = WindowData::GetFromWindow(hWnd);
  if (windowData) {
    auto result = WindowData::GetFromWindow(hWnd)->TranslateMessage(message, wParam, lParam);
    if (result)
      return result;
  }

  switch (message) {
    case WM_DESTROY: {
      delete WindowData::GetFromWindow(hWnd);
      SetProp(hWnd, WindowDataProperty, 0);
      PostQuitMessage(0);
      return 0;
    }
    case WM_NCCREATE: {
      auto cs = reinterpret_cast<CREATESTRUCT *>(lParam);
      auto windowData = static_cast<WindowData *>(cs->lpCreateParams);
      WINRT_ASSERT(windowData);
      SetProp(hWnd, WindowDataProperty, reinterpret_cast<HANDLE>(windowData));
      break;
    }
    case WM_GETOBJECT: {
      if (lParam == UiaRootObjectId) {
        auto windowData = WindowData::GetFromWindow(hWnd);
        if (!windowData->m_windowInited)
          break;

        auto hwndHost = windowData->m_CompositionHwndHost;
        winrt::com_ptr<IRawElementProviderSimple> spReps;
        hwndHost.UiaProvider().as(spReps);
        LRESULT lResult = UiaReturnRawElementProvider(hWnd, wParam, lParam, spReps.get());
        return lResult;
      }
    }
  }

  return DefWindowProc(hWnd, message, wParam, lParam);
}

int RunRNTester(int showCmd) {
  constexpr PCWSTR appName = L"React Native Tester (Composition)";

  auto windowData = std::make_unique<WindowData>(winrt::Microsoft::ReactNative::CompositionHwndHost());
  HWND hwnd = CreateWindow(
      c_windowClassName,
      appName,
      WS_OVERLAPPEDWINDOW,
      CW_USEDEFAULT,
      CW_USEDEFAULT,
      CW_USEDEFAULT,
      CW_USEDEFAULT,
      nullptr,
      nullptr,
      WindowData::s_instance,
      windowData.get());

  WINRT_VERIFY(hwnd);
  winrt::check_win32(!hwnd);

  windowData.release();

  ShowWindow(hwnd, showCmd);
  UpdateWindow(hwnd);
  SetFocus(hwnd);
  WindowData::GetFromWindow(hwnd)->RenderApp(hwnd);

  HACCEL hAccelTable = LoadAccelerators(WindowData::s_instance, MAKEINTRESOURCE(IDC_RNTESTER_COMPOSITION));

  MSG msg = {};
  while (GetMessage(&msg, nullptr, 0, 0)) {
    if (!TranslateAccelerator(hwnd, hAccelTable, &msg)) {
      TranslateMessage(&msg);
      DispatchMessage(&msg);
    }
  }
  return static_cast<int>(msg.wParam);
}

_Use_decl_annotations_ int CALLBACK WinMain(HINSTANCE instance, HINSTANCE, PSTR /* commandLine */, int showCmd) {
  WNDCLASSEXW wcex = {};
  wcex.cbSize = sizeof(WNDCLASSEX);
  wcex.style = CS_HREDRAW | CS_VREDRAW;
  wcex.lpfnWndProc = &WndProc;
  wcex.cbClsExtra = DLGWINDOWEXTRA;
  wcex.cbWndExtra = sizeof(WindowData *);
  wcex.hInstance = WindowData::s_instance;
  wcex.hCursor = LoadCursor(nullptr, IDC_ARROW);
  wcex.hbrBackground = (HBRUSH)(COLOR_WINDOW + 1);
  wcex.lpszMenuName = MAKEINTRESOURCEW(IDC_RNTESTER_COMPOSITION);
  wcex.lpszClassName = c_windowClassName;
  wcex.hIcon = LoadIconW(instance, MAKEINTRESOURCEW(IDI_ICON1));
  ATOM classId = RegisterClassEx(&wcex);
  WINRT_VERIFY(classId);
  winrt::check_win32(!classId);

  DispatcherQueueOptions options{
      sizeof(DispatcherQueueOptions), /* dwSize */
      DQTYPE_THREAD_CURRENT, /* threadType */
      DQTAT_COM_ASTA /* apartmentType */
  };

  // Need to have a Dispatcher on the current thread to be able to create a Compositor
  winrt::check_hresult(CreateDispatcherQueueController(
      options,
      reinterpret_cast<ABI::Windows::System::IDispatcherQueueController **>(
          winrt::put_abi(g_dispatcherQueueController))));

  g_compositor = winrt::Windows::UI::Composition::Compositor();
  return RunRNTester(showCmd);
}<|MERGE_RESOLUTION|>--- conflicted
+++ resolved
@@ -15,12 +15,7 @@
 #include "NativeModules.h"
 #include "ReactPropertyBag.h"
 
-<<<<<<< HEAD
-#define MAX_LOADSTRING 100
-=======
 constexpr size_t MAX_LOADSTRING = 100;
-#define BTN_ADD 1000
->>>>>>> 25a131d2
 
 // Work around crash in DeviceInfo when running outside of XAML environment
 // TODO rework built-in DeviceInfo to allow it to be driven without use of HWNDs or XamlApps
