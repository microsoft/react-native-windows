// RNTesterApp-Fabric.cpp : Defines the entry point for the application.
//

#include "pch.h"
#include "RNTesterApp-Fabric.h"

#include <UIAutomation.h>
#include <winrt/Windows.Data.Json.h>
#include "winrt/AutomationChannel.h"

#include "AutolinkedNativeModules.g.h"

#include "NativeModules.h"

struct CompReactPackageProvider
    : winrt::implements<CompReactPackageProvider, winrt::Microsoft::ReactNative::IReactPackageProvider> {
 public: // IReactPackageProvider
  void CreatePackage(winrt::Microsoft::ReactNative::IReactPackageBuilder const &packageBuilder) noexcept {
    AddAttributedModules(packageBuilder, true);
  }
};

// Global Variables:
constexpr PCWSTR windowTitle = L"RNTesterApp-Fabric";
constexpr PCWSTR mainComponentName = L"RNTesterApp";

// Keep track of errors and warnings to be able to report them to automation
std::vector<std::string> g_Errors;
std::vector<std::string> g_Warnings;
HWND global_hwnd;
winrt::Microsoft::ReactNative::ReactNativeIsland *global_rootView{nullptr};
winrt::Microsoft::ReactNative::IReactContext global_reactContext{nullptr};

// Forward declarations of functions included in this code module:
winrt::Windows::Data::Json::JsonObject ListErrors(winrt::Windows::Data::Json::JsonValue payload);
winrt::Windows::Data::Json::JsonObject DumpVisualTree(winrt::Windows::Data::Json::JsonValue payload);
winrt::Windows::Foundation::IAsyncAction LoopServer(winrt::AutomationChannel::Server &server);

float ScaleFactor(HWND hwnd) noexcept {
  return GetDpiForWindow(hwnd) / static_cast<float>(USER_DEFAULT_SCREEN_DPI);
}

void UpdateRootViewSizeToAppWindow(
    winrt::Microsoft::ReactNative::ReactNativeIsland const &rootView,
    winrt::Microsoft::UI::Windowing::AppWindow const &window) {
  auto hwnd = winrt::Microsoft::UI::GetWindowFromWindowId(window.Id());
  auto scaleFactor = ScaleFactor(hwnd);
  winrt::Windows::Foundation::Size size{
      window.ClientSize().Width / scaleFactor, window.ClientSize().Height / scaleFactor};
  // Do not relayout when minimized
  if (window.Presenter().as<winrt::Microsoft::UI::Windowing::OverlappedPresenter>().State() !=
      winrt::Microsoft::UI::Windowing::OverlappedPresenterState::Minimized) {
    winrt::Microsoft::ReactNative::LayoutConstraints constraints;
    constraints.MaximumSize = constraints.MinimumSize = size;
    rootView.Arrange(constraints, {0, 0});
  }
}

// Create and configure the ReactNativeHost
winrt::Microsoft::ReactNative::ReactNativeHost CreateReactNativeHost(
    HWND hwnd,
    const winrt::Microsoft::UI::Composition::Compositor &compositor) {
  WCHAR appDirectory[MAX_PATH];
  GetModuleFileNameW(NULL, appDirectory, MAX_PATH);
  PathCchRemoveFileSpec(appDirectory, MAX_PATH);

  auto host = winrt::Microsoft::ReactNative::ReactNativeHost();

  // Some of the images in RNTester require a user-agent header to properly fetch
  winrt::Microsoft::ReactNative::HttpSettings::SetDefaultUserAgent(
      host.InstanceSettings(), L"React Native Windows E2E Test App");

  // Include any autolinked modules
  RegisterAutolinkedNativeModulePackages(host.PackageProviders());

  host.PackageProviders().Append(winrt::make<CompReactPackageProvider>());

#if BUNDLE
  host.InstanceSettings().JavaScriptBundleFile(L"index.windows");
  host.InstanceSettings().BundleRootPath(std::wstring(L"file://").append(appDirectory).append(L"\\Bundle\\").c_str());
  host.InstanceSettings().UseFastRefresh(false);
#else
  host.InstanceSettings().JavaScriptBundleFile(L"index");
  host.InstanceSettings().UseFastRefresh(true);
#endif

#if _DEBUG
  host.InstanceSettings().UseDirectDebugger(true);
  host.InstanceSettings().UseDeveloperSupport(true);
#else
  host.InstanceSettings().UseDirectDebugger(false);
  host.InstanceSettings().UseDeveloperSupport(false);
#endif

  host.InstanceSettings().InstanceLoaded(
      [](auto sender, const winrt::Microsoft::ReactNative::InstanceLoadedEventArgs &args) {
        global_reactContext = args.Context();
      });

  // Test App hooks into JS console.log implementation to record errors/warnings
  host.InstanceSettings().NativeLogger([](winrt::Microsoft::ReactNative::LogLevel level, winrt::hstring message) {
    if (level == winrt::Microsoft::ReactNative::LogLevel::Error ||
        level == winrt::Microsoft::ReactNative::LogLevel::Fatal) {
      g_Errors.push_back(winrt::to_string(message));
    } else if (level == winrt::Microsoft::ReactNative::LogLevel::Warning) {
      g_Warnings.push_back(winrt::to_string(message));
    }
  });

  winrt::Microsoft::ReactNative::ReactCoreInjection::SetTopLevelWindowId(
      host.InstanceSettings().Properties(), reinterpret_cast<uint64_t>(hwnd));

  winrt::Microsoft::ReactNative::Composition::CompositionUIService::SetCompositor(host.InstanceSettings(), compositor);

  return host;
}

_Use_decl_annotations_ int CALLBACK
WinMain(HINSTANCE /* instance */, HINSTANCE, PSTR /* commandLine */, int /* showCmd */) {
  // Initialize WinRT.
  winrt::init_apartment(winrt::apartment_type::single_threaded);

  // Enable per monitor DPI scaling
  SetProcessDpiAwarenessContext(DPI_AWARENESS_CONTEXT_PER_MONITOR_AWARE_V2);

  // Create a DispatcherQueue for this thread.  This is needed for Composition, Content, and
  // Input APIs.
  auto dispatcherQueueController{winrt::Microsoft::UI::Dispatching::DispatcherQueueController::CreateOnCurrentThread()};

  // Create a Compositor for all Content on this thread.
  auto compositor{winrt::Microsoft::UI::Composition::Compositor()};

  // Create a top-level window.
  auto window = winrt::Microsoft::UI::Windowing::AppWindow::Create();
  window.Title(windowTitle);
  window.Resize({1000, 1000});
  window.Show();
  auto hwnd = winrt::Microsoft::UI::GetWindowFromWindowId(window.Id());
  global_hwnd = hwnd;
  auto scaleFactor = ScaleFactor(hwnd);

  auto host = CreateReactNativeHost(hwnd, compositor);

  // Start the react-native instance, which will create a JavaScript runtime and load the applications bundle
  host.ReloadInstance();

  // Create a RootView which will present a react-native component
  winrt::Microsoft::ReactNative::ReactViewOptions viewOptions;
  viewOptions.ComponentName(mainComponentName);
  auto rootView = winrt::Microsoft::ReactNative::ReactNativeIsland(compositor);
  rootView.ReactViewHost(winrt::Microsoft::ReactNative::ReactCoreInjection::MakeViewHost(host, viewOptions));

  // Update the size of the RootView when the AppWindow changes size
  window.Changed([wkRootView = winrt::make_weak(rootView)](
                     winrt::Microsoft::UI::Windowing::AppWindow const &window,
                     winrt::Microsoft::UI::Windowing::AppWindowChangedEventArgs const &args) {
    if (args.DidSizeChange() || args.DidVisibilityChange()) {
      if (auto rootView = wkRootView.get()) {
        UpdateRootViewSizeToAppWindow(rootView, window);
      }
    }
  });

  // Quit application when main window is closed
  window.Destroying(
      [host](winrt::Microsoft::UI::Windowing::AppWindow const & /*window*/, winrt::IInspectable const & /*args*/) {
        // Before we shutdown the application - unload the ReactNativeHost to give the javascript a chance to save any
        // state
        auto async = host.UnloadInstance();
        async.Completed([host](auto asyncInfo, winrt::Windows::Foundation::AsyncStatus asyncStatus) {
          asyncStatus;
          assert(asyncStatus == winrt::Windows::Foundation::AsyncStatus::Completed);
          host.InstanceSettings().UIDispatcher().Post([]() { PostQuitMessage(0); });
        });
      });

  // DesktopChildSiteBridge create a ContentSite that can host the RootView ContentIsland
  auto bridge = winrt::Microsoft::UI::Content::DesktopChildSiteBridge::Create(compositor, window.Id());
  bridge.Connect(rootView.Island());
  bridge.ResizePolicy(winrt::Microsoft::UI::Content::ContentSizePolicy::ResizeContentToParentWindow);

  rootView.ScaleFactor(scaleFactor);

  // Set the intialSize of the root view
  UpdateRootViewSizeToAppWindow(rootView, window);

  bridge.Show();

  // Set Up Servers for E2E Testing
  winrt::AutomationChannel::CommandHandler handler;
  handler.BindOperation(L"DumpVisualTree", DumpVisualTree);
  handler.BindOperation(L"ListErrors", ListErrors);
  global_rootView = &rootView;

  auto server = winrt::AutomationChannel::Server(handler);
  auto asyncAction = LoopServer(server);

  // Run the main application event loop
  dispatcherQueueController.DispatcherQueue().RunEventLoop();

  // Rundown the DispatcherQueue. This drains the queue and raises events to let components
  // know the message loop has finished.
  dispatcherQueueController.ShutdownQueue();

  bridge.Close();
  bridge = nullptr;

  // Destroy all Composition objects
  compositor.Close();
  compositor = nullptr;
}

void InsertStringValueIfNotEmpty(
    const winrt::Windows::Data::Json::JsonObject &obj,
    winrt::hstring name,
    winrt::hstring value) {
  if (!value.empty()) {
    obj.Insert(name, winrt::Windows::Data::Json::JsonValue::CreateStringValue(value));
  }
}

void InsertNumberValueIfNotDefault(
    const winrt::Windows::Data::Json::JsonObject &obj,
    winrt::hstring name,
    float value,
    float defaultValue = 0.0f) {
  if (value != defaultValue) {
    obj.Insert(name, winrt::Windows::Data::Json::JsonValue::CreateNumberValue(value));
  }
}

void InsertIntValueIfNotDefault(
    const winrt::Windows::Data::Json::JsonObject &obj,
    winrt::hstring name,
    int value,
    int defaultValue = 0) {
  if (value != defaultValue) {
    obj.Insert(name, winrt::Windows::Data::Json::JsonValue::CreateNumberValue(value));
  }
}

void InsertBooleanValueIfNotDefault(
    const winrt::Windows::Data::Json::JsonObject &obj,
    winrt::hstring name,
    bool value,
    bool defaultValue = false) {
  if (value != defaultValue) {
    obj.Insert(name, winrt::Windows::Data::Json::JsonValue::CreateBooleanValue(value));
  }
}

void InsertLiveSettingValueIfNotDefault(
    const winrt::Windows::Data::Json::JsonObject &obj,
    winrt::hstring name,
    LiveSetting value,
    LiveSetting defaultValue = LiveSetting::Off) {
  if (value != defaultValue) {
    switch (value) {
      case 0:
        obj.Insert(name, winrt::Windows::Data::Json::JsonValue::CreateStringValue(L"Off"));
        break;
      case 1:
        obj.Insert(name, winrt::Windows::Data::Json::JsonValue::CreateStringValue(L"Polite"));
        break;
      case 2:
        obj.Insert(name, winrt::Windows::Data::Json::JsonValue::CreateStringValue(L"Assertive"));
        break;
    }
  }
}

void InsertSizeValue(
    const winrt::Windows::Data::Json::JsonObject &obj,
    winrt::hstring name,
    winrt::Windows::Foundation::Size value) {
  auto str = winrt::to_hstring(value.Width) + L", " + winrt::to_hstring(value.Height);
  obj.Insert(name, winrt::Windows::Data::Json::JsonValue::CreateStringValue(str));
}

void InsertFloat2Value(
    const winrt::Windows::Data::Json::JsonObject &obj,
    winrt::hstring name,
    winrt::Windows::Foundation::Numerics::float2 value) {
  auto str = winrt::to_hstring(value.x) + L", " + winrt::to_hstring(value.y);
  obj.Insert(name, winrt::Windows::Data::Json::JsonValue::CreateStringValue(str));
}

void InsertFloat3Value(
    const winrt::Windows::Data::Json::JsonObject &obj,
    winrt::hstring name,
    winrt::Windows::Foundation::Numerics::float3 value) {
  auto str = winrt::to_hstring(value.x) + L", " + winrt::to_hstring(value.y) + L", " + winrt::to_hstring(value.z);
  obj.Insert(name, winrt::Windows::Data::Json::JsonValue::CreateStringValue(str));
}

winrt::Windows::Data::Json::JsonObject ListErrors(winrt::Windows::Data::Json::JsonValue payload) {
  winrt::Windows::Data::Json::JsonObject result;
  winrt::Windows::Data::Json::JsonArray jsonErrors;
  winrt::Windows::Data::Json::JsonArray jsonWarnings;

  for (auto &err : g_Errors) {
    jsonErrors.InsertAt(0, winrt::Windows::Data::Json::JsonValue::CreateStringValue(winrt::to_hstring(err)));
  }
  g_Errors.clear();
  for (auto &warn : g_Warnings) {
    jsonWarnings.InsertAt(0, winrt::Windows::Data::Json::JsonValue::CreateStringValue(winrt::to_hstring(warn)));
  }
  g_Warnings.clear();

  result.Insert(L"errors", jsonErrors);
  result.Insert(L"warnings", jsonWarnings);

  return result;
}

winrt::Windows::Data::Json::JsonObject DumpUIATreeRecurse(
    IUIAutomationElement *pTarget,
    IUIAutomationTreeWalker *pWalker) {
  winrt::Windows::Data::Json::JsonObject result;
  BSTR automationId;
  CONTROLTYPEID controlType;
  BSTR helpText;
  BOOL isEnabled;
  BOOL isKeyboardFocusable;
  BSTR localizedControlType;
  BSTR name;
<<<<<<< HEAD
  int positionInSet;
  int sizeOfSet;
  LiveSetting liveSetting;
=======
  int positionInSet = 0;
  int sizeOfSet = 0;
  BSTR value;
  BOOL isReadOnly;
>>>>>>> d94b2286

  pTarget->get_CurrentAutomationId(&automationId);
  pTarget->get_CurrentControlType(&controlType);
  pTarget->get_CurrentHelpText(&helpText);
  pTarget->get_CurrentIsEnabled(&isEnabled);
  pTarget->get_CurrentIsKeyboardFocusable(&isKeyboardFocusable);
  pTarget->get_CurrentLocalizedControlType(&localizedControlType);
  pTarget->get_CurrentName(&name);
  IUIAutomationElement4 *pTarget4;
  HRESULT hr = pTarget->QueryInterface(__uuidof(IUIAutomationElement4), reinterpret_cast<void **>(&pTarget4));
  if (SUCCEEDED(hr) && pTarget4) {
    pTarget4->get_CurrentPositionInSet(&positionInSet);
    pTarget4->get_CurrentSizeOfSet(&sizeOfSet);
    pTarget4->get_CurrentLiveSetting(&liveSetting);
    pTarget4->Release();
  }
  result.Insert(L"AutomationId", winrt::Windows::Data::Json::JsonValue::CreateStringValue(automationId));
  result.Insert(L"ControlType", winrt::Windows::Data::Json::JsonValue::CreateNumberValue(controlType));
  InsertStringValueIfNotEmpty(result, L"HelpText", helpText);
  InsertBooleanValueIfNotDefault(result, L"IsEnabled", isEnabled, true);
  InsertBooleanValueIfNotDefault(result, L"IsKeyboardFocusable", isKeyboardFocusable);
  result.Insert(
      L"LocalizedControlType", winrt::Windows::Data::Json::JsonValue::CreateStringValue(localizedControlType));
  InsertStringValueIfNotEmpty(result, L"Name", name);
  InsertIntValueIfNotDefault(result, L"PositionInSet", positionInSet);
  InsertIntValueIfNotDefault(result, L"SizeofSet", sizeOfSet);
<<<<<<< HEAD
  InsertLiveSettingValueIfNotDefault(result, L"LiveSetting", liveSetting);

=======
  IValueProvider *valuePattern;
  hr = pTarget->GetCurrentPattern(UIA_ValuePatternId, reinterpret_cast<IUnknown **>(&valuePattern));
  if (SUCCEEDED(hr) && valuePattern) {
    hr = valuePattern->get_Value(&value);
    if (SUCCEEDED(hr)) {
      InsertStringValueIfNotEmpty(result, L"ValuePattern.Value", value);
    }
    hr = valuePattern->get_IsReadOnly(&isReadOnly);
    if (SUCCEEDED(hr)) {
      InsertBooleanValueIfNotDefault(result, L"ValuePattern.IsReadOnly", isReadOnly, true);
    }
    valuePattern->Release();
  }
>>>>>>> d94b2286
  IUIAutomationElement *pChild;
  IUIAutomationElement *pSibling;
  pWalker->GetFirstChildElement(pTarget, &pChild);
  winrt::Windows::Data::Json::JsonArray children;
  while (pChild != nullptr) {
    children.Append(DumpUIATreeRecurse(pChild, pWalker));
    pWalker->GetNextSiblingElement(pChild, &pSibling);
    pChild = pSibling;
    pSibling = nullptr;
  }
  if (children.Size() > 0) {
    result.Insert(L"__Children", children);
  }
  return result;
}

winrt::Windows::Data::Json::JsonObject DumpUIATreeHelper(winrt::Windows::Data::Json::JsonObject payloadObj) {
  auto accessibilityId = payloadObj.GetNamedString(L"accessibilityId");

  winrt::Windows::Data::Json::JsonObject result;

  IUIAutomation *pAutomation;
  IUIAutomationElement *pRootElement;
  IUIAutomationTreeWalker *pWalker;

  winrt::check_hresult(
      CoCreateInstance(__uuidof(CUIAutomation8), nullptr, CLSCTX_INPROC_SERVER, IID_PPV_ARGS(&pAutomation)));
  pAutomation->get_ContentViewWalker(&pWalker);
  pAutomation->ElementFromHandle(global_hwnd, &pRootElement);

  IUIAutomationElement *pTarget;
  IUIAutomationCondition *pCondition;
  VARIANT varAutomationId;
  VariantInit(&varAutomationId);

  varAutomationId.vt = VT_BSTR;
  varAutomationId.bstrVal = SysAllocString(accessibilityId.c_str());
  pAutomation->CreatePropertyCondition(UIA_AutomationIdPropertyId, varAutomationId, &pCondition);
  pRootElement->FindFirst(TreeScope_Descendants, pCondition, &pTarget);

  winrt::Windows::Data::Json::JsonObject uiaTree;
  if (pTarget != nullptr) {
    uiaTree = DumpUIATreeRecurse(pTarget, pWalker);
  }

  pWalker->Release();
  pRootElement->Release();
  pAutomation->Release();
  pCondition->Release();

  return uiaTree;
}

winrt::Windows::Data::Json::JsonObject PrintVisualTree(winrt::Microsoft::UI::Composition::Visual node) {
  winrt::Windows::Data::Json::JsonObject result;
  InsertStringValueIfNotEmpty(result, L"Comment", node.Comment());
  InsertFloat2Value(result, L"Size", node.Size());
  InsertFloat3Value(result, L"Offset", node.Offset());
  InsertNumberValueIfNotDefault(result, L"Opacity", node.Opacity(), 1.0f);
  auto spriteVisual = node.try_as<winrt::Microsoft::UI::Composition::SpriteVisual>();
  if (spriteVisual) {
    result.Insert(L"Visual Type", winrt::Windows::Data::Json::JsonValue::CreateStringValue(L"SpriteVisual"));
    auto spriteBrush = spriteVisual.Brush();
    if (spriteBrush) {
      winrt::Windows::Data::Json::JsonObject brush;
      auto colorBrush = spriteBrush.try_as<winrt::Microsoft::UI::Composition::CompositionColorBrush>();
      if (colorBrush) {
        brush.Insert(L"Brush Type", winrt::Windows::Data::Json::JsonValue::CreateStringValue(L"ColorBrush"));
        auto colorString = L"rgba(" + winrt::to_hstring(colorBrush.Color().R) + L", " +
            winrt::to_hstring(colorBrush.Color().G) + L", " + winrt::to_hstring(colorBrush.Color().B) + L", " +
            winrt::to_hstring(colorBrush.Color().A) + L")";
        brush.Insert(L"Color", winrt::Windows::Data::Json::JsonValue::CreateStringValue(colorString));
        result.Insert(L"Brush", brush);
      }
    }
  } else {
    result.Insert(L"Visual Type", winrt::Windows::Data::Json::JsonValue::CreateStringValue(L"Visual"));
  }
  return result;
}

winrt::Windows::Data::Json::JsonObject DumpVisualTreeRecurse(
    winrt::Microsoft::UI::Composition::Visual node,
    winrt::hstring accessibilityId,
    boolean targetNodeHit) {
  winrt::Windows::Data::Json::JsonObject result;
  if (targetNodeHit) {
    result = PrintVisualTree(node);
  }

  auto containerNode = node.try_as<winrt::Microsoft::UI::Composition::ContainerVisual>();
  if (containerNode == nullptr) {
    return result;
  }
  auto nodeChildren = containerNode.Children();
  winrt::Windows::Data::Json::JsonArray children;
  for (auto childVisual : nodeChildren) {
    if (!targetNodeHit && childVisual.Comment() == accessibilityId) {
      result = DumpVisualTreeRecurse(childVisual, accessibilityId, true);
      break;
    } else if (targetNodeHit) {
      children.Append(DumpVisualTreeRecurse(childVisual, accessibilityId, targetNodeHit));
    } else if (!targetNodeHit) {
      auto subtree = DumpVisualTreeRecurse(childVisual, accessibilityId, targetNodeHit);
      if (subtree.Size() > 0) {
        result = subtree;
        break;
      }
    }
  }
  if (targetNodeHit && children.Size() > 0) {
    result.Insert(L"__Children", children);
  }
  return result;
}

winrt::Windows::Data::Json::JsonObject PrintNativeComponentTree(winrt::Microsoft::ReactNative::ComponentView node) {
  winrt::Windows::Data::Json::JsonObject result;

  result.Insert(L"Type", winrt::Windows::Data::Json::JsonValue::CreateStringValue(winrt::get_class_name(node)));

  if (auto viewComponent = node.try_as<winrt::Microsoft::ReactNative::Composition::ViewComponentView>()) {
    winrt::Windows::Data::Json::JsonObject props;

    auto viewProps = viewComponent.ViewProps();
    InsertNumberValueIfNotDefault(props, L"Opacity", viewProps.Opacity(), 1.0f);
    InsertStringValueIfNotEmpty(props, L"TestId", viewProps.TestId());
    InsertStringValueIfNotEmpty(props, L"AccessibilityLabel", viewProps.AccessibilityLabel());
    if (auto imageComponent = node.try_as<winrt::Microsoft::ReactNative::Composition::ImageComponentView>()) {
      winrt::Windows::Data::Json::JsonArray sources;
      auto imageProps = viewProps.as<winrt::Microsoft::ReactNative::ImageProps>();
      if (imageProps.Sources().Size() != 0) {
        for (auto imageSource : imageProps.Sources()) {
          winrt::Windows::Data::Json::JsonObject source;
          InsertStringValueIfNotEmpty(source, L"Uri", imageSource.Uri());
          if (imageSource.Size().Width || imageSource.Size().Height) {
            InsertSizeValue(source, L"Size", imageSource.Size());
          }
          InsertNumberValueIfNotDefault(source, L"Scale", imageSource.Scale(), 1.0f);
          InsertStringValueIfNotEmpty(source, L"Bundle", imageSource.Bundle());
          switch (imageSource.Type()) {
            case winrt::Microsoft::ReactNative::ImageSourceType::Invalid:
              source.Insert(L"Type", winrt::Windows::Data::Json::JsonValue::CreateStringValue(L"Invalid"));
              break;
            case winrt::Microsoft::ReactNative::ImageSourceType::Local:
              source.Insert(L"Type", winrt::Windows::Data::Json::JsonValue::CreateStringValue(L"Local"));
              break;
            case winrt::Microsoft::ReactNative::ImageSourceType::Remote:
              source.Insert(L"Type", winrt::Windows::Data::Json::JsonValue::CreateStringValue(L"Remote"));
              break;
          }
          sources.Append(source);
        }
        props.Insert(L"Sources", sources);
      }
    }
    result.Insert(L"_Props", props);
  }
  return result;
}

winrt::Windows::Data::Json::JsonObject DumpNativeComponentTreeRecurse(
    winrt::Microsoft::ReactNative::ComponentView node,
    winrt::hstring accessibilityId,
    boolean targetNodeHit) {
  winrt::Windows::Data::Json::JsonObject result;
  if (targetNodeHit) {
    result = PrintNativeComponentTree(node);
  }

  auto nodeChildren = node.Children();
  winrt::Windows::Data::Json::JsonArray children;
  for (auto childNode : nodeChildren) {
    auto childNodeAsViewComponent = childNode.try_as<winrt::Microsoft::ReactNative::Composition::ViewComponentView>();
    if (!targetNodeHit && childNodeAsViewComponent &&
        childNodeAsViewComponent.ViewProps().TestId() == accessibilityId) {
      result = DumpNativeComponentTreeRecurse(childNode, accessibilityId, true);
      break;
    } else if (targetNodeHit) {
      children.Append(DumpNativeComponentTreeRecurse(childNode, accessibilityId, targetNodeHit));
    } else if (!targetNodeHit) {
      auto subtree = DumpNativeComponentTreeRecurse(childNode, accessibilityId, targetNodeHit);
      if (subtree.Size() > 0) {
        result = subtree;
        break;
      }
    }
  }
  if (targetNodeHit && children.Size() > 0) {
    result.Insert(L"__Children", children);
  }
  return result;
}

winrt::Windows::Data::Json::JsonObject DumpVisualTreeHelper(winrt::Windows::Data::Json::JsonObject payloadObj) {
  auto accessibilityId = payloadObj.GetNamedString(L"accessibilityId");
  winrt::Windows::Data::Json::JsonObject visualTree;
  auto root = global_rootView->RootVisual();
  visualTree = DumpVisualTreeRecurse(root, accessibilityId, false);
  return visualTree;
}

winrt::Windows::Data::Json::JsonObject DumpNativeComponentTreeHelper(
    winrt::Windows::Data::Json::JsonObject payloadObj) {
  auto accessibilityId = payloadObj.GetNamedString(L"accessibilityId");
  winrt::Windows::Data::Json::JsonObject visualTree;
  auto rootTag = global_rootView->RootTag();
  if (auto root = winrt::Microsoft::ReactNative::Composition::CompositionUIService::ComponentFromReactTag(
          global_reactContext, rootTag)) {
    visualTree = DumpNativeComponentTreeRecurse(root, accessibilityId, false);
  }
  return visualTree;
}

winrt::Windows::Data::Json::JsonObject DumpVisualTree(winrt::Windows::Data::Json::JsonValue payload) {
  winrt::Windows::Data::Json::JsonObject payloadObj = payload.GetObject();
  winrt::Windows::Data::Json::JsonObject result;
  result.Insert(L"Automation Tree", DumpUIATreeHelper(payloadObj));
  result.Insert(L"Visual Tree", DumpVisualTreeHelper(payloadObj));
  result.Insert(L"Component Tree", DumpNativeComponentTreeHelper(payloadObj));
  return result;
}

winrt::Windows::Foundation::IAsyncAction LoopServer(winrt::AutomationChannel::Server &server) {
  while (true) {
    try {
      co_await server.ProcessAllClientRequests(8603, std::chrono::milliseconds(50));
    } catch (const std::exception ex) {
    }
  }
}<|MERGE_RESOLUTION|>--- conflicted
+++ resolved
@@ -324,16 +324,11 @@
   BOOL isKeyboardFocusable;
   BSTR localizedControlType;
   BSTR name;
-<<<<<<< HEAD
-  int positionInSet;
-  int sizeOfSet;
-  LiveSetting liveSetting;
-=======
   int positionInSet = 0;
   int sizeOfSet = 0;
   BSTR value;
   BOOL isReadOnly;
->>>>>>> d94b2286
+  LiveSetting liveSetting;
 
   pTarget->get_CurrentAutomationId(&automationId);
   pTarget->get_CurrentControlType(&controlType);
@@ -360,10 +355,8 @@
   InsertStringValueIfNotEmpty(result, L"Name", name);
   InsertIntValueIfNotDefault(result, L"PositionInSet", positionInSet);
   InsertIntValueIfNotDefault(result, L"SizeofSet", sizeOfSet);
-<<<<<<< HEAD
   InsertLiveSettingValueIfNotDefault(result, L"LiveSetting", liveSetting);
 
-=======
   IValueProvider *valuePattern;
   hr = pTarget->GetCurrentPattern(UIA_ValuePatternId, reinterpret_cast<IUnknown **>(&valuePattern));
   if (SUCCEEDED(hr) && valuePattern) {
@@ -377,7 +370,6 @@
     }
     valuePattern->Release();
   }
->>>>>>> d94b2286
   IUIAutomationElement *pChild;
   IUIAutomationElement *pSibling;
   pWalker->GetFirstChildElement(pTarget, &pChild);
