--- conflicted
+++ resolved
@@ -379,12 +379,6 @@
   BSTR name;
   int positionInSet = 0;
   int sizeOfSet = 0;
-<<<<<<< HEAD
-=======
-  BSTR value;
-  BOOL isReadOnly;
-  LiveSetting liveSetting = LiveSetting::Off;
->>>>>>> 3658abf6
 
   pTarget->get_CurrentAutomationId(&automationId);
   pTarget->get_CurrentControlType(&controlType);
@@ -411,26 +405,8 @@
   InsertStringValueIfNotEmpty(result, L"Name", name);
   InsertIntValueIfNotDefault(result, L"PositionInSet", positionInSet);
   InsertIntValueIfNotDefault(result, L"SizeofSet", sizeOfSet);
-<<<<<<< HEAD
   DumpUIAPatternInfo(pTarget, result);
 
-=======
-  InsertLiveSettingValueIfNotDefault(result, L"LiveSetting", liveSetting);
-
-  IValueProvider *valuePattern;
-  hr = pTarget->GetCurrentPattern(UIA_ValuePatternId, reinterpret_cast<IUnknown **>(&valuePattern));
-  if (SUCCEEDED(hr) && valuePattern) {
-    hr = valuePattern->get_Value(&value);
-    if (SUCCEEDED(hr)) {
-      InsertStringValueIfNotEmpty(result, L"ValuePattern.Value", value);
-    }
-    hr = valuePattern->get_IsReadOnly(&isReadOnly);
-    if (SUCCEEDED(hr)) {
-      InsertBooleanValueIfNotDefault(result, L"ValuePattern.IsReadOnly", isReadOnly, true);
-    }
-    valuePattern->Release();
-  }
->>>>>>> 3658abf6
   IUIAutomationElement *pChild;
   IUIAutomationElement *pSibling;
   pWalker->GetFirstChildElement(pTarget, &pChild);
