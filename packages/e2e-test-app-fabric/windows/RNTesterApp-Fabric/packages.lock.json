{
  "version": 1,
  "dependencies": {
    "native,Version=v0.0": {
      "boost": {
        "type": "Direct",
        "requested": "[1.76.0, )",
        "resolved": "1.76.0",
        "contentHash": "p+w3YvNdXL8Cu9Fzrmexssu0tZbWxuf6ywsQqHjDlKFE5ojXHof1HIyMC3zDLfLnh80dIeFcEUAuR2Asg/XHRA=="
      },
      "Microsoft.JavaScript.Hermes": {
        "type": "Direct",
        "requested": "[0.1.15, )",
        "resolved": "0.1.15",
        "contentHash": "My/u5RvxoymtwWokoweU6iVpuP79w271UjadcmSNqnQ9ESIv00tlVP4sHnIiN3t2lJNDeciyE1EVF4swGPECKQ=="
      },
<<<<<<< HEAD
      "Microsoft.UI.Xaml": {
        "type": "Direct",
        "requested": "[2.7.0-prerelease.210913003, )",
        "resolved": "2.7.0-prerelease.210913003",
        "contentHash": "eLUEu31PenwzXowSTm/HPRaaEClPd0FKPLirfHLM84wH3nPDHX18l/ngHm1Ny2rnwVyc1cYngPjYEv6DOQmw1A=="
      },
=======
>>>>>>> 844d6bcc
      "Microsoft.VCRTForwarders.140": {
        "type": "Direct",
        "requested": "[1.0.2-rc, )",
        "resolved": "1.0.2-rc",
        "contentHash": "/r+sjtEeCIGyDhobIZ5hSmYhC/dSyGZxf1SxYJpElUhB0LMCktOMFs9gXrauXypIFECpVynNyVjAmJt6hjJ5oQ=="
      },
      "Microsoft.Windows.CppWinRT": {
        "type": "Direct",
        "requested": "[2.0.211028.7, )",
        "resolved": "2.0.211028.7",
        "contentHash": "JBGI0c3WLoU6aYJRy9Qo0MLDQfObEp+d4nrhR95iyzf7+HOgjRunHDp/6eGFREd7xq3OI1mll9ecJrMfzBvlyg=="
      },
      "Microsoft.WindowsAppSDK": {
        "type": "Direct",
        "requested": "[1.4.230913002, )",
        "resolved": "1.4.230913002",
        "contentHash": "l+9RshN4TsTuxL0ijFp5smbs3Y07RO7CxKBHNM/RsrsGtWvuk6edITMp4oqL9C3ufEAmpYk3dqOZRSf+sFH4Zg==",
        "dependencies": {
          "Microsoft.Windows.SDK.BuildTools": "10.0.22621.1"
        }
      },
      "Microsoft.Build.Tasks.Git": {
        "type": "Transitive",
        "resolved": "1.1.1",
        "contentHash": "AT3HlgTjsqHnWpBHSNeR0KxbLZD7bztlZVj7I8vgeYG9SYqbeFGh0TM/KVtC6fg53nrWHl3VfZFvb5BiQFcY6Q=="
      },
      "Microsoft.SourceLink.Common": {
        "type": "Transitive",
        "resolved": "1.1.1",
        "contentHash": "WMcGpWKrmJmzrNeuaEb23bEMnbtR/vLmvZtkAP5qWu7vQsY59GqfRJd65sFpBszbd2k/bQ8cs8eWawQKAabkVg=="
      },
      "Microsoft.SourceLink.GitHub": {
        "type": "Transitive",
        "resolved": "1.1.1",
        "contentHash": "IaJGnOv/M7UQjRJks7B6p7pbPnOwisYGOIzqCz5ilGFTApZ3ktOR+6zJ12ZRPInulBmdAf1SrGdDG2MU8g6XTw==",
        "dependencies": {
          "Microsoft.Build.Tasks.Git": "1.1.1",
          "Microsoft.SourceLink.Common": "1.1.1"
        }
      },
      "Microsoft.Windows.SDK.BuildTools": {
        "type": "Transitive",
        "resolved": "10.0.22621.1",
        "contentHash": "Sp1DkYvg7yxuhamwxv+qFC66KC3paKQpwK8Q1J6XuAh6nzXIInmsDcpJ3szr0XGud4ysXojqwTfGdW01gvZ/0g=="
      },
      "automationchannel": {
        "type": "Project",
        "dependencies": {
          "Microsoft.ReactNative": "[1.0.0, )",
          "Microsoft.WindowsAppSDK": "[1.4.230913002, )"
        }
      },
      "common": {
        "type": "Project"
      },
      "fmt": {
        "type": "Project"
      },
      "folly": {
        "type": "Project",
        "dependencies": {
          "Fmt": "[1.0.0, )",
          "boost": "[1.76.0, )"
        }
      },
      "microsoft.reactnative": {
        "type": "Project",
        "dependencies": {
          "Common": "[1.0.0, )",
          "Folly": "[1.0.0, )",
          "Microsoft.JavaScript.Hermes": "[0.1.15, )",
          "Microsoft.SourceLink.GitHub": "[1.1.1, )",
          "Microsoft.WindowsAppSDK": "[1.4.230913002, )",
          "ReactCommon": "[1.0.0, )",
          "boost": "[1.76.0, )"
        }
      },
      "reactcommon": {
        "type": "Project",
        "dependencies": {
          "Folly": "[1.0.0, )",
          "boost": "[1.76.0, )"
        }
      }
<<<<<<< HEAD
    },
    "native,Version=v0.0/win": {
      "Microsoft.UI.Xaml": {
        "type": "Direct",
        "requested": "[2.7.0-prerelease.210913003, )",
        "resolved": "2.7.0-prerelease.210913003",
        "contentHash": "eLUEu31PenwzXowSTm/HPRaaEClPd0FKPLirfHLM84wH3nPDHX18l/ngHm1Ny2rnwVyc1cYngPjYEv6DOQmw1A=="
      },
      "Microsoft.VCRTForwarders.140": {
        "type": "Direct",
        "requested": "[1.0.2-rc, )",
        "resolved": "1.0.2-rc",
        "contentHash": "/r+sjtEeCIGyDhobIZ5hSmYhC/dSyGZxf1SxYJpElUhB0LMCktOMFs9gXrauXypIFECpVynNyVjAmJt6hjJ5oQ=="
      }
    },
    "native,Version=v0.0/win-arm64": {
      "Microsoft.UI.Xaml": {
        "type": "Direct",
        "requested": "[2.7.0-prerelease.210913003, )",
        "resolved": "2.7.0-prerelease.210913003",
        "contentHash": "eLUEu31PenwzXowSTm/HPRaaEClPd0FKPLirfHLM84wH3nPDHX18l/ngHm1Ny2rnwVyc1cYngPjYEv6DOQmw1A=="
      },
      "Microsoft.VCRTForwarders.140": {
        "type": "Direct",
        "requested": "[1.0.2-rc, )",
        "resolved": "1.0.2-rc",
        "contentHash": "/r+sjtEeCIGyDhobIZ5hSmYhC/dSyGZxf1SxYJpElUhB0LMCktOMFs9gXrauXypIFECpVynNyVjAmJt6hjJ5oQ=="
      }
    },
    "native,Version=v0.0/win-x64": {
      "Microsoft.UI.Xaml": {
        "type": "Direct",
        "requested": "[2.7.0-prerelease.210913003, )",
        "resolved": "2.7.0-prerelease.210913003",
        "contentHash": "eLUEu31PenwzXowSTm/HPRaaEClPd0FKPLirfHLM84wH3nPDHX18l/ngHm1Ny2rnwVyc1cYngPjYEv6DOQmw1A=="
      },
      "Microsoft.VCRTForwarders.140": {
        "type": "Direct",
        "requested": "[1.0.2-rc, )",
        "resolved": "1.0.2-rc",
        "contentHash": "/r+sjtEeCIGyDhobIZ5hSmYhC/dSyGZxf1SxYJpElUhB0LMCktOMFs9gXrauXypIFECpVynNyVjAmJt6hjJ5oQ=="
      }
    },
    "native,Version=v0.0/win-x86": {
      "Microsoft.UI.Xaml": {
        "type": "Direct",
        "requested": "[2.7.0-prerelease.210913003, )",
        "resolved": "2.7.0-prerelease.210913003",
        "contentHash": "eLUEu31PenwzXowSTm/HPRaaEClPd0FKPLirfHLM84wH3nPDHX18l/ngHm1Ny2rnwVyc1cYngPjYEv6DOQmw1A=="
      },
      "Microsoft.VCRTForwarders.140": {
        "type": "Direct",
        "requested": "[1.0.2-rc, )",
        "resolved": "1.0.2-rc",
        "contentHash": "/r+sjtEeCIGyDhobIZ5hSmYhC/dSyGZxf1SxYJpElUhB0LMCktOMFs9gXrauXypIFECpVynNyVjAmJt6hjJ5oQ=="
      }
=======
>>>>>>> 844d6bcc
    }
  }
}<|MERGE_RESOLUTION|>--- conflicted
+++ resolved
@@ -14,15 +14,6 @@
         "resolved": "0.1.15",
         "contentHash": "My/u5RvxoymtwWokoweU6iVpuP79w271UjadcmSNqnQ9ESIv00tlVP4sHnIiN3t2lJNDeciyE1EVF4swGPECKQ=="
       },
-<<<<<<< HEAD
-      "Microsoft.UI.Xaml": {
-        "type": "Direct",
-        "requested": "[2.7.0-prerelease.210913003, )",
-        "resolved": "2.7.0-prerelease.210913003",
-        "contentHash": "eLUEu31PenwzXowSTm/HPRaaEClPd0FKPLirfHLM84wH3nPDHX18l/ngHm1Ny2rnwVyc1cYngPjYEv6DOQmw1A=="
-      },
-=======
->>>>>>> 844d6bcc
       "Microsoft.VCRTForwarders.140": {
         "type": "Direct",
         "requested": "[1.0.2-rc, )",
@@ -107,65 +98,6 @@
           "boost": "[1.76.0, )"
         }
       }
-<<<<<<< HEAD
-    },
-    "native,Version=v0.0/win": {
-      "Microsoft.UI.Xaml": {
-        "type": "Direct",
-        "requested": "[2.7.0-prerelease.210913003, )",
-        "resolved": "2.7.0-prerelease.210913003",
-        "contentHash": "eLUEu31PenwzXowSTm/HPRaaEClPd0FKPLirfHLM84wH3nPDHX18l/ngHm1Ny2rnwVyc1cYngPjYEv6DOQmw1A=="
-      },
-      "Microsoft.VCRTForwarders.140": {
-        "type": "Direct",
-        "requested": "[1.0.2-rc, )",
-        "resolved": "1.0.2-rc",
-        "contentHash": "/r+sjtEeCIGyDhobIZ5hSmYhC/dSyGZxf1SxYJpElUhB0LMCktOMFs9gXrauXypIFECpVynNyVjAmJt6hjJ5oQ=="
-      }
-    },
-    "native,Version=v0.0/win-arm64": {
-      "Microsoft.UI.Xaml": {
-        "type": "Direct",
-        "requested": "[2.7.0-prerelease.210913003, )",
-        "resolved": "2.7.0-prerelease.210913003",
-        "contentHash": "eLUEu31PenwzXowSTm/HPRaaEClPd0FKPLirfHLM84wH3nPDHX18l/ngHm1Ny2rnwVyc1cYngPjYEv6DOQmw1A=="
-      },
-      "Microsoft.VCRTForwarders.140": {
-        "type": "Direct",
-        "requested": "[1.0.2-rc, )",
-        "resolved": "1.0.2-rc",
-        "contentHash": "/r+sjtEeCIGyDhobIZ5hSmYhC/dSyGZxf1SxYJpElUhB0LMCktOMFs9gXrauXypIFECpVynNyVjAmJt6hjJ5oQ=="
-      }
-    },
-    "native,Version=v0.0/win-x64": {
-      "Microsoft.UI.Xaml": {
-        "type": "Direct",
-        "requested": "[2.7.0-prerelease.210913003, )",
-        "resolved": "2.7.0-prerelease.210913003",
-        "contentHash": "eLUEu31PenwzXowSTm/HPRaaEClPd0FKPLirfHLM84wH3nPDHX18l/ngHm1Ny2rnwVyc1cYngPjYEv6DOQmw1A=="
-      },
-      "Microsoft.VCRTForwarders.140": {
-        "type": "Direct",
-        "requested": "[1.0.2-rc, )",
-        "resolved": "1.0.2-rc",
-        "contentHash": "/r+sjtEeCIGyDhobIZ5hSmYhC/dSyGZxf1SxYJpElUhB0LMCktOMFs9gXrauXypIFECpVynNyVjAmJt6hjJ5oQ=="
-      }
-    },
-    "native,Version=v0.0/win-x86": {
-      "Microsoft.UI.Xaml": {
-        "type": "Direct",
-        "requested": "[2.7.0-prerelease.210913003, )",
-        "resolved": "2.7.0-prerelease.210913003",
-        "contentHash": "eLUEu31PenwzXowSTm/HPRaaEClPd0FKPLirfHLM84wH3nPDHX18l/ngHm1Ny2rnwVyc1cYngPjYEv6DOQmw1A=="
-      },
-      "Microsoft.VCRTForwarders.140": {
-        "type": "Direct",
-        "requested": "[1.0.2-rc, )",
-        "resolved": "1.0.2-rc",
-        "contentHash": "/r+sjtEeCIGyDhobIZ5hSmYhC/dSyGZxf1SxYJpElUhB0LMCktOMFs9gXrauXypIFECpVynNyVjAmJt6hjJ5oQ=="
-      }
-=======
->>>>>>> 844d6bcc
     }
   }
 }