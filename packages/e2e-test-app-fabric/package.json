{
  "name": "e2e-test-app-fabric",
  "version": "0.0.0",
  "private": true,
  "scripts": {
    "start": "react-native start",
    "lint": "rnw-scripts lint",
    "lint:fix": "rnw-scripts lint:fix",
    "watch": "rnw-scripts watch",
    "windows": "react-native run-windows",
    "e2etest": "react-native rnx-test --platform windows",
    "e2etest:updateSnapshots": "react-native rnx-test --platform windows -u",
    "e2etest:debug": "react-native rnx-test --platform windows --config ./jest.debug.config.js",
    "bundle:debug": "react-native bundle --entry-file index.js --bundle-output ./windows/x64/Debug/RNTesterApp-Fabric/Bundle/index.windows.bundle --assets-dest ./windows/x64/Debug/RNTesterApp-Fabric/Bundle --platform windows"
  },
  "dependencies": {
    "@react-native-windows/automation-channel": "^0.12.169",
    "@react-native-windows/tester": "0.0.1",
    "@types/react": "^18.2.6",
    "@typescript-eslint/eslint-plugin": "^5.21.0",
    "@typescript-eslint/parser": "^5.21.0",
    "react": "18.3.1",
<<<<<<< HEAD
    "react-native": "0.75.0-nightly-20240610-ced076210",
    "react-native-windows": "^0.0.0-canary.828"
=======
    "react-native": "0.75.0-nightly-20240531-c046198cc",
    "react-native-windows": "^0.0.0-canary.829"
>>>>>>> f5e6cb8a
  },
  "devDependencies": {
    "@babel/core": "^7.20.0",
    "@babel/generator": "^7.20.0",
    "@babel/preset-env": "^7.20.0",
    "@babel/preset-typescript": "^7.8.3",
    "@babel/runtime": "^7.20.0",
<<<<<<< HEAD
    "@react-native-windows/automation": "^0.3.250",
    "@react-native-windows/automation-commands": "^0.1.271",
    "@react-native/metro-config": "0.75.0-nightly-20240610-ced076210",
=======
    "@react-native-windows/automation": "^0.3.251",
    "@react-native-windows/automation-commands": "^0.1.272",
    "@react-native/metro-config": "0.75.0-nightly-20240531-c046198cc",
>>>>>>> f5e6cb8a
    "@rnw-scripts/babel-node-config": "2.3.2",
    "@rnw-scripts/babel-react-native-config": "0.0.0",
    "@rnw-scripts/eslint-config": "1.2.22",
    "@rnw-scripts/just-task": "2.3.39",
    "@rnw-scripts/metro-dev-config": "0.0.0",
    "@rnw-scripts/ts-config": "2.0.5",
    "@rnx-kit/cli": "^0.16.10",
    "@rnx-kit/jest-preset": "^0.1.16",
    "@types/jest": "^29.2.2",
    "@types/node": "^18.0.0",
    "@types/react": "^18.2.6",
    "babel-jest": "^29.6.3",
    "eslint": "^8.19.0",
    "jest": "^29.6.3",
    "prettier": "2.8.8",
    "react-test-renderer": "18.3.1",
    "sanitize-filename": "^1.6.3",
    "typescript": "5.0.4"
  },
  "engines": {
    "node": ">= 18"
  }
}<|MERGE_RESOLUTION|>--- conflicted
+++ resolved
@@ -20,13 +20,8 @@
     "@typescript-eslint/eslint-plugin": "^5.21.0",
     "@typescript-eslint/parser": "^5.21.0",
     "react": "18.3.1",
-<<<<<<< HEAD
     "react-native": "0.75.0-nightly-20240610-ced076210",
-    "react-native-windows": "^0.0.0-canary.828"
-=======
-    "react-native": "0.75.0-nightly-20240531-c046198cc",
     "react-native-windows": "^0.0.0-canary.829"
->>>>>>> f5e6cb8a
   },
   "devDependencies": {
     "@babel/core": "^7.20.0",
@@ -34,15 +29,9 @@
     "@babel/preset-env": "^7.20.0",
     "@babel/preset-typescript": "^7.8.3",
     "@babel/runtime": "^7.20.0",
-<<<<<<< HEAD
-    "@react-native-windows/automation": "^0.3.250",
-    "@react-native-windows/automation-commands": "^0.1.271",
-    "@react-native/metro-config": "0.75.0-nightly-20240610-ced076210",
-=======
     "@react-native-windows/automation": "^0.3.251",
     "@react-native-windows/automation-commands": "^0.1.272",
-    "@react-native/metro-config": "0.75.0-nightly-20240531-c046198cc",
->>>>>>> f5e6cb8a
+    "@react-native/metro-config": "0.75.0-nightly-20240610-ced076210",
     "@rnw-scripts/babel-node-config": "2.3.2",
     "@rnw-scripts/babel-react-native-config": "0.0.0",
     "@rnw-scripts/eslint-config": "1.2.22",
