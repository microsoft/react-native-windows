--- conflicted
+++ resolved
@@ -27,28 +27,17 @@
     "@babel/preset-env": "^7.8.4",
     "@babel/preset-typescript": "^7.8.3",
     "@babel/runtime": "^7.8.4",
-<<<<<<< HEAD
-    "@react-native-windows/automation": "^0.3.97",
-    "@react-native-windows/automation-commands": "^0.1.117",
-    "@react-native/babel-plugin-codegen": "0.73.0",
-    "@rnw-scripts/babel-node-config": "2.3.0",
-=======
     "@react-native-windows/automation": "^0.3.105",
     "@react-native-windows/automation-commands": "^0.1.125",
+    "@react-native/babel-plugin-codegen": "0.73.0",
     "@rnw-scripts/babel-node-config": "2.3.1",
->>>>>>> 671cd83b
     "@rnw-scripts/babel-react-native-config": "0.0.0",
     "@rnw-scripts/eslint-config": "1.2.2",
     "@rnw-scripts/just-task": "2.3.14",
     "@rnw-scripts/metro-dev-config": "0.0.0",
-<<<<<<< HEAD
-    "@rnw-scripts/ts-config": "2.0.4",
+    "@rnw-scripts/ts-config": "2.0.5",
     "@rnx-kit/cli": "^0.16.9",
     "@rnx-kit/jest-preset": "^0.1.14",
-=======
-    "@rnw-scripts/ts-config": "2.0.5",
-    "@rnx-kit/jest-preset": "^0.1.0",
->>>>>>> 671cd83b
     "@types/jest": "^29.2.2",
     "@types/node": "^18.0.0",
     "@types/react": "^18.0.18",
