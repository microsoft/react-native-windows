--- conflicted
+++ resolved
@@ -20,13 +20,8 @@
     "@typescript-eslint/eslint-plugin": "^7.1.1",
     "@typescript-eslint/parser": "^7.1.1",
     "react": "^19.1.0",
-<<<<<<< HEAD
     "react-native": "0.82.0-nightly-20250821-0ef21bf8a",
-    "react-native-windows": "^0.0.0-canary.1022"
-=======
-    "react-native": "0.82.0-nightly-20250806-5936f29d6",
     "react-native-windows": "^0.0.0-canary.1023"
->>>>>>> 80a9cb43
   },
   "devDependencies": {
     "@babel/core": "^7.25.2",
@@ -35,15 +30,9 @@
     "@babel/preset-typescript": "^7.8.3",
     "@babel/runtime": "^7.20.0",
     "@react-native-community/cli": "20.0.0",
-<<<<<<< HEAD
-    "@react-native-windows/automation": "0.0.0-canary.1022",
-    "@react-native-windows/automation-commands": "0.0.0-canary.1022",
-    "@react-native/metro-config": "0.82.0-nightly-20250821-0ef21bf8a",
-=======
     "@react-native-windows/automation": "0.0.0-canary.1023",
     "@react-native-windows/automation-commands": "0.0.0-canary.1023",
-    "@react-native/metro-config": "0.82.0-nightly-20250806-5936f29d6",
->>>>>>> 80a9cb43
+    "@react-native/metro-config": "0.82.0-nightly-20250821-0ef21bf8a",
     "@rnw-scripts/babel-node-config": "2.3.3",
     "@rnw-scripts/babel-react-native-config": "0.0.0",
     "@rnw-scripts/eslint-config": "1.2.38",
