{
  "name": "e2e-test-app-fabric",
  "version": "0.0.0",
  "private": true,
  "scripts": {
    "start": "react-native start",
    "lint": "rnw-scripts lint",
    "lint:fix": "rnw-scripts lint:fix",
    "watch": "rnw-scripts watch",
    "windows": "react-native run-windows",
    "e2etest": "react-native rnx-test --platform windows",
    "e2etest:updateSnapshots": "react-native rnx-test --platform windows -u",
    "e2etest:debug": "react-native rnx-test --platform windows --config ./jest.debug.config.js",
    "bundle:debug": "react-native bundle --entry-file index.js --bundle-output ./windows/x64/Debug/RNTesterApp-Fabric/Bundle/index.windows.bundle --assets-dest ./windows/x64/Debug/RNTesterApp-Fabric/Bundle --platform windows"
  },
  "dependencies": {
    "@react-native-windows/automation-channel": "^0.12.158",
    "@react-native-windows/tester": "0.0.1",
    "@types/react": "^18.2.6",
    "@typescript-eslint/eslint-plugin": "^5.21.0",
    "@typescript-eslint/parser": "^5.21.0",
    "react": "18.2.0",
<<<<<<< HEAD
    "react-native": "0.75.0-nightly-20240427-e2ad6696d",
    "react-native-windows": "^0.0.0-canary.817"
=======
    "react-native": "0.75.0-nightly-20240420-03a51da72",
    "react-native-windows": "^0.0.0-canary.818"
>>>>>>> 174270ad
  },
  "devDependencies": {
    "@babel/core": "^7.20.0",
    "@babel/generator": "^7.20.0",
    "@babel/preset-env": "^7.20.0",
    "@babel/preset-typescript": "^7.8.3",
    "@babel/runtime": "^7.20.0",
<<<<<<< HEAD
    "@react-native-windows/automation": "^0.3.239",
    "@react-native-windows/automation-commands": "^0.1.259",
    "@react-native/metro-config": "0.75.0-nightly-20240427-e2ad6696d",
=======
    "@react-native-windows/automation": "^0.3.240",
    "@react-native-windows/automation-commands": "^0.1.260",
    "@react-native/metro-config": "0.75.0-nightly-20240420-03a51da72",
>>>>>>> 174270ad
    "@rnw-scripts/babel-node-config": "2.3.2",
    "@rnw-scripts/babel-react-native-config": "0.0.0",
    "@rnw-scripts/eslint-config": "1.2.17",
    "@rnw-scripts/just-task": "2.3.33",
    "@rnw-scripts/metro-dev-config": "0.0.0",
    "@rnw-scripts/ts-config": "2.0.5",
    "@rnx-kit/cli": "^0.16.10",
    "@rnx-kit/jest-preset": "^0.1.16",
    "@types/jest": "^29.2.2",
    "@types/node": "^18.0.0",
    "@types/react": "^18.2.6",
    "babel-jest": "^29.6.3",
    "eslint": "^8.19.0",
    "jest": "^29.6.3",
    "prettier": "2.8.8",
    "react-test-renderer": "18.2.0",
    "sanitize-filename": "^1.6.3",
    "typescript": "5.0.4"
  },
  "engines": {
    "node": ">= 18"
  }
}<|MERGE_RESOLUTION|>--- conflicted
+++ resolved
@@ -20,13 +20,8 @@
     "@typescript-eslint/eslint-plugin": "^5.21.0",
     "@typescript-eslint/parser": "^5.21.0",
     "react": "18.2.0",
-<<<<<<< HEAD
     "react-native": "0.75.0-nightly-20240427-e2ad6696d",
-    "react-native-windows": "^0.0.0-canary.817"
-=======
-    "react-native": "0.75.0-nightly-20240420-03a51da72",
     "react-native-windows": "^0.0.0-canary.818"
->>>>>>> 174270ad
   },
   "devDependencies": {
     "@babel/core": "^7.20.0",
@@ -34,15 +29,9 @@
     "@babel/preset-env": "^7.20.0",
     "@babel/preset-typescript": "^7.8.3",
     "@babel/runtime": "^7.20.0",
-<<<<<<< HEAD
-    "@react-native-windows/automation": "^0.3.239",
-    "@react-native-windows/automation-commands": "^0.1.259",
-    "@react-native/metro-config": "0.75.0-nightly-20240427-e2ad6696d",
-=======
     "@react-native-windows/automation": "^0.3.240",
     "@react-native-windows/automation-commands": "^0.1.260",
-    "@react-native/metro-config": "0.75.0-nightly-20240420-03a51da72",
->>>>>>> 174270ad
+    "@react-native/metro-config": "0.75.0-nightly-20240427-e2ad6696d",
     "@rnw-scripts/babel-node-config": "2.3.2",
     "@rnw-scripts/babel-react-native-config": "0.0.0",
     "@rnw-scripts/eslint-config": "1.2.17",
