--- conflicted
+++ resolved
@@ -19,13 +19,8 @@
     "@typescript-eslint/eslint-plugin": "^5.21.0",
     "@typescript-eslint/parser": "^5.21.0",
     "react": "18.2.0",
-<<<<<<< HEAD
     "react-native": "0.74.0-nightly-20240122-4e92f87df",
-    "react-native-windows": "^0.0.0-canary.771"
-=======
-    "react-native": "0.74.0-nightly-20240115-0c7008f28",
     "react-native-windows": "^0.0.0-canary.776"
->>>>>>> 1e9197c0
   },
   "devDependencies": {
     "@babel/core": "^7.20.0",
