--- conflicted
+++ resolved
@@ -30,15 +30,9 @@
     "@babel/preset-typescript": "^7.8.3",
     "@babel/runtime": "^7.20.0",
     "@react-native-community/cli": "15.0.0-alpha.2",
-<<<<<<< HEAD
-    "@react-native-windows/automation": "^0.3.351",
-    "@react-native-windows/automation-commands": "^0.1.372",
-    "@react-native/metro-config": "0.78.0-nightly-20250113-d4407d6f7",
-=======
     "@react-native-windows/automation": "^0.3.353",
     "@react-native-windows/automation-commands": "^0.1.374",
-    "@react-native/metro-config": "0.78.0-nightly-20241231-a3c8e2137",
->>>>>>> f176a4df
+    "@react-native/metro-config": "0.78.0-nightly-20250113-d4407d6f7",
     "@rnw-scripts/babel-node-config": "2.3.2",
     "@rnw-scripts/babel-react-native-config": "0.0.0",
     "@rnw-scripts/eslint-config": "1.2.32",
