--- conflicted
+++ resolved
@@ -20,13 +20,8 @@
     "@typescript-eslint/eslint-plugin": "^5.21.0",
     "@typescript-eslint/parser": "^5.21.0",
     "react": "18.2.0",
-<<<<<<< HEAD
     "react-native": "0.74.0-rc.6",
-    "react-native-windows": "0.74.0-preview.0"
-=======
-    "react-native": "0.74.0-rc.0",
     "react-native-windows": "0.74.0-preview.1"
->>>>>>> 7ef8bd7c
   },
   "devDependencies": {
     "@babel/core": "^7.20.0",
