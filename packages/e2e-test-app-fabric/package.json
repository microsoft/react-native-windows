{
  "name": "e2e-test-app-fabric",
  "version": "0.0.0",
  "private": true,
  "scripts": {
    "start": "npx @react-native-community/cli start",
    "lint": "rnw-scripts lint",
    "lint:fix": "rnw-scripts lint:fix",
    "watch": "rnw-scripts watch",
    "windows": "npx @react-native-community/cli run-windows",
    "e2etest": "npx @react-native-community/cli rnx-test --platform windows",
    "e2etest:updateSnapshots": "npx @react-native-community/cli rnx-test --platform windows -u",
    "e2etest:debug": "npx @react-native-community/cli rnx-test --platform windows --config ./jest.debug.config.js",
    "bundle:debug": "npx @react-native-community/cli bundle --entry-file index.js --bundle-output ./windows/x64/Debug/RNTesterApp-Fabric/Bundle/index.windows.bundle --assets-dest ./windows/x64/Debug/RNTesterApp-Fabric/Bundle --platform windows"
  },
  "dependencies": {
    "@react-native-windows/automation-channel": "^0.12.195",
    "@react-native-windows/tester": "0.0.1",
    "@types/react": "^18.2.6",
    "@typescript-eslint/eslint-plugin": "^5.21.0",
    "@typescript-eslint/parser": "^5.21.0",
    "react": "^19.0.0-rc-fb9a90fa48-20240614",
<<<<<<< HEAD
    "react-native": "0.76.0-nightly-20240719-6d56cea28",
    "react-native-windows": "^0.0.0-canary.854"
=======
    "react-native": "0.76.0-nightly-20240701-9f6cb21ed",
    "react-native-windows": "^0.0.0-canary.855"
>>>>>>> 4141844b
  },
  "devDependencies": {
    "@babel/core": "^7.20.0",
    "@babel/generator": "^7.20.0",
    "@babel/preset-env": "^7.20.0",
    "@babel/preset-typescript": "^7.8.3",
    "@babel/runtime": "^7.20.0",
    "@react-native-community/cli": "14.0.0-alpha.11",
    "@react-native-windows/automation": "^0.3.277",
    "@react-native-windows/automation-commands": "^0.1.298",
    "@react-native/metro-config": "0.76.0-nightly-20240701-9f6cb21ed",
    "@rnw-scripts/babel-node-config": "2.3.2",
    "@rnw-scripts/babel-react-native-config": "0.0.0",
    "@rnw-scripts/eslint-config": "1.2.26",
    "@rnw-scripts/just-task": "2.3.43",
    "@rnw-scripts/metro-dev-config": "0.0.0",
    "@rnw-scripts/ts-config": "2.0.5",
    "@rnx-kit/cli": "^0.16.10",
    "@rnx-kit/jest-preset": "^0.1.16",
    "@types/jest": "^29.2.2",
    "@types/node": "^18.0.0",
    "@types/react": "^18.2.6",
    "babel-jest": "^29.6.3",
    "eslint": "^8.19.0",
    "jest": "^29.6.3",
    "prettier": "2.8.8",
    "react-test-renderer": "19.0.0-rc-fb9a90fa48-20240614",
    "sanitize-filename": "^1.6.3",
    "typescript": "5.0.4"
  },
  "engines": {
    "node": ">= 18"
  }
}<|MERGE_RESOLUTION|>--- conflicted
+++ resolved
@@ -20,13 +20,8 @@
     "@typescript-eslint/eslint-plugin": "^5.21.0",
     "@typescript-eslint/parser": "^5.21.0",
     "react": "^19.0.0-rc-fb9a90fa48-20240614",
-<<<<<<< HEAD
     "react-native": "0.76.0-nightly-20240719-6d56cea28",
-    "react-native-windows": "^0.0.0-canary.854"
-=======
-    "react-native": "0.76.0-nightly-20240701-9f6cb21ed",
     "react-native-windows": "^0.0.0-canary.855"
->>>>>>> 4141844b
   },
   "devDependencies": {
     "@babel/core": "^7.20.0",
