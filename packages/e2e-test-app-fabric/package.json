--- conflicted
+++ resolved
@@ -18,13 +18,8 @@
     "@typescript-eslint/eslint-plugin": "^5.21.0",
     "@typescript-eslint/parser": "^5.21.0",
     "react": "18.2.0",
-<<<<<<< HEAD
     "react-native": "0.73.0-nightly-20230519-de1e9f5d1",
-    "react-native-windows": "^0.0.0-canary.652"
-=======
-    "react-native": "0.0.0-20230505-2109-9b69263a1",
     "react-native-windows": "^0.0.0-canary.653"
->>>>>>> c98350db
   },
   "devDependencies": {
     "@babel/core": "^7.20.0",
