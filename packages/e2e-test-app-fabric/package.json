{
  "name": "e2e-test-app-fabric",
  "version": "0.0.0",
  "private": true,
  "scripts": {
    "start": "react-native start",
    "lint": "rnw-scripts lint",
    "lint:fix": "rnw-scripts lint:fix",
    "watch": "rnw-scripts watch",
    "windows": "react-native run-windows",
    "e2etest": "react-native rnx-test --platform windows",
    "e2etest:updateSnapshots": "react-native rnx-test --platform windows -u",
    "e2etest:debug": "react-native rnx-test --platform windows --config ./jest.debug.config.js",
    "bundle:debug": "react-native bundle --entry-file index.js --bundle-output ./windows/x64/Debug/RNTesterApp-Fabric/Bundle/index.windows.bundle --assets-dest ./windows/x64/Debug/RNTesterApp-Fabric/Bundle --platform windows"
  },
  "dependencies": {
    "@react-native-windows/automation-channel": "^0.12.180",
    "@react-native-windows/tester": "0.0.1",
    "@types/react": "^18.2.6",
    "@typescript-eslint/eslint-plugin": "^5.21.0",
    "@typescript-eslint/parser": "^5.21.0",
    "react": "18.3.1",
<<<<<<< HEAD
    "react-native": "0.75.0-nightly-20240614-8b53d41a8",
    "react-native-windows": "^0.0.0-canary.839"
=======
    "react-native": "0.75.0-nightly-20240613-f7aea0c8e",
    "react-native-windows": "^0.0.0-canary.840"
>>>>>>> a96adfa4
  },
  "devDependencies": {
    "@babel/core": "^7.20.0",
    "@babel/generator": "^7.20.0",
    "@babel/preset-env": "^7.20.0",
    "@babel/preset-typescript": "^7.8.3",
    "@babel/runtime": "^7.20.0",
<<<<<<< HEAD
    "@react-native-windows/automation": "^0.3.261",
    "@react-native-windows/automation-commands": "^0.1.282",
    "@react-native/metro-config": "0.75.0-nightly-20240614-8b53d41a8",
=======
    "@react-native-windows/automation": "^0.3.262",
    "@react-native-windows/automation-commands": "^0.1.283",
    "@react-native/metro-config": "0.75.0-nightly-20240613-f7aea0c8e",
>>>>>>> a96adfa4
    "@rnw-scripts/babel-node-config": "2.3.2",
    "@rnw-scripts/babel-react-native-config": "0.0.0",
    "@rnw-scripts/eslint-config": "1.2.24",
    "@rnw-scripts/just-task": "2.3.41",
    "@rnw-scripts/metro-dev-config": "0.0.0",
    "@rnw-scripts/ts-config": "2.0.5",
    "@rnx-kit/cli": "^0.16.10",
    "@rnx-kit/jest-preset": "^0.1.16",
    "@types/jest": "^29.2.2",
    "@types/node": "^18.0.0",
    "@types/react": "^18.2.6",
    "babel-jest": "^29.6.3",
    "eslint": "^8.19.0",
    "jest": "^29.6.3",
    "prettier": "2.8.8",
    "react-test-renderer": "18.3.1",
    "sanitize-filename": "^1.6.3",
    "typescript": "5.0.4"
  },
  "engines": {
    "node": ">= 18"
  }
}<|MERGE_RESOLUTION|>--- conflicted
+++ resolved
@@ -20,13 +20,8 @@
     "@typescript-eslint/eslint-plugin": "^5.21.0",
     "@typescript-eslint/parser": "^5.21.0",
     "react": "18.3.1",
-<<<<<<< HEAD
     "react-native": "0.75.0-nightly-20240614-8b53d41a8",
-    "react-native-windows": "^0.0.0-canary.839"
-=======
-    "react-native": "0.75.0-nightly-20240613-f7aea0c8e",
     "react-native-windows": "^0.0.0-canary.840"
->>>>>>> a96adfa4
   },
   "devDependencies": {
     "@babel/core": "^7.20.0",
@@ -34,15 +29,9 @@
     "@babel/preset-env": "^7.20.0",
     "@babel/preset-typescript": "^7.8.3",
     "@babel/runtime": "^7.20.0",
-<<<<<<< HEAD
-    "@react-native-windows/automation": "^0.3.261",
-    "@react-native-windows/automation-commands": "^0.1.282",
-    "@react-native/metro-config": "0.75.0-nightly-20240614-8b53d41a8",
-=======
     "@react-native-windows/automation": "^0.3.262",
     "@react-native-windows/automation-commands": "^0.1.283",
-    "@react-native/metro-config": "0.75.0-nightly-20240613-f7aea0c8e",
->>>>>>> a96adfa4
+    "@react-native/metro-config": "0.75.0-nightly-20240614-8b53d41a8",
     "@rnw-scripts/babel-node-config": "2.3.2",
     "@rnw-scripts/babel-react-native-config": "0.0.0",
     "@rnw-scripts/eslint-config": "1.2.24",
