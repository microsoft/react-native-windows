{
  "name": "e2e-test-app-fabric",
  "version": "0.0.0",
  "private": true,
  "scripts": {
    "start": "npx @react-native-community/cli start",
    "lint": "rnw-scripts lint",
    "lint:fix": "rnw-scripts lint:fix",
    "watch": "rnw-scripts watch",
    "windows": "npx @react-native-community/cli run-windows",
    "e2etest": "npx @react-native-community/cli rnx-test --platform windows",
    "e2etest:updateSnapshots": "npx @react-native-community/cli rnx-test --platform windows -u",
    "e2etest:debug": "npx @react-native-community/cli rnx-test --platform windows --config ./jest.debug.config.js",
    "bundle:debug": "npx @react-native-community/cli bundle --entry-file index.js --bundle-output ./windows/x64/Debug/RNTesterApp-Fabric/Bundle/index.windows.bundle --assets-dest ./windows/x64/Debug/RNTesterApp-Fabric/Bundle --platform windows"
  },
  "dependencies": {
    "@react-native-windows/automation-channel": "^0.12.246",
    "@react-native-windows/tester": "0.0.1",
    "@types/react": "^19.0.0",
    "@typescript-eslint/eslint-plugin": "^7.1.1",
    "@typescript-eslint/parser": "^7.1.1",
<<<<<<< HEAD
    "react": "^19.0.0",
    "react-native": "0.78.0-nightly-20241221-66342d3cc",
    "react-native-windows": "^0.0.0-canary.905"
=======
    "react": "^18.2.0",
    "react-native": "0.78.0-nightly-20241210-6d235853f",
    "react-native-windows": "^0.0.0-canary.906"
>>>>>>> 436981ba
  },
  "devDependencies": {
    "@babel/core": "^7.25.2",
    "@babel/generator": "^7.25.0",
    "@babel/preset-env": "^7.25.3",
    "@babel/preset-typescript": "^7.8.3",
    "@babel/runtime": "^7.20.0",
    "@react-native-community/cli": "15.0.0-alpha.2",
<<<<<<< HEAD
    "@react-native-windows/automation": "^0.3.326",
    "@react-native-windows/automation-commands": "^0.1.348",
    "@react-native/metro-config": "0.78.0-nightly-20241221-66342d3cc",
=======
    "@react-native-windows/automation": "^0.3.328",
    "@react-native-windows/automation-commands": "^0.1.349",
    "@react-native/metro-config": "0.77.0-nightly-20241020-e7a3f479f",
>>>>>>> 436981ba
    "@rnw-scripts/babel-node-config": "2.3.2",
    "@rnw-scripts/babel-react-native-config": "0.0.0",
    "@rnw-scripts/eslint-config": "1.2.30",
    "@rnw-scripts/just-task": "2.3.47",
    "@rnw-scripts/metro-dev-config": "0.0.0",
    "@rnw-scripts/ts-config": "2.0.5",
    "@rnx-kit/cli": "^0.16.10",
    "@rnx-kit/jest-preset": "^0.1.16",
    "@types/jest": "^29.2.2",
    "@types/node": "^18.0.0",
    "@types/react": "^19.0.0",
    "babel-jest": "^29.6.3",
    "eslint": "^8.19.0",
    "jest": "^29.7.0",
    "prettier": "2.8.8",
    "react-test-renderer": "19.0.0",
    "sanitize-filename": "^1.6.3",
    "typescript": "5.0.4"
  },
  "engines": {
    "node": ">= 18"
  }
}<|MERGE_RESOLUTION|>--- conflicted
+++ resolved
@@ -19,15 +19,9 @@
     "@types/react": "^19.0.0",
     "@typescript-eslint/eslint-plugin": "^7.1.1",
     "@typescript-eslint/parser": "^7.1.1",
-<<<<<<< HEAD
     "react": "^19.0.0",
     "react-native": "0.78.0-nightly-20241221-66342d3cc",
-    "react-native-windows": "^0.0.0-canary.905"
-=======
-    "react": "^18.2.0",
-    "react-native": "0.78.0-nightly-20241210-6d235853f",
     "react-native-windows": "^0.0.0-canary.906"
->>>>>>> 436981ba
   },
   "devDependencies": {
     "@babel/core": "^7.25.2",
@@ -36,15 +30,9 @@
     "@babel/preset-typescript": "^7.8.3",
     "@babel/runtime": "^7.20.0",
     "@react-native-community/cli": "15.0.0-alpha.2",
-<<<<<<< HEAD
     "@react-native-windows/automation": "^0.3.326",
-    "@react-native-windows/automation-commands": "^0.1.348",
+    "@react-native-windows/automation-commands": "^0.1.349",
     "@react-native/metro-config": "0.78.0-nightly-20241221-66342d3cc",
-=======
-    "@react-native-windows/automation": "^0.3.328",
-    "@react-native-windows/automation-commands": "^0.1.349",
-    "@react-native/metro-config": "0.77.0-nightly-20241020-e7a3f479f",
->>>>>>> 436981ba
     "@rnw-scripts/babel-node-config": "2.3.2",
     "@rnw-scripts/babel-react-native-config": "0.0.0",
     "@rnw-scripts/eslint-config": "1.2.30",
