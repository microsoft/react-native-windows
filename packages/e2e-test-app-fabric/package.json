{
  "name": "e2e-test-app-fabric",
  "version": "0.0.0",
  "private": true,
  "scripts": {
    "start": "npx @react-native-community/cli start",
    "lint": "rnw-scripts lint",
    "lint:fix": "rnw-scripts lint:fix",
    "watch": "rnw-scripts watch",
    "windows": "npx @react-native-community/cli run-windows",
    "e2etest": "npx @react-native-community/cli rnx-test --platform windows",
    "e2etest:updateSnapshots": "npx @react-native-community/cli rnx-test --platform windows -u",
    "e2etest:debug": "npx @react-native-community/cli rnx-test --platform windows --config ./jest.debug.config.js",
    "bundle:debug": "npx @react-native-community/cli bundle --entry-file index.js --bundle-output ./windows/x64/Debug/RNTesterApp-Fabric/Bundle/index.windows.bundle --assets-dest ./windows/x64/Debug/RNTesterApp-Fabric/Bundle --platform windows"
  },
  "dependencies": {
    "@react-native-windows/automation-channel": "^0.12.253",
    "@react-native-windows/tester": "0.0.1",
    "@types/react": "^19.0.0",
    "@typescript-eslint/eslint-plugin": "^7.1.1",
    "@typescript-eslint/parser": "^7.1.1",
    "react": "^19.0.0",
<<<<<<< HEAD
    "react-native": "0.78.2",
    "react-native-windows": "0.78.5"
=======
    "react-native": "0.78.0",
    "react-native-windows": "0.78.6"
>>>>>>> e29cb8a3
  },
  "devDependencies": {
    "@babel/core": "^7.25.2",
    "@babel/generator": "^7.25.0",
    "@babel/preset-env": "^7.25.3",
    "@babel/preset-typescript": "^7.8.3",
    "@babel/runtime": "^7.20.0",
    "@react-native-community/cli": "^15.0.0",
    "@react-native-windows/automation": "^0.3.335",
    "@react-native-windows/automation-commands": "^0.1.356",
    "@react-native/metro-config": "0.78.2",
    "@rnw-scripts/babel-node-config": "2.3.2",
    "@rnw-scripts/babel-react-native-config": "0.0.0",
    "@rnw-scripts/eslint-config": "1.2.32",
    "@rnw-scripts/just-task": "2.3.49",
    "@rnw-scripts/metro-dev-config": "0.0.0",
    "@rnw-scripts/ts-config": "2.0.5",
    "@rnx-kit/cli": "^0.16.10",
    "@rnx-kit/jest-preset": "^0.1.16",
    "@types/jest": "^29.2.2",
    "@types/node": "^18.0.0",
    "@types/react": "^19.0.0",
    "babel-jest": "^29.6.3",
    "eslint": "^8.19.0",
    "jest": "^29.7.0",
    "prettier": "2.8.8",
    "react-test-renderer": "19.0.0",
    "sanitize-filename": "^1.6.3",
    "typescript": "5.0.4"
  },
  "engines": {
    "node": ">= 18"
  }
}<|MERGE_RESOLUTION|>--- conflicted
+++ resolved
@@ -20,13 +20,8 @@
     "@typescript-eslint/eslint-plugin": "^7.1.1",
     "@typescript-eslint/parser": "^7.1.1",
     "react": "^19.0.0",
-<<<<<<< HEAD
     "react-native": "0.78.2",
-    "react-native-windows": "0.78.5"
-=======
-    "react-native": "0.78.0",
     "react-native-windows": "0.78.6"
->>>>>>> e29cb8a3
   },
   "devDependencies": {
     "@babel/core": "^7.25.2",
