{
  "name": "e2e-test-app-fabric",
  "version": "0.0.0",
  "private": true,
  "scripts": {
    "start": "react-native start",
    "lint": "rnw-scripts lint",
    "lint:fix": "rnw-scripts lint:fix",
    "watch": "rnw-scripts watch",
    "windows": "react-native run-windows",
    "e2etest": "react-native rnx-test --platform windows",
    "e2etest:updateSnapshots": "react-native rnx-test --platform windows -u",
    "e2etest:debug": "react-native rnx-test --platform windows --config ./jest.debug.config.js",
    "bundle:debug": "react-native bundle --entry-file index.js --bundle-output ./windows/x64/Debug/RNTesterApp-Fabric/Bundle/index.windows.bundle --assets-dest ./windows/x64/Debug/RNTesterApp-Fabric/Bundle --platform windows"
  },
  "dependencies": {
    "@react-native-windows/automation-channel": "^0.12.151",
    "@react-native-windows/tester": "0.0.1",
    "@typescript-eslint/eslint-plugin": "^5.21.0",
    "@typescript-eslint/parser": "^5.21.0",
    "react": "18.2.0",
<<<<<<< HEAD
    "react-native": "0.75.0-nightly-20240315-f2f62cdf5",
    "react-native-windows": "^0.0.0-canary.811"
=======
    "react-native": "0.75.0-nightly-20240321-7d180d712",
    "react-native-windows": "^0.0.0-canary.810"
>>>>>>> d876a1f6
  },
  "devDependencies": {
    "@babel/core": "^7.20.0",
    "@babel/generator": "^7.20.0",
    "@babel/preset-env": "^7.20.0",
    "@babel/preset-typescript": "^7.8.3",
    "@babel/runtime": "^7.20.0",
<<<<<<< HEAD
    "@react-native-windows/automation": "^0.3.233",
    "@react-native-windows/automation-commands": "^0.1.253",
    "@react-native/metro-config": "0.75.0-nightly-20240315-f2f62cdf5",
=======
    "@react-native-windows/automation": "^0.3.232",
    "@react-native-windows/automation-commands": "^0.1.252",
    "@react-native/metro-config": "0.75.0-nightly-20240321-7d180d712",
>>>>>>> d876a1f6
    "@rnw-scripts/babel-node-config": "2.3.2",
    "@rnw-scripts/babel-react-native-config": "0.0.0",
    "@rnw-scripts/eslint-config": "1.2.13",
    "@rnw-scripts/just-task": "2.3.29",
    "@rnw-scripts/metro-dev-config": "0.0.0",
    "@rnw-scripts/ts-config": "2.0.5",
    "@rnx-kit/cli": "^0.16.10",
    "@rnx-kit/jest-preset": "^0.1.16",
    "@types/jest": "^29.2.2",
    "@types/node": "^18.0.0",
    "@types/react": "^18.2.6",
    "babel-jest": "^29.6.3",
    "eslint": "^8.19.0",
    "jest": "^29.6.3",
    "prettier": "2.8.8",
    "react-test-renderer": "18.2.0",
    "sanitize-filename": "^1.6.3",
    "typescript": "5.0.4"
  },
  "engines": {
    "node": ">= 18"
  }
}<|MERGE_RESOLUTION|>--- conflicted
+++ resolved
@@ -19,13 +19,8 @@
     "@typescript-eslint/eslint-plugin": "^5.21.0",
     "@typescript-eslint/parser": "^5.21.0",
     "react": "18.2.0",
-<<<<<<< HEAD
-    "react-native": "0.75.0-nightly-20240315-f2f62cdf5",
+    "react-native": "0.75.0-nightly-20240321-7d180d712",
     "react-native-windows": "^0.0.0-canary.811"
-=======
-    "react-native": "0.75.0-nightly-20240321-7d180d712",
-    "react-native-windows": "^0.0.0-canary.810"
->>>>>>> d876a1f6
   },
   "devDependencies": {
     "@babel/core": "^7.20.0",
@@ -33,15 +28,9 @@
     "@babel/preset-env": "^7.20.0",
     "@babel/preset-typescript": "^7.8.3",
     "@babel/runtime": "^7.20.0",
-<<<<<<< HEAD
     "@react-native-windows/automation": "^0.3.233",
     "@react-native-windows/automation-commands": "^0.1.253",
-    "@react-native/metro-config": "0.75.0-nightly-20240315-f2f62cdf5",
-=======
-    "@react-native-windows/automation": "^0.3.232",
-    "@react-native-windows/automation-commands": "^0.1.252",
     "@react-native/metro-config": "0.75.0-nightly-20240321-7d180d712",
->>>>>>> d876a1f6
     "@rnw-scripts/babel-node-config": "2.3.2",
     "@rnw-scripts/babel-react-native-config": "0.0.0",
     "@rnw-scripts/eslint-config": "1.2.13",
