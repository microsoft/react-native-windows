--- conflicted
+++ resolved
@@ -18,13 +18,8 @@
     "@typescript-eslint/eslint-plugin": "^5.21.0",
     "@typescript-eslint/parser": "^5.21.0",
     "react": "18.2.0",
-<<<<<<< HEAD
     "react-native": "0.73.0-nightly-20230728-c168a4f88",
-    "react-native-windows": "^0.0.0-canary.690"
-=======
-    "react-native": "0.73.0-nightly-20230721-ccc50ddd2",
     "react-native-windows": "^0.0.0-canary.694"
->>>>>>> 2ff641e2
   },
   "devDependencies": {
     "@babel/core": "^7.20.0",
