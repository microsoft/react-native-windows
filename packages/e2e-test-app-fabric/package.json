--- conflicted
+++ resolved
@@ -20,13 +20,8 @@
     "@typescript-eslint/eslint-plugin": "^5.21.0",
     "@typescript-eslint/parser": "^5.21.0",
     "react": "^19.0.0-rc-fb9a90fa48-20240614",
-<<<<<<< HEAD
     "react-native": "0.76.0-nightly-20240701-9f6cb21ed",
-    "react-native-windows": "^0.0.0-canary.847"
-=======
-    "react-native": "0.75.0-nightly-20240618-5df5ed1a8",
     "react-native-windows": "^0.0.0-canary.848"
->>>>>>> bed0b3fd
   },
   "devDependencies": {
     "@babel/core": "^7.20.0",
@@ -34,14 +29,9 @@
     "@babel/preset-env": "^7.20.0",
     "@babel/preset-typescript": "^7.8.3",
     "@babel/runtime": "^7.20.0",
-<<<<<<< HEAD
     "@react-native-community/cli": "14.0.0-alpha.11",
-    "@react-native-windows/automation": "^0.3.269",
-    "@react-native-windows/automation-commands": "^0.1.290",
-=======
     "@react-native-windows/automation": "^0.3.270",
     "@react-native-windows/automation-commands": "^0.1.291",
->>>>>>> bed0b3fd
     "@react-native/metro-config": "0.75.0-nightly-20240614-8b53d41a8",
     "@rnw-scripts/babel-node-config": "2.3.2",
     "@rnw-scripts/babel-react-native-config": "0.0.0",
