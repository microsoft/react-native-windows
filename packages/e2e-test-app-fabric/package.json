--- conflicted
+++ resolved
@@ -18,13 +18,8 @@
     "@typescript-eslint/eslint-plugin": "^5.21.0",
     "@typescript-eslint/parser": "^5.21.0",
     "react": "18.2.0",
-<<<<<<< HEAD
     "react-native": "0.0.0-20230404-2109-62c4da142",
-    "react-native-windows": "^0.0.0-canary.637"
-=======
-    "react-native": "0.0.0-20230308-2111-d41e95fb1",
     "react-native-windows": "^0.0.0-canary.638"
->>>>>>> 17a31d3e
   },
   "devDependencies": {
     "@babel/core": "^7.20.0",
