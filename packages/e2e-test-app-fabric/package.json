{
  "name": "e2e-test-app-fabric",
  "version": "0.0.0",
  "private": true,
  "scripts": {
    "start": "react-native start",
    "lint": "rnw-scripts lint",
    "lint:fix": "rnw-scripts lint:fix",
    "watch": "rnw-scripts watch",
    "windows": "react-native run-windows",
    "e2etest": "react-native rnx-test --platform windows",
    "e2etest:updateSnapshots": "jest -u",
    "e2etest:debug": "jest --config ./jest.debug.config.js"
  },
  "dependencies": {
    "@react-native-windows/automation-channel": "^0.12.24",
    "@react-native-windows/tester": "0.0.1",
    "@typescript-eslint/eslint-plugin": "^5.21.0",
    "@typescript-eslint/parser": "^5.21.0",
    "react": "18.2.0",
    "react-native": "0.73.0-nightly-20230705-294b1b5a6",
    "react-native-windows": "^0.0.0-canary.685"
  },
  "devDependencies": {
    "@babel/core": "^7.20.0",
    "@babel/generator": "^7.20.0",
    "@babel/preset-env": "^7.8.4",
    "@babel/preset-typescript": "^7.8.3",
    "@babel/runtime": "^7.8.4",
<<<<<<< HEAD
    "@react-native-windows/automation": "^0.3.105",
    "@react-native-windows/automation-commands": "^0.1.125",
    "@react-native/babel-plugin-codegen": "0.73.0",
=======
    "@react-native-windows/automation": "^0.3.106",
    "@react-native-windows/automation-commands": "^0.1.126",
>>>>>>> 86c59d37
    "@rnw-scripts/babel-node-config": "2.3.1",
    "@rnw-scripts/babel-react-native-config": "0.0.0",
    "@rnw-scripts/eslint-config": "1.2.2",
    "@rnw-scripts/just-task": "2.3.14",
    "@rnw-scripts/metro-dev-config": "0.0.0",
    "@rnw-scripts/ts-config": "2.0.5",
    "@rnx-kit/cli": "^0.16.9",
    "@rnx-kit/jest-preset": "^0.1.14",
    "@types/jest": "^29.2.2",
    "@types/node": "^18.0.0",
    "@types/react": "^18.0.18",
    "babel-jest": "^29.3.0",
    "eslint": "^8.19.0",
    "jest": "^29.2.1",
    "metro-react-native-babel-transformer": "0.76.2",
    "prettier": "^2.4.1",
    "react-test-renderer": "18.2.0",
    "sanitize-filename": "^1.6.3",
    "typescript": "^4.9.5"
  },
  "engines": {
    "node": ">= 18"
  }
}<|MERGE_RESOLUTION|>--- conflicted
+++ resolved
@@ -27,14 +27,9 @@
     "@babel/preset-env": "^7.8.4",
     "@babel/preset-typescript": "^7.8.3",
     "@babel/runtime": "^7.8.4",
-<<<<<<< HEAD
-    "@react-native-windows/automation": "^0.3.105",
-    "@react-native-windows/automation-commands": "^0.1.125",
-    "@react-native/babel-plugin-codegen": "0.73.0",
-=======
     "@react-native-windows/automation": "^0.3.106",
     "@react-native-windows/automation-commands": "^0.1.126",
->>>>>>> 86c59d37
+    "@react-native/babel-plugin-codegen": "0.73.0",
     "@rnw-scripts/babel-node-config": "2.3.1",
     "@rnw-scripts/babel-react-native-config": "0.0.0",
     "@rnw-scripts/eslint-config": "1.2.2",
