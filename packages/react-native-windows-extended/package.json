{
  "name": "react-native-windows-extended",
  "version": "0.61.0",
  "description": "Additional react-native-windows components that are not part of RN lean-core.",
  "main": "lib/index.js",
  "repository": {
    "type": "git",
    "url": "git@github.com:microsoft/react-native-windows.git",
    "directory": "packages/react-native-windows-extended"
  },
  "scripts": {
    "build": "just-scripts build",
    "clean": "just-scripts clean",
    "lint": "just-scripts lint",
    "lint:fix": "eslint ./**/*.js ./**/*.ts ./**/*.tsx --fix",
    "watch": "tsc -w"
  },
  "license": "MIT",
  "private": false,
  "dependencies": {
    "react-native-windows": "0.61.0"
  },
  "devDependencies": {
    "@react-native-community/eslint-config": "^0.0.5",
    "@types/es6-collections": "^0.5.29",
    "@types/es6-promise": "0.0.32",
    "@types/react": "16.8.15",
    "@types/react-native": "~0.60.5",
    "@typescript-eslint/eslint-plugin": "^1.5.0",
    "@typescript-eslint/parser": "^1.5.0",
    "clang-format": "1.2.4",
    "eslint": "5.1.0",
    "eslint-plugin-prettier": "2.6.2",
    "just-scripts": "^0.24.2",
    "prettier": "1.13.6",
<<<<<<< HEAD
    "react": "16.9.0",
    "react-native": "0.61.5",
=======
    "react": "16.8.6",
    "react-native": "0.60.6",
>>>>>>> 5a60adc6
    "typescript": "3.5.3"
  },
  "peerDependencies": {
    "react": "16.8.6",
    "react-native": "^0.60.0-0"
  },
  "beachball": {
    "disallowedChangeTypes": [
      "major",
      "minor"
    ]
  }
}<|MERGE_RESOLUTION|>--- conflicted
+++ resolved
@@ -33,13 +33,8 @@
     "eslint-plugin-prettier": "2.6.2",
     "just-scripts": "^0.24.2",
     "prettier": "1.13.6",
-<<<<<<< HEAD
     "react": "16.9.0",
     "react-native": "0.61.5",
-=======
-    "react": "16.8.6",
-    "react-native": "0.60.6",
->>>>>>> 5a60adc6
     "typescript": "3.5.3"
   },
   "peerDependencies": {
