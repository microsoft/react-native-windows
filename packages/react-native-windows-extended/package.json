{
  "name": "react-native-windows-extended",
  "version": "0.60.5",
  "description": "Additional react-native-windows components that are not part of RN lean-core.",
  "main": "lib/index.js",
  "repository": {
    "type": "git",
    "url": "git@github.com:microsoft/react-native-windows.git",
    "directory": "packages/react-native-windows-extended"
  },
  "scripts": {
    "build": "just-scripts build",
    "clean": "just-scripts clean",
    "lint": "just-scripts eslint",
    "lint:fix": "eslint ./**/*.js ./**/*.ts ./**/*.tsx --fix",
    "watch": "tsc -w"
  },
  "license": "MIT",
  "private": false,
  "dependencies": {
<<<<<<< HEAD
    "react-native-windows": "0.60.0-vnext.23"
=======
    "react-native-windows": "0.60.0-vnext.24"
>>>>>>> 1921c98f
  },
  "devDependencies": {
    "@react-native-community/eslint-config": "^0.0.5",
    "@types/es6-collections": "^0.5.29",
    "@types/es6-promise": "0.0.32",
    "@types/react": "16.8.15",
    "@types/react-native": "~0.60.5",
    "@typescript-eslint/eslint-plugin": "^1.5.0",
    "@typescript-eslint/parser": "^1.5.0",
    "clang-format": "1.2.4",
    "eslint": "5.1.0",
    "eslint-plugin-prettier": "2.6.2",
    "just-scripts": "^0.24.2",
    "prettier": "1.13.6",
    "react": "16.8.6",
    "react-native": "https://github.com/microsoft/react-native/archive/v0.60.0-microsoft.5.tar.gz",
    "typescript": "3.5.3"
  },
  "peerDependencies": {
    "react": "16.8.6",
    "react-native": "^0.60.0 || 0.60.0-microsoft.5 || https://github.com/microsoft/react-native/archive/v0.60.0-microsoft.5.tar.gz"
  },
  "beachball": {
    "disallowedChangeTypes": [
      "major",
      "minor"
    ]
  }
}<|MERGE_RESOLUTION|>--- conflicted
+++ resolved
@@ -18,11 +18,7 @@
   "license": "MIT",
   "private": false,
   "dependencies": {
-<<<<<<< HEAD
-    "react-native-windows": "0.60.0-vnext.23"
-=======
     "react-native-windows": "0.60.0-vnext.24"
->>>>>>> 1921c98f
   },
   "devDependencies": {
     "@react-native-community/eslint-config": "^0.0.5",
