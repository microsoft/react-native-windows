{
  "name": "@office-iss/react-native-win32",
  "version": "0.61.0-beta.12",
  "description": "Implementation of react native on top of Office's Win32 platform.",
  "license": "MIT",
  "main": "./Libraries/react-native/react-native-implementation.win32.js",
  "typings": "./Libraries/react-native/typings-main.d.ts",
  "scripts": {
    "build": "just-scripts build",
    "bundle": "just-scripts prepareBundle && react-native bundle --platform win32 --entry-file RNTester.js --bundle-output dist/win32/dev/RNTester.bundle --assets-dest dist/win32/dev",
    "change": "beachball change",
    "clean": "just-scripts clean",
    "flow-check": "flow check",
    "lint:fix": "just-scripts lint:fix",
    "lint": "just-scripts lint",
    "api": "just-scripts api",
    "run-win32-dev-web": "rex-win32 --bundle RNTester --component RNTesterApp --basePath ./dist/win32/dev --useWebDebugger",
    "run-win32-devmain": "rex-win32 --bundle RNTester --component RNTesterApp --basePath ./dist/win32/dev --useDevMain",
    "run-win32": "rex-win32 --bundle RNTester --component RNTesterApp --basePath ./dist/win32/dev",
    "start": "react-native start",
    "validate-overrides": "override validate ./src/overrides.json",
    "watch": "tsc -w"
  },
  "dependencies": {
    "@babel/runtime": "^7.4.0",
    "abort-controller": "^3.0.0",
    "art": "^0.10.0",
    "base64-js": "^1.1.2",
    "create-react-class": "^15.6.3",
    "event-target-shim": "^5.0.1",
    "fbjs": "^1.0.0",
    "fbjs-scripts": "^1.1.0",
    "invariant": "^2.2.4",
    "nullthrows": "^1.1.0",
    "pretty-format": "^24.7.0",
    "promise": "^7.1.1",
    "prop-types": "^15.7.2",
    "react-clone-referenced-element": "^1.0.1",
    "react-devtools-core": "^3.6.0",
    "regenerator-runtime": "^0.13.2",
    "scheduler": "0.14.0",
    "stacktrace-parser": "^0.1.3",
    "whatwg-fetch": "^3.0.0"
  },
  "devDependencies": {
    "@office-iss/rex-win32": "0.0.33",
    "@types/es6-collections": "^0.5.29",
    "@types/es6-promise": "0.0.32",
    "@types/node": "^12.11.2",
    "@types/prop-types": "15.5.1",
    "@types/react": "16.9.0",
    "@types/react-native": "~0.61.5",
    "flow-bin": "^0.105.0",
    "jscodeshift": "^0.6.2",
    "just-scripts": "^0.36.1",
    "react": "16.9.0",
<<<<<<< HEAD
    "react-native-windows-override-tools": "^0.0.1",
=======
    "react-native": "0.61.5",
>>>>>>> 690e2fb4
    "rimraf": "^3.0.0"
  },
  "peerDependencies": {
    "react": "16.9.0",
    "react-dom": "16.8.6",
    "react-native": "0.61.5"
  },
  "beachball": {
    "defaultNpmTag": "beta",
    "disallowedChangeTypes": [
      "major",
      "minor",
      "patch"
    ]
  }
}<|MERGE_RESOLUTION|>--- conflicted
+++ resolved
@@ -54,11 +54,8 @@
     "jscodeshift": "^0.6.2",
     "just-scripts": "^0.36.1",
     "react": "16.9.0",
-<<<<<<< HEAD
     "react-native-windows-override-tools": "^0.0.1",
-=======
     "react-native": "0.61.5",
->>>>>>> 690e2fb4
     "rimraf": "^3.0.0"
   },
   "peerDependencies": {
