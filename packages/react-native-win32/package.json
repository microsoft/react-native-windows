{
  "name": "@office-iss/react-native-win32",
<<<<<<< HEAD
  "version": "0.61.0-beta.7",
=======
  "version": "0.61.0-beta.8",
>>>>>>> e7b9880f
  "description": "Implementation of react native on top of Office's Win32 platform.",
  "main": "./Libraries/react-native/react-native-implementation.win32.js",
  "typings": "./Libraries/react-native/typings-main.d.ts",
  "scripts": {
    "build": "just-scripts build",
    "bundle": "just-scripts prepareBundle && react-native bundle --platform win32 --entry-file RNTester.js --bundle-output dist/win32/dev/RNTester.bundle --assets-dest dist/win32/dev",
    "change": "beachball change",
    "clean": "just-scripts clean",
    "flow-check": "flow check",
    "lint:fix": "just-scripts lint:fix",
    "lint": "just-scripts lint",
    "api": "just-scripts api",
    "run-win32-dev-web": "rex-win32 --bundle RNTester --component RNTesterApp --basePath ./dist/win32/dev --useWebDebugger",
    "run-win32-devmain": "rex-win32 --bundle RNTester --component RNTesterApp --basePath ./dist/win32/dev --useDevMain",
    "run-win32": "rex-win32 --bundle RNTester --component RNTesterApp --basePath ./dist/win32/dev",
    "start": "react-native start",
    "watch": "tsc -w"
  },
  "dependencies": {
    "@babel/runtime": "^7.4.0",
    "fbjs-scripts": "^1.1.0",
    "abort-controller": "^3.0.0",
    "stacktrace-parser": "^0.1.3",
    "scheduler": "0.14.0",
    "event-target-shim": "^5.0.1",
    "create-react-class": "^15.6.3",
    "base64-js": "^1.1.2",
    "art": "^0.10.0",
    "invariant": "^2.2.4",
    "react-clone-referenced-element": "^1.0.1",
    "react-devtools-core": "^3.6.0",
    "regenerator-runtime": "^0.13.2",
    "pretty-format": "^24.7.0",
    "nullthrows": "^1.1.0",
    "fbjs": "^1.0.0",
    "promise": "^7.1.1",
    "prop-types": "^15.7.2",
    "whatwg-fetch": "^3.0.0"
  },
  "devDependencies": {
    "react-native": "0.61.5",
    "@office-iss/rex-win32": "0.0.33",
    "@types/es6-collections": "^0.5.29",
    "@types/es6-promise": "0.0.32",
    "@types/node": "^12.11.2",
    "@types/prop-types": "15.5.1",
    "@types/react-native": "~0.61.5",
    "@types/react": "16.9.0",
    "flow-bin": "^0.105.0",
    "jscodeshift": "^0.6.2",
    "just-scripts": "^0.24.2",
    "react": "16.9.0",
    "rimraf": "^3.0.0"
  },
  "peerDependencies": {
    "react-native": "0.61.5",
    "react": "16.9.0",
    "react-dom": "16.8.6"
  },
  "beachball": {
    "defaultNpmTag": "beta",
    "disallowedChangeTypes": [
      "major",
      "minor",
      "patch"
    ]
  }
}<|MERGE_RESOLUTION|>--- conflicted
+++ resolved
@@ -1,10 +1,6 @@
 {
   "name": "@office-iss/react-native-win32",
-<<<<<<< HEAD
-  "version": "0.61.0-beta.7",
-=======
   "version": "0.61.0-beta.8",
->>>>>>> e7b9880f
   "description": "Implementation of react native on top of Office's Win32 platform.",
   "main": "./Libraries/react-native/react-native-implementation.win32.js",
   "typings": "./Libraries/react-native/typings-main.d.ts",
