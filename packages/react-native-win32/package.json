{
  "name": "@office-iss/react-native-win32",
  "version": "0.62.2",
  "description": "Implementation of react native on top of Office's Win32 platform.",
  "license": "MIT",
  "main": "./index.win32.js",
  "typings": "./typings-index.d.ts",
  "scripts": {
    "build": "just-scripts build",
    "bundle": "just-scripts prepareBundle && react-native bundle --platform win32 --entry-file RNTester.js --bundle-output dist/win32/dev/RNTester.bundle --assets-dest dist/win32/dev --sourcemap-output ./dist/win32/dev/sourcemap.js",
    "clean": "just-scripts clean",
    "flow-check": "flow check",
    "lint:fix": "just-scripts lint:fix",
    "lint": "just-scripts lint",
    "api": "just-scripts api",
    "run-win32-dev-web": "rex-win32 --bundle RNTester --component RNTesterApp --basePath ./dist/win32/dev --useDevMain --useWebDebugger",
    "run-win32-devmain": "rex-win32 --bundle RNTester --component RNTesterApp --basePath ./dist/win32/dev --useDevMain",
    "run-win32": "rex-win32 --bundle RNTester --component RNTesterApp --basePath ./dist/win32/dev",
    "start": "react-native start",
    "validate-overrides": "override validate ./src/overrides.json",
    "watch": "tsc -w"
  },
  "dependencies": {
    "@babel/runtime": "^7.8.4",
    "abort-controller": "^3.0.0",
    "art": "^0.10.0",
    "base64-js": "^1.1.2",
    "create-react-class": "^15.6.3",
    "event-target-shim": "^5.0.1",
    "fbjs": "^1.0.0",
    "fbjs-scripts": "^1.1.0",
    "invariant": "^2.2.4",
    "nullthrows": "^1.1.1",
    "pretty-format": "^24.7.0",
    "promise": "^7.1.1",
    "prop-types": "^15.7.2",
    "react-clone-referenced-element": "^1.0.1",
    "react-devtools-core": "^4.0.6",
    "regenerator-runtime": "^0.13.2",
    "scheduler": "0.17.0",
    "stacktrace-parser": "^0.1.3",
    "whatwg-fetch": "^3.0.0"
  },
  "devDependencies": {
<<<<<<< HEAD
    "@office-iss/rex-win32": "0.62.7-tenantreactnativewin-13222",
=======
    "@office-iss/rex-win32": "0.62.0-preview.17-tenantreactnativewin-13114",
>>>>>>> 1e63538a
    "@types/es6-collections": "^0.5.29",
    "@types/es6-promise": "0.0.32",
    "@types/node": "^12.11.2",
    "@types/prop-types": "15.5.1",
    "@types/react": "16.9.0",
    "@types/react-native": "^0.62.10",
    "flow-bin": "^0.113.0",
    "jscodeshift": "^0.6.2",
    "just-scripts": "^0.36.1",
    "react": "16.11.0",
    "react-native-windows-override-tools": "^0.0.1",
    "react-native": "0.62.2",
    "rimraf": "^3.0.0",
    "typescript": "^3.8.3"
  },
  "peerDependencies": {
    "react": "16.11.0",
    "react-dom": "16.8.6",
    "react-native": "^0.62.0-0"
  },
  "beachball": {
    "defaultNpmTag": "v0.62-stable",
    "disallowedChangeTypes": [
      "major",
      "minor",
      "prerelease"
    ]
  }
}<|MERGE_RESOLUTION|>--- conflicted
+++ resolved
@@ -42,11 +42,7 @@
     "whatwg-fetch": "^3.0.0"
   },
   "devDependencies": {
-<<<<<<< HEAD
     "@office-iss/rex-win32": "0.62.7-tenantreactnativewin-13222",
-=======
-    "@office-iss/rex-win32": "0.62.0-preview.17-tenantreactnativewin-13114",
->>>>>>> 1e63538a
     "@types/es6-collections": "^0.5.29",
     "@types/es6-promise": "0.0.32",
     "@types/node": "^12.11.2",
