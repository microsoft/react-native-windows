--- conflicted
+++ resolved
@@ -2,8 +2,6 @@
   "name": "@office-iss/react-native-win32",
   "entries": [
     {
-<<<<<<< HEAD
-=======
       "date": "Sat, 23 May 2020 00:04:45 GMT",
       "tag": "@office-iss/react-native-win32_v0.0.0-master.14",
       "version": "0.0.0-master.14",
@@ -19,7 +17,6 @@
       }
     },
     {
->>>>>>> 1a96ee77
       "date": "Wed, 20 May 2020 00:04:49 GMT",
       "tag": "@office-iss/react-native-win32_v0.0.0-master.13",
       "version": "0.0.0-master.13",
