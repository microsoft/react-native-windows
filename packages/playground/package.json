{
  "name": "playground",
  "version": "0.0.54",
  "private": true,
  "scripts": {
    "bundle-win32": "rnw-scripts prepareBundleWin32 && npx react-native bundle --entry-file Samples\\rntester.tsx --bundle-output windows\\playground-win32\\Bundle\\Samples\\rntester.bundle --platform windows --assets-dest windows\\playground-win32\\Bundle",
    "start": "react-native start",
    "lint:fix": "rnw-scripts lint:fix",
    "lint": "rnw-scripts lint",
    "windows": "react-native run-windows"
  },
  "dependencies": {
    "@react-native-picker/picker": "2.2.0",
    "@react-native-windows/tester": "0.0.1",
<<<<<<< HEAD
    "react": "18.0.0",
    "react-native": "0.0.0-20220415-2010-3c1a81446",
    "react-native-windows": "^0.0.0-canary.489"
=======
    "react": "17.0.2",
    "react-native": "0.0.0-20220411-2010-f503b2120",
    "react-native-windows": "^0.0.0-canary.490"
>>>>>>> 58957d4d
  },
  "devDependencies": {
    "@babel/core": "^7.14.0",
    "@babel/runtime": "^7.8.4",
    "@react-native-windows/virtualized-list": "0.0.0-canary.40",
    "@rnw-scripts/eslint-config": "1.1.11",
    "@rnw-scripts/just-task": "2.2.3",
    "@rnw-scripts/metro-dev-config": "0.0.0",
    "@rnw-scripts/ts-config": "2.0.2",
    "@types/node": "^14.14.22",
    "@types/react": "^18.0.0",
    "@types/react-native": "^0.66.17",
    "eslint": "^7.32.0",
    "just-scripts": "^1.3.3",
    "metro-config": "^0.67.0",
    "metro-react-native-babel-preset": "^0.67.0",
    "metro-resolver": "^0.66.0",
    "prettier": "^2.4.1",
    "react-test-renderer": "17.0.2"
  },
  "engines": {
    "node": ">= 14"
  }
}<|MERGE_RESOLUTION|>--- conflicted
+++ resolved
@@ -12,15 +12,9 @@
   "dependencies": {
     "@react-native-picker/picker": "2.2.0",
     "@react-native-windows/tester": "0.0.1",
-<<<<<<< HEAD
     "react": "18.0.0",
     "react-native": "0.0.0-20220415-2010-3c1a81446",
-    "react-native-windows": "^0.0.0-canary.489"
-=======
-    "react": "17.0.2",
-    "react-native": "0.0.0-20220411-2010-f503b2120",
     "react-native-windows": "^0.0.0-canary.490"
->>>>>>> 58957d4d
   },
   "devDependencies": {
     "@babel/core": "^7.14.0",
