--- conflicted
+++ resolved
@@ -16,13 +16,8 @@
     "@typescript-eslint/eslint-plugin": "^5.21.0",
     "@typescript-eslint/parser": "^5.21.0",
     "react": "18.2.0",
-<<<<<<< HEAD
     "react-native": "0.75.0-nightly-20240406-a05466c5b",
-    "react-native-windows": "^0.0.0-canary.811"
-=======
-    "react-native": "0.75.0-nightly-20240321-7d180d712",
     "react-native-windows": "^0.0.0-canary.812"
->>>>>>> 08f805e4
   },
   "devDependencies": {
     "@babel/core": "^7.20.0",
