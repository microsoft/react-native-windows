--- conflicted
+++ resolved
@@ -15,13 +15,8 @@
     "@typescript-eslint/eslint-plugin": "^5.21.0",
     "@typescript-eslint/parser": "^5.21.0",
     "react": "18.2.0",
-<<<<<<< HEAD
     "react-native": "0.75.0-nightly-20240229-21171222e",
-    "react-native-windows": "^0.0.0-canary.799"
-=======
-    "react-native": "0.75.0-nightly-20240221-a1171f79f",
     "react-native-windows": "^0.0.0-canary.800"
->>>>>>> 37c2d99a
   },
   "devDependencies": {
     "@babel/core": "^7.20.0",
