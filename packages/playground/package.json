--- conflicted
+++ resolved
@@ -13,13 +13,8 @@
   },
   "dependencies": {
     "react": "16.8.6",
-<<<<<<< HEAD
     "react-native": "https://github.com/microsoft/react-native/archive/v0.60.0-microsoft.9.tar.gz",
-    "react-native-windows": "0.60.0-vnext.39",
-=======
-    "react-native": "https://github.com/microsoft/react-native/archive/v0.60.0-microsoft.8.tar.gz",
     "react-native-windows": "0.60.0-vnext.40",
->>>>>>> a011bfe2
     "react-native-windows-extended": "0.60.8",
     "rnpm-plugin-windows": "^0.3.7"
   },
