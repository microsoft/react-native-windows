--- conflicted
+++ resolved
@@ -16,13 +16,8 @@
     "@typescript-eslint/eslint-plugin": "^5.21.0",
     "@typescript-eslint/parser": "^5.21.0",
     "react": "18.2.0",
-<<<<<<< HEAD
     "react-native": "0.74.0-rc.8",
-    "react-native-windows": "0.74.0-preview.1"
-=======
-    "react-native": "0.74.0-rc.6",
     "react-native-windows": "0.74.0-preview.2"
->>>>>>> 726222be
   },
   "devDependencies": {
     "@babel/core": "^7.20.0",
