{
  "name": "playground",
  "version": "0.0.54",
  "private": true,
  "scripts": {
    "bundle-win32": "just-scripts prepareBundleWin32 && npx react-native bundle --entry-file Samples\\rntester.tsx --bundle-output windows\\playground-win32\\Bundle\\Samples\\rntester.bundle --platform windows",
    "start": "react-native start",
    "lint:fix": "just-scripts lint:fix",
    "lint": "just-scripts lint",
    "windows": "react-native run-windows"
  },
  "dependencies": {
    "react": "16.11.0",
    "react-native": "0.62.2",
<<<<<<< HEAD
    "react-native-windows": "0.0.0-master.73"
=======
    "react-native-windows": "0.0.0-master.74"
>>>>>>> 1a96ee77
  },
  "devDependencies": {
    "@babel/core": "^7.8.4",
    "@babel/runtime": "^7.8.4",
    "@types/react": "16.9.0",
    "@types/react-native": "^0.62.10",
    "just-scripts": "^0.36.1",
    "metro-react-native-babel-preset": "^0.56.0",
    "react-test-renderer": "16.9.0",
    "@react-native-community/eslint-config": "^1.0.0"
  }
}<|MERGE_RESOLUTION|>--- conflicted
+++ resolved
@@ -12,11 +12,7 @@
   "dependencies": {
     "react": "16.11.0",
     "react-native": "0.62.2",
-<<<<<<< HEAD
-    "react-native-windows": "0.0.0-master.73"
-=======
     "react-native-windows": "0.0.0-master.74"
->>>>>>> 1a96ee77
   },
   "devDependencies": {
     "@babel/core": "^7.8.4",
