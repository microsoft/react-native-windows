--- conflicted
+++ resolved
@@ -13,15 +13,9 @@
   },
   "dependencies": {
     "react": "16.8.6",
-<<<<<<< HEAD
     "react-native": "https://github.com/microsoft/react-native/archive/v0.60.0-microsoft.35.tar.gz",
-    "react-native-windows": "0.60.0-vnext.109",
-    "react-native-windows-extended": "0.60.63",
-=======
-    "react-native": "https://github.com/microsoft/react-native/archive/v0.60.0-microsoft.31.tar.gz",
     "react-native-windows": "0.60.0-vnext.111",
     "react-native-windows-extended": "0.60.64",
->>>>>>> ef62dc40
     "rnpm-plugin-windows": "^0.4.0"
   },
   "devDependencies": {
