--- conflicted
+++ resolved
@@ -15,13 +15,8 @@
     "@typescript-eslint/eslint-plugin": "^5.21.0",
     "@typescript-eslint/parser": "^5.21.0",
     "react": "18.2.0",
-<<<<<<< HEAD
     "react-native": "0.73.0-nightly-20230920-630cf3b21",
-    "react-native-windows": "^0.0.0-canary.709"
-=======
-    "react-native": "0.73.0-nightly-20230811-68c7cfe62",
     "react-native-windows": "^0.0.0-canary.711"
->>>>>>> 32b43bca
   },
   "devDependencies": {
     "@babel/core": "^7.20.0",
