--- conflicted
+++ resolved
@@ -14,15 +14,9 @@
     "@react-native-windows/tester": "0.0.1",
     "@typescript-eslint/eslint-plugin": "^5.21.0",
     "@typescript-eslint/parser": "^5.21.0",
-<<<<<<< HEAD
     "react": "18.2.0",
     "react-native": "0.0.0-20220812-2104-23429330a",
-    "react-native-windows": "^0.0.0-canary.559"
-=======
-    "react": "18.1.0",
-    "react-native": "0.0.0-20220729-2025-a21a1f845",
     "react-native-windows": "^0.0.0-canary.561"
->>>>>>> 13d85fc9
   },
   "devDependencies": {
     "@babel/core": "^7.14.0",
