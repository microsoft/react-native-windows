{
  "name": "playground",
  "version": "0.0.54",
  "private": true,
  "scripts": {
    "bundle-win32": "rnw-scripts prepareBundleWin32 && npx react-native bundle --entry-file Samples\\rntester.tsx --bundle-output windows\\playground-win32\\Bundle\\Samples\\rntester.bundle --platform windows --assets-dest windows\\playground-win32\\Bundle",
    "start": "react-native start",
    "lint:fix": "rnw-scripts lint:fix",
    "lint": "rnw-scripts lint",
    "windows": "react-native run-windows"
  },
  "dependencies": {
    "@react-native-picker/picker": "2.2.0",
    "@react-native-windows/tester": "0.0.1",
    "react": "17.0.2",
<<<<<<< HEAD
    "react-native": "0.0.0-20220322-2008-8a5460ce8",
    "react-native-windows": "^0.0.0-canary.475"
=======
    "react-native": "0.0.0-20220311-2027-b676ca560",
    "react-native-windows": "^0.0.0-canary.476"
>>>>>>> 7b45954a
  },
  "devDependencies": {
    "@babel/core": "^7.14.0",
    "@babel/runtime": "^7.8.4",
    "@react-native-windows/virtualized-list": "0.0.0-canary.33",
    "@rnw-scripts/eslint-config": "1.1.11",
    "@rnw-scripts/just-task": "2.2.3",
    "@rnw-scripts/metro-dev-config": "0.0.0",
    "@rnw-scripts/ts-config": "2.0.2",
    "@types/node": "^14.14.22",
    "@types/react": "^17.0.21",
    "@types/react-native": "^0.66.17",
    "eslint": "^7.32.0",
    "just-scripts": "^1.3.3",
    "metro-config": "^0.67.0",
    "metro-react-native-babel-preset": "^0.67.0",
    "metro-resolver": "^0.66.0",
    "prettier": "^2.4.1",
    "react-test-renderer": "17.0.2"
  },
  "engines": {
    "node": ">= 14"
  }
}<|MERGE_RESOLUTION|>--- conflicted
+++ resolved
@@ -13,13 +13,8 @@
     "@react-native-picker/picker": "2.2.0",
     "@react-native-windows/tester": "0.0.1",
     "react": "17.0.2",
-<<<<<<< HEAD
     "react-native": "0.0.0-20220322-2008-8a5460ce8",
-    "react-native-windows": "^0.0.0-canary.475"
-=======
-    "react-native": "0.0.0-20220311-2027-b676ca560",
     "react-native-windows": "^0.0.0-canary.476"
->>>>>>> 7b45954a
   },
   "devDependencies": {
     "@babel/core": "^7.14.0",
