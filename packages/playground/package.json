--- conflicted
+++ resolved
@@ -15,13 +15,8 @@
     "@typescript-eslint/eslint-plugin": "^5.21.0",
     "@typescript-eslint/parser": "^5.21.0",
     "react": "18.2.0",
-<<<<<<< HEAD
     "react-native": "0.0.0-20230213-2113-f7e35d4ef",
-    "react-native-windows": "^0.0.0-canary.614"
-=======
-    "react-native": "0.0.0-20230201-2114-a0800ffc7",
     "react-native-windows": "^0.0.0-canary.616"
->>>>>>> 8eee65d4
   },
   "devDependencies": {
     "@babel/core": "^7.20.0",
