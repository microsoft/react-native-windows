{
  "name": "playground",
  "version": "0.0.54",
  "private": true,
  "scripts": {
    "bundle-win32": "rnw-scripts prepareBundleWin32 && npx react-native bundle --entry-file Samples/rntester.tsx --bundle-output windows/playground-win32/Bundle/Samples/rntester.bundle --platform windows --assets-dest windows/playground-win32/Bundle",
    "start": "react-native start",
    "lint:fix": "rnw-scripts lint:fix",
    "lint": "rnw-scripts lint",
    "windows": "react-native run-windows"
  },
  "dependencies": {
    "@react-native-picker/picker": "^2.5.1",
    "@react-native-windows/tester": "0.0.1",
    "@types/react": "^18.2.6",
    "@typescript-eslint/eslint-plugin": "^5.21.0",
    "@typescript-eslint/parser": "^5.21.0",
    "react": "18.3.1",
<<<<<<< HEAD
    "react-native": "0.75.0-nightly-20240531-c046198cc",
    "react-native-windows": "^0.0.0-canary.825"
=======
    "react-native": "0.75.0-nightly-20240525-840c31c3a",
    "react-native-windows": "^0.0.0-canary.826"
>>>>>>> 9260212e
  },
  "devDependencies": {
    "@babel/core": "^7.20.0",
    "@babel/runtime": "^7.20.0",
    "@react-native/metro-config": "0.75.0-nightly-20240531-c046198cc",
    "@rnw-scripts/babel-react-native-config": "0.0.0",
    "@rnw-scripts/eslint-config": "1.2.21",
    "@rnw-scripts/just-task": "2.3.38",
    "@rnw-scripts/metro-dev-config": "0.0.0",
    "@rnw-scripts/ts-config": "2.0.5",
    "@types/node": "^18.0.0",
    "@types/react": "^18.2.6",
    "eslint": "^8.19.0",
    "just-scripts": "^1.3.3",
    "prettier": "2.8.8",
    "react-test-renderer": "18.3.1"
  },
  "engines": {
    "node": ">= 18"
  }
}<|MERGE_RESOLUTION|>--- conflicted
+++ resolved
@@ -16,13 +16,8 @@
     "@typescript-eslint/eslint-plugin": "^5.21.0",
     "@typescript-eslint/parser": "^5.21.0",
     "react": "18.3.1",
-<<<<<<< HEAD
     "react-native": "0.75.0-nightly-20240531-c046198cc",
-    "react-native-windows": "^0.0.0-canary.825"
-=======
-    "react-native": "0.75.0-nightly-20240525-840c31c3a",
     "react-native-windows": "^0.0.0-canary.826"
->>>>>>> 9260212e
   },
   "devDependencies": {
     "@babel/core": "^7.20.0",
