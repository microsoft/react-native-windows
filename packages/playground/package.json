{
  "name": "playground",
  "version": "0.0.54",
  "private": true,
  "scripts": {
    "start": "npx @react-native-community/cli start",
    "lint:fix": "rnw-scripts lint:fix",
    "lint": "rnw-scripts lint",
    "windows": "npx @react-native-community/cli run-windows"
  },
  "dependencies": {
    "@react-native-picker/picker": "^2.5.1",
    "@react-native-windows/tester": "0.0.1",
    "@types/react": "^19.0.0",
    "@typescript-eslint/eslint-plugin": "^7.1.1",
    "@typescript-eslint/parser": "^7.1.1",
    "react": "^19.0.0",
<<<<<<< HEAD
    "react-native": "0.79.0-nightly-20250303-cee63397b",
    "react-native-windows": "^0.0.0-canary.958"
=======
    "react-native": "0.79.0-nightly-20250220-41b597c73",
    "react-native-windows": "^0.0.0-canary.962"
>>>>>>> 24167812
  },
  "devDependencies": {
    "@babel/core": "^7.25.2",
    "@babel/runtime": "^7.20.0",
    "@react-native-community/cli": "15.0.0-alpha.2",
    "@react-native/metro-config": "0.79.0-nightly-20250303-cee63397b",
    "@rnw-scripts/babel-react-native-config": "0.0.0",
    "@rnw-scripts/eslint-config": "1.2.35",
    "@rnw-scripts/just-task": "2.3.52",
    "@rnw-scripts/metro-dev-config": "0.0.0",
    "@rnw-scripts/ts-config": "2.0.5",
    "@types/node": "^18.0.0",
    "@types/react": "^19.0.0",
    "eslint": "^8.19.0",
    "just-scripts": "^1.3.3",
    "prettier": "2.8.8",
    "react-test-renderer": "19.0.0",
    "sample-custom-component": "0.0.1"
  },
  "engines": {
    "node": ">= 18"
  }
}<|MERGE_RESOLUTION|>--- conflicted
+++ resolved
@@ -15,13 +15,8 @@
     "@typescript-eslint/eslint-plugin": "^7.1.1",
     "@typescript-eslint/parser": "^7.1.1",
     "react": "^19.0.0",
-<<<<<<< HEAD
     "react-native": "0.79.0-nightly-20250303-cee63397b",
-    "react-native-windows": "^0.0.0-canary.958"
-=======
-    "react-native": "0.79.0-nightly-20250220-41b597c73",
     "react-native-windows": "^0.0.0-canary.962"
->>>>>>> 24167812
   },
   "devDependencies": {
     "@babel/core": "^7.25.2",
