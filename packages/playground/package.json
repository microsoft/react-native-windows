--- conflicted
+++ resolved
@@ -15,13 +15,8 @@
     "@typescript-eslint/eslint-plugin": "^5.21.0",
     "@typescript-eslint/parser": "^5.21.0",
     "react": "18.1.0",
-<<<<<<< HEAD
     "react-native": "0.0.0-20220729-2025-a21a1f845",
-    "react-native-windows": "^0.0.0-canary.553"
-=======
-    "react-native": "0.0.0-20220714-2051-8af7870c6",
     "react-native-windows": "^0.0.0-canary.557"
->>>>>>> b6a91f6e
   },
   "devDependencies": {
     "@babel/core": "^7.14.0",
