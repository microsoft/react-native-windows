{
  "name": "playground",
  "version": "0.0.54",
  "private": true,
  "scripts": {
    "bundle-win32": "rnw-scripts prepareBundleWin32 && npx react-native bundle --entry-file Samples\\rntester.tsx --bundle-output windows\\playground-win32\\Bundle\\Samples\\rntester.bundle --platform windows --assets-dest windows\\playground-win32\\Bundle",
    "start": "react-native start",
    "lint:fix": "rnw-scripts lint:fix",
    "lint": "rnw-scripts lint",
    "windows": "react-native run-windows"
  },
  "dependencies": {
    "@react-native-picker/picker": "2.2.0",
    "@react-native-windows/tester": "0.0.1",
    "react": "17.0.2",
    "react-native": "0.0.0-20220206-2010-113f8257c",
    "react-native-windows": "^0.0.0-canary.453"
  },
  "devDependencies": {
    "@babel/core": "^7.14.0",
    "@babel/runtime": "^7.8.4",
<<<<<<< HEAD
    "@react-native-windows/virtualized-list": "0.0.0-canary.27",
    "@rnw-scripts/eslint-config": "1.1.10",
    "@rnw-scripts/just-task": "2.2.2",
    "@rnw-scripts/metro-dev-config": "0.0.0",
    "@rnw-scripts/ts-config": "2.0.1",
=======
    "@react-native-windows/virtualized-list": "0.0.0-canary.29",
    "@rnw-scripts/eslint-config": "1.1.11",
    "@rnw-scripts/just-task": "2.2.3",
    "@rnw-scripts/ts-config": "2.0.2",
>>>>>>> 4cc21542
    "@types/node": "^14.14.22",
    "@types/react": "^17.0.21",
    "@types/react-native": "^0.66.0",
    "eslint": "^7.32.0",
    "just-scripts": "^1.3.3",
    "metro-config": "^0.66.0",
    "metro-react-native-babel-preset": "^0.66.2",
    "metro-resolver": "^0.66.0",
    "prettier": "^2.4.1",
    "react-test-renderer": "17.0.2"
  },
  "engines": {
    "node": ">= 14"
  }
}<|MERGE_RESOLUTION|>--- conflicted
+++ resolved
@@ -19,18 +19,11 @@
   "devDependencies": {
     "@babel/core": "^7.14.0",
     "@babel/runtime": "^7.8.4",
-<<<<<<< HEAD
-    "@react-native-windows/virtualized-list": "0.0.0-canary.27",
-    "@rnw-scripts/eslint-config": "1.1.10",
-    "@rnw-scripts/just-task": "2.2.2",
-    "@rnw-scripts/metro-dev-config": "0.0.0",
-    "@rnw-scripts/ts-config": "2.0.1",
-=======
     "@react-native-windows/virtualized-list": "0.0.0-canary.29",
     "@rnw-scripts/eslint-config": "1.1.11",
     "@rnw-scripts/just-task": "2.2.3",
+    "@rnw-scripts/metro-dev-config": "0.0.0",
     "@rnw-scripts/ts-config": "2.0.2",
->>>>>>> 4cc21542
     "@types/node": "^14.14.22",
     "@types/react": "^17.0.21",
     "@types/react-native": "^0.66.0",
