{
  "name": "playground",
  "version": "0.0.54",
  "private": true,
  "scripts": {
    "bundle-win32": "rnw-scripts prepareBundleWin32 && npx react-native bundle --entry-file Samples/rntester.tsx --bundle-output windows/playground-win32/Bundle/Samples/rntester.bundle --platform windows --assets-dest windows/playground-win32/Bundle",
    "start": "react-native start",
    "lint:fix": "rnw-scripts lint:fix",
    "lint": "rnw-scripts lint",
    "windows": "react-native run-windows"
  },
  "dependencies": {
    "@react-native-picker/picker": "^2.5.1",
    "@react-native-windows/tester": "0.0.1",
    "@typescript-eslint/eslint-plugin": "^5.21.0",
    "@typescript-eslint/parser": "^5.21.0",
    "react": "18.2.0",
<<<<<<< HEAD
    "react-native": "0.75.0-nightly-20240229-21171222e",
    "react-native-windows": "^0.0.0-canary.796"
=======
    "react-native": "0.75.0-nightly-20240221-a1171f79f",
    "react-native-windows": "^0.0.0-canary.797"
>>>>>>> 043de80a
  },
  "devDependencies": {
    "@babel/core": "^7.20.0",
    "@babel/runtime": "^7.20.0",
    "@react-native/metro-config": "0.75.0-nightly-20240229-21171222e",
    "@rnw-scripts/babel-react-native-config": "0.0.0",
    "@rnw-scripts/eslint-config": "1.2.10",
    "@rnw-scripts/just-task": "2.3.26",
    "@rnw-scripts/metro-dev-config": "0.0.0",
    "@rnw-scripts/ts-config": "2.0.5",
    "@types/node": "^18.0.0",
    "@types/react": "^18.2.6",
    "eslint": "^8.19.0",
    "just-scripts": "^1.3.3",
    "prettier": "2.8.8",
    "react-test-renderer": "18.2.0"
  },
  "engines": {
    "node": ">= 18"
  }
}<|MERGE_RESOLUTION|>--- conflicted
+++ resolved
@@ -15,13 +15,8 @@
     "@typescript-eslint/eslint-plugin": "^5.21.0",
     "@typescript-eslint/parser": "^5.21.0",
     "react": "18.2.0",
-<<<<<<< HEAD
     "react-native": "0.75.0-nightly-20240229-21171222e",
-    "react-native-windows": "^0.0.0-canary.796"
-=======
-    "react-native": "0.75.0-nightly-20240221-a1171f79f",
     "react-native-windows": "^0.0.0-canary.797"
->>>>>>> 043de80a
   },
   "devDependencies": {
     "@babel/core": "^7.20.0",
