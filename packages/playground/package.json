--- conflicted
+++ resolved
@@ -15,13 +15,8 @@
     "@typescript-eslint/eslint-plugin": "^5.21.0",
     "@typescript-eslint/parser": "^5.21.0",
     "react": "18.1.0",
-<<<<<<< HEAD
     "react-native": "0.0.0-20220704-2054-3da3d8232",
-    "react-native-windows": "^0.0.0-canary.525"
-=======
-    "react-native": "0.0.0-20220614-2054-bcc69dfb3",
     "react-native-windows": "^0.0.0-canary.532"
->>>>>>> d43fbf3c
   },
   "devDependencies": {
     "@babel/core": "^7.14.0",
