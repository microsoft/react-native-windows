--- conflicted
+++ resolved
@@ -13,15 +13,9 @@
   },
   "dependencies": {
     "react": "16.8.6",
-<<<<<<< HEAD
     "react-native": "https://github.com/microsoft/react-native/archive/v0.60.0-microsoft.31.tar.gz",
-    "react-native-windows": "0.60.0-vnext.91",
-    "react-native-windows-extended": "0.60.40",
-=======
-    "react-native": "https://github.com/microsoft/react-native/archive/v0.60.0-microsoft.28.tar.gz",
     "react-native-windows": "0.60.0-vnext.93",
     "react-native-windows-extended": "0.60.42",
->>>>>>> 83238ba0
     "rnpm-plugin-windows": "^0.3.8"
   },
   "devDependencies": {
