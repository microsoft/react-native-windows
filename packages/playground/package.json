{
  "name": "playground",
  "version": "0.0.54",
  "private": true,
  "scripts": {
    "bundle-win32": "rnw-scripts prepareBundleWin32 && npx react-native bundle --entry-file Samples\\rntester.tsx --bundle-output windows\\playground-win32\\Bundle\\Samples\\rntester.bundle --platform windows --assets-dest windows\\playground-win32\\Bundle",
    "start": "react-native start",
    "lint:fix": "rnw-scripts lint:fix",
    "lint": "rnw-scripts lint",
    "windows": "react-native run-windows"
  },
  "dependencies": {
    "@react-native-picker/picker": "2.4.10",
    "@react-native-windows/tester": "0.0.1",
    "@typescript-eslint/eslint-plugin": "^5.21.0",
    "@typescript-eslint/parser": "^5.21.0",
    "react": "18.2.0",
<<<<<<< HEAD
    "react-native": "0.73.0-nightly-20230705-294b1b5a6",
    "react-native-windows": "^0.0.0-canary.683"
=======
    "react-native": "0.73.0-nightly-20230628-15d735b35",
    "react-native-windows": "^0.0.0-canary.684"
>>>>>>> a7a35225
  },
  "devDependencies": {
    "@babel/core": "^7.20.0",
    "@babel/runtime": "^7.8.4",
    "@react-native/babel-plugin-codegen": "0.73.0",
    "@rnw-scripts/babel-react-native-config": "0.0.0",
    "@rnw-scripts/eslint-config": "1.2.2",
    "@rnw-scripts/just-task": "2.3.14",
    "@rnw-scripts/metro-dev-config": "0.0.0",
    "@rnw-scripts/ts-config": "2.0.5",
    "@types/node": "^18.0.0",
    "@types/react": "^18.0.18",
    "eslint": "^8.19.0",
    "just-scripts": "^1.3.3",
    "prettier": "^2.4.1",
    "react-test-renderer": "18.2.0"
  },
  "engines": {
    "node": ">= 18"
  }
}<|MERGE_RESOLUTION|>--- conflicted
+++ resolved
@@ -15,13 +15,8 @@
     "@typescript-eslint/eslint-plugin": "^5.21.0",
     "@typescript-eslint/parser": "^5.21.0",
     "react": "18.2.0",
-<<<<<<< HEAD
     "react-native": "0.73.0-nightly-20230705-294b1b5a6",
-    "react-native-windows": "^0.0.0-canary.683"
-=======
-    "react-native": "0.73.0-nightly-20230628-15d735b35",
     "react-native-windows": "^0.0.0-canary.684"
->>>>>>> a7a35225
   },
   "devDependencies": {
     "@babel/core": "^7.20.0",
