--- conflicted
+++ resolved
@@ -13,13 +13,8 @@
     "@react-native-picker/picker": "2.2.0",
     "@react-native-windows/tester": "0.0.1",
     "react": "17.0.2",
-<<<<<<< HEAD
     "react-native": "0.0.0-20220411-2010-f503b2120",
-    "react-native-windows": "^0.0.0-canary.484"
-=======
-    "react-native": "0.0.0-20220404-2009-d5da70e17",
     "react-native-windows": "^0.0.0-canary.485"
->>>>>>> f21c43fc
   },
   "devDependencies": {
     "@babel/core": "^7.14.0",
