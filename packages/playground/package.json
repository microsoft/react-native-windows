--- conflicted
+++ resolved
@@ -16,13 +16,8 @@
     "@typescript-eslint/eslint-plugin": "^7.1.1",
     "@typescript-eslint/parser": "^7.1.1",
     "react": "^19.0.0",
-<<<<<<< HEAD
     "react-native": "0.78.0-nightly-20241231-a3c8e2137",
-    "react-native-windows": "^0.0.0-canary.906"
-=======
-    "react-native": "0.78.0-nightly-20241221-66342d3cc",
     "react-native-windows": "^0.0.0-canary.907"
->>>>>>> 4a98f161
   },
   "devDependencies": {
     "@babel/core": "^7.25.2",
