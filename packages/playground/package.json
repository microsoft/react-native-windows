--- conflicted
+++ resolved
@@ -13,13 +13,8 @@
     "@react-native-picker/picker": "2.2.0",
     "@react-native-windows/tester": "0.0.1",
     "react": "17.0.2",
-<<<<<<< HEAD
     "react-native": "0.0.0-20211217-2008-aef843bfe",
-    "react-native-windows": "^0.0.0-canary.431"
-=======
-    "react-native": "0.0.0-20211202-2008-9e2ec4d3d",
     "react-native-windows": "^0.0.0-canary.435"
->>>>>>> 8c5cbfc9
   },
   "devDependencies": {
     "@babel/core": "^7.14.0",
