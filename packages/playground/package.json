{
  "name": "playground",
  "version": "0.0.54",
  "private": true,
  "scripts": {
    "bundle-win32": "rnw-scripts prepareBundleWin32 && npx @react-native-community/cli bundle --entry-file Samples/rntester.tsx --bundle-output windows/playground-win32/Bundle/Samples/rntester.bundle --platform windows --assets-dest windows/playground-win32/Bundle",
    "start": "npx @react-native-community/cli start",
    "lint:fix": "rnw-scripts lint:fix",
    "lint": "rnw-scripts lint",
    "windows": "npx @react-native-community/cli run-windows"
  },
  "dependencies": {
    "@react-native-picker/picker": "^2.5.1",
    "@react-native-windows/tester": "0.0.1",
    "@types/react": "^19.0.0",
    "@typescript-eslint/eslint-plugin": "^7.1.1",
    "@typescript-eslint/parser": "^7.1.1",
<<<<<<< HEAD
    "react": "^19.0.0",
    "react-native": "0.78.0-nightly-20241221-66342d3cc",
    "react-native-windows": "^0.0.0-canary.904"
=======
    "react": "^18.2.0",
    "react-native": "0.78.0-nightly-20241210-6d235853f",
    "react-native-windows": "^0.0.0-canary.905"
>>>>>>> a8a7c00e
  },
  "devDependencies": {
    "@babel/core": "^7.25.2",
    "@babel/runtime": "^7.20.0",
    "@react-native-community/cli": "15.0.0-alpha.2",
    "@react-native/metro-config": "0.78.0-nightly-20241221-66342d3cc",
    "@rnw-scripts/babel-react-native-config": "0.0.0",
    "@rnw-scripts/eslint-config": "1.2.30",
    "@rnw-scripts/just-task": "2.3.47",
    "@rnw-scripts/metro-dev-config": "0.0.0",
    "@rnw-scripts/ts-config": "2.0.5",
    "@types/node": "^18.0.0",
    "@types/react": "^19.0.0",
    "eslint": "^8.19.0",
    "just-scripts": "^1.3.3",
    "prettier": "2.8.8",
    "react-test-renderer": "19.0.0",
    "sample-custom-component": "0.0.1"
  },
  "engines": {
    "node": ">= 18"
  }
}<|MERGE_RESOLUTION|>--- conflicted
+++ resolved
@@ -15,15 +15,9 @@
     "@types/react": "^19.0.0",
     "@typescript-eslint/eslint-plugin": "^7.1.1",
     "@typescript-eslint/parser": "^7.1.1",
-<<<<<<< HEAD
     "react": "^19.0.0",
     "react-native": "0.78.0-nightly-20241221-66342d3cc",
-    "react-native-windows": "^0.0.0-canary.904"
-=======
-    "react": "^18.2.0",
-    "react-native": "0.78.0-nightly-20241210-6d235853f",
     "react-native-windows": "^0.0.0-canary.905"
->>>>>>> a8a7c00e
   },
   "devDependencies": {
     "@babel/core": "^7.25.2",
