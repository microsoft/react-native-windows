--- conflicted
+++ resolved
@@ -69,15 +69,6 @@
   <ImportGroup Label="ReactNativeWindowsPropertySheets">
     <Import Project="$(ReactNativeWindowsDir)\PropertySheets\External\Microsoft.ReactNative.Uwp.CppApp.props" />
   </ImportGroup>
-<<<<<<< HEAD
-  <PropertyGroup>
-    <AppxPackageSigningEnabled>False</AppxPackageSigningEnabled>
-    <PackageCertificateThumbprint>867D41FE5091AED426000143497EA4DFC29A8097</PackageCertificateThumbprint>
-    <PackageCertificateKeyFile>Playground_TemporaryKey.pfx</PackageCertificateKeyFile>
-  </PropertyGroup>
-=======
-  <Import Project="..\packages\$(WinUIPackageProps)" Condition="'$(WinUIPackageProps)'!='' And Exists('..\packages\$(WinUIPackageProps)')" />
->>>>>>> 5f66c7cb
   <ItemDefinitionGroup>
     <ClCompile>
       <PrecompiledHeader>Use</PrecompiledHeader>
@@ -114,11 +105,6 @@
     <Manifest Include="Application.manifest" />
     <None Include="AutolinkedNativeModules.g.props" />
     <None Include="AutolinkedNativeModules.g.targets" />
-<<<<<<< HEAD
-    <None Include="Playground_TemporaryKey.pfx" />
-=======
-    <None Include="packages.config" />
->>>>>>> 5f66c7cb
   </ItemGroup>
   <ItemGroup>
     <ClCompile Include="AutolinkedNativeModules.g.cpp" />
