#include "pch.h"
#include "resource.h"

#include <windows.h>
#include <windowsx.h>
#include <unordered_set>

// Disabled until we have a 3rd party story for custom components
// #include "AutolinkedNativeModules.g.h"

#include <winrt/Microsoft.ReactNative.Composition.Experimental.h>
#include <winrt/Microsoft.ReactNative.Composition.h>

#include <DesktopWindowBridge.h>
#include "App.xaml.h"
#include "AutoDraw.h"
#include "NativeModules.h"
#include "ReactPropertyBag.h"

#include <winrt/Microsoft.UI.Composition.h>
#include <winrt/Microsoft.UI.Composition.interop.h>
#include <winrt/Microsoft.UI.Content.h>
#include <winrt/Microsoft.UI.Dispatching.h>
#include <winrt/Microsoft.UI.Windowing.h>
#include <winrt/Microsoft.UI.interop.h>

<<<<<<< HEAD
=======
// Includes from sample-custom-component
#include <winrt/SampleCustomComponent.h>

struct WindowData;

>>>>>>> 5d22b44e
winrt::Microsoft::UI::Dispatching::DispatcherQueueController g_liftedDispatcherQueueController{nullptr};
winrt::Microsoft::UI::Composition::Compositor g_liftedCompositor{nullptr};
std::unordered_set<std::unique_ptr<WindowData>> g_windows{};

/**
 * This ImageHandler will accept images with a uri using the ellipse protocol and render an ellipse image
 *
 *   <Image
 *      style={{width: 400, height: 200}}
 *      source={{uri: 'customimage://test'}}
 *   />
 *
 * This allows applications to provide custom image rendering pipelines.
 */
struct EllipseImageHandler
    : winrt::implements<EllipseImageHandler, winrt::Microsoft::ReactNative::Composition::IUriImageProvider> {
  bool CanLoadImageUri(winrt::Microsoft::ReactNative::IReactContext /*context*/, winrt::Windows::Foundation::Uri uri) {
    return uri.SchemeName() == L"ellipse";
  }

  winrt::Windows::Foundation::IAsyncOperation<winrt::Microsoft::ReactNative::Composition::ImageResponse>
  GetImageResponseAsync(
      const winrt::Microsoft::ReactNative::IReactContext &context,
      const winrt::Microsoft::ReactNative::Composition::ImageSource &imageSource) {
    co_return winrt::Microsoft::ReactNative::Composition::Experimental::UriBrushFactoryImageResponse(
        [uri = imageSource.Uri(), size = imageSource.Size(), scale = imageSource.Scale(), context](
            const winrt::Microsoft::ReactNative::IReactContext & /*reactContext*/,
            const winrt::Microsoft::ReactNative::Composition::Experimental::ICompositionContext &compositionContext)
            -> winrt::Microsoft::ReactNative::Composition::Experimental::IBrush {
          auto compositor = winrt::Microsoft::ReactNative::Composition::Experimental::
              MicrosoftCompositionContextHelper::InnerCompositor(compositionContext);
          auto drawingBrush = compositionContext.CreateDrawingSurfaceBrush(
              size,
              winrt::Windows::Graphics::DirectX::DirectXPixelFormat::B8G8R8A8UIntNormalized,
              winrt::Windows::Graphics::DirectX::DirectXAlphaMode::Premultiplied);
          POINT pt;
          Microsoft::ReactNative::Composition::AutoDrawDrawingSurface autoDraw(drawingBrush, scale, &pt);
          auto renderTarget = autoDraw.GetRenderTarget();

          winrt::com_ptr<ID2D1SolidColorBrush> brush;
          renderTarget->CreateSolidColorBrush({1.0f, 0.0f, 0.0f, 1.0f}, brush.put());
          renderTarget->DrawEllipse(
              {{(pt.x + size.Width / 2) / scale, (pt.y + size.Height / 2) / scale},
               (size.Width / 2) / scale,
               (size.Height / 2) / scale},
              brush.get());

          return drawingBrush;
        });
  }
};

constexpr auto WindowDataProperty = L"WindowData";

void CreateNewWindow(int showCmd);

struct WindowData {
  static HINSTANCE s_instance;
  static constexpr uint16_t defaultDebuggerPort = 9229;

  std::wstring m_bundleFile;
  winrt::Microsoft::ReactNative::ReactNativeIsland m_compRootView{nullptr};
  winrt::Microsoft::UI::Content::DesktopChildSiteBridge m_bridge{nullptr};
  static winrt::Microsoft::ReactNative::ReactNativeHost m_host;
  winrt::Microsoft::ReactNative::ReactInstanceSettings m_instanceSettings{nullptr};
  bool m_sizeToContent{false};
  bool m_forceRTL{false};
  static PCWSTR m_appName;
  LONG m_height{0};
  LONG m_width{0};
  HWND m_hwnd{0};

  WindowData() {}

  static WindowData *GetFromWindow(HWND hwnd) {
    auto data = reinterpret_cast<WindowData *>(GetProp(hwnd, WindowDataProperty));
    return data;
  }

  winrt::Microsoft::ReactNative::ReactNativeHost Host() noexcept {
    if (!m_host) {
      m_host = winrt::Microsoft::ReactNative::ReactNativeHost();
      m_host.InstanceSettings(InstanceSettings());

      // Register ellipse:// uri hander for images
      m_host.PackageProviders().Append(winrt::make<EllipseReactPackageProvider>());

      // Some of the images in RNTester require a user-agent header to properly fetch
      winrt::Microsoft::ReactNative::HttpSettings::SetDefaultUserAgent(
          m_host.InstanceSettings(), L"React Native Windows Playground");

      m_host.PackageProviders().Append(winrt::make<CompReactPackageProvider>());

      m_host.PackageProviders().Append(winrt::SampleCustomComponent::ReactPackageProvider());

      // By setting the compositor here we opt into using the new architecture.
      winrt::Microsoft::ReactNative::Composition::CompositionUIService::SetCompositor(
          InstanceSettings(), g_liftedCompositor);

      m_host.InstanceSettings().UseDeveloperSupport(true);
    }

    return m_host;
  }
  winrt::Microsoft::ReactNative::ReactInstanceSettings InstanceSettings() noexcept {
    if (!m_instanceSettings) {
      m_instanceSettings = winrt::Microsoft::ReactNative::ReactInstanceSettings();
      m_instanceSettings.UseDirectDebugger(true);
      m_instanceSettings.UseFastRefresh(true);
    }

    return m_instanceSettings;
  }

  winrt::Microsoft::ReactNative::LayoutConstraints GetLayoutConstraints() {
    winrt::Microsoft::ReactNative::LayoutConstraints constraints;
    constraints.LayoutDirection = winrt::Microsoft::ReactNative::LayoutDirection::Undefined;
    constraints.MaximumSize = constraints.MinimumSize = {m_width / ScaleFactor(m_hwnd), m_height / ScaleFactor(m_hwnd)};

    if (m_sizeToContent) {
      constraints.MinimumSize = {300, 300};
      constraints.MaximumSize = {1000, 1000};
    }
    return constraints;
  }

  void OnCreate() {
    if (!m_compRootView) {
      m_compRootView = winrt::Microsoft::ReactNative::ReactNativeIsland(g_liftedCompositor);

      m_bridge = winrt::Microsoft::UI::Content::DesktopChildSiteBridge::Create(
          g_liftedCompositor, winrt::Microsoft::UI::GetWindowIdFromWindow(m_hwnd));

      if (m_forceRTL) {
        m_bridge.LayoutDirectionOverride(winrt::Microsoft::UI::Content::ContentLayoutDirection::RightToLeft);
      }

      auto appContent = m_compRootView.Island();

      m_bridge.Connect(appContent);
      m_bridge.Show();

      m_compRootView.ScaleFactor(ScaleFactor(m_hwnd));
      winrt::Microsoft::ReactNative::LayoutConstraints constraints = GetLayoutConstraints();

      if (m_sizeToContent) {
        // Disable user sizing of the hwnd
        ::SetWindowLong(m_hwnd, GWL_STYLE, GetWindowLong(m_hwnd, GWL_STYLE) & ~WS_SIZEBOX);
        m_compRootView.SizeChanged(
            [hwnd = m_hwnd, props = InstanceSettings().Properties()](
                auto /*sender*/, const winrt::Microsoft::ReactNative::RootViewSizeChangedEventArgs &args) {
              auto compositor = winrt::Microsoft::ReactNative::Composition::CompositionUIService::GetCompositor(props);
              auto async = compositor.RequestCommitAsync();
              async.Completed([hwnd, size = args.Size()](
                                  auto /*asyncInfo*/, winrt::Windows::Foundation::AsyncStatus /*asyncStatus*/) {
                RECT rcClient, rcWindow;
                GetClientRect(hwnd, &rcClient);
                GetWindowRect(hwnd, &rcWindow);

                SetWindowPos(
                    hwnd,
                    nullptr,
                    0,
                    0,
                    static_cast<int>(size.Width) + rcClient.left - rcClient.right + rcWindow.right - rcWindow.left,
                    static_cast<int>(size.Height) + rcClient.top - rcClient.bottom + rcWindow.bottom - rcWindow.top,
                    SWP_DEFERERASE | SWP_NOACTIVATE | SWP_NOMOVE | SWP_NOOWNERZORDER | SWP_NOZORDER);
              });
            });
      }
      m_compRootView.Arrange(constraints, {0, 0});

      m_bridge.ResizePolicy(winrt::Microsoft::UI::Content::ContentSizePolicy::ResizeContentToParentWindow);
      UpdateViewOptions();
    }
  }

  void UpdateViewOptions() {
    if (!m_appName)
      return;

    winrt::Microsoft::ReactNative::ReactViewOptions viewOptions;
    viewOptions.ComponentName(m_appName);
    m_compRootView.ReactViewHost(winrt::Microsoft::ReactNative::ReactCoreInjection::MakeViewHost(Host(), viewOptions));

    winrt::Microsoft::ReactNative::LayoutConstraints constraints = GetLayoutConstraints();
    m_compRootView.Arrange(constraints, {0, 0});
  }

  LRESULT OnCommand(HWND hwnd, int id, HWND /* hwndCtl*/, UINT) {
    switch (id) {
      case IDM_OPENJSFILE: {
        DialogBox(s_instance, MAKEINTRESOURCE(IDD_OPENJSBUNDLEBOX), hwnd, &Bundle);

        if (!m_bundleFile.empty()) {
          m_appName = (m_bundleFile == LR"(Samples\rntester)") ? L"RNTesterApp" : L"Bootstrap";

          WCHAR appDirectory[MAX_PATH];
          GetModuleFileNameW(NULL, appDirectory, MAX_PATH);
          PathCchRemoveFileSpec(appDirectory, MAX_PATH);

          auto host = Host();
          // Disable until we have a 3rd party story for custom components
          // RegisterAutolinkedNativeModulePackages(host.PackageProviders()); // Includes any autolinked modules

          host.InstanceSettings().JavaScriptBundleFile(m_bundleFile);

          host.InstanceSettings().BundleRootPath(
              std::wstring(L"file://").append(appDirectory).append(L"\\Bundle\\").c_str());
<<<<<<< HEAD
          host.InstanceSettings().UseDeveloperSupport(true);

          // Some of the images in RNTester require a user-agent header to properly fetch
          winrt::Microsoft::ReactNative::HttpSettings::SetDefaultUserAgent(
              host.InstanceSettings(), L"React Native Windows Playground");
=======
>>>>>>> 5d22b44e

          winrt::Microsoft::ReactNative::ReactCoreInjection::SetTopLevelWindowId(
              host.InstanceSettings().Properties(), reinterpret_cast<uint64_t>(hwnd));

<<<<<<< HEAD
          winrt::Microsoft::ReactNative::ReactViewOptions viewOptions;
          viewOptions.ComponentName(appName);

          if (!m_compRootView) {
            m_compRootView = winrt::Microsoft::ReactNative::ReactNativeIsland(g_liftedCompositor);

            // By setting the compositor here we opt into using the new architecture.
            winrt::Microsoft::ReactNative::Composition::CompositionUIService::SetCompositor(
                InstanceSettings(), g_liftedCompositor);

            m_bridge = winrt::Microsoft::UI::Content::DesktopChildSiteBridge::Create(
                g_liftedCompositor, winrt::Microsoft::UI::GetWindowIdFromWindow(hwnd));

            if (m_forceRTL) {
              m_bridge.LayoutDirectionOverride(winrt::Microsoft::UI::Content::ContentLayoutDirection::RightToLeft);
            }

            auto appContent = m_compRootView.Island();

            m_bridge.Connect(appContent);
            m_bridge.Show();

            m_compRootView.ScaleFactor(ScaleFactor(hwnd));
            winrt::Microsoft::ReactNative::LayoutConstraints constraints;
            constraints.LayoutDirection = winrt::Microsoft::ReactNative::LayoutDirection::Undefined;
            constraints.MaximumSize =
                constraints.MinimumSize = {m_width / ScaleFactor(hwnd), m_height / ScaleFactor(hwnd)};

            if (m_sizeToContent) {
              ApplyConstraintsForContentSizedWindow(constraints);

              // Disable user sizing of the hwnd
              ::SetWindowLong(hwnd, GWL_STYLE, GetWindowLong(hwnd, GWL_STYLE) & ~WS_SIZEBOX);
              m_compRootView.SizeChanged([hwnd, props = InstanceSettings().Properties()](
                                             auto /*sender*/,
                                             const winrt::Microsoft::ReactNative::RootViewSizeChangedEventArgs &args) {
                auto compositor =
                    winrt::Microsoft::ReactNative::Composition::CompositionUIService::GetCompositor(props);
                auto async = compositor.RequestCommitAsync();
                async.Completed([hwnd, size = args.Size()](
                                    auto /*asyncInfo*/, winrt::Windows::Foundation::AsyncStatus /*asyncStatus*/) {
                  RECT rcClient, rcWindow;
                  GetClientRect(hwnd, &rcClient);
                  GetWindowRect(hwnd, &rcWindow);

                  SetWindowPos(
                      hwnd,
                      nullptr,
                      0,
                      0,
                      static_cast<int>(size.Width) + rcClient.left - rcClient.right + rcWindow.right - rcWindow.left,
                      static_cast<int>(size.Height) + rcClient.top - rcClient.bottom + rcWindow.bottom - rcWindow.top,
                      SWP_DEFERERASE | SWP_NOACTIVATE | SWP_NOMOVE | SWP_NOOWNERZORDER | SWP_NOZORDER);
                });
              });
            }
            m_compRootView.Arrange(constraints, {0, 0});

            m_bridge.ResizePolicy(winrt::Microsoft::UI::Content::ContentSizePolicy::ResizeContentToParentWindow);
=======
          for (auto &window : g_windows) {
            window->UpdateViewOptions();
>>>>>>> 5d22b44e
          }

          // Nudge the ReactNativeHost to create the instance and wrapping context
          host.ReloadInstance();
        }

        break;
      }
      case IDM_NEWWINDOW: {
        CreateNewWindow(SW_SHOW);
        break;
      }
      case IDM_ABOUT:
        DialogBox(s_instance, MAKEINTRESOURCE(IDD_ABOUTBOX), hwnd, &About);
        break;
      case IDM_EXIT:
        PostQuitMessage(0);
        break;
      case IDM_REFRESH:
        Host().ReloadInstance();
        break;
      case IDM_SETTINGS:
        DialogBoxParam(s_instance, MAKEINTRESOURCE(IDD_SETTINGSBOX), hwnd, &Settings, reinterpret_cast<INT_PTR>(this));
        break;
      case IDM_UNLOAD: {
        auto async = Host().UnloadInstance();
        async.Completed([&, uidispatch = InstanceSettings().UIDispatcher()](
                            auto /*asyncInfo*/, winrt::Windows::Foundation::AsyncStatus asyncStatus) {
          asyncStatus;
          OutputDebugStringA("Instance Unload completed\n");

          uidispatch.Post([&]() {
            if (m_bridge) {
              m_bridge.Close();
              m_bridge = nullptr;
            }
          });
          assert(asyncStatus == winrt::Windows::Foundation::AsyncStatus::Completed);
        });
        m_compRootView = nullptr;
        m_instanceSettings = nullptr;
        m_host = nullptr;
      } break;
      case IDM_TOGGLE_LAYOUT_DIRECTION: {
        if (m_bridge) {
          m_bridge.LayoutDirectionOverride(
              (m_forceRTL) ? winrt::Microsoft::UI::Content::ContentLayoutDirection::LeftToRight
                           : winrt::Microsoft::UI::Content::ContentLayoutDirection::RightToLeft);
        }
        m_forceRTL = !m_forceRTL;
      }
      case IDM_SETPROPS: {
        m_compRootView.SetProperties([](const winrt::Microsoft::ReactNative::IJSValueWriter &writer) {
          static int value = 123;
          writer.WriteObjectBegin();
          winrt::Microsoft::ReactNative::WriteProperty(writer, L"testProp1", value++);
          winrt::Microsoft::ReactNative::WriteProperty(writer, L"testProp2", L"value2");
          writer.WriteObjectEnd();
        });
      }
    }

    return 0;
  }

  float ScaleFactor(HWND hwnd) noexcept {
    return GetDpiForWindow(hwnd) / static_cast<float>(USER_DEFAULT_SCREEN_DPI);
  }

  void UpdateSize() noexcept {
    RECT rc;
    if (GetClientRect(m_hwnd, &rc)) {
      if (m_height != (rc.bottom - rc.top) || m_width != (rc.right - rc.left)) {
        m_height = rc.bottom - rc.top;
        m_width = rc.right - rc.left;
        m_bridge.MoveAndResize(winrt::Windows::Graphics::RectInt32{0, 0, m_width, m_height});

        if (m_compRootView) {
          winrt::Windows::Foundation::Size size{m_width / ScaleFactor(m_hwnd), m_height / ScaleFactor(m_hwnd)};
          if (!IsIconic(m_hwnd)) {
            winrt::Microsoft::ReactNative::LayoutConstraints constraints = GetLayoutConstraints();
            m_compRootView.Arrange(constraints, {0, 0});
          }
        }
      }
    }
  }

  /// Message handler for about box.
  static INT_PTR CALLBACK About(HWND hwnd, UINT message, WPARAM wparam, LPARAM /* lparam */) noexcept {
    switch (message) {
      case WM_INITDIALOG:
        return TRUE;

      case WM_COMMAND:
        if (LOWORD(wparam) == IDOK || LOWORD(wparam) == IDCANCEL) {
          EndDialog(hwnd, LOWORD(wparam));
          return TRUE;
        }
        break;
    }

    return FALSE;
  }

  static constexpr std::wstring_view g_bundleFiles[] = {LR"(Samples\rntester)",     LR"(Samples\accessible)",
                                                        LR"(Samples\callbackTest)", LR"(Samples\calculator)",
                                                        LR"(Samples\click)",        LR"(Samples\control)",
                                                        LR"(Samples\flexbox)",      LR"(Samples\focusTest)",
                                                        LR"(Samples\geosample)",    LR"(Samples\image)",
                                                        LR"(Samples\index)",        LR"(Samples\nativeFabricComponent)",
                                                        LR"(Samples\mouse)",        LR"(Samples\scrollViewSnapSample)",
                                                        LR"(Samples\simple)",       LR"(Samples\text)",
                                                        LR"(Samples\textinput)",    LR"(Samples\ticTacToe)",
                                                        LR"(Samples\view)",         LR"(Samples\debugTest01)"};

  static INT_PTR CALLBACK Bundle(HWND hwnd, UINT message, WPARAM wparam, LPARAM /*lparam*/) noexcept {
    switch (message) {
      case WM_INITDIALOG: {
        HWND hwndListBox = GetDlgItem(hwnd, IDC_JSBUNDLELIST);
        for (int i = 0; i < _countof(g_bundleFiles); i++) {
          SendMessage(hwndListBox, LB_ADDSTRING, 0, reinterpret_cast<LPARAM>(g_bundleFiles[i].data()));
        }
        return TRUE;
      }
      case WM_COMMAND:
        switch (LOWORD(wparam)) {
          case IDOK: {
            HWND hwndListBox = GetDlgItem(hwnd, IDC_JSBUNDLELIST);
            int selectedItem = static_cast<int>(SendMessage(hwndListBox, LB_GETCURSEL, 0, 0));
            if (0 <= selectedItem && selectedItem < _countof(g_bundleFiles)) {
              auto self = GetFromWindow(GetParent(hwnd));
              self->m_bundleFile = g_bundleFiles[selectedItem];
            }
          }
            [[fallthrough]];
          case IDCANCEL:
            EndDialog(hwnd, LOWORD(wparam));
            return TRUE;
        }
        break;
    }

    return FALSE;
  }

  static INT_PTR CALLBACK Settings(HWND hwnd, UINT message, WPARAM wparam, LPARAM lparam) noexcept {
    switch (message) {
      case WM_INITDIALOG: {
        auto boolToCheck = [](bool b) { return b ? BST_CHECKED : BST_UNCHECKED; };
        auto self = reinterpret_cast<WindowData *>(lparam);
        CheckDlgButton(hwnd, IDC_FASTREFRESH, boolToCheck(self->InstanceSettings().UseFastRefresh()));
        CheckDlgButton(hwnd, IDC_DIRECTDEBUGGER, boolToCheck(self->InstanceSettings().UseDirectDebugger()));
        CheckDlgButton(hwnd, IDC_BREAKONNEXTLINE, boolToCheck(self->InstanceSettings().DebuggerBreakOnNextLine()));
        CheckDlgButton(hwnd, IDC_SIZETOCONTENT, boolToCheck(self->m_sizeToContent));

        auto portEditControl = GetDlgItem(hwnd, IDC_DEBUGGERPORT);
        SetWindowTextW(portEditControl, std::to_wstring(self->InstanceSettings().DebuggerPort()).c_str());
        SendMessageW(portEditControl, (UINT)EM_SETLIMITTEXT, (WPARAM)5, (LPARAM)0);

        return TRUE;
      }
      case WM_COMMAND: {
        switch (LOWORD(wparam)) {
          case IDOK: {
            auto self = GetFromWindow(GetParent(hwnd));
            self->InstanceSettings().UseFastRefresh(IsDlgButtonChecked(hwnd, IDC_FASTREFRESH) == BST_CHECKED);
            self->InstanceSettings().UseDirectDebugger(IsDlgButtonChecked(hwnd, IDC_DIRECTDEBUGGER) == BST_CHECKED);
            self->InstanceSettings().DebuggerBreakOnNextLine(
                IsDlgButtonChecked(hwnd, IDC_BREAKONNEXTLINE) == BST_CHECKED);
            self->m_sizeToContent = (IsDlgButtonChecked(hwnd, IDC_SIZETOCONTENT) == BST_CHECKED);

            WCHAR buffer[6] = {};
            auto portEditControl = GetDlgItem(hwnd, IDC_DEBUGGERPORT);
            GetWindowTextW(portEditControl, buffer, ARRAYSIZE(buffer));

            try {
              auto port = std::stoi(buffer);
              if (port > UINT16_MAX)
                port = defaultDebuggerPort;
              self->InstanceSettings().DebuggerPort(static_cast<uint16_t>(port));
            } catch (const std::out_of_range &) {
              self->InstanceSettings().DebuggerPort(defaultDebuggerPort);
            } catch (const std::invalid_argument &) {
              // Don't update the debugger port if the new value can't be parsed
              // (E.g. includes letters or symbols).
            }
          }
            [[fallthrough]];
          case IDCANCEL:
            EndDialog(hwnd, LOWORD(wparam));
            return true;
        }
        break;
      }
    }

    return FALSE;
  }
};

winrt::Microsoft::ReactNative::ReactNativeHost WindowData::m_host{nullptr};
PCWSTR WindowData::m_appName{nullptr};

extern "C" IMAGE_DOS_HEADER __ImageBase;
HINSTANCE WindowData::s_instance = reinterpret_cast<HINSTANCE>(&__ImageBase);

LRESULT CALLBACK WndProc(HWND hwnd, UINT message, WPARAM wparam, LPARAM lparam) noexcept {
  auto windowData = WindowData::GetFromWindow(hwnd);

  switch (message) {
    case WM_COMMAND: {
      return WindowData::GetFromWindow(hwnd)->OnCommand(
          hwnd, LOWORD(wparam), reinterpret_cast<HWND>(lparam), HIWORD(wparam));
    }
    case WM_DESTROY: {
      auto data = WindowData::GetFromWindow(hwnd);

      std::unique_ptr<WindowData> spWindowData;
      for (auto &it : g_windows) {
        if (it.get() == data) {
          auto q = g_windows.extract(it);
          std::swap(q.value(), spWindowData);
          break;
        }
      }

      // On last window close - shutdown the ReactNativeHost, then quit the message loop.
      if (g_windows.empty()) {
        bool shouldPostQuitMessage = true;
        if (data->m_host) {
          shouldPostQuitMessage = false;

          winrt::Microsoft::ReactNative::ReactPropertyBag properties(data->m_host.InstanceSettings().Properties());

          properties.Remove(winrt::Microsoft::ReactNative::ReactPropertyId<
                            winrt::Microsoft::ReactNative::Composition::Experimental::ICompositionContext>{
              L"ReactNative.Composition", L"CompositionContext"});

          auto async = data->m_host.UnloadInstance();
          async.Completed(
              [host = data->m_host](auto /*asyncInfo*/, winrt::Windows::Foundation::AsyncStatus asyncStatus) {
                asyncStatus;
                assert(asyncStatus == winrt::Windows::Foundation::AsyncStatus::Completed);
                host.InstanceSettings().UIDispatcher().Post([]() { PostQuitMessage(0); });
              });
          data->m_compRootView = nullptr;
          data->m_instanceSettings = nullptr;
          data->m_host = nullptr;
        }

        SetProp(hwnd, WindowDataProperty, 0);
        if (shouldPostQuitMessage) {
          PostQuitMessage(0);
        }
      }
      return 0;
    }
    case WM_NCCREATE: {
      auto cs = reinterpret_cast<CREATESTRUCT *>(lparam);
      windowData = static_cast<WindowData *>(cs->lpCreateParams);
      WINRT_ASSERT(windowData);
      SetProp(hwnd, WindowDataProperty, reinterpret_cast<HANDLE>(windowData));
      windowData->m_hwnd = hwnd;
      windowData->OnCreate();
      break;
    }
    case WM_WINDOWPOSCHANGED: {
      windowData->UpdateSize();

      winrt::Microsoft::ReactNative::ReactNotificationService rns(windowData->InstanceSettings().Notifications());
      winrt::Microsoft::ReactNative::ForwardWindowMessage(rns, hwnd, message, wparam, lparam);
      break;
    }
  }

  return DefWindowProc(hwnd, message, wparam, lparam);
}

constexpr PCWSTR c_windowClassName = L"MS_REACTNATIVE_PLAYGROUND_COMPOSITION";

void CreateNewWindow(int showCmd) {
  constexpr PCWSTR appName = L"React Native Playground (Composition)";

  auto windowData = std::make_unique<WindowData>();
  HWND hwnd = CreateWindow(
      c_windowClassName,
      appName,
      WS_OVERLAPPEDWINDOW,
      CW_USEDEFAULT,
      CW_USEDEFAULT,
      CW_USEDEFAULT,
      CW_USEDEFAULT,
      nullptr,
      nullptr,
      WindowData::s_instance,
      windowData.get());
  g_windows.insert(std::move(windowData));

  WINRT_VERIFY(hwnd);

  ShowWindow(hwnd, showCmd);
  UpdateWindow(hwnd);
  SetFocus(hwnd);
}

_Use_decl_annotations_ int CALLBACK WinMain(HINSTANCE instance, HINSTANCE, PSTR /* commandLine */, int showCmd) {
  // Island-support: Call init_apartment to initialize COM and WinRT for the thread.
  winrt::init_apartment(winrt::apartment_type::single_threaded);

  WNDCLASSEXW wcex = {};
  wcex.cbSize = sizeof(WNDCLASSEX);
  wcex.style = CS_HREDRAW | CS_VREDRAW;
  wcex.lpfnWndProc = &WndProc;
  wcex.cbClsExtra = DLGWINDOWEXTRA;
  wcex.cbWndExtra = sizeof(WindowData *);
  wcex.hInstance = WindowData::s_instance;
  wcex.hCursor = LoadCursor(nullptr, IDC_ARROW);
  wcex.hbrBackground = (HBRUSH)(COLOR_WINDOW + 1);
  wcex.lpszMenuName = MAKEINTRESOURCEW(IDC_PLAYGROUND_COMPOSITION);
  wcex.lpszClassName = c_windowClassName;
  wcex.hIcon = LoadIconW(instance, MAKEINTRESOURCEW(IDI_ICON1));
  ATOM classId = RegisterClassEx(&wcex);
  WINRT_VERIFY(classId);
  winrt::check_win32(!classId);

  // Create a Lifted (WinAppSDK) DispatcherQueue for this thread.  This is needed for
  // Microsoft.UI.Composition, Content, and Input APIs.
  g_liftedDispatcherQueueController =
      winrt::Microsoft::UI::Dispatching::DispatcherQueueController::CreateOnCurrentThread();
  g_liftedCompositor = winrt::Microsoft::UI::Composition::Compositor();

  // Island-support: Create our custom Xaml App object. This is needed to properly use the controls and metadata
  // in Microsoft.ui.xaml.controls.dll.
  auto playgroundApp{winrt::make<winrt::Playground::implementation::App>()};

  CreateNewWindow(showCmd);

  g_liftedDispatcherQueueController.DispatcherQueue().RunEventLoop();

  // Rundown the DispatcherQueue. This drains the queue and raises events to let components
  // know the message loop has finished.
  g_liftedDispatcherQueueController.ShutdownQueue();

  return 0;
}<|MERGE_RESOLUTION|>--- conflicted
+++ resolved
@@ -24,14 +24,11 @@
 #include <winrt/Microsoft.UI.Windowing.h>
 #include <winrt/Microsoft.UI.interop.h>
 
-<<<<<<< HEAD
-=======
 // Includes from sample-custom-component
 #include <winrt/SampleCustomComponent.h>
 
 struct WindowData;
 
->>>>>>> 5d22b44e
 winrt::Microsoft::UI::Dispatching::DispatcherQueueController g_liftedDispatcherQueueController{nullptr};
 winrt::Microsoft::UI::Composition::Compositor g_liftedCompositor{nullptr};
 std::unordered_set<std::unique_ptr<WindowData>> g_windows{};
@@ -241,19 +238,15 @@
 
           host.InstanceSettings().BundleRootPath(
               std::wstring(L"file://").append(appDirectory).append(L"\\Bundle\\").c_str());
-<<<<<<< HEAD
           host.InstanceSettings().UseDeveloperSupport(true);
 
           // Some of the images in RNTester require a user-agent header to properly fetch
           winrt::Microsoft::ReactNative::HttpSettings::SetDefaultUserAgent(
               host.InstanceSettings(), L"React Native Windows Playground");
-=======
->>>>>>> 5d22b44e
 
           winrt::Microsoft::ReactNative::ReactCoreInjection::SetTopLevelWindowId(
               host.InstanceSettings().Properties(), reinterpret_cast<uint64_t>(hwnd));
 
-<<<<<<< HEAD
           winrt::Microsoft::ReactNative::ReactViewOptions viewOptions;
           viewOptions.ComponentName(appName);
 
@@ -313,10 +306,6 @@
             m_compRootView.Arrange(constraints, {0, 0});
 
             m_bridge.ResizePolicy(winrt::Microsoft::UI::Content::ContentSizePolicy::ResizeContentToParentWindow);
-=======
-          for (auto &window : g_windows) {
-            window->UpdateViewOptions();
->>>>>>> 5d22b44e
           }
 
           // Nudge the ReactNativeHost to create the instance and wrapping context
