--- conflicted
+++ resolved
@@ -16,28 +16,17 @@
     "@typescript-eslint/eslint-plugin": "^7.1.1",
     "@typescript-eslint/parser": "^7.1.1",
     "react": "^19.0.0",
-<<<<<<< HEAD
     "react-native": "0.78.0-nightly-20241231-a3c8e2137",
-    "react-native-windows": "^0.0.0-canary.906"
-=======
-    "react-native": "0.78.0-nightly-20241221-66342d3cc",
     "react-native-windows": "^0.0.0-canary.907"
->>>>>>> 4a98f161
   },
   "devDependencies": {
     "@babel/core": "^7.25.2",
     "@babel/eslint-parser": "^7.25.1",
     "@babel/runtime": "^7.20.0",
     "@react-native-community/cli": "15.0.0-alpha.2",
-<<<<<<< HEAD
-    "@react-native-windows/cli": "0.0.0-canary.253",
-    "@react-native-windows/codegen": "0.0.0-canary.114",
-    "@react-native/metro-config": "0.78.0-nightly-20241231-a3c8e2137",
-=======
     "@react-native-windows/cli": "0.0.0-canary.254",
     "@react-native-windows/codegen": "0.0.0-canary.115",
-    "@react-native/metro-config": "0.78.0-nightly-20241221-66342d3cc",
->>>>>>> 4a98f161
+    "@react-native/metro-config": "0.78.0-nightly-20241231-a3c8e2137",
     "@rnw-scripts/babel-react-native-config": "0.0.0",
     "@rnw-scripts/eslint-config": "1.2.31",
     "@rnw-scripts/just-task": "2.3.48",
