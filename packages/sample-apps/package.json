--- conflicted
+++ resolved
@@ -16,13 +16,8 @@
     "@typescript-eslint/eslint-plugin": "^5.30.5",
     "@typescript-eslint/parser": "^5.57.1",
     "react": "^18.2.0",
-<<<<<<< HEAD
     "react-native": "0.75.1",
-    "react-native-windows": "0.75.0-preview.7"
-=======
-    "react-native": "0.75.0-rc.7",
     "react-native-windows": "0.75.0-preview.8"
->>>>>>> 77cc3759
   },
   "devDependencies": {
     "@babel/core": "^7.20.0",
