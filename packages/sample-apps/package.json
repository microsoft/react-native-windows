{
  "name": "sample-apps",
  "version": "0.0.0",
  "private": true,
  "scripts": {
    "bundle-cpp": "rnw-scripts prepareBundle && react-native bundle --platform windows --entry-file index.windows.js --bundle-output windows/SampleAppCpp/Bundle/index.windows.bundle --assets-dest windows/SampleAppCpp/Bundle",
    "bundle-cs": "rnw-scripts prepareBundle && react-native bundle --platform windows --entry-file index.windows.js --bundle-output windows/SampleAppCS/Bundle/index.windows.bundle --assets-dest windows/SampleAppCS/Bundle",
    "start": "react-native start",
    "lint": "rnw-scripts lint",
    "lint:fix": "rnw-scripts lint:fix",
    "windows": "react-native run-windows"
  },
  "dependencies": {
    "@typescript-eslint/eslint-plugin": "^5.20.0",
    "@typescript-eslint/parser": "^5.20.0",
    "react": "18.1.0",
<<<<<<< HEAD
    "react-native": "0.0.0-20220714-2051-8af7870c6",
    "react-native-windows": "^0.0.0-canary.543"
=======
    "react-native": "0.0.0-20220704-2054-3da3d8232",
    "react-native-windows": "^0.0.0-canary.544"
>>>>>>> 3f72547a
  },
  "devDependencies": {
    "@babel/core": "^7.14.0",
    "@babel/runtime": "^7.8.4",
    "@react-native-windows/codegen": "0.0.0-canary.35",
    "@react-native-windows/virtualized-list": "0.0.0-canary.48",
    "@rnw-scripts/eslint-config": "1.1.13",
    "@rnw-scripts/just-task": "2.2.5",
    "@rnw-scripts/metro-dev-config": "0.0.0",
    "@types/node": "^14.14.22",
    "@types/react": "^18.0.0",
    "@types/react-native": "^0.66.17",
    "eslint": "^7.32.0",
    "just-scripts": "^1.3.3",
    "metro-react-native-babel-preset": "^0.70.1",
    "prettier": "^2.4.1",
    "react-test-renderer": "18.1.0"
  },
  "engines": {
    "node": ">= 14"
  }
}<|MERGE_RESOLUTION|>--- conflicted
+++ resolved
@@ -14,13 +14,8 @@
     "@typescript-eslint/eslint-plugin": "^5.20.0",
     "@typescript-eslint/parser": "^5.20.0",
     "react": "18.1.0",
-<<<<<<< HEAD
     "react-native": "0.0.0-20220714-2051-8af7870c6",
-    "react-native-windows": "^0.0.0-canary.543"
-=======
-    "react-native": "0.0.0-20220704-2054-3da3d8232",
     "react-native-windows": "^0.0.0-canary.544"
->>>>>>> 3f72547a
   },
   "devDependencies": {
     "@babel/core": "^7.14.0",
