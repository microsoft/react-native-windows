--- conflicted
+++ resolved
@@ -15,13 +15,8 @@
     "@typescript-eslint/eslint-plugin": "^5.30.5",
     "@typescript-eslint/parser": "^5.30.5",
     "react": "18.2.0",
-<<<<<<< HEAD
     "react-native": "0.0.0-20221214-2026-25a25ea23",
-    "react-native-windows": "^0.0.0-canary.600"
-=======
-    "react-native": "0.0.0-20221202-2018-dfbb63996",
     "react-native-windows": "^0.0.0-canary.601"
->>>>>>> 089b7ea0
   },
   "devDependencies": {
     "@babel/core": "^7.20.0",
