{
  "name": "sample-apps",
  "version": "0.0.0",
  "private": true,
  "scripts": {
    "bundle-cpp": "rnw-scripts prepareBundle && react-native bundle --platform windows --entry-file index.windows.js --bundle-output windows/SampleAppCpp/Bundle/index.windows.bundle --assets-dest windows/SampleAppCpp/Bundle",
    "bundle-cs": "rnw-scripts prepareBundle && react-native bundle --platform windows --entry-file index.windows.js --bundle-output windows/SampleAppCS/Bundle/index.windows.bundle --assets-dest windows/SampleAppCS/Bundle",
    "build": "rnw-scripts codegen",
    "start": "react-native start",
    "lint": "rnw-scripts lint",
    "lint:fix": "rnw-scripts lint:fix",
    "windows": "react-native run-windows"
  },
  "dependencies": {
    "@types/react": "^18.2.6",
    "@typescript-eslint/eslint-plugin": "^5.30.5",
    "@typescript-eslint/parser": "^5.57.1",
<<<<<<< HEAD
    "react": "18.3.1",
    "react-native": "0.75.0-nightly-20240511-3f17c8b5f",
    "react-native-windows": "^0.0.0-canary.820"
=======
    "react": "18.2.0",
    "react-native": "0.75.0-nightly-20240502-88de74b2d",
    "react-native-windows": "^0.0.0-canary.821"
>>>>>>> 5b96cc24
  },
  "devDependencies": {
    "@babel/core": "^7.20.0",
    "@babel/eslint-parser": "^7.20.0",
    "@babel/runtime": "^7.20.0",
    "@react-native-windows/cli": "0.0.0-canary.215",
    "@react-native-windows/codegen": "0.0.0-canary.89",
    "@react-native/metro-config": "0.75.0-nightly-20240511-3f17c8b5f",
    "@rnw-scripts/babel-react-native-config": "0.0.0",
    "@rnw-scripts/eslint-config": "1.2.18",
    "@rnw-scripts/just-task": "2.3.34",
    "@rnw-scripts/metro-dev-config": "0.0.0",
    "@types/node": "^18.0.0",
    "@types/react": "^18.2.6",
    "eslint": "^8.19.0",
    "just-scripts": "^1.3.3",
    "prettier": "2.8.8",
    "react-test-renderer": "18.3.1"
  },
  "codegenConfig": {
    "name": "SampleApp",
    "type": "modules",
    "jsSrcsDir": "src",
    "windows": {
      "namespace": "SampleLibraryCodegen",
      "separateDataTypes": true
    }
  },
  "engines": {
    "node": ">= 18"
  }
}<|MERGE_RESOLUTION|>--- conflicted
+++ resolved
@@ -15,15 +15,9 @@
     "@types/react": "^18.2.6",
     "@typescript-eslint/eslint-plugin": "^5.30.5",
     "@typescript-eslint/parser": "^5.57.1",
-<<<<<<< HEAD
     "react": "18.3.1",
     "react-native": "0.75.0-nightly-20240511-3f17c8b5f",
-    "react-native-windows": "^0.0.0-canary.820"
-=======
-    "react": "18.2.0",
-    "react-native": "0.75.0-nightly-20240502-88de74b2d",
     "react-native-windows": "^0.0.0-canary.821"
->>>>>>> 5b96cc24
   },
   "devDependencies": {
     "@babel/core": "^7.20.0",
