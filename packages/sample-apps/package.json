--- conflicted
+++ resolved
@@ -16,28 +16,17 @@
     "@typescript-eslint/eslint-plugin": "^7.1.1",
     "@typescript-eslint/parser": "^7.1.1",
     "react": "^19.0.0",
-<<<<<<< HEAD
     "react-native": "0.79.0-nightly-20250220-41b597c73",
-    "react-native-windows": "^0.0.0-canary.952"
-=======
-    "react-native": "0.79.0-nightly-20250206-fb8a6a5bb",
     "react-native-windows": "^0.0.0-canary.953"
->>>>>>> 85719b30
   },
   "devDependencies": {
     "@babel/core": "^7.25.2",
     "@babel/eslint-parser": "^7.25.1",
     "@babel/runtime": "^7.20.0",
     "@react-native-community/cli": "15.0.0-alpha.2",
-<<<<<<< HEAD
-    "@react-native-windows/cli": "0.0.0-canary.262",
-    "@react-native-windows/codegen": "0.0.0-canary.121",
-    "@react-native/metro-config": "0.79.0-nightly-20250220-41b597c73",
-=======
     "@react-native-windows/cli": "0.0.0-canary.263",
     "@react-native-windows/codegen": "0.0.0-canary.122",
-    "@react-native/metro-config": "0.79.0-nightly-20250206-fb8a6a5bb",
->>>>>>> 85719b30
+    "@react-native/metro-config": "0.79.0-nightly-20250220-41b597c73",
     "@rnw-scripts/babel-react-native-config": "0.0.0",
     "@rnw-scripts/eslint-config": "1.2.35",
     "@rnw-scripts/just-task": "2.3.52",
