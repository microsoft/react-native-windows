{
  "name": "sample-apps",
  "version": "0.0.0",
  "private": true,
  "scripts": {
    "bundle-cpp": "rnw-scripts prepareBundle && npx @react-native-community/cli bundle --platform windows --entry-file index.windows.js --bundle-output windows/SampleAppCpp/Bundle/index.windows.bundle --assets-dest windows/SampleAppCpp/Bundle",
    "bundle-cs": "rnw-scripts prepareBundle && npx @react-native-community/cli bundle --platform windows --entry-file index.windows.js --bundle-output windows/SampleAppCS/Bundle/index.windows.bundle --assets-dest windows/SampleAppCS/Bundle",
    "build": "rnw-scripts codegen",
    "start": "npx @react-native-community/cli start",
    "lint": "rnw-scripts lint",
    "lint:fix": "rnw-scripts lint:fix",
    "windows": "npx @react-native-community/cli run-windows"
  },
  "dependencies": {
    "@types/react": "^18.2.6",
    "@typescript-eslint/eslint-plugin": "^5.30.5",
    "@typescript-eslint/parser": "^5.57.1",
    "react": "^19.0.0-rc-fb9a90fa48-20240614",
<<<<<<< HEAD
    "react-native": "0.76.0-nightly-20240909-143f1ad29",
    "react-native-windows": "^0.0.0-canary.867"
=======
    "react-native": "0.76.0-nightly-20240901-305b4357e",
    "react-native-windows": "^0.0.0-canary.868"
>>>>>>> 8a1c9672
  },
  "devDependencies": {
    "@babel/core": "^7.20.0",
    "@babel/eslint-parser": "^7.20.0",
    "@babel/runtime": "^7.20.0",
    "@react-native-community/cli": "14.0.0-alpha.11",
    "@react-native-windows/cli": "0.0.0-canary.236",
    "@react-native-windows/codegen": "0.0.0-canary.103",
    "@react-native/metro-config": "0.76.0-nightly-20240701-9f6cb21ed",
    "@rnw-scripts/babel-react-native-config": "0.0.0",
    "@rnw-scripts/eslint-config": "1.2.26",
    "@rnw-scripts/just-task": "2.3.43",
    "@rnw-scripts/metro-dev-config": "0.0.0",
    "@types/node": "^18.0.0",
    "@types/react": "^18.2.6",
    "eslint": "^8.19.0",
    "just-scripts": "^1.3.3",
    "prettier": "2.8.8",
    "react-test-renderer": "18.3.1"
  },
  "codegenConfig": {
    "name": "SampleApp",
    "type": "modules",
    "jsSrcsDir": "src",
    "windows": {
      "namespace": "SampleLibraryCodegen",
      "separateDataTypes": true
    }
  },
  "engines": {
    "node": ">= 18"
  }
}<|MERGE_RESOLUTION|>--- conflicted
+++ resolved
@@ -16,13 +16,8 @@
     "@typescript-eslint/eslint-plugin": "^5.30.5",
     "@typescript-eslint/parser": "^5.57.1",
     "react": "^19.0.0-rc-fb9a90fa48-20240614",
-<<<<<<< HEAD
     "react-native": "0.76.0-nightly-20240909-143f1ad29",
-    "react-native-windows": "^0.0.0-canary.867"
-=======
-    "react-native": "0.76.0-nightly-20240901-305b4357e",
     "react-native-windows": "^0.0.0-canary.868"
->>>>>>> 8a1c9672
   },
   "devDependencies": {
     "@babel/core": "^7.20.0",
