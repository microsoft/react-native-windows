--- conflicted
+++ resolved
@@ -15,27 +15,16 @@
     "@typescript-eslint/eslint-plugin": "^5.30.5",
     "@typescript-eslint/parser": "^5.57.1",
     "react": "18.2.0",
-<<<<<<< HEAD
     "react-native": "0.75.0-nightly-20240307-ff03b149e",
-    "react-native-windows": "^0.0.0-canary.800"
-=======
-    "react-native": "0.75.0-nightly-20240229-21171222e",
     "react-native-windows": "^0.0.0-canary.801"
->>>>>>> 4a64ac1c
   },
   "devDependencies": {
     "@babel/core": "^7.20.0",
     "@babel/eslint-parser": "^7.20.0",
     "@babel/runtime": "^7.20.0",
-<<<<<<< HEAD
-    "@react-native-windows/cli": "0.0.0-canary.207",
-    "@react-native-windows/codegen": "0.0.0-canary.82",
-    "@react-native/metro-config": "0.75.0-nightly-20240307-ff03b149e",
-=======
     "@react-native-windows/cli": "0.0.0-canary.208",
     "@react-native-windows/codegen": "0.0.0-canary.83",
-    "@react-native/metro-config": "0.75.0-nightly-20240229-21171222e",
->>>>>>> 4a64ac1c
+    "@react-native/metro-config": "0.75.0-nightly-20240307-ff03b149e",
     "@rnw-scripts/babel-react-native-config": "0.0.0",
     "@rnw-scripts/eslint-config": "1.2.11",
     "@rnw-scripts/just-task": "2.3.27",
