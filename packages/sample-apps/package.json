{
  "name": "sample-apps",
  "version": "0.0.0",
  "private": true,
  "scripts": {
    "bundle-cpp": "rnw-scripts prepareBundle && react-native bundle --platform windows --entry-file index.windows.js --bundle-output windows/SampleAppCpp/Bundle/index.windows.bundle --assets-dest windows/SampleAppCpp/Bundle",
    "bundle-cs": "rnw-scripts prepareBundle && react-native bundle --platform windows --entry-file index.windows.js --bundle-output windows/SampleAppCS/Bundle/index.windows.bundle --assets-dest windows/SampleAppCS/Bundle",
    "build": "rnw-scripts codegen",
    "start": "react-native start",
    "lint": "rnw-scripts lint",
    "lint:fix": "rnw-scripts lint:fix",
    "windows": "react-native run-windows"
  },
  "dependencies": {
    "@typescript-eslint/eslint-plugin": "^5.30.5",
    "@typescript-eslint/parser": "^5.57.1",
    "react": "18.2.0",
    "react-native": "0.74.0-nightly-20240115-0c7008f28",
    "react-native-windows": "^0.0.0-canary.777"
  },
  "devDependencies": {
    "@babel/core": "^7.20.0",
    "@babel/eslint-parser": "^7.20.0",
<<<<<<< HEAD
    "@babel/runtime": "^7.20.0",
    "@react-native-windows/cli": "0.0.0-canary.199",
    "@react-native-windows/codegen": "0.0.0-canary.76",
    "@react-native/metro-config": "0.74.0-nightly-20240115-0c7008f28",
=======
    "@babel/runtime": "^7.8.4",
    "@react-native-windows/cli": "0.0.0-canary.201",
    "@react-native-windows/codegen": "0.0.0-canary.77",
    "@react-native/metro-config": "^0.73.0",
>>>>>>> 7440f084
    "@rnw-scripts/babel-react-native-config": "0.0.0",
    "@rnw-scripts/eslint-config": "1.2.5",
    "@rnw-scripts/just-task": "2.3.21",
    "@rnw-scripts/metro-dev-config": "0.0.0",
    "@types/node": "^18.0.0",
    "@types/react": "^18.2.6",
    "eslint": "^8.19.0",
    "just-scripts": "^1.3.3",
    "prettier": "2.8.8",
    "react-test-renderer": "18.2.0"
  },
  "codegenConfig": {
    "name": "SampleApp",
    "type": "modules",
    "jsSrcsDir": "src",
    "windows": {
      "namespace": "SampleLibraryCodegen",
      "separateDataTypes": true
    }
  },
  "engines": {
    "node": ">= 18"
  }
}<|MERGE_RESOLUTION|>--- conflicted
+++ resolved
@@ -21,17 +21,10 @@
   "devDependencies": {
     "@babel/core": "^7.20.0",
     "@babel/eslint-parser": "^7.20.0",
-<<<<<<< HEAD
     "@babel/runtime": "^7.20.0",
-    "@react-native-windows/cli": "0.0.0-canary.199",
-    "@react-native-windows/codegen": "0.0.0-canary.76",
-    "@react-native/metro-config": "0.74.0-nightly-20240115-0c7008f28",
-=======
-    "@babel/runtime": "^7.8.4",
     "@react-native-windows/cli": "0.0.0-canary.201",
     "@react-native-windows/codegen": "0.0.0-canary.77",
-    "@react-native/metro-config": "^0.73.0",
->>>>>>> 7440f084
+    "@react-native/metro-config": "0.74.0-nightly-20240115-0c7008f28",
     "@rnw-scripts/babel-react-native-config": "0.0.0",
     "@rnw-scripts/eslint-config": "1.2.5",
     "@rnw-scripts/just-task": "2.3.21",
