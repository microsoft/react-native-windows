--- conflicted
+++ resolved
@@ -15,13 +15,8 @@
     "@typescript-eslint/eslint-plugin": "^5.30.5",
     "@typescript-eslint/parser": "^5.30.5",
     "react": "18.2.0",
-<<<<<<< HEAD
     "react-native": "0.72.6",
-    "react-native-windows": "0.72.12"
-=======
-    "react-native": "0.72.5",
     "react-native-windows": "0.72.13"
->>>>>>> 1f416c55
   },
   "devDependencies": {
     "@babel/core": "^7.20.0",
