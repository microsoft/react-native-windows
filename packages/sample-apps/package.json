{
  "name": "sample-apps",
  "version": "0.0.0",
  "private": true,
  "scripts": {
    "bundle-cpp": "rnw-scripts prepareBundle && react-native bundle --platform windows --entry-file index.windows.js --bundle-output windows/SampleAppCpp/Bundle/index.windows.bundle --assets-dest windows/SampleAppCpp/Bundle",
    "bundle-cs": "rnw-scripts prepareBundle && react-native bundle --platform windows --entry-file index.windows.js --bundle-output windows/SampleAppCS/Bundle/index.windows.bundle --assets-dest windows/SampleAppCS/Bundle",
    "build": "rnw-scripts codegen",
    "start": "react-native start",
    "lint": "rnw-scripts lint",
    "lint:fix": "rnw-scripts lint:fix",
    "windows": "react-native run-windows"
  },
  "dependencies": {
    "@typescript-eslint/eslint-plugin": "^5.30.5",
    "@typescript-eslint/parser": "^5.57.1",
    "react": "18.2.0",
<<<<<<< HEAD
    "react-native": "0.73.0-rc.2",
    "react-native-windows": "0.73.0-preview.1"
=======
    "react-native": "0.73.0-rc.1",
    "react-native-windows": "0.73.0-preview.2"
>>>>>>> 9adb33df
  },
  "devDependencies": {
    "@babel/core": "^7.20.0",
    "@babel/eslint-parser": "^7.20.0",
    "@babel/runtime": "^7.8.4",
    "@react-native-windows/cli": "0.73.0-preview.1",
    "@react-native-windows/codegen": "0.73.0-preview.1",
    "@react-native/metro-config": "^0.73.0",
    "@rnw-scripts/babel-react-native-config": "0.0.0",
    "@rnw-scripts/eslint-config": "1.2.3",
    "@rnw-scripts/just-task": "2.3.17",
    "@rnw-scripts/metro-dev-config": "0.0.0",
    "@types/node": "^18.0.0",
    "@types/react": "^18.0.18",
    "eslint": "^8.19.0",
    "just-scripts": "^1.3.3",
    "prettier": "^2.4.1",
    "react-test-renderer": "18.2.0"
  },
  "codegenConfig": {
    "name": "SampleApp",
    "type": "modules",
    "jsSrcsDir": "src",
    "windows": {
      "namespace": "SampleLibraryCodegen",
      "separateDataTypes": true
    }
  },
  "engines": {
    "node": ">= 18"
  }
}<|MERGE_RESOLUTION|>--- conflicted
+++ resolved
@@ -15,13 +15,8 @@
     "@typescript-eslint/eslint-plugin": "^5.30.5",
     "@typescript-eslint/parser": "^5.57.1",
     "react": "18.2.0",
-<<<<<<< HEAD
     "react-native": "0.73.0-rc.2",
-    "react-native-windows": "0.73.0-preview.1"
-=======
-    "react-native": "0.73.0-rc.1",
     "react-native-windows": "0.73.0-preview.2"
->>>>>>> 9adb33df
   },
   "devDependencies": {
     "@babel/core": "^7.20.0",
