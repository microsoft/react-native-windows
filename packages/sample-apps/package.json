{
  "name": "sample-apps",
  "version": "0.0.0",
  "private": true,
  "scripts": {
    "bundle-cpp": "rnw-scripts prepareBundle && react-native bundle --platform windows --entry-file index.windows.js --bundle-output windows/SampleAppCpp/Bundle/index.windows.bundle --assets-dest windows/SampleAppCpp/Bundle",
    "bundle-cs": "rnw-scripts prepareBundle && react-native bundle --platform windows --entry-file index.windows.js --bundle-output windows/SampleAppCS/Bundle/index.windows.bundle --assets-dest windows/SampleAppCS/Bundle",
    "build": "rnw-scripts codegen",
    "start": "react-native start",
    "lint": "rnw-scripts lint",
    "lint:fix": "rnw-scripts lint:fix",
    "windows": "react-native run-windows"
  },
  "dependencies": {
    "@typescript-eslint/eslint-plugin": "^5.30.5",
    "@typescript-eslint/parser": "^5.57.1",
    "react": "18.2.0",
<<<<<<< HEAD
    "react-native": "0.73.0-nightly-20230925-2de964cfd",
    "react-native-windows": "^0.0.0-canary.714"
=======
    "react-native": "0.73.0-nightly-20230920-630cf3b21",
    "react-native-windows": "^0.0.0-canary.715"
>>>>>>> aab0cf45
  },
  "devDependencies": {
    "@babel/core": "^7.20.0",
    "@babel/eslint-parser": "^7.20.0",
    "@babel/runtime": "^7.8.4",
    "@react-native-windows/cli": "0.0.0-canary.191",
    "@react-native-windows/codegen": "0.0.0-canary.70",
    "@react-native/metro-config": "^0.73.0",
    "@rnw-scripts/babel-react-native-config": "0.0.0",
    "@rnw-scripts/eslint-config": "1.2.2",
    "@rnw-scripts/just-task": "2.3.16",
    "@rnw-scripts/metro-dev-config": "0.0.0",
    "@types/node": "^18.0.0",
    "@types/react": "^18.0.18",
    "eslint": "^8.19.0",
    "just-scripts": "^1.3.3",
    "prettier": "^2.4.1",
    "react-test-renderer": "18.2.0"
  },
  "codegenConfig": {
    "name": "SampleApp",
    "type": "modules",
    "jsSrcsDir": "src",
    "windows": {
      "namespace": "SampleLibraryCodegen",
      "separateDataTypes": true
    }
  },
  "engines": {
    "node": ">= 18"
  }
}<|MERGE_RESOLUTION|>--- conflicted
+++ resolved
@@ -15,13 +15,8 @@
     "@typescript-eslint/eslint-plugin": "^5.30.5",
     "@typescript-eslint/parser": "^5.57.1",
     "react": "18.2.0",
-<<<<<<< HEAD
     "react-native": "0.73.0-nightly-20230925-2de964cfd",
-    "react-native-windows": "^0.0.0-canary.714"
-=======
-    "react-native": "0.73.0-nightly-20230920-630cf3b21",
-    "react-native-windows": "^0.0.0-canary.715"
->>>>>>> aab0cf45
+    "react-native-windows": "^0.0.0-canary.715",
   },
   "devDependencies": {
     "@babel/core": "^7.20.0",
