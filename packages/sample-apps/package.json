--- conflicted
+++ resolved
@@ -15,27 +15,16 @@
     "@typescript-eslint/eslint-plugin": "^5.30.5",
     "@typescript-eslint/parser": "^5.57.1",
     "react": "18.2.0",
-<<<<<<< HEAD
     "react-native": "0.75.0-nightly-20240315-f2f62cdf5",
-    "react-native-windows": "^0.0.0-canary.804"
-=======
-    "react-native": "0.75.0-nightly-20240307-ff03b149e",
     "react-native-windows": "^0.0.0-canary.805"
->>>>>>> b229b2e2
   },
   "devDependencies": {
     "@babel/core": "^7.20.0",
     "@babel/eslint-parser": "^7.20.0",
     "@babel/runtime": "^7.20.0",
-<<<<<<< HEAD
-    "@react-native-windows/cli": "0.0.0-canary.208",
-    "@react-native-windows/codegen": "0.0.0-canary.83",
-    "@react-native/metro-config": "0.75.0-nightly-20240315-f2f62cdf5",
-=======
     "@react-native-windows/cli": "0.0.0-canary.209",
     "@react-native-windows/codegen": "0.0.0-canary.84",
-    "@react-native/metro-config": "0.75.0-nightly-20240307-ff03b149e",
->>>>>>> b229b2e2
+    "@react-native/metro-config": "0.75.0-nightly-20240315-f2f62cdf5",
     "@rnw-scripts/babel-react-native-config": "0.0.0",
     "@rnw-scripts/eslint-config": "1.2.13",
     "@rnw-scripts/just-task": "2.3.29",
