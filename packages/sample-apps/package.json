--- conflicted
+++ resolved
@@ -12,13 +12,8 @@
   },
   "dependencies": {
     "react": "17.0.2",
-<<<<<<< HEAD
     "react-native": "0.68.0-rc.2",
-    "react-native-windows": "0.68.0-preview.5"
-=======
-    "react-native": "0.68.0-rc.1",
     "react-native-windows": "0.68.0-preview.6"
->>>>>>> 59318269
   },
   "devDependencies": {
     "@babel/core": "^7.14.0",
