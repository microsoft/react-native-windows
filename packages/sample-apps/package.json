--- conflicted
+++ resolved
@@ -16,13 +16,8 @@
     "@typescript-eslint/eslint-plugin": "^7.1.1",
     "@typescript-eslint/parser": "^7.1.1",
     "react": "^18.2.0",
-<<<<<<< HEAD
     "react-native": "0.76.2",
-    "react-native-windows": "0.76.0"
-=======
-    "react-native": "0.76.0",
     "react-native-windows": "0.76.1"
->>>>>>> 9de7ebd8
   },
   "devDependencies": {
     "@babel/core": "^7.25.2",
