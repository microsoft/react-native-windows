{
  "name": "sample-apps",
  "version": "0.0.0",
  "private": true,
  "scripts": {
    "bundle-cpp": "rnw-scripts prepareBundle && react-native bundle --platform windows --entry-file index.windows.js --bundle-output windows/SampleAppCpp/Bundle/index.windows.bundle --assets-dest windows/SampleAppCpp/Bundle",
    "bundle-cs": "rnw-scripts prepareBundle && react-native bundle --platform windows --entry-file index.windows.js --bundle-output windows/SampleAppCS/Bundle/index.windows.bundle --assets-dest windows/SampleAppCS/Bundle",
    "start": "react-native start",
    "lint": "rnw-scripts lint",
    "lint:fix": "rnw-scripts lint:fix",
    "windows": "react-native run-windows"
  },
  "dependencies": {
    "react": "17.0.2",
<<<<<<< HEAD
    "react-native": "0.65.0-rc.2",
    "react-native-windows": "0.65.0-preview.4"
=======
    "react-native": "0.0.0-7e05480cc",
    "react-native-windows": "0.65.0-preview.5"
>>>>>>> 54bc9050
  },
  "devDependencies": {
    "@babel/core": "^7.8.4",
    "@babel/runtime": "^7.8.4",
    "@react-native-windows/codegen": "0.65.0-preview.1",
    "@rnw-scripts/eslint-config": "1.1.6",
    "@types/node": "^14.14.22",
    "@types/react": "16.9.11",
    "@types/react-native": "^0.64.4",
    "eslint": "7.12.0",
    "just-scripts": "^1.3.3",
    "metro-react-native-babel-preset": "^0.56.0",
    "prettier": "1.19.1",
    "react-test-renderer": "17.0.2"
  }
}<|MERGE_RESOLUTION|>--- conflicted
+++ resolved
@@ -12,13 +12,8 @@
   },
   "dependencies": {
     "react": "17.0.2",
-<<<<<<< HEAD
     "react-native": "0.65.0-rc.2",
-    "react-native-windows": "0.65.0-preview.4"
-=======
-    "react-native": "0.0.0-7e05480cc",
     "react-native-windows": "0.65.0-preview.5"
->>>>>>> 54bc9050
   },
   "devDependencies": {
     "@babel/core": "^7.8.4",
