{
  "name": "sample-apps",
  "version": "0.0.0",
  "private": true,
  "scripts": {
    "bundle-cpp": "rnw-scripts prepareBundle && react-native bundle --platform windows --entry-file index.windows.js --bundle-output windows/SampleAppCpp/Bundle/index.windows.bundle --assets-dest windows/SampleAppCpp/Bundle",
    "bundle-cs": "rnw-scripts prepareBundle && react-native bundle --platform windows --entry-file index.windows.js --bundle-output windows/SampleAppCS/Bundle/index.windows.bundle --assets-dest windows/SampleAppCS/Bundle",
    "start": "react-native start",
    "lint": "rnw-scripts lint",
    "lint:fix": "rnw-scripts lint:fix",
    "windows": "react-native run-windows"
  },
  "dependencies": {
    "@typescript-eslint/eslint-plugin": "^5.20.0",
    "@typescript-eslint/parser": "^5.20.0",
<<<<<<< HEAD
    "react": "18.1.0",
    "react-native": "0.0.0-20220608-2049-77e6bff62",
    "react-native-windows": "^0.0.0-canary.510"
=======
    "react": "18.0.0",
    "react-native": "0.0.0-20220603-2051-11141b8b3",
    "react-native-windows": "^0.0.0-canary.511"
>>>>>>> 2afcdcd4
  },
  "devDependencies": {
    "@babel/core": "^7.14.0",
    "@babel/runtime": "^7.8.4",
    "@react-native-windows/codegen": "0.0.0-canary.35",
    "@react-native-windows/virtualized-list": "0.0.0-canary.45",
    "@rnw-scripts/eslint-config": "1.1.13",
    "@rnw-scripts/just-task": "2.2.5",
    "@rnw-scripts/metro-dev-config": "0.0.0",
    "@types/node": "^14.14.22",
    "@types/react": "^18.0.0",
    "@types/react-native": "^0.66.17",
    "eslint": "^7.32.0",
    "just-scripts": "^1.3.3",
    "metro-react-native-babel-preset": "^0.70.1",
    "prettier": "^2.4.1",
    "react-test-renderer": "18.1.0"
  },
  "engines": {
    "node": ">= 14"
  }
}<|MERGE_RESOLUTION|>--- conflicted
+++ resolved
@@ -13,15 +13,9 @@
   "dependencies": {
     "@typescript-eslint/eslint-plugin": "^5.20.0",
     "@typescript-eslint/parser": "^5.20.0",
-<<<<<<< HEAD
     "react": "18.1.0",
     "react-native": "0.0.0-20220608-2049-77e6bff62",
-    "react-native-windows": "^0.0.0-canary.510"
-=======
-    "react": "18.0.0",
-    "react-native": "0.0.0-20220603-2051-11141b8b3",
     "react-native-windows": "^0.0.0-canary.511"
->>>>>>> 2afcdcd4
   },
   "devDependencies": {
     "@babel/core": "^7.14.0",
