{
  "name": "sample-apps",
  "version": "0.0.0",
  "private": true,
  "scripts": {
    "bundle-cpp": "rnw-scripts prepareBundle && react-native bundle --platform windows --entry-file index.windows.js --bundle-output windows/SampleAppCpp/Bundle/index.windows.bundle --assets-dest windows/SampleAppCpp/Bundle",
    "bundle-cs": "rnw-scripts prepareBundle && react-native bundle --platform windows --entry-file index.windows.js --bundle-output windows/SampleAppCS/Bundle/index.windows.bundle --assets-dest windows/SampleAppCS/Bundle",
    "build": "rnw-scripts codegen",
    "start": "react-native start",
    "lint": "rnw-scripts lint",
    "lint:fix": "rnw-scripts lint:fix",
    "windows": "react-native run-windows"
  },
  "dependencies": {
    "@typescript-eslint/eslint-plugin": "^5.30.5",
    "@typescript-eslint/parser": "^5.30.5",
<<<<<<< HEAD
    "react": "18.2.0",
    "react-native": "0.0.0-20220812-2104-23429330a",
    "react-native-windows": "^0.0.0-canary.559"
=======
    "react": "18.1.0",
    "react-native": "0.0.0-20220729-2025-a21a1f845",
    "react-native-windows": "^0.0.0-canary.561"
>>>>>>> 13d85fc9
  },
  "devDependencies": {
    "@babel/core": "^7.14.0",
    "@babel/eslint-parser": "^7.18.2",
<<<<<<< HEAD
    "@babel/runtime": "^7.8.4",
    "@react-native-windows/codegen": "0.0.0-canary.37",
=======
    "@react-native-windows/codegen": "0.0.0-canary.38",
>>>>>>> 13d85fc9
    "@react-native-windows/virtualized-list": "0.0.0-canary.51",
    "@rnw-scripts/babel-react-native-config": "0.0.0",
    "@rnw-scripts/eslint-config": "1.1.14",
    "@rnw-scripts/just-task": "2.2.6",
    "@rnw-scripts/metro-dev-config": "0.0.0",
    "@types/node": "^14.14.22",
    "@types/react": "^18.0.0",
    "@types/react-native": "^0.66.17",
    "eslint": "^8.19.0",
    "just-scripts": "^1.3.3",
    "prettier": "^2.4.1",
    "react-test-renderer": "18.2.0"
  },
  "codegenConfig": {
    "name": "SampleApp",
    "type": "modules",
    "jsSrcsDir": "src",
    "windows": {
      "namespace": "SampleLibraryCodegen"
    }
  },
  "engines": {
    "node": ">= 14"
  }
}<|MERGE_RESOLUTION|>--- conflicted
+++ resolved
@@ -14,25 +14,15 @@
   "dependencies": {
     "@typescript-eslint/eslint-plugin": "^5.30.5",
     "@typescript-eslint/parser": "^5.30.5",
-<<<<<<< HEAD
     "react": "18.2.0",
     "react-native": "0.0.0-20220812-2104-23429330a",
-    "react-native-windows": "^0.0.0-canary.559"
-=======
-    "react": "18.1.0",
-    "react-native": "0.0.0-20220729-2025-a21a1f845",
     "react-native-windows": "^0.0.0-canary.561"
->>>>>>> 13d85fc9
   },
   "devDependencies": {
     "@babel/core": "^7.14.0",
     "@babel/eslint-parser": "^7.18.2",
-<<<<<<< HEAD
     "@babel/runtime": "^7.8.4",
-    "@react-native-windows/codegen": "0.0.0-canary.37",
-=======
     "@react-native-windows/codegen": "0.0.0-canary.38",
->>>>>>> 13d85fc9
     "@react-native-windows/virtualized-list": "0.0.0-canary.51",
     "@rnw-scripts/babel-react-native-config": "0.0.0",
     "@rnw-scripts/eslint-config": "1.1.14",
