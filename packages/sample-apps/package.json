{
  "name": "sample-apps",
  "version": "0.0.0",
  "private": true,
  "scripts": {
    "bundle-cpp": "rnw-scripts prepareBundle && react-native bundle --platform windows --entry-file index.windows.js --bundle-output windows/SampleAppCpp/Bundle/index.windows.bundle --assets-dest windows/SampleAppCpp/Bundle",
    "bundle-cs": "rnw-scripts prepareBundle && react-native bundle --platform windows --entry-file index.windows.js --bundle-output windows/SampleAppCS/Bundle/index.windows.bundle --assets-dest windows/SampleAppCS/Bundle",
    "build": "rnw-scripts codegen",
    "start": "react-native start",
    "lint": "rnw-scripts lint",
    "lint:fix": "rnw-scripts lint:fix",
    "windows": "react-native run-windows"
  },
  "dependencies": {
    "@types/react": "^18.2.6",
    "@typescript-eslint/eslint-plugin": "^5.30.5",
    "@typescript-eslint/parser": "^5.57.1",
    "react": "18.3.1",
<<<<<<< HEAD
    "react-native": "0.75.0-nightly-20240610-ced076210",
    "react-native-windows": "^0.0.0-canary.828"
=======
    "react-native": "0.75.0-nightly-20240531-c046198cc",
    "react-native-windows": "^0.0.0-canary.829"
>>>>>>> f5e6cb8a
  },
  "devDependencies": {
    "@babel/core": "^7.20.0",
    "@babel/eslint-parser": "^7.20.0",
    "@babel/runtime": "^7.20.0",
    "@react-native-windows/cli": "0.0.0-canary.220",
    "@react-native-windows/codegen": "0.0.0-canary.94",
    "@react-native/metro-config": "0.75.0-nightly-20240610-ced076210",
    "@rnw-scripts/babel-react-native-config": "0.0.0",
    "@rnw-scripts/eslint-config": "1.2.22",
    "@rnw-scripts/just-task": "2.3.39",
    "@rnw-scripts/metro-dev-config": "0.0.0",
    "@types/node": "^18.0.0",
    "@types/react": "^18.2.6",
    "eslint": "^8.19.0",
    "just-scripts": "^1.3.3",
    "prettier": "2.8.8",
    "react-test-renderer": "18.3.1"
  },
  "codegenConfig": {
    "name": "SampleApp",
    "type": "modules",
    "jsSrcsDir": "src",
    "windows": {
      "namespace": "SampleLibraryCodegen",
      "separateDataTypes": true
    }
  },
  "engines": {
    "node": ">= 18"
  }
}<|MERGE_RESOLUTION|>--- conflicted
+++ resolved
@@ -16,13 +16,8 @@
     "@typescript-eslint/eslint-plugin": "^5.30.5",
     "@typescript-eslint/parser": "^5.57.1",
     "react": "18.3.1",
-<<<<<<< HEAD
     "react-native": "0.75.0-nightly-20240610-ced076210",
-    "react-native-windows": "^0.0.0-canary.828"
-=======
-    "react-native": "0.75.0-nightly-20240531-c046198cc",
     "react-native-windows": "^0.0.0-canary.829"
->>>>>>> f5e6cb8a
   },
   "devDependencies": {
     "@babel/core": "^7.20.0",
