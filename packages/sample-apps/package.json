--- conflicted
+++ resolved
@@ -16,27 +16,16 @@
     "@typescript-eslint/eslint-plugin": "^5.30.5",
     "@typescript-eslint/parser": "^5.57.1",
     "react": "18.3.1",
-<<<<<<< HEAD
     "react-native": "0.75.0-nightly-20240531-c046198cc",
-    "react-native-windows": "^0.0.0-canary.824"
-=======
-    "react-native": "0.75.0-nightly-20240525-840c31c3a",
     "react-native-windows": "^0.0.0-canary.825"
->>>>>>> b4e122d8
   },
   "devDependencies": {
     "@babel/core": "^7.20.0",
     "@babel/eslint-parser": "^7.20.0",
     "@babel/runtime": "^7.20.0",
-<<<<<<< HEAD
-    "@react-native-windows/cli": "0.0.0-canary.218",
-    "@react-native-windows/codegen": "0.0.0-canary.92",
-    "@react-native/metro-config": "0.75.0-nightly-20240531-c046198cc",
-=======
     "@react-native-windows/cli": "0.0.0-canary.219",
     "@react-native-windows/codegen": "0.0.0-canary.93",
-    "@react-native/metro-config": "0.75.0-nightly-20240522-95de14dc5",
->>>>>>> b4e122d8
+    "@react-native/metro-config": "0.75.0-nightly-20240531-c046198cc",
     "@rnw-scripts/babel-react-native-config": "0.0.0",
     "@rnw-scripts/eslint-config": "1.2.21",
     "@rnw-scripts/just-task": "2.3.38",
