{
  "name": "sample-apps",
  "version": "0.0.0",
  "private": true,
  "scripts": {
    "bundle-cpp": "rnw-scripts prepareBundle && react-native bundle --platform windows --entry-file index.windows.js --bundle-output windows/SampleAppCpp/Bundle/index.windows.bundle --assets-dest windows/SampleAppCpp/Bundle",
    "bundle-cs": "rnw-scripts prepareBundle && react-native bundle --platform windows --entry-file index.windows.js --bundle-output windows/SampleAppCS/Bundle/index.windows.bundle --assets-dest windows/SampleAppCS/Bundle",
    "build": "rnw-scripts codegen",
    "start": "react-native start",
    "lint": "rnw-scripts lint",
    "lint:fix": "rnw-scripts lint:fix",
    "windows": "react-native run-windows"
  },
  "dependencies": {
    "@types/react": "^18.2.6",
    "@typescript-eslint/eslint-plugin": "^5.30.5",
    "@typescript-eslint/parser": "^5.57.1",
    "react": "18.2.0",
<<<<<<< HEAD
    "react-native": "0.74.0-rc.6",
    "react-native-windows": "0.74.0-preview.0"
=======
    "react-native": "0.74.0-rc.0",
    "react-native-windows": "0.74.0-preview.1"
>>>>>>> 7ef8bd7c
  },
  "devDependencies": {
    "@babel/core": "^7.20.0",
    "@babel/eslint-parser": "^7.20.0",
    "@babel/runtime": "^7.20.0",
<<<<<<< HEAD
    "@react-native-windows/cli": "0.74.0-preview.0",
    "@react-native-windows/codegen": "0.74.0-preview.0",
    "@react-native/metro-config": "0.74.77",
=======
    "@react-native-windows/cli": "0.74.0-preview.1",
    "@react-native-windows/codegen": "0.74.0-preview.1",
    "@react-native/metro-config": "0.74.1",
>>>>>>> 7ef8bd7c
    "@rnw-scripts/babel-react-native-config": "0.0.0",
    "@rnw-scripts/eslint-config": "1.2.9",
    "@rnw-scripts/just-task": "2.3.25",
    "@rnw-scripts/metro-dev-config": "0.0.0",
    "@types/node": "^18.0.0",
    "@types/react": "^18.2.6",
    "eslint": "^8.19.0",
    "just-scripts": "^1.3.3",
    "prettier": "2.8.8",
    "react-test-renderer": "18.2.0"
  },
  "codegenConfig": {
    "name": "SampleApp",
    "type": "modules",
    "jsSrcsDir": "src",
    "windows": {
      "namespace": "SampleLibraryCodegen",
      "separateDataTypes": true
    }
  },
  "engines": {
    "node": ">= 18"
  }
}<|MERGE_RESOLUTION|>--- conflicted
+++ resolved
@@ -16,27 +16,16 @@
     "@typescript-eslint/eslint-plugin": "^5.30.5",
     "@typescript-eslint/parser": "^5.57.1",
     "react": "18.2.0",
-<<<<<<< HEAD
     "react-native": "0.74.0-rc.6",
-    "react-native-windows": "0.74.0-preview.0"
-=======
-    "react-native": "0.74.0-rc.0",
     "react-native-windows": "0.74.0-preview.1"
->>>>>>> 7ef8bd7c
   },
   "devDependencies": {
     "@babel/core": "^7.20.0",
     "@babel/eslint-parser": "^7.20.0",
     "@babel/runtime": "^7.20.0",
-<<<<<<< HEAD
-    "@react-native-windows/cli": "0.74.0-preview.0",
-    "@react-native-windows/codegen": "0.74.0-preview.0",
-    "@react-native/metro-config": "0.74.77",
-=======
     "@react-native-windows/cli": "0.74.0-preview.1",
     "@react-native-windows/codegen": "0.74.0-preview.1",
-    "@react-native/metro-config": "0.74.1",
->>>>>>> 7ef8bd7c
+    "@react-native/metro-config": "0.74.77",
     "@rnw-scripts/babel-react-native-config": "0.0.0",
     "@rnw-scripts/eslint-config": "1.2.9",
     "@rnw-scripts/just-task": "2.3.25",
