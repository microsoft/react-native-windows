{
  "name": "sample-apps",
  "version": "0.0.0",
  "private": true,
  "scripts": {
    "bundle-cpp": "rnw-scripts prepareBundle && npx @react-native-community/cli bundle --platform windows --entry-file index.windows.js --bundle-output windows/SampleAppCpp/Bundle/index.windows.bundle --assets-dest windows/SampleAppCpp/Bundle",
    "bundle-cs": "rnw-scripts prepareBundle && npx @react-native-community/cli bundle --platform windows --entry-file index.windows.js --bundle-output windows/SampleAppCS/Bundle/index.windows.bundle --assets-dest windows/SampleAppCS/Bundle",
    "build": "rnw-scripts codegen",
    "start": "npx @react-native-community/cli start",
    "lint": "rnw-scripts lint",
    "lint:fix": "rnw-scripts lint:fix",
    "windows": "npx @react-native-community/cli run-windows"
  },
  "dependencies": {
    "@types/react": "^19.1.0",
    "@typescript-eslint/eslint-plugin": "^7.1.1",
    "@typescript-eslint/parser": "^7.1.1",
    "react": "^19.1.0",
<<<<<<< HEAD
    "react-native": "0.81.0-nightly-20250521-3cb70bb6a",
    "react-native-windows": "^0.0.0-canary.984"
=======
    "react-native": "0.80.0-nightly-20250506-3ac16dd6a",
    "react-native-windows": "^0.0.0-canary.985"
>>>>>>> f6e2d892
  },
  "devDependencies": {
    "@babel/core": "^7.25.2",
    "@babel/eslint-parser": "^7.25.1",
    "@babel/runtime": "^7.20.0",
    "@react-native-community/cli": "17.0.0",
    "@react-native-windows/cli": "0.0.0-canary.272",
    "@react-native-windows/codegen": "0.0.0-canary.124",
    "@react-native/metro-config": "0.80.0-nightly-20250506-3ac16dd6a",
    "@rnw-scripts/babel-react-native-config": "0.0.0",
    "@rnw-scripts/eslint-config": "1.2.36",
    "@rnw-scripts/just-task": "2.3.54",
    "@rnw-scripts/metro-dev-config": "0.0.0",
    "@types/node": "^18.0.0",
    "@types/react": "^19.0.0",
    "eslint": "^8.19.0",
    "just-scripts": "^1.3.3",
    "prettier": "2.8.8",
    "react-test-renderer": "19.0.0"
  },
  "codegenConfig": {
    "name": "SampleApp",
    "type": "modules",
    "jsSrcsDir": "src",
    "windows": {
      "namespace": "SampleLibraryCodegen",
      "separateDataTypes": true
    }
  },
  "engines": {
    "node": ">= 18"
  }
}<|MERGE_RESOLUTION|>--- conflicted
+++ resolved
@@ -16,13 +16,8 @@
     "@typescript-eslint/eslint-plugin": "^7.1.1",
     "@typescript-eslint/parser": "^7.1.1",
     "react": "^19.1.0",
-<<<<<<< HEAD
     "react-native": "0.81.0-nightly-20250521-3cb70bb6a",
-    "react-native-windows": "^0.0.0-canary.984"
-=======
-    "react-native": "0.80.0-nightly-20250506-3ac16dd6a",
     "react-native-windows": "^0.0.0-canary.985"
->>>>>>> f6e2d892
   },
   "devDependencies": {
     "@babel/core": "^7.25.2",
