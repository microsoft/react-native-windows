{
  "name": "sample-apps",
  "version": "0.0.0",
  "private": true,
  "scripts": {
    "bundle-cpp": "rnw-scripts prepareBundle && react-native bundle --platform windows --entry-file index.windows.js --bundle-output windows/SampleAppCpp/Bundle/index.windows.bundle --assets-dest windows/SampleAppCpp/Bundle",
    "bundle-cs": "rnw-scripts prepareBundle && react-native bundle --platform windows --entry-file index.windows.js --bundle-output windows/SampleAppCS/Bundle/index.windows.bundle --assets-dest windows/SampleAppCS/Bundle",
    "start": "react-native start",
    "lint": "rnw-scripts lint",
    "lint:fix": "rnw-scripts lint:fix",
    "windows": "react-native run-windows"
  },
  "dependencies": {
    "@typescript-eslint/eslint-plugin": "^5.20.0",
    "@typescript-eslint/parser": "^5.20.0",
    "react": "18.0.0",
    "react-native": "0.0.0-20220501-2027-d992ae044",
    "react-native-windows": "^0.0.0-canary.497"
  },
  "devDependencies": {
    "@babel/core": "^7.14.0",
    "@babel/runtime": "^7.8.4",
    "@react-native-windows/codegen": "0.0.0-canary.33",
    "@react-native-windows/virtualized-list": "0.0.0-canary.42",
    "@rnw-scripts/eslint-config": "1.1.12",
    "@rnw-scripts/just-task": "2.2.3",
    "@rnw-scripts/metro-dev-config": "0.0.0",
    "@types/node": "^14.14.22",
    "@types/react": "^18.0.0",
    "@types/react-native": "^0.66.17",
    "eslint": "^7.32.0",
    "just-scripts": "^1.3.3",
<<<<<<< HEAD
    "metro-react-native-babel-preset": "^0.67.0",
=======
    "metro-config": "^0.70.1",
    "metro-react-native-babel-preset": "^0.70.1",
>>>>>>> 98728fa2
    "prettier": "^2.4.1",
    "react-test-renderer": "^18.0.0"
  },
  "engines": {
    "node": ">= 14"
  }
}<|MERGE_RESOLUTION|>--- conflicted
+++ resolved
@@ -30,12 +30,8 @@
     "@types/react-native": "^0.66.17",
     "eslint": "^7.32.0",
     "just-scripts": "^1.3.3",
-<<<<<<< HEAD
-    "metro-react-native-babel-preset": "^0.67.0",
-=======
-    "metro-config": "^0.70.1",
+
     "metro-react-native-babel-preset": "^0.70.1",
->>>>>>> 98728fa2
     "prettier": "^2.4.1",
     "react-test-renderer": "^18.0.0"
   },
