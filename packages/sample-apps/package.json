{
  "name": "sample-apps",
  "version": "0.0.0",
  "private": true,
  "scripts": {
    "bundle-cpp": "rnw-scripts prepareBundle && react-native bundle --platform windows --entry-file index.windows.js --bundle-output windows/SampleAppCpp/Bundle/index.windows.bundle --assets-dest windows/SampleAppCpp/Bundle",
    "bundle-cs": "rnw-scripts prepareBundle && react-native bundle --platform windows --entry-file index.windows.js --bundle-output windows/SampleAppCS/Bundle/index.windows.bundle --assets-dest windows/SampleAppCS/Bundle",
    "build": "rnw-scripts codegen",
    "start": "react-native start",
    "lint": "rnw-scripts lint",
    "lint:fix": "rnw-scripts lint:fix",
    "windows": "react-native run-windows"
  },
  "dependencies": {
    "@typescript-eslint/eslint-plugin": "^5.30.5",
    "@typescript-eslint/parser": "^5.57.1",
    "react": "18.2.0",
<<<<<<< HEAD
    "react-native": "0.75.0-nightly-20240321-7d180d712",
    "react-native-windows": "^0.0.0-canary.805"
=======
    "react-native": "0.75.0-nightly-20240307-ff03b149e",
    "react-native-windows": "^0.0.0-canary.808"
>>>>>>> 7bace676
  },
  "devDependencies": {
    "@babel/core": "^7.20.0",
    "@babel/eslint-parser": "^7.20.0",
    "@babel/runtime": "^7.20.0",
    "@react-native-windows/cli": "0.0.0-canary.210",
    "@react-native-windows/codegen": "0.0.0-canary.84",
    "@react-native/metro-config": "0.75.0-nightly-20240321-7d180d712",
    "@rnw-scripts/babel-react-native-config": "0.0.0",
    "@rnw-scripts/eslint-config": "1.2.13",
    "@rnw-scripts/just-task": "2.3.29",
    "@rnw-scripts/metro-dev-config": "0.0.0",
    "@types/node": "^18.0.0",
    "@types/react": "^18.2.6",
    "eslint": "^8.19.0",
    "just-scripts": "^1.3.3",
    "prettier": "2.8.8",
    "react-test-renderer": "18.2.0"
  },
  "codegenConfig": {
    "name": "SampleApp",
    "type": "modules",
    "jsSrcsDir": "src",
    "windows": {
      "namespace": "SampleLibraryCodegen",
      "separateDataTypes": true
    }
  },
  "engines": {
    "node": ">= 18"
  }
}<|MERGE_RESOLUTION|>--- conflicted
+++ resolved
@@ -15,13 +15,8 @@
     "@typescript-eslint/eslint-plugin": "^5.30.5",
     "@typescript-eslint/parser": "^5.57.1",
     "react": "18.2.0",
-<<<<<<< HEAD
     "react-native": "0.75.0-nightly-20240321-7d180d712",
-    "react-native-windows": "^0.0.0-canary.805"
-=======
-    "react-native": "0.75.0-nightly-20240307-ff03b149e",
     "react-native-windows": "^0.0.0-canary.808"
->>>>>>> 7bace676
   },
   "devDependencies": {
     "@babel/core": "^7.20.0",
