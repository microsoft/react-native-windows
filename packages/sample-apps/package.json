--- conflicted
+++ resolved
@@ -15,25 +15,15 @@
     "@typescript-eslint/eslint-plugin": "^5.30.5",
     "@typescript-eslint/parser": "^5.57.1",
     "react": "18.2.0",
-<<<<<<< HEAD
     "react-native": "0.73.0-nightly-20230920-630cf3b21",
-    "react-native-windows": "^0.0.0-canary.709"
-=======
-    "react-native": "0.73.0-nightly-20230811-68c7cfe62",
     "react-native-windows": "^0.0.0-canary.711"
->>>>>>> 32b43bca
   },
   "devDependencies": {
     "@babel/core": "^7.20.0",
     "@babel/eslint-parser": "^7.20.0",
     "@babel/runtime": "^7.8.4",
-<<<<<<< HEAD
-    "@react-native-windows/cli": "0.0.0-canary.189",
+    "@react-native-windows/cli": "0.0.0-canary.190",
     "@react-native-windows/codegen": "0.0.0-canary.70",
-=======
-    "@react-native-windows/codegen": "0.0.0-canary.70",
-    "@react-native-windows/cli": "0.0.0-canary.190",
->>>>>>> 32b43bca
     "@rnw-scripts/babel-react-native-config": "0.0.0",
     "@rnw-scripts/eslint-config": "1.2.2",
     "@rnw-scripts/just-task": "2.3.16",
