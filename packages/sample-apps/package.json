{
  "name": "sample-apps",
  "version": "0.0.0",
  "private": true,
  "scripts": {
    "bundle-cpp": "rnw-scripts prepareBundle && react-native bundle --platform windows --entry-file index.windows.js --bundle-output windows/SampleAppCpp/Bundle/index.windows.bundle --assets-dest windows/SampleAppCpp/Bundle",
    "bundle-cs": "rnw-scripts prepareBundle && react-native bundle --platform windows --entry-file index.windows.js --bundle-output windows/SampleAppCS/Bundle/index.windows.bundle --assets-dest windows/SampleAppCS/Bundle",
    "build": "rnw-scripts codegen",
    "start": "react-native start",
    "lint": "rnw-scripts lint",
    "lint:fix": "rnw-scripts lint:fix",
    "windows": "react-native run-windows"
  },
  "dependencies": {
    "@typescript-eslint/eslint-plugin": "^5.30.5",
    "@typescript-eslint/parser": "^5.57.1",
    "react": "18.2.0",
<<<<<<< HEAD
    "react-native": "0.74.0-nightly-20240126-751eae94d",
    "react-native-windows": "^0.0.0-canary.781"
=======
    "react-native": "0.74.0-nightly-20240122-4e92f87df",
    "react-native-windows": "^0.0.0-canary.782"
>>>>>>> 2974feef
  },
  "devDependencies": {
    "@babel/core": "^7.20.0",
    "@babel/eslint-parser": "^7.20.0",
    "@babel/runtime": "^7.20.0",
    "@react-native-windows/cli": "0.0.0-canary.203",
    "@react-native-windows/codegen": "0.0.0-canary.79",
    "@react-native/metro-config": "0.74.0-nightly-20240126-751eae94d",
    "@rnw-scripts/babel-react-native-config": "0.0.0",
    "@rnw-scripts/eslint-config": "1.2.7",
    "@rnw-scripts/just-task": "2.3.23",
    "@rnw-scripts/metro-dev-config": "0.0.0",
    "@types/node": "^18.0.0",
    "@types/react": "^18.2.6",
    "eslint": "^8.19.0",
    "just-scripts": "^1.3.3",
    "prettier": "2.8.8",
    "react-test-renderer": "18.2.0"
  },
  "codegenConfig": {
    "name": "SampleApp",
    "type": "modules",
    "jsSrcsDir": "src",
    "windows": {
      "namespace": "SampleLibraryCodegen",
      "separateDataTypes": true
    }
  },
  "engines": {
    "node": ">= 18"
  }
}<|MERGE_RESOLUTION|>--- conflicted
+++ resolved
@@ -15,13 +15,8 @@
     "@typescript-eslint/eslint-plugin": "^5.30.5",
     "@typescript-eslint/parser": "^5.57.1",
     "react": "18.2.0",
-<<<<<<< HEAD
     "react-native": "0.74.0-nightly-20240126-751eae94d",
-    "react-native-windows": "^0.0.0-canary.781"
-=======
-    "react-native": "0.74.0-nightly-20240122-4e92f87df",
     "react-native-windows": "^0.0.0-canary.782"
->>>>>>> 2974feef
   },
   "devDependencies": {
     "@babel/core": "^7.20.0",
