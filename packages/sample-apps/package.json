{
  "name": "sample-apps",
  "version": "0.0.0",
  "private": true,
  "scripts": {
    "bundle-cpp": "rnw-scripts prepareBundle && react-native bundle --platform windows --entry-file index.windows.js --bundle-output windows/SampleAppCpp/Bundle/index.windows.bundle --assets-dest windows/SampleAppCpp/Bundle",
    "bundle-cs": "rnw-scripts prepareBundle && react-native bundle --platform windows --entry-file index.windows.js --bundle-output windows/SampleAppCS/Bundle/index.windows.bundle --assets-dest windows/SampleAppCS/Bundle",
    "build": "rnw-scripts codegen",
    "start": "react-native start",
    "lint": "rnw-scripts lint",
    "lint:fix": "rnw-scripts lint:fix",
    "windows": "react-native run-windows"
  },
  "dependencies": {
    "@types/react": "^18.2.6",
    "@typescript-eslint/eslint-plugin": "^5.30.5",
    "@typescript-eslint/parser": "^5.57.1",
    "react": "18.3.1",
<<<<<<< HEAD
    "react-native": "0.75.0-nightly-20240614-8b53d41a8",
    "react-native-windows": "^0.0.0-canary.839"
=======
    "react-native": "0.75.0-nightly-20240613-f7aea0c8e",
    "react-native-windows": "^0.0.0-canary.840"
>>>>>>> a96adfa4
  },
  "devDependencies": {
    "@babel/core": "^7.20.0",
    "@babel/eslint-parser": "^7.20.0",
    "@babel/runtime": "^7.20.0",
<<<<<<< HEAD
    "@react-native-windows/cli": "0.0.0-canary.225",
    "@react-native-windows/codegen": "0.0.0-canary.96",
    "@react-native/metro-config": "0.75.0-nightly-20240614-8b53d41a8",
=======
    "@react-native-windows/cli": "0.0.0-canary.226",
    "@react-native-windows/codegen": "0.0.0-canary.97",
    "@react-native/metro-config": "0.75.0-nightly-20240613-f7aea0c8e",
>>>>>>> a96adfa4
    "@rnw-scripts/babel-react-native-config": "0.0.0",
    "@rnw-scripts/eslint-config": "1.2.24",
    "@rnw-scripts/just-task": "2.3.41",
    "@rnw-scripts/metro-dev-config": "0.0.0",
    "@types/node": "^18.0.0",
    "@types/react": "^18.2.6",
    "eslint": "^8.19.0",
    "just-scripts": "^1.3.3",
    "prettier": "2.8.8",
    "react-test-renderer": "18.3.1"
  },
  "codegenConfig": {
    "name": "SampleApp",
    "type": "modules",
    "jsSrcsDir": "src",
    "windows": {
      "namespace": "SampleLibraryCodegen",
      "separateDataTypes": true
    }
  },
  "engines": {
    "node": ">= 18"
  }
}<|MERGE_RESOLUTION|>--- conflicted
+++ resolved
@@ -16,27 +16,16 @@
     "@typescript-eslint/eslint-plugin": "^5.30.5",
     "@typescript-eslint/parser": "^5.57.1",
     "react": "18.3.1",
-<<<<<<< HEAD
     "react-native": "0.75.0-nightly-20240614-8b53d41a8",
-    "react-native-windows": "^0.0.0-canary.839"
-=======
-    "react-native": "0.75.0-nightly-20240613-f7aea0c8e",
     "react-native-windows": "^0.0.0-canary.840"
->>>>>>> a96adfa4
   },
   "devDependencies": {
     "@babel/core": "^7.20.0",
     "@babel/eslint-parser": "^7.20.0",
     "@babel/runtime": "^7.20.0",
-<<<<<<< HEAD
-    "@react-native-windows/cli": "0.0.0-canary.225",
-    "@react-native-windows/codegen": "0.0.0-canary.96",
-    "@react-native/metro-config": "0.75.0-nightly-20240614-8b53d41a8",
-=======
     "@react-native-windows/cli": "0.0.0-canary.226",
     "@react-native-windows/codegen": "0.0.0-canary.97",
-    "@react-native/metro-config": "0.75.0-nightly-20240613-f7aea0c8e",
->>>>>>> a96adfa4
+    "@react-native/metro-config": "0.75.0-nightly-20240614-8b53d41a8",
     "@rnw-scripts/babel-react-native-config": "0.0.0",
     "@rnw-scripts/eslint-config": "1.2.24",
     "@rnw-scripts/just-task": "2.3.41",
