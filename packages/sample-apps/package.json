{
  "name": "sample-apps",
  "version": "0.0.0",
  "private": true,
  "scripts": {
    "bundle-cpp": "rnw-scripts prepareBundle && react-native bundle --platform windows --entry-file index.windows.js --bundle-output windows/SampleAppCpp/Bundle/index.windows.bundle --assets-dest windows/SampleAppCpp/Bundle",
    "bundle-cs": "rnw-scripts prepareBundle && react-native bundle --platform windows --entry-file index.windows.js --bundle-output windows/SampleAppCS/Bundle/index.windows.bundle --assets-dest windows/SampleAppCS/Bundle",
    "build": "rnw-scripts codegen",
    "start": "react-native start",
    "lint": "rnw-scripts lint",
    "lint:fix": "rnw-scripts lint:fix",
    "windows": "react-native run-windows"
  },
  "dependencies": {
    "@types/react": "^18.2.6",
    "@typescript-eslint/eslint-plugin": "^5.30.5",
    "@typescript-eslint/parser": "^5.57.1",
    "react": "18.3.1",
<<<<<<< HEAD
    "react-native": "0.75.0-nightly-20240525-840c31c3a",
    "react-native-windows": "^0.0.0-canary.822"
=======
    "react-native": "0.75.0-nightly-20240518-93c079b92",
    "react-native-windows": "^0.0.0-canary.823"
>>>>>>> d0016b0f
  },
  "devDependencies": {
    "@babel/core": "^7.20.0",
    "@babel/eslint-parser": "^7.20.0",
    "@babel/runtime": "^7.20.0",
<<<<<<< HEAD
    "@react-native-windows/cli": "0.0.0-canary.216",
    "@react-native-windows/codegen": "0.0.0-canary.90",
    "@react-native/metro-config": "0.75.0-nightly-20240522-95de14dc5",
=======
    "@react-native-windows/cli": "0.0.0-canary.217",
    "@react-native-windows/codegen": "0.0.0-canary.91",
    "@react-native/metro-config": "0.75.0-nightly-20240518-93c079b92",
>>>>>>> d0016b0f
    "@rnw-scripts/babel-react-native-config": "0.0.0",
    "@rnw-scripts/eslint-config": "1.2.20",
    "@rnw-scripts/just-task": "2.3.36",
    "@rnw-scripts/metro-dev-config": "0.0.0",
    "@types/node": "^18.0.0",
    "@types/react": "^18.2.6",
    "eslint": "^8.19.0",
    "just-scripts": "^1.3.3",
    "prettier": "2.8.8",
    "react-test-renderer": "18.3.1"
  },
  "codegenConfig": {
    "name": "SampleApp",
    "type": "modules",
    "jsSrcsDir": "src",
    "windows": {
      "namespace": "SampleLibraryCodegen",
      "separateDataTypes": true
    }
  },
  "engines": {
    "node": ">= 18"
  }
}<|MERGE_RESOLUTION|>--- conflicted
+++ resolved
@@ -16,27 +16,16 @@
     "@typescript-eslint/eslint-plugin": "^5.30.5",
     "@typescript-eslint/parser": "^5.57.1",
     "react": "18.3.1",
-<<<<<<< HEAD
     "react-native": "0.75.0-nightly-20240525-840c31c3a",
-    "react-native-windows": "^0.0.0-canary.822"
-=======
-    "react-native": "0.75.0-nightly-20240518-93c079b92",
     "react-native-windows": "^0.0.0-canary.823"
->>>>>>> d0016b0f
   },
   "devDependencies": {
     "@babel/core": "^7.20.0",
     "@babel/eslint-parser": "^7.20.0",
     "@babel/runtime": "^7.20.0",
-<<<<<<< HEAD
-    "@react-native-windows/cli": "0.0.0-canary.216",
-    "@react-native-windows/codegen": "0.0.0-canary.90",
-    "@react-native/metro-config": "0.75.0-nightly-20240522-95de14dc5",
-=======
     "@react-native-windows/cli": "0.0.0-canary.217",
     "@react-native-windows/codegen": "0.0.0-canary.91",
-    "@react-native/metro-config": "0.75.0-nightly-20240518-93c079b92",
->>>>>>> d0016b0f
+    "@react-native/metro-config": "0.75.0-nightly-20240522-95de14dc5",
     "@rnw-scripts/babel-react-native-config": "0.0.0",
     "@rnw-scripts/eslint-config": "1.2.20",
     "@rnw-scripts/just-task": "2.3.36",
