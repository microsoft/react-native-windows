{
  "name": "sample-apps",
  "version": "0.0.0",
  "private": true,
  "scripts": {
    "bundle-cpp": "rnw-scripts prepareBundle && react-native bundle --platform windows --entry-file index.windows.js --bundle-output windows/SampleAppCpp/Bundle/index.windows.bundle --assets-dest windows/SampleAppCpp/Bundle",
    "bundle-cs": "rnw-scripts prepareBundle && react-native bundle --platform windows --entry-file index.windows.js --bundle-output windows/SampleAppCS/Bundle/index.windows.bundle --assets-dest windows/SampleAppCS/Bundle",
    "build": "rnw-scripts codegen",
    "start": "react-native start",
    "lint": "rnw-scripts lint",
    "lint:fix": "rnw-scripts lint:fix",
    "windows": "react-native run-windows"
  },
  "dependencies": {
    "@typescript-eslint/eslint-plugin": "^5.30.5",
    "@typescript-eslint/parser": "^5.57.1",
    "react": "18.2.0",
<<<<<<< HEAD
    "react-native": "0.74.0-nightly-20240122-4e92f87df",
    "react-native-windows": "^0.0.0-canary.776"
=======
    "react-native": "0.74.0-nightly-20240115-0c7008f28",
    "react-native-windows": "^0.0.0-canary.777"
>>>>>>> 7440f084
  },
  "devDependencies": {
    "@babel/core": "^7.20.0",
    "@babel/eslint-parser": "^7.20.0",
    "@babel/runtime": "^7.8.4",
    "@react-native-windows/cli": "0.0.0-canary.201",
    "@react-native-windows/codegen": "0.0.0-canary.77",
    "@react-native/metro-config": "^0.73.0",
    "@rnw-scripts/babel-react-native-config": "0.0.0",
    "@rnw-scripts/eslint-config": "1.2.5",
    "@rnw-scripts/just-task": "2.3.21",
    "@rnw-scripts/metro-dev-config": "0.0.0",
    "@types/node": "^18.0.0",
    "@types/react": "^18.0.18",
    "eslint": "^8.19.0",
    "just-scripts": "^1.3.3",
    "prettier": "^2.4.1",
    "react-test-renderer": "18.2.0"
  },
  "codegenConfig": {
    "name": "SampleApp",
    "type": "modules",
    "jsSrcsDir": "src",
    "windows": {
      "namespace": "SampleLibraryCodegen",
      "separateDataTypes": true
    }
  },
  "engines": {
    "node": ">= 18"
  }
}<|MERGE_RESOLUTION|>--- conflicted
+++ resolved
@@ -15,13 +15,8 @@
     "@typescript-eslint/eslint-plugin": "^5.30.5",
     "@typescript-eslint/parser": "^5.57.1",
     "react": "18.2.0",
-<<<<<<< HEAD
     "react-native": "0.74.0-nightly-20240122-4e92f87df",
-    "react-native-windows": "^0.0.0-canary.776"
-=======
-    "react-native": "0.74.0-nightly-20240115-0c7008f28",
     "react-native-windows": "^0.0.0-canary.777"
->>>>>>> 7440f084
   },
   "devDependencies": {
     "@babel/core": "^7.20.0",
