--- conflicted
+++ resolved
@@ -53,11 +53,6 @@
   </ItemGroup>
   <ItemGroup>
     <None Include="PropertySheet.props" />
-<<<<<<< HEAD
-    <None Include="SampleAppCpp_TemporaryKey.pfx" />
-=======
-    <None Include="packages.config" />
->>>>>>> 5f66c7cb
   </ItemGroup>
   <ItemGroup>
     <Text Include="readme.txt" />
