{
  "name": "integration-test",
  "version": "0.0.1",
  "private": true,
  "scripts": {
    "windows": "react-native run-windows",
    "start": "react-native start",
    "lint": "just-scripts lint",
    "lint:fix": "just-scripts lint:fix",
    "integration-test": "jest --config jest.integration.config.js --runInBand --verbose --color"
  },
  "dependencies": {
    "chai": "^4.2.0",
    "react": "17.0.1",
<<<<<<< HEAD
    "react-native": "0.0.0-c66aa8abc",
    "react-native-windows": "^0.0.0-canary.240"
=======
    "react-native": "0.0.0-6fd684150",
    "react-native-windows": "^0.0.0-canary.241"
>>>>>>> c264db3d
  },
  "devDependencies": {
    "@babel/core": "^7.8.4",
    "@babel/parser": "^7.11.5",
    "@babel/preset-env": "^7.8.4",
    "@babel/preset-typescript": "^7.8.3",
    "@babel/traverse": "^7.11.5",
    "@rnw-scripts/eslint-config": "^1.1.6",
    "@rnw-scripts/just-task": "^1.0.6",
    "@rnw-scripts/ts-config": "^1.1.0",
    "@types/chai": "^4.2.12",
    "@types/jest": "^26.0.13",
    "@types/ora": "^3.2.0",
    "@types/react-native": "^0.63.18",
    "@types/ws": "^7.2.6",
    "babel-jest": "^26.3.0",
    "eslint": "7.12.0",
    "jest": "^26.5.2",
    "just-scripts": "^0.44.7",
    "ora": "^3.4.0",
    "prettier": "1.19.1",
    "ps-list": "^7.2.0",
    "typescript": "^3.8.3",
    "walkdir": "^0.4.1",
    "ws": "^7.3.1"
  }
}<|MERGE_RESOLUTION|>--- conflicted
+++ resolved
@@ -12,13 +12,8 @@
   "dependencies": {
     "chai": "^4.2.0",
     "react": "17.0.1",
-<<<<<<< HEAD
     "react-native": "0.0.0-c66aa8abc",
-    "react-native-windows": "^0.0.0-canary.240"
-=======
-    "react-native": "0.0.0-6fd684150",
     "react-native-windows": "^0.0.0-canary.241"
->>>>>>> c264db3d
   },
   "devDependencies": {
     "@babel/core": "^7.8.4",
