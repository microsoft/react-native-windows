--- conflicted
+++ resolved
@@ -11,16 +11,10 @@
   },
   "dependencies": {
     "chai": "^4.2.0",
-<<<<<<< HEAD
     "lodash": "^4.17.15",
-    "react": "16.13.1",
-    "react-native": "0.0.0-a36d9cd7e",
-    "react-native-windows": "^0.0.0-canary.170"
-=======
     "react": "0.0.0-experimental-aae83a4b9",
     "react-native": "0.0.0-949dedca9",
     "react-native-windows": "^0.0.0-canary.174"
->>>>>>> b111a2fa
   },
   "devDependencies": {
     "@babel/core": "^7.8.4",
