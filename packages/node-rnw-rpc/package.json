--- conflicted
+++ resolved
@@ -27,13 +27,8 @@
     "just-scripts": "^1.3.2",
     "prettier": "1.19.1",
     "react": "17.0.2",
-<<<<<<< HEAD
     "react-native": "0.65.0-rc.2",
-    "react-native-windows": "0.65.0-preview.4",
-=======
-    "react-native": "0.0.0-7e05480cc",
     "react-native-windows": "0.65.0-preview.5",
->>>>>>> 54bc9050
     "typescript": "^3.8.3"
   },
   "files": [
