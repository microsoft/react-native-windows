--- conflicted
+++ resolved
@@ -1,14 +1,6 @@
 {
   "name": "@react-native/tester",
-<<<<<<< HEAD
   "version": "0.82.0-main",
-=======
-<<<<<<< Upstream
-  "version": "0.82.0-main",
-=======
-  "version": "0.80.0-main",
->>>>>>> Override
->>>>>>> 923b1fa6
   "private": true,
   "description": "React Native tester app.",
   "license": "MIT",
@@ -18,15 +10,7 @@
     "directory": "packages/rn-tester"
   },
   "engines": {
-<<<<<<< HEAD
-    "node": ">= 20.19.4"
-=======
-<<<<<<< Upstream
-    "node": ">= 20.19.4"
-=======
     "node": ">=22"
->>>>>>> Override
->>>>>>> 923b1fa6
   },
   "scripts": {
     "start": "npx @react-native-community/cli start",
@@ -42,18 +26,8 @@
     "e2e-test-ios": "./scripts/maestro-test-ios.sh"
   },
   "dependencies": {
-<<<<<<< HEAD
     "@react-native/new-app-screen": "0.82.0-main",
     "@react-native/popup-menu-android": "0.82.0-main",
-=======
-<<<<<<< Upstream
-    "@react-native/new-app-screen": "0.82.0-main",
-    "@react-native/popup-menu-android": "0.82.0-main",
-=======
-    "@react-native/new-app-screen": "0.81.0-nightly-20250709-6892dde36",
-    "@react-native/popup-menu-android": "0.81.0-nightly-20250709-6892dde36",
->>>>>>> Override
->>>>>>> 923b1fa6
     "flow-enums-runtime": "^0.0.6",
     "invariant": "^2.2.4",
     "nullthrows": "^1.1.1"
@@ -83,21 +57,9 @@
     }
   },
   "devDependencies": {
-<<<<<<< HEAD
     "@react-native-community/cli": "20.0.0",
     "@react-native-community/cli-platform-android": "20.0.0",
     "@react-native-community/cli-platform-ios": "20.0.0",
-=======
-<<<<<<< Upstream
-    "@react-native-community/cli": "20.0.0",
-    "@react-native-community/cli-platform-android": "20.0.0",
-    "@react-native-community/cli-platform-ios": "20.0.0",
-=======
-    "@react-native-community/cli": "17.0.0",
-    "@react-native-community/cli-platform-android": "17.0.0",
-    "@react-native-community/cli-platform-ios": "17.0.0",
->>>>>>> Override
->>>>>>> 923b1fa6
     "commander": "^12.0.0",
     "listr2": "^6.4.1",
     "rxjs": "npm:@react-native-community/rxjs@6.5.4-custom"
