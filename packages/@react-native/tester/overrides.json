--- conflicted
+++ resolved
@@ -1,9 +1,5 @@
 {
-<<<<<<< HEAD
-  "baseVersion": "0.75.0-nightly-20240315-f2f62cdf5",
-=======
   "baseVersion": "0.75.0-nightly-20240321-7d180d712",
->>>>>>> d876a1f6
   "overrides": [
     {
       "type": "copy",
