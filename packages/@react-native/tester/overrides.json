{
<<<<<<< HEAD
  "baseVersion": "0.0.0-20220710-2050-b834d5869",
=======
  "baseVersion": "0.0.0-20220714-2051-8af7870c6",
>>>>>>> fd9c50c5
  "overrides": [
    {
      "type": "copy",
      "directory": "js",
      "baseDirectory": "packages/rn-tester/js",
<<<<<<< HEAD
      "baseHash": "09e5f2c22e08cfac49b91ad42f0681894adc4027",
=======
      "baseHash": "38092135fe329661e123924cd8d7bdb75ef98940",
>>>>>>> fd9c50c5
      "issue": 4054
    },
    {
      "type": "copy",
      "file": "NativeComponentExample/js/MyNativeView.js",
      "baseFile": "packages/rn-tester/NativeComponentExample/js/MyNativeView.js",
      "baseHash": "5c030eebc47319605e458185cedbc87d69bf49d3",
      "issue": 4054
    },
    {
      "type": "copy",
      "file": "NativeComponentExample/js/MyNativeViewNativeComponent.js",
      "baseFile": "packages/rn-tester/NativeComponentExample/js/MyNativeViewNativeComponent.js",
      "baseHash": "de6aa963f73ac640c621ccd131a639c851ee943f",
      "issue": 4054
    },
    {
      "type": "patch",
      "file": "package.json",
      "baseFile": "packages/rn-tester/package.json",
      "baseHash": "be21c7195504537cf2e905dce624ab4a7e1ec64e",
      "issue": 4054
    }
  ]
}<|MERGE_RESOLUTION|>--- conflicted
+++ resolved
@@ -1,19 +1,11 @@
 {
-<<<<<<< HEAD
-  "baseVersion": "0.0.0-20220710-2050-b834d5869",
-=======
   "baseVersion": "0.0.0-20220714-2051-8af7870c6",
->>>>>>> fd9c50c5
   "overrides": [
     {
       "type": "copy",
       "directory": "js",
       "baseDirectory": "packages/rn-tester/js",
-<<<<<<< HEAD
-      "baseHash": "09e5f2c22e08cfac49b91ad42f0681894adc4027",
-=======
       "baseHash": "38092135fe329661e123924cd8d7bdb75ef98940",
->>>>>>> fd9c50c5
       "issue": 4054
     },
     {
