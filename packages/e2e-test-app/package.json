{
  "name": "e2e-test-app",
  "version": "0.0.0",
  "private": true,
  "scripts": {
    "start": "react-native start",
    "lint": "rnw-scripts lint",
    "lint:fix": "rnw-scripts lint:fix",
    "watch": "rnw-scripts watch",
    "windows": "react-native run-windows",
    "e2etest": "jest",
    "e2etest:debug": "jest --config ./jest.debug.config.js"
  },
  "dependencies": {
    "@react-native-picker/picker": "2.2.0",
    "@react-native-windows/automation-channel": "^0.1.116",
    "@react-native-windows/tester": "0.0.1",
    "@typescript-eslint/eslint-plugin": "^5.21.0",
    "@typescript-eslint/parser": "^5.21.0",
    "react": "18.1.0",
<<<<<<< HEAD
    "react-native": "0.0.0-20220714-2051-8af7870c6",
    "react-native-windows": "^0.0.0-canary.541",
=======
    "react-native": "0.0.0-20220704-2054-3da3d8232",
    "react-native-windows": "^0.0.0-canary.542",
>>>>>>> 0332b657
    "react-native-xaml": "^0.0.63"
  },
  "devDependencies": {
    "@babel/core": "^7.14.0",
    "@babel/generator": "^7.18.2",
    "@babel/preset-env": "^7.8.4",
    "@babel/preset-typescript": "^7.8.3",
    "@babel/runtime": "^7.8.4",
    "@react-native-windows/automation": "^0.1.127",
    "@react-native-windows/automation-commands": "^0.0.154",
    "@react-native-windows/virtualized-list": "0.0.0-canary.48",
    "@rnw-scripts/babel-node-config": "2.0.6",
    "@rnw-scripts/eslint-config": "1.1.13",
    "@rnw-scripts/just-task": "2.2.5",
    "@rnw-scripts/metro-dev-config": "0.0.0",
    "@rnw-scripts/ts-config": "2.0.2",
    "@rnx-kit/jest-preset": "^0.1.0",
    "@types/jest": "^26.0.20",
    "@types/node": "^14.14.22",
    "@types/react": "^18.0.0",
    "@types/react-native": "^0.66.17",
    "babel-jest": "^26.3.0",
    "eslint": "^7.32.0",
    "jest": "^26.6.3",
    "metro-react-native-babel-preset": "^0.70.1",
    "metro-react-native-babel-transformer": "^0.71.0",
    "prettier": "^2.4.1",
    "react-test-renderer": "18.1.0",
    "sanitize-filename": "^1.6.3",
    "typescript": "^4.4.4"
  },
  "engines": {
    "node": ">= 14"
  }
}<|MERGE_RESOLUTION|>--- conflicted
+++ resolved
@@ -18,13 +18,8 @@
     "@typescript-eslint/eslint-plugin": "^5.21.0",
     "@typescript-eslint/parser": "^5.21.0",
     "react": "18.1.0",
-<<<<<<< HEAD
     "react-native": "0.0.0-20220714-2051-8af7870c6",
-    "react-native-windows": "^0.0.0-canary.541",
-=======
-    "react-native": "0.0.0-20220704-2054-3da3d8232",
     "react-native-windows": "^0.0.0-canary.542",
->>>>>>> 0332b657
     "react-native-xaml": "^0.0.63"
   },
   "devDependencies": {
