{
  "name": "e2e-test-app",
  "version": "0.0.0",
  "private": true,
  "scripts": {
    "start": "react-native start",
    "lint": "rnw-scripts lint",
    "lint:fix": "rnw-scripts lint:fix",
    "watch": "rnw-scripts watch",
    "windows": "react-native run-windows",
    "e2etest": "jest --color"
  },
  "dependencies": {
    "@react-native-windows/tester": "0.0.1",
    "node-rnw-rpc": "^1.0.11-12",
    "react": "17.0.2",
    "react-native": "0.0.0-0d32aef3a",
    "react-native-windows": "^0.0.0-canary.335"
  },
  "devDependencies": {
    "@babel/core": "^7.14.0",
    "@babel/preset-env": "^7.8.4",
    "@babel/preset-typescript": "^7.8.3",
    "@babel/runtime": "^7.8.4",
    "@react-native-windows/virtualized-list": "0.0.0-canary.0",
    "@rnw-scripts/babel-node-config": "2.0.1",
    "@rnw-scripts/eslint-config": "1.1.7",
<<<<<<< HEAD
    "@rnw-scripts/jest-out-of-tree-resolver": "^1.0.0",
=======
    "@rnw-scripts/jest-out-of-tree-resolver": "^1.0.1",
>>>>>>> 5b783df7
    "@rnw-scripts/just-task": "2.2.0",
    "@rnw-scripts/ts-config": "2.0.0",
    "@types/jest": "^26.0.20",
    "@types/node": "^14.14.22",
    "@types/react": "16.9.11",
    "@types/react-native": "^0.64.4",
    "babel-jest": "^26.3.0",
    "eslint": "7.12.0",
    "jest": "^26.6.3",
    "jest-environment-winappdriver": "^2.0.1-8",
    "just-scripts": "^1.3.3",
    "metro-config": "^0.66.0",
    "metro-react-native-babel-preset": "^0.56.0",
    "prettier": "1.19.1",
    "react-test-renderer": "17.0.2",
    "sanitize-filename": "^1.6.3",
    "typescript": "^3.8.3"
  }
}<|MERGE_RESOLUTION|>--- conflicted
+++ resolved
@@ -25,11 +25,7 @@
     "@react-native-windows/virtualized-list": "0.0.0-canary.0",
     "@rnw-scripts/babel-node-config": "2.0.1",
     "@rnw-scripts/eslint-config": "1.1.7",
-<<<<<<< HEAD
-    "@rnw-scripts/jest-out-of-tree-resolver": "^1.0.0",
-=======
     "@rnw-scripts/jest-out-of-tree-resolver": "^1.0.1",
->>>>>>> 5b783df7
     "@rnw-scripts/just-task": "2.2.0",
     "@rnw-scripts/ts-config": "2.0.0",
     "@types/jest": "^26.0.20",
