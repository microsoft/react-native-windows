{
  "name": "e2e-test-app",
  "version": "0.0.0",
  "private": true,
  "scripts": {
    "start": "npx @react-native-community/cli start",
    "lint": "rnw-scripts lint",
    "lint:fix": "rnw-scripts lint:fix",
    "watch": "rnw-scripts watch",
    "windows": "npx @react-native-community/cli run-windows --msbuildprops RestoreForceEvaluate=true",
    "e2etest": "jest",
    "e2etest:updateSnapshots": "jest -u",
    "e2etest:debug": "jest --config ./jest.debug.config.js"
  },
  "dependencies": {
    "@react-native-picker/picker": "^2.5.1",
    "@react-native-windows/automation-channel": "^0.12.343",
    "@react-native-windows/tester": "0.0.1",
    "@types/react": "^19.1.0",
    "@typescript-eslint/eslint-plugin": "^7.1.1",
    "@typescript-eslint/parser": "^7.1.1",
    "react": "^19.1.0",
<<<<<<< HEAD
    "react-native": "0.82.0-nightly-20250806-5936f29d6",
    "react-native-windows": "^0.0.0-canary.1002",
=======
    "react-native": "0.81.0-nightly-20250709-6892dde36",
    "react-native-windows": "^0.0.0-canary.1003",
>>>>>>> dbec407b
    "react-native-xaml": "^0.0.80"
  },
  "devDependencies": {
    "@babel/core": "^7.25.2",
    "@babel/generator": "^7.25.0",
    "@babel/preset-env": "^7.25.3",
    "@babel/preset-typescript": "^7.8.3",
    "@babel/runtime": "^7.20.0",
<<<<<<< HEAD
    "@react-native-community/cli": "20.0.0",
    "@react-native-windows/automation": "^0.3.424",
    "@react-native-windows/automation-commands": "^0.1.445",
    "@react-native/metro-config": "0.82.0-nightly-20250806-5936f29d6",
=======
    "@react-native-community/cli": "17.0.0",
    "@react-native-windows/automation": "^0.3.425",
    "@react-native-windows/automation-commands": "^0.1.446",
    "@react-native/metro-config": "0.80.0-nightly-20250506-3ac16dd6a",
>>>>>>> dbec407b
    "@rnw-scripts/babel-node-config": "2.3.3",
    "@rnw-scripts/babel-react-native-config": "0.0.0",
    "@rnw-scripts/eslint-config": "1.2.37",
    "@rnw-scripts/just-task": "2.3.56",
    "@rnw-scripts/metro-dev-config": "0.0.0",
    "@rnw-scripts/ts-config": "2.0.6",
    "@rnx-kit/jest-preset": "^0.1.17",
    "@types/jest": "^29.2.2",
    "@types/node": "^22.14.0",
    "@types/react": "^19.0.0",
    "babel-jest": "^29.6.3",
    "eslint": "^8.19.0",
    "jest": "^29.7.0",
    "prettier": "2.8.8",
    "react-test-renderer": "19.0.0",
    "sanitize-filename": "^1.6.3",
    "typescript": "5.0.4"
  },
  "engines": {
    "node": ">= 22"
  }
}<|MERGE_RESOLUTION|>--- conflicted
+++ resolved
@@ -20,13 +20,8 @@
     "@typescript-eslint/eslint-plugin": "^7.1.1",
     "@typescript-eslint/parser": "^7.1.1",
     "react": "^19.1.0",
-<<<<<<< HEAD
     "react-native": "0.82.0-nightly-20250806-5936f29d6",
-    "react-native-windows": "^0.0.0-canary.1002",
-=======
-    "react-native": "0.81.0-nightly-20250709-6892dde36",
     "react-native-windows": "^0.0.0-canary.1003",
->>>>>>> dbec407b
     "react-native-xaml": "^0.0.80"
   },
   "devDependencies": {
@@ -35,17 +30,10 @@
     "@babel/preset-env": "^7.25.3",
     "@babel/preset-typescript": "^7.8.3",
     "@babel/runtime": "^7.20.0",
-<<<<<<< HEAD
     "@react-native-community/cli": "20.0.0",
-    "@react-native-windows/automation": "^0.3.424",
-    "@react-native-windows/automation-commands": "^0.1.445",
-    "@react-native/metro-config": "0.82.0-nightly-20250806-5936f29d6",
-=======
-    "@react-native-community/cli": "17.0.0",
     "@react-native-windows/automation": "^0.3.425",
     "@react-native-windows/automation-commands": "^0.1.446",
-    "@react-native/metro-config": "0.80.0-nightly-20250506-3ac16dd6a",
->>>>>>> dbec407b
+    "@react-native/metro-config": "0.82.0-nightly-20250806-5936f29d6",
     "@rnw-scripts/babel-node-config": "2.3.3",
     "@rnw-scripts/babel-react-native-config": "0.0.0",
     "@rnw-scripts/eslint-config": "1.2.37",
