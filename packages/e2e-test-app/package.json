{
  "name": "e2e-test-app",
  "version": "0.0.0",
  "private": true,
  "scripts": {
    "start": "react-native start",
    "lint": "rnw-scripts lint",
    "lint:fix": "rnw-scripts lint:fix",
    "watch": "rnw-scripts watch",
    "windows": "react-native run-windows",
    "e2etest": "jest",
    "e2etest:updateSnapshots": "jest -u",
    "e2etest:debug": "jest --config ./jest.debug.config.js"
  },
  "dependencies": {
    "@react-native-picker/picker": "^2.5.1",
    "@react-native-windows/automation-channel": "^0.12.143",
    "@react-native-windows/tester": "0.0.1",
    "@typescript-eslint/eslint-plugin": "^5.21.0",
    "@typescript-eslint/parser": "^5.21.0",
    "react": "18.2.0",
<<<<<<< HEAD
    "react-native": "0.75.0-nightly-20240307-ff03b149e",
    "react-native-windows": "^0.0.0-canary.803",
=======
    "react-native": "0.75.0-nightly-20240229-21171222e",
    "react-native-windows": "^0.0.0-canary.804",
>>>>>>> 2731008e
    "react-native-xaml": "^0.0.78"
  },
  "devDependencies": {
    "@babel/core": "^7.20.0",
    "@babel/generator": "^7.20.0",
    "@babel/preset-env": "^7.20.0",
    "@babel/preset-typescript": "^7.8.3",
    "@babel/runtime": "^7.20.0",
<<<<<<< HEAD
    "@react-native-windows/automation": "^0.3.224",
    "@react-native-windows/automation-commands": "^0.1.244",
    "@react-native/metro-config": "0.75.0-nightly-20240307-ff03b149e",
=======
    "@react-native-windows/automation": "^0.3.225",
    "@react-native-windows/automation-commands": "^0.1.245",
    "@react-native/metro-config": "0.75.0-nightly-20240229-21171222e",
>>>>>>> 2731008e
    "@rnw-scripts/babel-node-config": "2.3.2",
    "@rnw-scripts/babel-react-native-config": "0.0.0",
    "@rnw-scripts/eslint-config": "1.2.11",
    "@rnw-scripts/just-task": "2.3.27",
    "@rnw-scripts/metro-dev-config": "0.0.0",
    "@rnw-scripts/ts-config": "2.0.5",
    "@rnx-kit/jest-preset": "^0.1.0",
    "@types/jest": "^29.2.2",
    "@types/node": "^18.0.0",
    "@types/react": "^18.2.6",
    "babel-jest": "^29.6.3",
    "eslint": "^8.19.0",
    "jest": "^29.6.3",
    "prettier": "2.8.8",
    "react-test-renderer": "18.2.0",
    "sanitize-filename": "^1.6.3",
    "typescript": "5.0.4"
  },
  "engines": {
    "node": ">= 18"
  }
}<|MERGE_RESOLUTION|>--- conflicted
+++ resolved
@@ -19,13 +19,8 @@
     "@typescript-eslint/eslint-plugin": "^5.21.0",
     "@typescript-eslint/parser": "^5.21.0",
     "react": "18.2.0",
-<<<<<<< HEAD
     "react-native": "0.75.0-nightly-20240307-ff03b149e",
-    "react-native-windows": "^0.0.0-canary.803",
-=======
-    "react-native": "0.75.0-nightly-20240229-21171222e",
     "react-native-windows": "^0.0.0-canary.804",
->>>>>>> 2731008e
     "react-native-xaml": "^0.0.78"
   },
   "devDependencies": {
@@ -34,15 +29,9 @@
     "@babel/preset-env": "^7.20.0",
     "@babel/preset-typescript": "^7.8.3",
     "@babel/runtime": "^7.20.0",
-<<<<<<< HEAD
-    "@react-native-windows/automation": "^0.3.224",
-    "@react-native-windows/automation-commands": "^0.1.244",
-    "@react-native/metro-config": "0.75.0-nightly-20240307-ff03b149e",
-=======
     "@react-native-windows/automation": "^0.3.225",
     "@react-native-windows/automation-commands": "^0.1.245",
-    "@react-native/metro-config": "0.75.0-nightly-20240229-21171222e",
->>>>>>> 2731008e
+    "@react-native/metro-config": "0.75.0-nightly-20240307-ff03b149e",
     "@rnw-scripts/babel-node-config": "2.3.2",
     "@rnw-scripts/babel-react-native-config": "0.0.0",
     "@rnw-scripts/eslint-config": "1.2.11",
