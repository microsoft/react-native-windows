{
  "name": "e2e-test-app",
  "version": "0.0.0",
  "private": true,
  "scripts": {
    "start": "react-native start",
    "lint": "rnw-scripts lint",
    "lint:fix": "rnw-scripts lint:fix",
    "watch": "rnw-scripts watch",
    "windows": "react-native run-windows",
    "e2etest": "jest",
    "e2etest:updateSnapshots": "jest -u",
    "e2etest:debug": "jest --config ./jest.debug.config.js"
  },
  "dependencies": {
    "@react-native-picker/picker": "^2.5.1",
    "@react-native-windows/automation-channel": "^0.12.172",
    "@react-native-windows/tester": "0.0.1",
    "@types/react": "^18.2.6",
    "@typescript-eslint/eslint-plugin": "^5.21.0",
    "@typescript-eslint/parser": "^5.21.0",
    "react": "18.3.1",
<<<<<<< HEAD
    "react-native": "0.75.0-nightly-20240613-f7aea0c8e",
    "react-native-windows": "^0.0.0-canary.831",
=======
    "react-native": "0.75.0-nightly-20240610-ced076210",
    "react-native-windows": "^0.0.0-canary.832",
>>>>>>> 3d24e8ff
    "react-native-xaml": "^0.0.78"
  },
  "devDependencies": {
    "@babel/core": "^7.20.0",
    "@babel/generator": "^7.20.0",
    "@babel/preset-env": "^7.20.0",
    "@babel/preset-typescript": "^7.8.3",
    "@babel/runtime": "^7.20.0",
<<<<<<< HEAD
    "@react-native-windows/automation": "^0.3.253",
    "@react-native-windows/automation-commands": "^0.1.274",
    "@react-native/metro-config": "0.75.0-nightly-20240613-f7aea0c8e",
=======
    "@react-native-windows/automation": "^0.3.254",
    "@react-native-windows/automation-commands": "^0.1.275",
    "@react-native/metro-config": "0.75.0-nightly-20240610-ced076210",
>>>>>>> 3d24e8ff
    "@rnw-scripts/babel-node-config": "2.3.2",
    "@rnw-scripts/babel-react-native-config": "0.0.0",
    "@rnw-scripts/eslint-config": "1.2.23",
    "@rnw-scripts/just-task": "2.3.40",
    "@rnw-scripts/metro-dev-config": "0.0.0",
    "@rnw-scripts/ts-config": "2.0.5",
    "@rnx-kit/jest-preset": "^0.1.0",
    "@types/jest": "^29.2.2",
    "@types/node": "^18.0.0",
    "@types/react": "^18.2.6",
    "babel-jest": "^29.6.3",
    "eslint": "^8.19.0",
    "jest": "^29.6.3",
    "prettier": "2.8.8",
    "react-test-renderer": "18.3.1",
    "sanitize-filename": "^1.6.3",
    "typescript": "5.0.4"
  },
  "engines": {
    "node": ">= 18"
  }
}<|MERGE_RESOLUTION|>--- conflicted
+++ resolved
@@ -20,13 +20,8 @@
     "@typescript-eslint/eslint-plugin": "^5.21.0",
     "@typescript-eslint/parser": "^5.21.0",
     "react": "18.3.1",
-<<<<<<< HEAD
     "react-native": "0.75.0-nightly-20240613-f7aea0c8e",
-    "react-native-windows": "^0.0.0-canary.831",
-=======
-    "react-native": "0.75.0-nightly-20240610-ced076210",
     "react-native-windows": "^0.0.0-canary.832",
->>>>>>> 3d24e8ff
     "react-native-xaml": "^0.0.78"
   },
   "devDependencies": {
@@ -35,15 +30,9 @@
     "@babel/preset-env": "^7.20.0",
     "@babel/preset-typescript": "^7.8.3",
     "@babel/runtime": "^7.20.0",
-<<<<<<< HEAD
-    "@react-native-windows/automation": "^0.3.253",
-    "@react-native-windows/automation-commands": "^0.1.274",
-    "@react-native/metro-config": "0.75.0-nightly-20240613-f7aea0c8e",
-=======
     "@react-native-windows/automation": "^0.3.254",
     "@react-native-windows/automation-commands": "^0.1.275",
-    "@react-native/metro-config": "0.75.0-nightly-20240610-ced076210",
->>>>>>> 3d24e8ff
+    "@react-native/metro-config": "0.75.0-nightly-20240613-f7aea0c8e",
     "@rnw-scripts/babel-node-config": "2.3.2",
     "@rnw-scripts/babel-react-native-config": "0.0.0",
     "@rnw-scripts/eslint-config": "1.2.23",
