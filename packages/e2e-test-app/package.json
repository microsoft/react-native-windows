{
  "name": "e2e-test-app",
  "version": "0.0.0",
  "private": true,
  "scripts": {
    "start": "npx @react-native-community/cli start",
    "lint": "rnw-scripts lint",
    "lint:fix": "rnw-scripts lint:fix",
    "watch": "rnw-scripts watch",
    "windows": "npx @react-native-community/cli run-windows",
    "e2etest": "jest",
    "e2etest:updateSnapshots": "jest -u",
    "e2etest:debug": "jest --config ./jest.debug.config.js"
  },
  "dependencies": {
    "@react-native-picker/picker": "^2.5.1",
    "@react-native-windows/automation-channel": "^0.12.303",
    "@react-native-windows/tester": "0.0.1",
    "@types/react": "^19.0.0",
    "@typescript-eslint/eslint-plugin": "^7.1.1",
    "@typescript-eslint/parser": "^7.1.1",
    "react": "^19.0.0",
<<<<<<< HEAD
    "react-native": "0.79.0-rc.4",
    "react-native-windows": "0.79.0-preview.0",
=======
    "react-native": "0.79.0-rc.0",
    "react-native-windows": "0.79.0-preview.1",
>>>>>>> 60f04078
    "react-native-xaml": "^0.0.78"
  },
  "devDependencies": {
    "@babel/core": "^7.25.2",
    "@babel/generator": "^7.25.0",
    "@babel/preset-env": "^7.25.3",
    "@babel/preset-typescript": "^7.8.3",
    "@babel/runtime": "^7.20.0",
    "@react-native-community/cli": "15.0.0-alpha.2",
    "@react-native-windows/automation": "^0.3.385",
    "@react-native-windows/automation-commands": "^0.1.406",
    "@react-native/metro-config": "0.79.0-rc.4",
    "@rnw-scripts/babel-node-config": "2.3.2",
    "@rnw-scripts/babel-react-native-config": "0.0.0",
    "@rnw-scripts/eslint-config": "1.2.36",
    "@rnw-scripts/just-task": "2.3.53",
    "@rnw-scripts/metro-dev-config": "0.0.0",
    "@rnw-scripts/ts-config": "2.0.5",
    "@rnx-kit/jest-preset": "^0.1.17",
    "@types/jest": "^29.2.2",
    "@types/node": "^18.0.0",
    "@types/react": "^19.0.0",
    "babel-jest": "^29.6.3",
    "eslint": "^8.19.0",
    "jest": "^29.7.0",
    "prettier": "2.8.8",
    "react-test-renderer": "19.0.0",
    "sanitize-filename": "^1.6.3",
    "typescript": "5.0.4"
  },
  "engines": {
    "node": ">= 18"
  }
}<|MERGE_RESOLUTION|>--- conflicted
+++ resolved
@@ -20,13 +20,8 @@
     "@typescript-eslint/eslint-plugin": "^7.1.1",
     "@typescript-eslint/parser": "^7.1.1",
     "react": "^19.0.0",
-<<<<<<< HEAD
     "react-native": "0.79.0-rc.4",
-    "react-native-windows": "0.79.0-preview.0",
-=======
-    "react-native": "0.79.0-rc.0",
     "react-native-windows": "0.79.0-preview.1",
->>>>>>> 60f04078
     "react-native-xaml": "^0.0.78"
   },
   "devDependencies": {
