{
  "name": "e2e-test-app",
  "version": "0.0.0",
  "private": true,
  "scripts": {
    "start": "react-native start",
    "lint": "rnw-scripts lint",
    "lint:fix": "rnw-scripts lint:fix",
    "watch": "rnw-scripts watch",
    "windows": "react-native run-windows",
    "e2etest": "jest",
    "e2etest:updateSnapshots": "jest -u",
    "e2etest:debug": "jest --config ./jest.debug.config.js"
  },
  "dependencies": {
    "@react-native-picker/picker": "2.4.10",
    "@react-native-windows/automation-channel": "^0.10.20",
    "@react-native-windows/tester": "0.0.1",
    "@typescript-eslint/eslint-plugin": "^5.21.0",
    "@typescript-eslint/parser": "^5.21.0",
    "react": "18.2.0",
<<<<<<< HEAD
    "react-native": "0.0.0-20230429-2107-c4a6c3728",
    "react-native-windows": "^0.0.0-canary.650",
=======
    "react-native": "0.0.0-20230414-2146-adb210306",
    "react-native-windows": "^0.0.0-canary.651",
>>>>>>> 445d22a2
    "react-native-xaml": "^0.0.74"
  },
  "devDependencies": {
    "@babel/core": "^7.20.0",
    "@babel/generator": "^7.20.0",
    "@babel/preset-env": "^7.8.4",
    "@babel/preset-typescript": "^7.8.3",
    "@babel/runtime": "^7.8.4",
<<<<<<< HEAD
    "@react-native-windows/automation": "^0.3.71",
    "@react-native-windows/automation-commands": "^0.1.91",
    "@react-native/babel-plugin-codegen": "0.73.0",
=======
    "@react-native/babel-plugin-codegen": "0.72.3",
    "@react-native-windows/automation": "^0.3.72",
    "@react-native-windows/automation-commands": "^0.1.92",
>>>>>>> 445d22a2
    "@rnw-scripts/babel-node-config": "2.2.2",
    "@rnw-scripts/babel-react-native-config": "0.0.0",
    "@rnw-scripts/eslint-config": "1.1.16",
    "@rnw-scripts/just-task": "2.3.8",
    "@rnw-scripts/metro-dev-config": "0.0.0",
    "@rnw-scripts/ts-config": "2.0.4",
    "@rnx-kit/jest-preset": "^0.1.0",
    "@types/jest": "^29.2.2",
    "@types/node": "^16.0.0",
    "@types/react": "^18.0.18",
    "babel-jest": "^29.3.0",
    "eslint": "^8.19.0",
    "jest": "^29.2.1",
    "metro-react-native-babel-transformer": "0.76.2",
    "prettier": "^2.4.1",
    "react-test-renderer": "18.2.0",
    "sanitize-filename": "^1.6.3",
    "typescript": "^4.9.5"
  },
  "engines": {
    "node": ">= 16"
  }
}<|MERGE_RESOLUTION|>--- conflicted
+++ resolved
@@ -19,13 +19,8 @@
     "@typescript-eslint/eslint-plugin": "^5.21.0",
     "@typescript-eslint/parser": "^5.21.0",
     "react": "18.2.0",
-<<<<<<< HEAD
     "react-native": "0.0.0-20230429-2107-c4a6c3728",
-    "react-native-windows": "^0.0.0-canary.650",
-=======
-    "react-native": "0.0.0-20230414-2146-adb210306",
     "react-native-windows": "^0.0.0-canary.651",
->>>>>>> 445d22a2
     "react-native-xaml": "^0.0.74"
   },
   "devDependencies": {
@@ -34,15 +29,9 @@
     "@babel/preset-env": "^7.8.4",
     "@babel/preset-typescript": "^7.8.3",
     "@babel/runtime": "^7.8.4",
-<<<<<<< HEAD
-    "@react-native-windows/automation": "^0.3.71",
-    "@react-native-windows/automation-commands": "^0.1.91",
-    "@react-native/babel-plugin-codegen": "0.73.0",
-=======
-    "@react-native/babel-plugin-codegen": "0.72.3",
     "@react-native-windows/automation": "^0.3.72",
     "@react-native-windows/automation-commands": "^0.1.92",
->>>>>>> 445d22a2
+    "@react-native/babel-plugin-codegen": "0.73.0",
     "@rnw-scripts/babel-node-config": "2.2.2",
     "@rnw-scripts/babel-react-native-config": "0.0.0",
     "@rnw-scripts/eslint-config": "1.1.16",
