--- conflicted
+++ resolved
@@ -29,14 +29,9 @@
     "@babel/preset-env": "^7.8.4",
     "@babel/preset-typescript": "^7.8.3",
     "@babel/runtime": "^7.8.4",
-<<<<<<< HEAD
     "@react-native/babel-plugin-codegen": "0.72.3",
-    "@react-native-windows/automation": "^0.3.49",
-    "@react-native-windows/automation-commands": "^0.1.69",
-=======
     "@react-native-windows/automation": "^0.3.50",
     "@react-native-windows/automation-commands": "^0.1.70",
->>>>>>> e8a5d85b
     "@rnw-scripts/babel-node-config": "2.2.0",
     "@rnw-scripts/babel-react-native-config": "0.0.0",
     "@rnw-scripts/eslint-config": "1.1.15",
