--- conflicted
+++ resolved
@@ -13,11 +13,7 @@
   "dependencies": {
     "@react-native-picker/picker": "1.16.5",
     "@react-native-windows/tester": "0.0.1",
-<<<<<<< HEAD
     "@react-native-windows/automation-channel": "^0.0.0",
-=======
-    "node-rnw-rpc": "^1.0.15",
->>>>>>> 46fc2070
     "react": "17.0.2",
     "react-native": "0.0.0-cbec66ef9",
     "react-native-windows": "^0.0.0-canary.368"
