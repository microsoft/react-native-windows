{
  "name": "e2e-test-app",
  "version": "0.0.0",
  "private": true,
  "scripts": {
    "start": "npx @react-native-community/cli start",
    "lint": "rnw-scripts lint",
    "lint:fix": "rnw-scripts lint:fix",
    "watch": "rnw-scripts watch",
    "windows": "npx @react-native-community/cli run-windows",
    "e2etest": "jest",
    "e2etest:updateSnapshots": "jest -u",
    "e2etest:debug": "jest --config ./jest.debug.config.js"
  },
  "dependencies": {
    "@react-native-picker/picker": "^2.5.1",
    "@react-native-windows/automation-channel": "^0.12.189",
    "@react-native-windows/tester": "0.0.1",
    "@types/react": "^18.2.6",
    "@typescript-eslint/eslint-plugin": "^5.21.0",
    "@typescript-eslint/parser": "^5.21.0",
    "react": "^19.0.0-rc-fb9a90fa48-20240614",
<<<<<<< HEAD
    "react-native": "0.76.0-nightly-20240701-9f6cb21ed",
    "react-native-windows": "^0.0.0-canary.848",
=======
    "react-native": "0.75.0-nightly-20240618-5df5ed1a8",
    "react-native-windows": "^0.0.0-canary.849",
>>>>>>> 078d4e92
    "react-native-xaml": "^0.0.78"
  },
  "devDependencies": {
    "@babel/core": "^7.20.0",
    "@babel/generator": "^7.20.0",
    "@babel/preset-env": "^7.20.0",
    "@babel/preset-typescript": "^7.8.3",
    "@babel/runtime": "^7.20.0",
<<<<<<< HEAD
    "@react-native-community/cli": "14.0.0-alpha.11",
    "@react-native-windows/automation": "^0.3.270",
    "@react-native-windows/automation-commands": "^0.1.291",
    "@react-native/metro-config": "0.76.0-nightly-20240701-9f6cb21ed",
=======
    "@react-native-windows/automation": "^0.3.271",
    "@react-native-windows/automation-commands": "^0.1.292",
    "@react-native/metro-config": "0.75.0-nightly-20240614-8b53d41a8",
>>>>>>> 078d4e92
    "@rnw-scripts/babel-node-config": "2.3.2",
    "@rnw-scripts/babel-react-native-config": "0.0.0",
    "@rnw-scripts/eslint-config": "1.2.25",
    "@rnw-scripts/just-task": "2.3.42",
    "@rnw-scripts/metro-dev-config": "0.0.0",
    "@rnw-scripts/ts-config": "2.0.5",
    "@rnx-kit/jest-preset": "^0.1.17",
    "@types/jest": "^29.2.2",
    "@types/node": "^18.0.0",
    "@types/react": "^18.2.6",
    "babel-jest": "^29.6.3",
    "eslint": "^8.19.0",
    "jest": "^29.6.3",
    "prettier": "2.8.8",
    "react-test-renderer": "19.0.0-rc-fb9a90fa48-20240614",
    "sanitize-filename": "^1.6.3",
    "typescript": "5.0.4"
  },
  "engines": {
    "node": ">= 18"
  }
}<|MERGE_RESOLUTION|>--- conflicted
+++ resolved
@@ -20,13 +20,8 @@
     "@typescript-eslint/eslint-plugin": "^5.21.0",
     "@typescript-eslint/parser": "^5.21.0",
     "react": "^19.0.0-rc-fb9a90fa48-20240614",
-<<<<<<< HEAD
     "react-native": "0.76.0-nightly-20240701-9f6cb21ed",
-    "react-native-windows": "^0.0.0-canary.848",
-=======
-    "react-native": "0.75.0-nightly-20240618-5df5ed1a8",
     "react-native-windows": "^0.0.0-canary.849",
->>>>>>> 078d4e92
     "react-native-xaml": "^0.0.78"
   },
   "devDependencies": {
@@ -35,16 +30,10 @@
     "@babel/preset-env": "^7.20.0",
     "@babel/preset-typescript": "^7.8.3",
     "@babel/runtime": "^7.20.0",
-<<<<<<< HEAD
     "@react-native-community/cli": "14.0.0-alpha.11",
-    "@react-native-windows/automation": "^0.3.270",
-    "@react-native-windows/automation-commands": "^0.1.291",
-    "@react-native/metro-config": "0.76.0-nightly-20240701-9f6cb21ed",
-=======
     "@react-native-windows/automation": "^0.3.271",
     "@react-native-windows/automation-commands": "^0.1.292",
-    "@react-native/metro-config": "0.75.0-nightly-20240614-8b53d41a8",
->>>>>>> 078d4e92
+    "@react-native/metro-config": "0.76.0-nightly-20240701-9f6cb21ed",
     "@rnw-scripts/babel-node-config": "2.3.2",
     "@rnw-scripts/babel-react-native-config": "0.0.0",
     "@rnw-scripts/eslint-config": "1.2.25",
