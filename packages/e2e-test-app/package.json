{
  "name": "e2e-test-app",
  "version": "0.0.0",
  "private": true,
  "scripts": {
    "start": "react-native start",
    "lint": "rnw-scripts lint",
    "lint:fix": "rnw-scripts lint:fix",
    "watch": "rnw-scripts watch",
    "windows": "react-native run-windows",
    "e2etest": "jest",
    "e2etest:updateSnapshots": "jest -u",
    "e2etest:debug": "jest --config ./jest.debug.config.js"
  },
  "dependencies": {
    "@react-native-picker/picker": "^2.5.1",
    "@react-native-windows/automation-channel": "^0.12.162",
    "@react-native-windows/tester": "0.0.1",
    "@types/react": "^18.2.6",
    "@typescript-eslint/eslint-plugin": "^5.21.0",
    "@typescript-eslint/parser": "^5.21.0",
    "react": "18.3.1",
    "react-native": "0.75.0-nightly-20240518-93c079b92",
    "react-native-windows": "^0.0.0-canary.822",
    "react-native-xaml": "^0.0.78"
  },
  "devDependencies": {
    "@babel/core": "^7.20.0",
    "@babel/generator": "^7.20.0",
    "@babel/preset-env": "^7.20.0",
    "@babel/preset-typescript": "^7.8.3",
    "@babel/runtime": "^7.20.0",
    "@react-native-windows/automation": "^0.3.244",
<<<<<<< HEAD
    "@react-native-windows/automation-commands": "^0.1.264",
    "@react-native/metro-config": "0.75.0-nightly-20240518-93c079b92",
=======
    "@react-native-windows/automation-commands": "^0.1.265",
    "@react-native/metro-config": "0.75.0-nightly-20240511-3f17c8b5f",
>>>>>>> c398b370
    "@rnw-scripts/babel-node-config": "2.3.2",
    "@rnw-scripts/babel-react-native-config": "0.0.0",
    "@rnw-scripts/eslint-config": "1.2.19",
    "@rnw-scripts/just-task": "2.3.35",
    "@rnw-scripts/metro-dev-config": "0.0.0",
    "@rnw-scripts/ts-config": "2.0.5",
    "@rnx-kit/jest-preset": "^0.1.0",
    "@types/jest": "^29.2.2",
    "@types/node": "^18.0.0",
    "@types/react": "^18.2.6",
    "babel-jest": "^29.6.3",
    "eslint": "^8.19.0",
    "jest": "^29.6.3",
    "prettier": "2.8.8",
    "react-test-renderer": "18.3.1",
    "sanitize-filename": "^1.6.3",
    "typescript": "5.0.4"
  },
  "engines": {
    "node": ">= 18"
  }
}<|MERGE_RESOLUTION|>--- conflicted
+++ resolved
@@ -31,13 +31,8 @@
     "@babel/preset-typescript": "^7.8.3",
     "@babel/runtime": "^7.20.0",
     "@react-native-windows/automation": "^0.3.244",
-<<<<<<< HEAD
-    "@react-native-windows/automation-commands": "^0.1.264",
+    "@react-native-windows/automation-commands": "^0.1.265",
     "@react-native/metro-config": "0.75.0-nightly-20240518-93c079b92",
-=======
-    "@react-native-windows/automation-commands": "^0.1.265",
-    "@react-native/metro-config": "0.75.0-nightly-20240511-3f17c8b5f",
->>>>>>> c398b370
     "@rnw-scripts/babel-node-config": "2.3.2",
     "@rnw-scripts/babel-react-native-config": "0.0.0",
     "@rnw-scripts/eslint-config": "1.2.19",
