{
  "name": "e2e-test-app",
  "version": "0.0.0",
  "private": true,
  "scripts": {
    "start": "react-native start",
    "lint": "rnw-scripts lint",
    "lint:fix": "rnw-scripts lint:fix",
    "watch": "rnw-scripts watch",
    "windows": "react-native run-windows",
    "e2etest": "jest",
    "e2etest:updateSnapshots": "jest -u",
    "e2etest:debug": "jest --config ./jest.debug.config.js"
  },
  "dependencies": {
<<<<<<< HEAD
    "@react-native-picker/picker": "2.4.10",
    "@react-native-windows/automation-channel": "^0.10.11",
=======
    "@react-native-picker/picker": "2.2.0",
    "@react-native-windows/automation-channel": "^0.10.12",
>>>>>>> 7383c427
    "@react-native-windows/tester": "0.0.1",
    "@typescript-eslint/eslint-plugin": "^5.21.0",
    "@typescript-eslint/parser": "^5.21.0",
    "react": "18.2.0",
    "react-native": "0.0.0-20230404-2109-62c4da142",
    "react-native-windows": "^0.0.0-canary.643",
    "react-native-xaml": "^0.0.74"
  },
  "devDependencies": {
    "@babel/core": "^7.20.0",
    "@babel/generator": "^7.20.0",
    "@babel/preset-env": "^7.8.4",
    "@babel/preset-typescript": "^7.8.3",
    "@babel/runtime": "^7.8.4",
    "@react-native/babel-plugin-codegen": "0.72.3",
    "@react-native-windows/automation": "^0.3.64",
    "@react-native-windows/automation-commands": "^0.1.84",
    "@rnw-scripts/babel-node-config": "2.2.1",
    "@rnw-scripts/babel-react-native-config": "0.0.0",
    "@rnw-scripts/eslint-config": "1.1.15",
    "@rnw-scripts/just-task": "2.3.6",
    "@rnw-scripts/metro-dev-config": "0.0.0",
    "@rnw-scripts/ts-config": "2.0.3",
    "@rnx-kit/jest-preset": "^0.1.0",
    "@types/jest": "^29.2.2",
    "@types/node": "^14.14.22",
    "@types/react": "^18.0.18",
    "babel-jest": "^29.3.0",
    "eslint": "^8.19.0",
    "jest": "^29.2.1",
    "metro-react-native-babel-transformer": "0.76.0",
    "prettier": "^2.4.1",
    "react-test-renderer": "18.2.0",
    "sanitize-filename": "^1.6.3",
    "typescript": "^4.9.5"
  },
  "engines": {
    "node": ">= 14"
  }
}<|MERGE_RESOLUTION|>--- conflicted
+++ resolved
@@ -13,13 +13,8 @@
     "e2etest:debug": "jest --config ./jest.debug.config.js"
   },
   "dependencies": {
-<<<<<<< HEAD
     "@react-native-picker/picker": "2.4.10",
-    "@react-native-windows/automation-channel": "^0.10.11",
-=======
-    "@react-native-picker/picker": "2.2.0",
     "@react-native-windows/automation-channel": "^0.10.12",
->>>>>>> 7383c427
     "@react-native-windows/tester": "0.0.1",
     "@typescript-eslint/eslint-plugin": "^5.21.0",
     "@typescript-eslint/parser": "^5.21.0",
