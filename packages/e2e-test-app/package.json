--- conflicted
+++ resolved
@@ -20,13 +20,8 @@
     "@typescript-eslint/eslint-plugin": "^7.1.1",
     "@typescript-eslint/parser": "^7.1.1",
     "react": "^19.0.0-rc-fb9a90fa48-20240614",
-<<<<<<< HEAD
     "react-native": "0.77.0-nightly-20241031-3a01a0c9c",
-    "react-native-windows": "^0.0.0-canary.896",
-=======
-    "react-native": "0.77.0-nightly-20241020-e7a3f479f",
     "react-native-windows": "^0.0.0-canary.897",
->>>>>>> 9a827507
     "react-native-xaml": "^0.0.78"
   },
   "devDependencies": {
