{
  "name": "e2e-test-app",
  "version": "0.0.0",
  "private": true,
  "scripts": {
    "start": "npx @react-native-community/cli start",
    "lint": "rnw-scripts lint",
    "lint:fix": "rnw-scripts lint:fix",
    "watch": "rnw-scripts watch",
    "windows": "npx @react-native-community/cli run-windows",
    "e2etest": "jest",
    "e2etest:updateSnapshots": "jest -u",
    "e2etest:debug": "jest --config ./jest.debug.config.js"
  },
  "dependencies": {
    "@react-native-picker/picker": "^2.5.1",
    "@react-native-windows/automation-channel": "^0.12.247",
    "@react-native-windows/tester": "0.0.1",
    "@types/react": "^19.0.0",
    "@typescript-eslint/eslint-plugin": "^7.1.1",
    "@typescript-eslint/parser": "^7.1.1",
    "react": "^19.0.0",
<<<<<<< HEAD
    "react-native": "0.78.0-nightly-20241231-a3c8e2137",
    "react-native-windows": "^0.0.0-canary.906",
=======
    "react-native": "0.78.0-nightly-20241221-66342d3cc",
    "react-native-windows": "^0.0.0-canary.907",
>>>>>>> 4a98f161
    "react-native-xaml": "^0.0.78"
  },
  "devDependencies": {
    "@babel/core": "^7.25.2",
    "@babel/generator": "^7.25.0",
    "@babel/preset-env": "^7.25.3",
    "@babel/preset-typescript": "^7.8.3",
    "@babel/runtime": "^7.20.0",
    "@react-native-community/cli": "15.0.0-alpha.2",
<<<<<<< HEAD
    "@react-native-windows/automation": "^0.3.326",
    "@react-native-windows/automation-commands": "^0.1.349",
    "@react-native/metro-config": "0.78.0-nightly-20241231-a3c8e2137",
=======
    "@react-native-windows/automation": "^0.3.329",
    "@react-native-windows/automation-commands": "^0.1.350",
    "@react-native/metro-config": "0.78.0-nightly-20241221-66342d3cc",
>>>>>>> 4a98f161
    "@rnw-scripts/babel-node-config": "2.3.2",
    "@rnw-scripts/babel-react-native-config": "0.0.0",
    "@rnw-scripts/eslint-config": "1.2.31",
    "@rnw-scripts/just-task": "2.3.48",
    "@rnw-scripts/metro-dev-config": "0.0.0",
    "@rnw-scripts/ts-config": "2.0.5",
    "@rnx-kit/jest-preset": "^0.1.17",
    "@types/jest": "^29.2.2",
    "@types/node": "^18.0.0",
    "@types/react": "^19.0.0",
    "babel-jest": "^29.6.3",
    "eslint": "^8.19.0",
    "jest": "^29.7.0",
    "prettier": "2.8.8",
    "react-test-renderer": "19.0.0",
    "sanitize-filename": "^1.6.3",
    "typescript": "5.0.4"
  },
  "engines": {
    "node": ">= 18"
  }
}<|MERGE_RESOLUTION|>--- conflicted
+++ resolved
@@ -20,13 +20,8 @@
     "@typescript-eslint/eslint-plugin": "^7.1.1",
     "@typescript-eslint/parser": "^7.1.1",
     "react": "^19.0.0",
-<<<<<<< HEAD
     "react-native": "0.78.0-nightly-20241231-a3c8e2137",
-    "react-native-windows": "^0.0.0-canary.906",
-=======
-    "react-native": "0.78.0-nightly-20241221-66342d3cc",
     "react-native-windows": "^0.0.0-canary.907",
->>>>>>> 4a98f161
     "react-native-xaml": "^0.0.78"
   },
   "devDependencies": {
@@ -36,15 +31,9 @@
     "@babel/preset-typescript": "^7.8.3",
     "@babel/runtime": "^7.20.0",
     "@react-native-community/cli": "15.0.0-alpha.2",
-<<<<<<< HEAD
-    "@react-native-windows/automation": "^0.3.326",
-    "@react-native-windows/automation-commands": "^0.1.349",
-    "@react-native/metro-config": "0.78.0-nightly-20241231-a3c8e2137",
-=======
     "@react-native-windows/automation": "^0.3.329",
     "@react-native-windows/automation-commands": "^0.1.350",
-    "@react-native/metro-config": "0.78.0-nightly-20241221-66342d3cc",
->>>>>>> 4a98f161
+    "@react-native/metro-config": "0.78.0-nightly-20241231-a3c8e2137",
     "@rnw-scripts/babel-node-config": "2.3.2",
     "@rnw-scripts/babel-react-native-config": "0.0.0",
     "@rnw-scripts/eslint-config": "1.2.31",
