--- conflicted
+++ resolved
@@ -20,13 +20,8 @@
     "@typescript-eslint/eslint-plugin": "^5.21.0",
     "@typescript-eslint/parser": "^5.21.0",
     "react": "18.2.0",
-<<<<<<< HEAD
     "react-native": "0.75.0-nightly-20240413-1b152f6ec",
-    "react-native-windows": "^0.0.0-canary.814",
-=======
-    "react-native": "0.75.0-nightly-20240406-a05466c5b",
     "react-native-windows": "^0.0.0-canary.815",
->>>>>>> 480b6ac3
     "react-native-xaml": "^0.0.78"
   },
   "devDependencies": {
@@ -35,15 +30,9 @@
     "@babel/preset-env": "^7.20.0",
     "@babel/preset-typescript": "^7.8.3",
     "@babel/runtime": "^7.20.0",
-<<<<<<< HEAD
-    "@react-native-windows/automation": "^0.3.236",
-    "@react-native-windows/automation-commands": "^0.1.256",
-    "@react-native/metro-config": "0.75.0-nightly-20240413-1b152f6ec",
-=======
     "@react-native-windows/automation": "^0.3.237",
     "@react-native-windows/automation-commands": "^0.1.257",
-    "@react-native/metro-config": "0.75.0-nightly-20240406-a05466c5b",
->>>>>>> 480b6ac3
+    "@react-native/metro-config": "0.75.0-nightly-20240413-1b152f6ec",
     "@rnw-scripts/babel-node-config": "2.3.2",
     "@rnw-scripts/babel-react-native-config": "0.0.0",
     "@rnw-scripts/eslint-config": "1.2.15",
