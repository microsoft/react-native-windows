--- conflicted
+++ resolved
@@ -19,13 +19,8 @@
     "@typescript-eslint/eslint-plugin": "^5.21.0",
     "@typescript-eslint/parser": "^5.21.0",
     "react": "18.2.0",
-<<<<<<< HEAD
     "react-native": "0.0.0-20221214-2026-25a25ea23",
-    "react-native-windows": "^0.0.0-canary.603",
-=======
-    "react-native": "0.0.0-20221202-2018-dfbb63996",
     "react-native-windows": "^0.0.0-canary.604",
->>>>>>> 7ff2280a
     "react-native-xaml": "^0.0.70"
   },
   "devDependencies": {
