{
  "name": "e2e-test-app",
  "version": "0.0.0",
  "private": true,
  "scripts": {
    "start": "react-native start",
    "lint": "rnw-scripts lint",
    "lint:fix": "rnw-scripts lint:fix",
    "watch": "rnw-scripts watch",
    "windows": "react-native run-windows",
    "e2etest": "jest",
    "e2etest:debug": "jest --config ./jest.debug.config.js"
  },
  "dependencies": {
    "@react-native-picker/picker": "2.2.0",
    "@react-native-windows/automation-channel": "^0.2.6",
    "@react-native-windows/tester": "0.0.1",
    "@typescript-eslint/eslint-plugin": "^5.21.0",
    "@typescript-eslint/parser": "^5.21.0",
    "react": "18.2.0",
<<<<<<< HEAD
    "react-native": "0.0.0-20220812-2104-23429330a",
    "react-native-windows": "^0.0.0-canary.564",
    "react-native-xaml": "^0.0.70"
=======
    "react-native": "0.0.0-20220826-2018-9ac437f25",
    "react-native-windows": "^0.0.0-canary.565",
    "react-native-xaml": "^0.0.68"
>>>>>>> 0eb177c4
  },
  "devDependencies": {
    "@babel/core": "^7.14.0",
    "@babel/generator": "^7.18.2",
    "@babel/preset-env": "^7.8.4",
    "@babel/preset-typescript": "^7.8.3",
    "@babel/runtime": "^7.8.4",
    "@react-native-windows/automation": "^0.2.6",
    "@react-native-windows/automation-commands": "^0.1.6",
    "@react-native-windows/virtualized-list": "0.0.0-canary.52",
    "@rnw-scripts/babel-node-config": "2.1.0",
    "@rnw-scripts/babel-react-native-config": "0.0.0",
    "@rnw-scripts/eslint-config": "1.1.14",
    "@rnw-scripts/just-task": "2.2.6",
    "@rnw-scripts/metro-dev-config": "0.0.0",
    "@rnw-scripts/ts-config": "2.0.2",
    "@rnx-kit/jest-preset": "^0.1.0",
    "@types/jest": "^26.0.20",
    "@types/node": "^14.14.22",
    "@types/react": "^18.0.0",
    "@types/react-native": "^0.66.17",
    "babel-jest": "^26.3.0",
    "eslint": "^8.19.0",
    "jest": "^26.6.3",
    "metro-react-native-babel-transformer": "0.72.0",
    "prettier": "^2.4.1",
    "react-test-renderer": "18.2.0",
    "sanitize-filename": "^1.6.3",
    "typescript": "^4.4.4"
  },
  "engines": {
    "node": ">= 14"
  }
}<|MERGE_RESOLUTION|>--- conflicted
+++ resolved
@@ -18,15 +18,9 @@
     "@typescript-eslint/eslint-plugin": "^5.21.0",
     "@typescript-eslint/parser": "^5.21.0",
     "react": "18.2.0",
-<<<<<<< HEAD
-    "react-native": "0.0.0-20220812-2104-23429330a",
-    "react-native-windows": "^0.0.0-canary.564",
-    "react-native-xaml": "^0.0.70"
-=======
     "react-native": "0.0.0-20220826-2018-9ac437f25",
     "react-native-windows": "^0.0.0-canary.565",
-    "react-native-xaml": "^0.0.68"
->>>>>>> 0eb177c4
+    "react-native-xaml": "^0.0.70"
   },
   "devDependencies": {
     "@babel/core": "^7.14.0",
