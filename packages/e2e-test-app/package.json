{
  "name": "e2e-test-app",
  "version": "0.0.0",
  "private": true,
  "scripts": {
    "start": "react-native start",
    "lint": "rnw-scripts lint",
    "lint:fix": "rnw-scripts lint:fix",
    "watch": "rnw-scripts watch",
    "windows": "react-native run-windows",
    "e2etest": "jest",
    "e2etest:updateSnapshots": "jest -u",
    "e2etest:debug": "jest --config ./jest.debug.config.js"
  },
  "dependencies": {
    "@react-native-picker/picker": "^2.5.1",
    "@react-native-windows/automation-channel": "^0.12.178",
    "@react-native-windows/tester": "0.0.1",
    "@types/react": "^18.2.6",
    "@typescript-eslint/eslint-plugin": "^5.21.0",
    "@typescript-eslint/parser": "^5.21.0",
<<<<<<< HEAD
    "react": "^19.0.0-rc-fb9a90fa48-20240614",
    "react-native": "0.75.0-nightly-20240618-5df5ed1a8",
    "react-native-windows": "^0.0.0-canary.837",
=======
    "react": "18.3.1",
    "react-native": "0.75.0-nightly-20240610-ced076210",
    "react-native-windows": "^0.0.0-canary.838",
>>>>>>> 7566ef48
    "react-native-xaml": "^0.0.78"
  },
  "devDependencies": {
    "@babel/core": "^7.20.0",
    "@babel/generator": "^7.20.0",
    "@babel/preset-env": "^7.20.0",
    "@babel/preset-typescript": "^7.8.3",
    "@babel/runtime": "^7.20.0",
<<<<<<< HEAD
    "@react-native-windows/automation": "^0.3.259",
    "@react-native-windows/automation-commands": "^0.1.280",
    "@react-native/metro-config": "0.75.0-nightly-20240617-9435097b1",
=======
    "@react-native-windows/automation": "^0.3.260",
    "@react-native-windows/automation-commands": "^0.1.281",
    "@react-native/metro-config": "0.75.0-nightly-20240610-ced076210",
>>>>>>> 7566ef48
    "@rnw-scripts/babel-node-config": "2.3.2",
    "@rnw-scripts/babel-react-native-config": "0.0.0",
    "@rnw-scripts/eslint-config": "1.2.23",
    "@rnw-scripts/just-task": "2.3.40",
    "@rnw-scripts/metro-dev-config": "0.0.0",
    "@rnw-scripts/ts-config": "2.0.5",
    "@rnx-kit/jest-preset": "^0.1.0",
    "@types/jest": "^29.2.2",
    "@types/node": "^18.0.0",
    "@types/react": "^18.2.6",
    "babel-jest": "^29.6.3",
    "eslint": "^8.19.0",
    "jest": "^29.6.3",
    "prettier": "2.8.8",
    "react-test-renderer": "18.3.1",
    "sanitize-filename": "^1.6.3",
    "typescript": "5.0.4"
  },
  "engines": {
    "node": ">= 18"
  }
}<|MERGE_RESOLUTION|>--- conflicted
+++ resolved
@@ -19,15 +19,9 @@
     "@types/react": "^18.2.6",
     "@typescript-eslint/eslint-plugin": "^5.21.0",
     "@typescript-eslint/parser": "^5.21.0",
-<<<<<<< HEAD
     "react": "^19.0.0-rc-fb9a90fa48-20240614",
     "react-native": "0.75.0-nightly-20240618-5df5ed1a8",
-    "react-native-windows": "^0.0.0-canary.837",
-=======
-    "react": "18.3.1",
-    "react-native": "0.75.0-nightly-20240610-ced076210",
     "react-native-windows": "^0.0.0-canary.838",
->>>>>>> 7566ef48
     "react-native-xaml": "^0.0.78"
   },
   "devDependencies": {
@@ -36,15 +30,9 @@
     "@babel/preset-env": "^7.20.0",
     "@babel/preset-typescript": "^7.8.3",
     "@babel/runtime": "^7.20.0",
-<<<<<<< HEAD
-    "@react-native-windows/automation": "^0.3.259",
-    "@react-native-windows/automation-commands": "^0.1.280",
-    "@react-native/metro-config": "0.75.0-nightly-20240617-9435097b1",
-=======
     "@react-native-windows/automation": "^0.3.260",
     "@react-native-windows/automation-commands": "^0.1.281",
-    "@react-native/metro-config": "0.75.0-nightly-20240610-ced076210",
->>>>>>> 7566ef48
+    "@react-native/metro-config": "0.75.0-nightly-20240617-9435097b1",
     "@rnw-scripts/babel-node-config": "2.3.2",
     "@rnw-scripts/babel-react-native-config": "0.0.0",
     "@rnw-scripts/eslint-config": "1.2.23",
