{
  "name": "e2e-test-app",
  "version": "0.0.0",
  "private": true,
  "scripts": {
    "start": "react-native start",
    "lint": "rnw-scripts lint",
    "lint:fix": "rnw-scripts lint:fix",
    "watch": "rnw-scripts watch",
    "windows": "react-native run-windows",
    "e2etest": "jest",
    "e2etest:debug": "jest --config ./jest.debug.config.js"
  },
  "dependencies": {
    "@react-native-picker/picker": "2.2.0",
    "@react-native-windows/automation-channel": "^0.1.60",
    "@react-native-windows/tester": "0.0.1",
    "react": "17.0.2",
<<<<<<< HEAD
    "react-native": "0.0.0-20220404-2009-d5da70e17",
    "react-native-windows": "^0.0.0-canary.485",
    "react-native-xaml": "^0.0.63"
=======
    "react-native": "0.0.0-20220411-2010-f503b2120",
    "react-native-windows": "^0.0.0-canary.486",
    "react-native-xaml": "^0.0.50"
>>>>>>> f0c4e56d
  },
  "devDependencies": {
    "@babel/core": "^7.14.0",
    "@babel/preset-env": "^7.8.4",
    "@babel/preset-typescript": "^7.8.3",
    "@babel/runtime": "^7.8.4",
    "@react-native-windows/automation": "^0.1.71",
    "@react-native-windows/automation-commands": "^0.0.98",
    "@react-native-windows/virtualized-list": "0.0.0-canary.39",
    "@rnw-scripts/babel-node-config": "2.0.4",
    "@rnw-scripts/eslint-config": "1.1.11",
    "@rnw-scripts/just-task": "2.2.3",
    "@rnw-scripts/metro-dev-config": "0.0.0",
    "@rnw-scripts/ts-config": "2.0.2",
    "@rnx-kit/jest-preset": "^0.1.0",
    "@types/jest": "^26.0.20",
    "@types/node": "^14.14.22",
    "@types/react": "^17.0.21",
    "@types/react-native": "^0.66.17",
    "babel-jest": "^26.3.0",
    "eslint": "^7.32.0",
    "jest": "^26.6.3",
    "just-scripts": "^1.3.3",
    "metro-config": "^0.67.0",
    "metro-react-native-babel-preset": "^0.67.0",
    "prettier": "^2.4.1",
    "react-test-renderer": "17.0.2",
    "sanitize-filename": "^1.6.3",
    "typescript": "^4.4.4"
  },
  "engines": {
    "node": ">= 14"
  }
}<|MERGE_RESOLUTION|>--- conflicted
+++ resolved
@@ -16,15 +16,9 @@
     "@react-native-windows/automation-channel": "^0.1.60",
     "@react-native-windows/tester": "0.0.1",
     "react": "17.0.2",
-<<<<<<< HEAD
-    "react-native": "0.0.0-20220404-2009-d5da70e17",
-    "react-native-windows": "^0.0.0-canary.485",
-    "react-native-xaml": "^0.0.63"
-=======
     "react-native": "0.0.0-20220411-2010-f503b2120",
     "react-native-windows": "^0.0.0-canary.486",
-    "react-native-xaml": "^0.0.50"
->>>>>>> f0c4e56d
+    "react-native-xaml": "^0.0.63"
   },
   "devDependencies": {
     "@babel/core": "^7.14.0",
