{
  "name": "e2e-test-app",
  "version": "0.0.0",
  "private": true,
  "scripts": {
    "start": "react-native start",
    "lint": "rnw-scripts lint",
    "lint:fix": "rnw-scripts lint:fix",
    "watch": "rnw-scripts watch",
    "windows": "react-native run-windows",
    "e2etest": "jest",
    "e2etest:debug": "jest --config ./jest.debug.config.js"
  },
  "dependencies": {
    "@react-native-picker/picker": "2.2.0",
    "@react-native-windows/automation-channel": "^0.1.71",
    "@react-native-windows/tester": "0.0.1",
    "@typescript-eslint/eslint-plugin": "^5.21.0",
    "@typescript-eslint/parser": "^5.21.0",
    "react": "18.0.0",
    "react-native": "0.0.0-20220501-2027-d992ae044",
    "react-native-windows": "^0.0.0-canary.497",
    "react-native-xaml": "^0.0.63"
  },
  "devDependencies": {
    "@babel/core": "^7.14.0",
    "@babel/preset-env": "^7.8.4",
    "@babel/preset-typescript": "^7.8.3",
    "@babel/runtime": "^7.8.4",
    "@react-native-windows/automation": "^0.1.82",
    "@react-native-windows/automation-commands": "^0.0.109",
    "@react-native-windows/virtualized-list": "0.0.0-canary.42",
    "@rnw-scripts/babel-node-config": "2.0.4",
    "@rnw-scripts/eslint-config": "1.1.12",
    "@rnw-scripts/just-task": "2.2.3",
    "@rnw-scripts/metro-dev-config": "0.0.0",
    "@rnw-scripts/ts-config": "2.0.2",
    "@rnx-kit/jest-preset": "^0.1.0",
    "@types/jest": "^26.0.20",
    "@types/node": "^14.14.22",
    "@types/react": "^18.0.0",
    "@types/react-native": "^0.66.17",
    "babel-jest": "^26.3.0",
    "eslint": "^7.32.0",
    "jest": "^26.6.3",
<<<<<<< HEAD
    "metro-react-native-babel-preset": "^0.67.0",
=======
    "just-scripts": "^1.3.3",
    "metro-config": "^0.70.1",
    "metro-react-native-babel-preset": "^0.70.1",
>>>>>>> 98728fa2
    "prettier": "^2.4.1",
    "react-test-renderer": "^18.0.0",
    "sanitize-filename": "^1.6.3",
    "typescript": "^4.4.4"
  },
  "engines": {
    "node": ">= 14"
  }
}<|MERGE_RESOLUTION|>--- conflicted
+++ resolved
@@ -43,13 +43,8 @@
     "babel-jest": "^26.3.0",
     "eslint": "^7.32.0",
     "jest": "^26.6.3",
-<<<<<<< HEAD
-    "metro-react-native-babel-preset": "^0.67.0",
-=======
-    "just-scripts": "^1.3.3",
-    "metro-config": "^0.70.1",
+
     "metro-react-native-babel-preset": "^0.70.1",
->>>>>>> 98728fa2
     "prettier": "^2.4.1",
     "react-test-renderer": "^18.0.0",
     "sanitize-filename": "^1.6.3",
