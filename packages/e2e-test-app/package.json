{
  "name": "e2e-test-app",
  "version": "0.0.0",
  "private": true,
  "scripts": {
    "start": "react-native start",
    "lint": "rnw-scripts lint",
    "lint:fix": "rnw-scripts lint:fix",
    "watch": "rnw-scripts watch",
    "windows": "react-native run-windows",
    "e2etest": "jest",
    "e2etest:updateSnapshots": "jest -u",
    "e2etest:debug": "jest --config ./jest.debug.config.js"
  },
  "dependencies": {
    "@react-native-picker/picker": "2.4.10",
<<<<<<< HEAD
    "@react-native-windows/automation-channel": "^0.10.14",
=======
    "@react-native-windows/automation-channel": "^0.10.5",
>>>>>>> f2076401
    "@react-native-windows/tester": "0.0.1",
    "@typescript-eslint/eslint-plugin": "^5.21.0",
    "@typescript-eslint/parser": "^5.21.0",
    "react": "18.2.0",
    "react-native": "0.72.0-rc.1",
    "react-native-windows": "0.72.0-preview.3",
    "react-native-xaml": "^0.0.74"
  },
  "devDependencies": {
    "@babel/core": "^7.20.0",
    "@babel/generator": "^7.20.0",
    "@babel/preset-env": "^7.8.4",
    "@babel/preset-typescript": "^7.8.3",
    "@babel/runtime": "^7.8.4",
    "@react-native/babel-plugin-codegen": "0.72.3",
    "@react-native-windows/automation": "^0.3.57",
    "@react-native-windows/automation-commands": "^0.1.77",
    "@rnw-scripts/babel-node-config": "2.2.1",
    "@rnw-scripts/babel-react-native-config": "0.0.0",
    "@rnw-scripts/eslint-config": "1.1.15",
    "@rnw-scripts/just-task": "2.3.6",
    "@rnw-scripts/metro-dev-config": "0.0.0",
    "@rnw-scripts/ts-config": "2.0.3",
    "@rnx-kit/jest-preset": "^0.1.0",
    "@types/jest": "^29.2.2",
    "@types/node": "^16.0.0",
    "@types/react": "^18.0.18",
    "babel-jest": "^29.3.0",
    "eslint": "^8.19.0",
    "jest": "^29.2.1",
    "metro-react-native-babel-transformer": "0.76.2",
    "prettier": "^2.4.1",
    "react-test-renderer": "18.2.0",
    "sanitize-filename": "^1.6.3",
    "typescript": "^4.9.5"
  },
  "engines": {
    "node": ">= 16"
  }
}<|MERGE_RESOLUTION|>--- conflicted
+++ resolved
@@ -14,11 +14,7 @@
   },
   "dependencies": {
     "@react-native-picker/picker": "2.4.10",
-<<<<<<< HEAD
     "@react-native-windows/automation-channel": "^0.10.14",
-=======
-    "@react-native-windows/automation-channel": "^0.10.5",
->>>>>>> f2076401
     "@react-native-windows/tester": "0.0.1",
     "@typescript-eslint/eslint-plugin": "^5.21.0",
     "@typescript-eslint/parser": "^5.21.0",
