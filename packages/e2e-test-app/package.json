--- conflicted
+++ resolved
@@ -20,13 +20,8 @@
     "@typescript-eslint/eslint-plugin": "^7.1.1",
     "@typescript-eslint/parser": "^7.1.1",
     "react": "^19.0.0",
-<<<<<<< HEAD
     "react-native": "0.80.0-nightly-20250414-70cdf12c4",
-    "react-native-windows": "^0.0.0-canary.967",
-=======
-    "react-native": "0.80.0-nightly-20250331-398ac1f71",
     "react-native-windows": "^0.0.0-canary.968",
->>>>>>> ecbaf421
     "react-native-xaml": "^0.0.78"
   },
   "devDependencies": {
@@ -36,15 +31,9 @@
     "@babel/preset-typescript": "^7.8.3",
     "@babel/runtime": "^7.20.0",
     "@react-native-community/cli": "17.0.0",
-<<<<<<< HEAD
     "@react-native/metro-config": "0.80.0-nightly-20250414-70cdf12c4",
-    "@react-native-windows/automation": "^0.3.389",
-    "@react-native-windows/automation-commands": "^0.1.410",
-=======
-    "@react-native/metro-config": "0.80.0-nightly-20250331-398ac1f71",
     "@react-native-windows/automation": "^0.3.390",
     "@react-native-windows/automation-commands": "^0.1.411",
->>>>>>> ecbaf421
     "@rnw-scripts/babel-node-config": "2.3.2",
     "@rnw-scripts/babel-react-native-config": "0.0.0",
     "@rnw-scripts/eslint-config": "1.2.36",
