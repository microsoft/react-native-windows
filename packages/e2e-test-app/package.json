--- conflicted
+++ resolved
@@ -21,13 +21,8 @@
     "@typescript-eslint/parser": "^7.1.1",
     "react": "^19.0.0",
     "react-native": "0.80.0-nightly-20250331-398ac1f71",
-<<<<<<< HEAD
-    "react-native-windows": "^0.0.0-canary.966",
+    "react-native-windows": "^0.0.0-canary.969",
     "react-native-xaml": "^0.0.80"
-=======
-    "react-native-windows": "^0.0.0-canary.969",
-    "react-native-xaml": "^0.0.78"
->>>>>>> 21983135
   },
   "devDependencies": {
     "@babel/core": "^7.25.2",
