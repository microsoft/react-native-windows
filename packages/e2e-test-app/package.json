--- conflicted
+++ resolved
@@ -16,13 +16,8 @@
     "@react-native-windows/automation-channel": "^0.1.22",
     "@react-native-windows/tester": "0.0.1",
     "react": "17.0.2",
-<<<<<<< HEAD
     "react-native": "0.68.0-rc.2",
-    "react-native-windows": "0.68.0-preview.5",
-=======
-    "react-native": "0.68.0-rc.1",
     "react-native-windows": "0.68.0-preview.6",
->>>>>>> 59318269
     "react-native-xaml": "^0.0.50"
   },
   "devDependencies": {
