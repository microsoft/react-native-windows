{
  "name": "e2e-test-app",
  "version": "0.0.0",
  "private": true,
  "scripts": {
    "start": "react-native start",
    "lint": "rnw-scripts lint",
    "lint:fix": "rnw-scripts lint:fix",
    "watch": "rnw-scripts watch",
    "windows": "react-native run-windows",
    "e2etest": "jest",
    "e2etest:updateSnapshots": "jest -u",
    "e2etest:debug": "jest --config ./jest.debug.config.js"
  },
  "dependencies": {
    "@react-native-picker/picker": "2.4.10",
    "@react-native-windows/automation-channel": "^0.12.34",
    "@react-native-windows/tester": "0.0.1",
    "@typescript-eslint/eslint-plugin": "^5.21.0",
    "@typescript-eslint/parser": "^5.21.0",
    "react": "18.2.0",
<<<<<<< HEAD
    "react-native": "0.73.0-nightly-20230728-c168a4f88",
    "react-native-windows": "^0.0.0-canary.694",
    "react-native-xaml": "^0.0.74"
=======
    "react-native": "0.73.0-nightly-20230721-ccc50ddd2",
    "react-native-windows": "^0.0.0-canary.695",
    "react-native-xaml": "^0.0.76"
>>>>>>> e6f6f3ab
  },
  "devDependencies": {
    "@babel/core": "^7.20.0",
    "@babel/generator": "^7.20.0",
    "@babel/preset-env": "^7.8.4",
    "@babel/preset-typescript": "^7.8.3",
    "@babel/runtime": "^7.8.4",
    "@react-native-windows/automation": "^0.3.116",
    "@react-native-windows/automation-commands": "^0.1.136",
    "@react-native/babel-plugin-codegen": "0.73.0",
    "@rnw-scripts/babel-node-config": "2.3.1",
    "@rnw-scripts/babel-react-native-config": "0.0.0",
    "@rnw-scripts/eslint-config": "1.2.2",
    "@rnw-scripts/just-task": "2.3.15",
    "@rnw-scripts/metro-dev-config": "0.0.0",
    "@rnw-scripts/ts-config": "2.0.5",
    "@rnx-kit/jest-preset": "^0.1.0",
    "@types/jest": "^29.2.2",
    "@types/node": "^18.0.0",
    "@types/react": "^18.0.18",
    "babel-jest": "^29.3.0",
    "eslint": "^8.19.0",
    "jest": "^29.2.1",
    "metro-react-native-babel-transformer": "0.76.2",
    "prettier": "^2.4.1",
    "react-test-renderer": "18.2.0",
    "sanitize-filename": "^1.6.3",
    "typescript": "^4.9.5"
  },
  "engines": {
    "node": ">= 18"
  }
}<|MERGE_RESOLUTION|>--- conflicted
+++ resolved
@@ -19,15 +19,9 @@
     "@typescript-eslint/eslint-plugin": "^5.21.0",
     "@typescript-eslint/parser": "^5.21.0",
     "react": "18.2.0",
-<<<<<<< HEAD
     "react-native": "0.73.0-nightly-20230728-c168a4f88",
-    "react-native-windows": "^0.0.0-canary.694",
-    "react-native-xaml": "^0.0.74"
-=======
-    "react-native": "0.73.0-nightly-20230721-ccc50ddd2",
     "react-native-windows": "^0.0.0-canary.695",
     "react-native-xaml": "^0.0.76"
->>>>>>> e6f6f3ab
   },
   "devDependencies": {
     "@babel/core": "^7.20.0",
