--- conflicted
+++ resolved
@@ -46,13 +46,8 @@
   setupFilesAfterEnv: ['react-native-windows/jest/setup', './jest.setup.js'],
 
   testEnvironmentOptions: {
-<<<<<<< HEAD
-    app: 'ReactUWPTestApp_8wekyb3d8bbwe!App',
+    app: 'ReactUWPTestApp',
     enableAutomationChannel: true,
-=======
-    app: 'ReactUWPTestApp',
-    enableRpc: true,
->>>>>>> 46fc2070
     webdriverOptions: {
       // Level of logging verbosity: trace | debug | info | warn | error
       logLevel: 'error',
