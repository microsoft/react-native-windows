--- conflicted
+++ resolved
@@ -15,13 +15,8 @@
     "@typescript-eslint/eslint-plugin": "^5.21.0",
     "@typescript-eslint/parser": "^5.21.0",
     "react": "18.3.1",
-<<<<<<< HEAD
     "react-native": "0.75.0-nightly-20240525-840c31c3a",
-    "react-native-windows": "^0.0.0-canary.822"
-=======
-    "react-native": "0.75.0-nightly-20240518-93c079b92",
     "react-native-windows": "^0.0.0-canary.823"
->>>>>>> d0016b0f
   },
   "devDependencies": {
     "@babel/core": "^7.20.0",
