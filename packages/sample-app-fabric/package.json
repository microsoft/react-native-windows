--- conflicted
+++ resolved
@@ -17,14 +17,8 @@
     "@typescript-eslint/parser": "^7.1.1",
     "@react-native/new-app-screen": "0.81.0-nightly-20250521-3cb70bb6a",
     "react": "^19.1.0",
-<<<<<<< HEAD
     "react-native": "0.81.0-nightly-20250521-3cb70bb6a",
-    "react-native-windows": "^0.0.0-canary.989"
-=======
-    "react-native": "0.80.0-nightly-20250506-3ac16dd6a",
-    "react-native-windows": "^0.0.0-canary.990",
-    "@react-native/new-app-screen": "0.80.0-nightly-20250506-3ac16dd6a"
->>>>>>> 61442743
+    "react-native-windows": "^0.0.0-canary.990"
   },
   "devDependencies": {
     "@babel/core": "^7.25.2",
