{
  "name": "sample-app-fabric",
  "version": "0.0.1",
  "private": true,
  "scripts": {
    "start": "npx @react-native-community/cli start",
    "lint": "rnw-scripts lint",
    "lint:fix": "rnw-scripts lint:fix",
    "watch": "rnw-scripts watch",
    "windows": "npx @react-native-community/cli run-windows",
    "test": "rnw-scripts test",
    "bundle": "rnw-scripts prepareBundle && npx @react-native-community/cli bundle --platform windows --entry-file App.tsx --bundle-output windows/SampleAppFabric/Bundle/app.windows.bundle --assets-dest windows/SampleAppFabric/Bundle"
  },
  "dependencies": {
    "@types/react": "^19.1.0",
    "@typescript-eslint/eslint-plugin": "^7.1.1",
    "@typescript-eslint/parser": "^7.1.1",
    "@react-native/new-app-screen": "0.82.0-nightly-20250806-5936f29d6",
    "react": "^19.1.0",
<<<<<<< HEAD
    "react-native": "0.82.0-nightly-20250806-5936f29d6",
    "react-native-windows": "^0.0.0-canary.1001"
=======
    "react-native": "0.81.0-nightly-20250709-6892dde36",
    "react-native-windows": "^0.0.0-canary.1002"
>>>>>>> 471345dd
  },
  "devDependencies": {
    "@babel/core": "^7.25.2",
    "@babel/generator": "^7.25.0",
    "@babel/preset-env": "^7.25.3",
    "@babel/preset-typescript": "^7.8.3",
    "@babel/runtime": "^7.20.0",
    "@jest/globals": "^29.7.0",
    "@react-native-community/cli": "20.0.0",
    "@react-native/metro-config": "0.82.0-nightly-20250806-5936f29d6",
    "@rnw-scripts/babel-node-config": "2.3.3",
    "@rnw-scripts/babel-react-native-config": "0.0.0",
    "@rnw-scripts/eslint-config": "1.2.37",
    "@rnw-scripts/just-task": "2.3.56",
    "@rnw-scripts/metro-dev-config": "0.0.0",
    "@rnw-scripts/ts-config": "2.0.6",
    "@rnx-kit/jest-preset": "^0.1.16",
    "@types/react": "^19.0.0",
    "@types/react-test-renderer": "^19.0.0",
    "babel-jest": "^29.6.3",
    "eslint": "^8.19.0",
    "jest": "^29.7.0",
    "just-scripts": "^1.3.3",
    "prettier": "2.8.8",
    "react-test-renderer": "19.0.0",
    "typescript": "5.0.4"
  },
  "engines": {
    "node": ">=18"
  }
}<|MERGE_RESOLUTION|>--- conflicted
+++ resolved
@@ -17,13 +17,8 @@
     "@typescript-eslint/parser": "^7.1.1",
     "@react-native/new-app-screen": "0.82.0-nightly-20250806-5936f29d6",
     "react": "^19.1.0",
-<<<<<<< HEAD
     "react-native": "0.82.0-nightly-20250806-5936f29d6",
-    "react-native-windows": "^0.0.0-canary.1001"
-=======
-    "react-native": "0.81.0-nightly-20250709-6892dde36",
     "react-native-windows": "^0.0.0-canary.1002"
->>>>>>> 471345dd
   },
   "devDependencies": {
     "@babel/core": "^7.25.2",
