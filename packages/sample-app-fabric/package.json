--- conflicted
+++ resolved
@@ -16,13 +16,8 @@
     "@typescript-eslint/eslint-plugin": "^7.1.1",
     "@typescript-eslint/parser": "^7.1.1",
     "react": "^18.2.0",
-<<<<<<< HEAD
     "react-native": "0.77.0-rc.6",
-    "react-native-windows": "0.77.0-preview.1"
-=======
-    "react-native": "0.77.0-rc.4",
     "react-native-windows": "0.77.0-preview.2"
->>>>>>> 1b7e9f47
   },
   "devDependencies": {
     "@babel/core": "^7.25.2",
