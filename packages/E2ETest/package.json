{
  "name": "e2etest",
  "version": "0.0.54",
  "private": true,
  "scripts": {
    "build": "just-scripts build",
    "clean": "just-scripts clean",
    "start": "react-native start",
    "lint": "just-scripts lint",
    "lint:fix": "just-scripts lint:fix",
    "watch": "tsc -w",
    "windows": "react-native run-windows",
    "prettier": "prettier --write --loglevel warn \"**/**/*.ts\"",
    "e2e": "react-native run-windows --no-launch --logging && npm run e2etest",
    "e2ebundle": "npm run bundle && react-native run-windows --no-launch --no-packager --bundle --logging && npm run e2etest",
    "e2etest": "rimraf reports/* && npm run prettier && node run_wdio.js",
    "testspec": "npm run prettier && wdio --spec",
    "bundle": "just-scripts prepareBundle && react-native bundle --platform windows --entry-file dist/app/index.js --bundle-output windows/ReactUWPTestApp/Bundle/index.windows.bundle --assets-dest windows/ReactUWPTestApp/Bundle",
    "buildapp": "react-native run-windows --no-launch --no-packager --no-deploy",
    "deployapp": "react-native run-windows --no-launch --no-packager --no-build",
    "buildbundleapp": "npm run bundle && react-native run-windows --no-launch --no-packager --no-deploy --bundle",
    "deploybundleapp": "react-native run-windows --no-launch --no-packager --no-build --bundle"
  },
  "dependencies": {
    "prompt-sync": "^4.2.0",
    "react": "16.11.0",
    "react-native": "0.62.2",
<<<<<<< HEAD
    "react-native-windows": "0.0.0-canary.93"
=======
    "react-native-windows": "0.0.0-master.94"
>>>>>>> 2ee89733
  },
  "devDependencies": {
    "@babel/core": "^7.8.4",
    "@babel/runtime": "^7.8.4",
    "@types/jasmine": "2.8.7",
    "@types/node": "^10.14.8",
    "@types/react": "16.9.0",
    "@types/react-native": "^0.62.10",
    "@wdio/appium-service": "5.12.1",
    "@wdio/cli": "5.12.1",
    "@wdio/dot-reporter": "5.12.1",
    "@wdio/jasmine-framework": "5.12.1",
    "@wdio/junit-reporter": "5.12.1",
    "@wdio/local-runner": "5.12.1",
    "@wdio/sync": "5.12.1",
    "appium": "1.14.1",
    "just-scripts": "^0.36.1",
    "metro-react-native-babel-preset": "^0.56.0",
    "prettier": "^1.18.2",
    "react-test-renderer": "16.9.0",
    "rimraf": "^3.0.0",
    "ts-node": "^7.0.1",
    "tsconfig-paths": "^3.8.0",
    "typescript": "^3.8.3",
    "webdriver": "git+https://github.com/react-native-windows/webdriver.git",
    "webdriverio": "5.12.1"
  }
}<|MERGE_RESOLUTION|>--- conflicted
+++ resolved
@@ -25,11 +25,7 @@
     "prompt-sync": "^4.2.0",
     "react": "16.11.0",
     "react-native": "0.62.2",
-<<<<<<< HEAD
-    "react-native-windows": "0.0.0-canary.93"
-=======
-    "react-native-windows": "0.0.0-master.94"
->>>>>>> 2ee89733
+    "react-native-windows": "0.0.0-canary.94"
   },
   "devDependencies": {
     "@babel/core": "^7.8.4",
