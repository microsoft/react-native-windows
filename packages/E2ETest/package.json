{
  "name": "e2etest",
  "version": "0.0.1",
  "private": true,
  "scripts": {
    "build": "just-scripts build",
    "clean": "just-scripts clean",
    "postinstall": "node postinstall.js",
    "start": "react-native start",
    "lint": "just-scripts eslint",
    "lint:fix": "eslint ./**/*.js ./**/*.ts? --fix",
    "watch": "tsc -w",
    "prettier": "prettier --write --loglevel warn \"**/**/*.ts\"",
    "e2e": "react-native run-windows --no-launch --force --logging && npm run test",
    "e2ebundle": "npm run bundle && react-native run-windows --no-launch --no-packager --bundle --force --logging && npm run test",
    "test": "rimraf reports/* && npm run prettier && wdio",
    "testspec": "npm run prettier && wdio --spec",
    "bundle": "just-scripts prepareBundle && react-native bundle --platform windows --entry-file dist/app/index.js --bundle-output windows/ReactUWPTestApp/Bundle/index.windows.bundle --assets-dest windows/ReactUWPTestApp/Bundle",
    "buildapp": "react-native run-windows --no-launch --no-packager --no-deploy",
    "deployapp": "react-native run-windows --no-launch --no-packager --no-build",
    "buildbundleapp": "npm run bundle && react-native run-windows --no-launch --no-packager --no-deploy --bundle",
    "deploybundleapp": "react-native run-windows --no-launch --no-packager --no-build --bundle"
  },
  "dependencies": {
    "react": "16.8.6",
    "react-native": "https://github.com/microsoft/react-native/archive/v0.60.0-microsoft.20.tar.gz",
<<<<<<< HEAD
    "react-native-windows": "0.60.0-vnext.65",
    "react-native-windows-extended": "0.60.17",
=======
    "react-native-windows": "0.60.0-vnext.70",
    "react-native-windows-extended": "0.60.18",
>>>>>>> ac8a95ac
    "rnpm-plugin-windows": "^0.3.8"
  },
  "devDependencies": {
    "@babel/core": "7.5.5",
    "@babel/runtime": "7.5.5",
    "@types/react": "16.8.15",
    "@types/react-native": "~0.60.5",
    "@wdio/appium-service": "5.12.1",
    "@types/jasmine": "2.8.7",
    "@types/node": "^10.14.8",
    "@wdio/cli": "5.10.1",
    "@wdio/local-runner": "5.10.1",
    "@wdio/jasmine-framework": "5.12.1",
    "@wdio/junit-reporter": "5.12.1",
    "@wdio/sync": "5.10.1",
    "@wdio/dot-reporter": "5.11.7",
    "prettier": "^1.18.2",
    "ts-node": "^7.0.1",
    "tsconfig-paths": "^3.8.0",
    "typescript": "^3.5.1",
    "webdriverio": "5.10.1",
    "webdriver": "git+https://github.com/react-native-windows/webdriver.git",
    "appium": "1.14.1",
    "rimraf": "^3.0.0",
    "metro-react-native-babel-preset": "0.55.0",
    "react-test-renderer": "16.8.6"
  }
}<|MERGE_RESOLUTION|>--- conflicted
+++ resolved
@@ -24,13 +24,8 @@
   "dependencies": {
     "react": "16.8.6",
     "react-native": "https://github.com/microsoft/react-native/archive/v0.60.0-microsoft.20.tar.gz",
-<<<<<<< HEAD
-    "react-native-windows": "0.60.0-vnext.65",
-    "react-native-windows-extended": "0.60.17",
-=======
     "react-native-windows": "0.60.0-vnext.70",
     "react-native-windows-extended": "0.60.18",
->>>>>>> ac8a95ac
     "rnpm-plugin-windows": "^0.3.8"
   },
   "devDependencies": {
