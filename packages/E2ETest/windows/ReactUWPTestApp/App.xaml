<<<<<<< HEAD
﻿<react:ReactApplication
    xmlns:react="using:Microsoft.ReactNative"
=======
<Application
>>>>>>> 8b770167
    x:Class="ReactUWPTestApp.App"
    xmlns="http://schemas.microsoft.com/winfx/2006/xaml/presentation"
    xmlns:x="http://schemas.microsoft.com/winfx/2006/xaml"
    xmlns:local="using:ReactUWPTestApp">
<<<<<<< HEAD

</react:ReactApplication>
=======
    <Application.Resources>
        <XamlControlsResources xmlns="using:Microsoft.UI.Xaml.Controls" />
    </Application.Resources>
</Application>
>>>>>>> 8b770167
<|MERGE_RESOLUTION|>--- conflicted
+++ resolved
@@ -1,19 +1,10 @@
-<<<<<<< HEAD
-﻿<react:ReactApplication
+<react:ReactApplication
     xmlns:react="using:Microsoft.ReactNative"
-=======
-<Application
->>>>>>> 8b770167
     x:Class="ReactUWPTestApp.App"
     xmlns="http://schemas.microsoft.com/winfx/2006/xaml/presentation"
     xmlns:x="http://schemas.microsoft.com/winfx/2006/xaml"
     xmlns:local="using:ReactUWPTestApp">
-<<<<<<< HEAD
-
-</react:ReactApplication>
-=======
     <Application.Resources>
         <XamlControlsResources xmlns="using:Microsoft.UI.Xaml.Controls" />
     </Application.Resources>
-</Application>
->>>>>>> 8b770167
+</react:ReactApplication>