{
  "name": "@office-iss/react-native-win32",
  "version": "0.0.0-canary.243",
  "description": "Implementation of react native on top of Office's Win32 platform.",
  "repository": {
    "type": "git",
    "url": "https://github.com/microsoft/react-native-windows",
    "directory": "packages/@office-iss/react-native-win32"
  },
  "license": "MIT",
  "main": "./index.win32.js",
  "types": "types",
  "scripts": {
    "build": "rnw-scripts build",
    "bundle": "rnw-scripts prepareBundle && react-native bundle --platform win32 --entry-file ../react-native-win32-tester/js/RNTesterApp.win32.js --bundle-output dist/win32/dev/js/RNTesterApp.bundle --assets-dest dist/win32/dev --sourcemap-output ./dist/win32/dev/js/RNTesterApp.bundle.map",
    "clean": "rnw-scripts clean",
    "flow-check": "rnw-scripts flow-check",
    "lint:fix": "rnw-scripts lint:fix",
    "lint": "rnw-scripts lint",
    "run-win32-devmain": "npx @office-iss/rex-win32@0.71.15-devmain.16607.10000 --bundle js/RNTesterApp --component RNTesterApp --basePath ./dist/win32/dev --jsEngine v8 --useDevMain --useDirectDebugger --useFastRefresh",
    "run-win32": "npx @office-iss/rex-win32@0.71.15-devmain.16607.10000 --bundle js/RNTesterApp --component RNTesterApp --basePath ./dist/win32/dev --jsEngine v8 --useDirectDebugger --useFastRefresh",
    "start": "react-native start --projectRoot ../react-native-win32-tester",
    "test": "jest",
    "validate-overrides": "react-native-platform-override validate"
  },
  "dependencies": {
    "@babel/runtime": "^7.0.0",
    "@jest/create-cache-key-function": "^29.6.3",
    "@react-native-community/cli": "14.0.0-alpha.0",
    "@react-native-community/cli-platform-android": "14.0.0-alpha.0",
    "@react-native-community/cli-platform-ios": "14.0.0-alpha.0",
    "@react-native/assets": "1.0.0",
<<<<<<< HEAD
    "@react-native/assets-registry": "0.75.0-nightly-20240315-f2f62cdf5",
    "@react-native/codegen": "0.75.0-nightly-20240315-f2f62cdf5",
    "@react-native/community-cli-plugin": "0.75.0-nightly-20240315-f2f62cdf5",
    "@react-native/gradle-plugin": "0.75.0-nightly-20240315-f2f62cdf5",
    "@react-native/js-polyfills": "0.75.0-nightly-20240315-f2f62cdf5",
    "@react-native/normalize-colors": "0.75.0-nightly-20240315-f2f62cdf5",
    "@react-native/virtualized-lists": "0.75.0-nightly-20240315-f2f62cdf5",
=======
    "@react-native/assets-registry": "0.75.0-nightly-20240321-7d180d712",
    "@react-native/codegen": "0.75.0-nightly-20240321-7d180d712",
    "@react-native/community-cli-plugin": "0.75.0-nightly-20240321-7d180d712",
    "@react-native/gradle-plugin": "0.75.0-nightly-20240321-7d180d712",
    "@react-native/js-polyfills": "0.75.0-nightly-20240321-7d180d712",
    "@react-native/normalize-colors": "0.75.0-nightly-20240321-7d180d712",
    "@react-native/virtualized-lists": "0.75.0-nightly-20240321-7d180d712",
>>>>>>> d876a1f6
    "abort-controller": "^3.0.0",
    "anser": "^1.4.9",
    "ansi-regex": "^5.0.0",
    "art": "^0.10.0",
    "base64-js": "^1.5.1",
    "chalk": "^4.0.0",
    "event-target-shim": "^5.0.1",
    "flow-enums-runtime": "^0.0.6",
    "invariant": "^2.2.4",
    "jest-environment-node": "^29.6.3",
    "jsc-android": "^250231.0.0",
    "memoize-one": "^5.0.0",
    "metro-runtime": "^0.80.3",
    "metro-source-map": "^0.80.3",
    "mkdirp": "^0.5.1",
    "nullthrows": "^1.1.1",
    "pretty-format": "^26.5.2",
    "promise": "^8.3.0",
    "react-clone-referenced-element": "^1.0.1",
    "react-devtools-core": "^5.0.2",
    "react-refresh": "^0.14.0",
    "react-shallow-renderer": "^16.15.0",
    "regenerator-runtime": "^0.13.2",
    "scheduler": "0.24.0-canary-efb381bbf-20230505",
    "stacktrace-parser": "^0.1.10",
    "whatwg-fetch": "^3.0.0",
    "ws": "^6.2.2",
    "yargs": "^17.6.2"
  },
  "devDependencies": {
    "@babel/core": "^7.20.0",
    "@babel/eslint-parser": "^7.20.0",
<<<<<<< HEAD
    "@react-native/metro-config": "0.75.0-nightly-20240315-f2f62cdf5",
=======
    "@react-native/metro-config": "0.75.0-nightly-20240321-7d180d712",
>>>>>>> d876a1f6
    "@rnw-scripts/babel-react-native-config": "0.0.0",
    "@rnw-scripts/eslint-config": "1.2.13",
    "@rnw-scripts/jest-out-of-tree-snapshot-resolver": "^1.1.17",
    "@rnw-scripts/just-task": "2.3.29",
    "@rnw-scripts/metro-dev-config": "0.0.0",
    "@rnx-kit/jest-preset": "^0.1.0",
    "@types/node": "^18.0.0",
    "@types/prop-types": "15.7.1",
    "@types/react": "^18.2.6",
    "eslint": "^8.19.0",
    "flow-bin": "^0.217.2",
    "jscodeshift": "^0.14.0",
    "just-scripts": "^1.3.3",
    "prettier": "2.8.8",
    "react": "18.2.0",
<<<<<<< HEAD
    "react-native": "0.75.0-nightly-20240315-f2f62cdf5",
=======
    "react-native": "0.75.0-nightly-20240321-7d180d712",
>>>>>>> d876a1f6
    "react-native-platform-override": "^1.9.30",
    "typescript": "5.0.4"
  },
  "peerDependencies": {
    "react": "18.2.0",
<<<<<<< HEAD
    "react-native": "0.75.0-nightly-20240315-f2f62cdf5"
=======
    "react-native": "0.75.0-nightly-20240321-7d180d712"
>>>>>>> d876a1f6
  },
  "beachball": {
    "defaultNpmTag": "canary",
    "disallowedChangeTypes": [
      "major",
      "minor",
      "patch",
      "premajor",
      "preminor",
      "prepatch"
    ]
  },
  "promoteRelease": true,
  "engines": {
    "node": ">= 18"
  }
}<|MERGE_RESOLUTION|>--- conflicted
+++ resolved
@@ -30,15 +30,6 @@
     "@react-native-community/cli-platform-android": "14.0.0-alpha.0",
     "@react-native-community/cli-platform-ios": "14.0.0-alpha.0",
     "@react-native/assets": "1.0.0",
-<<<<<<< HEAD
-    "@react-native/assets-registry": "0.75.0-nightly-20240315-f2f62cdf5",
-    "@react-native/codegen": "0.75.0-nightly-20240315-f2f62cdf5",
-    "@react-native/community-cli-plugin": "0.75.0-nightly-20240315-f2f62cdf5",
-    "@react-native/gradle-plugin": "0.75.0-nightly-20240315-f2f62cdf5",
-    "@react-native/js-polyfills": "0.75.0-nightly-20240315-f2f62cdf5",
-    "@react-native/normalize-colors": "0.75.0-nightly-20240315-f2f62cdf5",
-    "@react-native/virtualized-lists": "0.75.0-nightly-20240315-f2f62cdf5",
-=======
     "@react-native/assets-registry": "0.75.0-nightly-20240321-7d180d712",
     "@react-native/codegen": "0.75.0-nightly-20240321-7d180d712",
     "@react-native/community-cli-plugin": "0.75.0-nightly-20240321-7d180d712",
@@ -46,7 +37,6 @@
     "@react-native/js-polyfills": "0.75.0-nightly-20240321-7d180d712",
     "@react-native/normalize-colors": "0.75.0-nightly-20240321-7d180d712",
     "@react-native/virtualized-lists": "0.75.0-nightly-20240321-7d180d712",
->>>>>>> d876a1f6
     "abort-controller": "^3.0.0",
     "anser": "^1.4.9",
     "ansi-regex": "^5.0.0",
@@ -79,11 +69,7 @@
   "devDependencies": {
     "@babel/core": "^7.20.0",
     "@babel/eslint-parser": "^7.20.0",
-<<<<<<< HEAD
-    "@react-native/metro-config": "0.75.0-nightly-20240315-f2f62cdf5",
-=======
     "@react-native/metro-config": "0.75.0-nightly-20240321-7d180d712",
->>>>>>> d876a1f6
     "@rnw-scripts/babel-react-native-config": "0.0.0",
     "@rnw-scripts/eslint-config": "1.2.13",
     "@rnw-scripts/jest-out-of-tree-snapshot-resolver": "^1.1.17",
@@ -99,21 +85,13 @@
     "just-scripts": "^1.3.3",
     "prettier": "2.8.8",
     "react": "18.2.0",
-<<<<<<< HEAD
-    "react-native": "0.75.0-nightly-20240315-f2f62cdf5",
-=======
     "react-native": "0.75.0-nightly-20240321-7d180d712",
->>>>>>> d876a1f6
     "react-native-platform-override": "^1.9.30",
     "typescript": "5.0.4"
   },
   "peerDependencies": {
     "react": "18.2.0",
-<<<<<<< HEAD
-    "react-native": "0.75.0-nightly-20240315-f2f62cdf5"
-=======
     "react-native": "0.75.0-nightly-20240321-7d180d712"
->>>>>>> d876a1f6
   },
   "beachball": {
     "defaultNpmTag": "canary",
