--- conflicted
+++ resolved
@@ -86,13 +86,8 @@
     "prettier": "2.8.8",
     "react": "18.2.0",
     "react-native": "0.74.0-nightly-20240115-0c7008f28",
-<<<<<<< HEAD
-    "react-native-platform-override": "^1.9.20",
+    "react-native-platform-override": "^1.9.21",
     "typescript": "5.0.4"
-=======
-    "react-native-platform-override": "^1.9.21",
-    "typescript": "^4.9.5"
->>>>>>> 7440f084
   },
   "peerDependencies": {
     "react": "18.2.0",
