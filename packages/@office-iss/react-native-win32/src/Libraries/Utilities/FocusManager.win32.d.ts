/**
 * Copyright (c) Microsoft Corporation.
 * Licensed under the MIT License.
 *
 * @format
 */

<<<<<<< HEAD
import * as React from 'react';
=======
'use strict';

import React from 'react';
>>>>>>> a311022e

export declare class FocusManager {
  static focus(ref: React.Ref<any>, setWindowFocus: boolean): void;
}<|MERGE_RESOLUTION|>--- conflicted
+++ resolved
@@ -5,13 +5,7 @@
  * @format
  */
 
-<<<<<<< HEAD
-import * as React from 'react';
-=======
-'use strict';
-
 import React from 'react';
->>>>>>> a311022e
 
 export declare class FocusManager {
   static focus(ref: React.Ref<any>, setWindowFocus: boolean): void;
