--- conflicted
+++ resolved
@@ -29,13 +29,8 @@
     "@types/node": "^14.14.22",
     "eslint": "^8.19.0",
     "just-scripts": "^1.3.3",
-<<<<<<< HEAD
     "react-native": "0.0.0-20221024-2020-c63882238",
-    "react-native-platform-override": "^1.8.1",
-=======
-    "react-native": "0.0.0-20221010-2132-1fc27c4cb",
     "react-native-platform-override": "^1.8.2",
->>>>>>> aeb1a4be
     "typescript": "^4.4.4"
   },
   "engines": {
