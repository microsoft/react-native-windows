--- conflicted
+++ resolved
@@ -30,13 +30,8 @@
     "@types/node": "^16.0.0",
     "eslint": "^8.19.0",
     "just-scripts": "^1.3.3",
-<<<<<<< HEAD
     "react-native": "0.73.0-nightly-20230601-d9b3339ef",
-    "react-native-platform-override": "^1.9.7",
-=======
-    "react-native": "0.73.0-nightly-20230519-de1e9f5d1",
     "react-native-platform-override": "^1.9.8",
->>>>>>> 44ee46e0
     "typescript": "^4.9.5"
   },
   "engines": {
