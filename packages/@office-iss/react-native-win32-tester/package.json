--- conflicted
+++ resolved
@@ -30,13 +30,8 @@
     "@types/node": "^18.0.0",
     "eslint": "^8.19.0",
     "just-scripts": "^1.3.3",
-<<<<<<< HEAD
     "react-native": "0.75.0-nightly-20240613-f7aea0c8e",
-    "react-native-platform-override": "^1.9.41",
-=======
-    "react-native": "0.75.0-nightly-20240610-ced076210",
     "react-native-platform-override": "^1.9.42",
->>>>>>> 3d24e8ff
     "typescript": "5.0.4"
   },
   "engines": {
