--- conflicted
+++ resolved
@@ -30,13 +30,8 @@
     "@types/node": "^18.0.0",
     "eslint": "^8.19.0",
     "just-scripts": "^1.3.3",
-<<<<<<< HEAD
     "react-native": "0.78.0-nightly-20241231-a3c8e2137",
-    "react-native-platform-override": "^1.9.49",
-=======
-    "react-native": "0.78.0-nightly-20241221-66342d3cc",
     "react-native-platform-override": "^1.9.50",
->>>>>>> 4a98f161
     "typescript": "5.0.4"
   },
   "engines": {
