{
  "name": "@office-iss/react-native-win32-tester",
  "version": "0.0.1",
  "license": "MIT",
  "description": "Windows private fork of RNTester",
  "private": true,
  "scripts": {
    "build": "rnw-scripts build",
    "lint:fix": "rnw-scripts lint:fix",
    "lint": "rnw-scripts lint",
    "validate-overrides": "react-native-platform-override validate"
  },
  "dependencies": {
    "@react-native/tester": "0.0.1",
    "@typescript-eslint/eslint-plugin": "^5.20.0",
    "@typescript-eslint/parser": "^5.20.0"
  },
  "peerDependencies": {
    "@office-iss/react-native-win32": "^0.0.0-canary.152",
    "react": "18.0.0",
    "react-native": "0.0.0-20220603-2051-11141b8b3"
  },
  "devDependencies": {
    "@office-iss/react-native-win32": "^0.0.0-canary.152",
    "@rnw-scripts/eslint-config": "1.1.13",
    "@rnw-scripts/just-task": "2.2.5",
    "@rnw-scripts/ts-config": "2.0.2",
    "@types/node": "^14.14.22",
    "eslint": "^7.32.0",
    "just-scripts": "^1.3.3",
<<<<<<< HEAD
    "react-native": "0.0.0-20220603-2051-11141b8b3",
    "react-native-platform-override": "^1.6.12",
=======
    "react-native": "0.0.0-20220516-2016-4994b8b5d",
    "react-native-platform-override": "^1.6.13",
>>>>>>> 01bafc02
    "typescript": "^4.4.4"
  },
  "engines": {
    "node": ">= 14"
  }
}<|MERGE_RESOLUTION|>--- conflicted
+++ resolved
@@ -28,13 +28,8 @@
     "@types/node": "^14.14.22",
     "eslint": "^7.32.0",
     "just-scripts": "^1.3.3",
-<<<<<<< HEAD
     "react-native": "0.0.0-20220603-2051-11141b8b3",
-    "react-native-platform-override": "^1.6.12",
-=======
-    "react-native": "0.0.0-20220516-2016-4994b8b5d",
     "react-native-platform-override": "^1.6.13",
->>>>>>> 01bafc02
     "typescript": "^4.4.4"
   },
   "engines": {
