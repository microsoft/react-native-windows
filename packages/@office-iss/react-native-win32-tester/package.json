{
  "name": "@office-iss/react-native-win32-tester",
  "version": "0.0.1",
  "license": "MIT",
  "description": "Windows private fork of RNTester",
  "private": true,
  "scripts": {
    "build": "rnw-scripts build",
    "lint:fix": "rnw-scripts lint:fix",
    "lint": "rnw-scripts lint",
    "validate-overrides": "react-native-platform-override validate"
  },
  "dependencies": {
    "@react-native/tester": "0.76.0-main",
    "@typescript-eslint/eslint-plugin": "^7.1.1",
    "@typescript-eslint/parser": "^7.1.1",
    "flow-enums-runtime": "^0.0.5"
  },
  "peerDependencies": {
    "@office-iss/react-native-win32": "^0.0.0-canary.272",
    "react": "18.0.0",
<<<<<<< HEAD
    "react-native": "0.77.0-nightly-20241020-e7a3f479f"
=======
    "react-native": "0.77.0-nightly-20241015-3485e9ed8"
>>>>>>> dd893de3
  },
  "devDependencies": {
    "@office-iss/react-native-win32": "^0.0.0-canary.272",
    "@rnw-scripts/babel-react-native-config": "0.0.0",
    "@rnw-scripts/eslint-config": "1.2.30",
    "@rnw-scripts/just-task": "2.3.47",
    "@rnw-scripts/ts-config": "2.0.5",
    "@types/node": "^18.0.0",
    "eslint": "^8.19.0",
    "just-scripts": "^1.3.3",
<<<<<<< HEAD
    "react-native": "0.77.0-nightly-20241020-e7a3f479f",
=======
    "react-native": "0.77.0-nightly-20241015-3485e9ed8",
>>>>>>> dd893de3
    "react-native-platform-override": "^1.9.49",
    "typescript": "5.0.4"
  },
  "engines": {
    "node": ">= 18"
  }
}<|MERGE_RESOLUTION|>--- conflicted
+++ resolved
@@ -19,11 +19,7 @@
   "peerDependencies": {
     "@office-iss/react-native-win32": "^0.0.0-canary.272",
     "react": "18.0.0",
-<<<<<<< HEAD
     "react-native": "0.77.0-nightly-20241020-e7a3f479f"
-=======
-    "react-native": "0.77.0-nightly-20241015-3485e9ed8"
->>>>>>> dd893de3
   },
   "devDependencies": {
     "@office-iss/react-native-win32": "^0.0.0-canary.272",
@@ -34,11 +30,7 @@
     "@types/node": "^18.0.0",
     "eslint": "^8.19.0",
     "just-scripts": "^1.3.3",
-<<<<<<< HEAD
     "react-native": "0.77.0-nightly-20241020-e7a3f479f",
-=======
-    "react-native": "0.77.0-nightly-20241015-3485e9ed8",
->>>>>>> dd893de3
     "react-native-platform-override": "^1.9.49",
     "typescript": "5.0.4"
   },
