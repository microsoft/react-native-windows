{
  "name": "@office-iss/react-native-win32-tester",
  "version": "0.0.1",
  "license": "MIT",
  "description": "Windows private fork of RNTester",
  "private": true,
  "scripts": {
    "build": "rnw-scripts build",
    "lint:fix": "rnw-scripts lint:fix",
    "lint": "rnw-scripts lint",
    "validate-overrides": "react-native-platform-override validate"
  },
  "dependencies": {
    "@react-native/tester": "0.0.1"
  },
  "peerDependencies": {
<<<<<<< HEAD
    "@office-iss/react-native-win32": "^0.0.0-canary.145",
    "react": "18.0.0",
    "react-native": "0.0.0-20220415-2010-3c1a81446"
=======
    "@office-iss/react-native-win32": "^0.0.0-canary.146",
    "react": "17.0.2",
    "react-native": "0.0.0-20220411-2010-f503b2120"
>>>>>>> 73a4b1c1
  },
  "devDependencies": {
    "@office-iss/react-native-win32": "^0.0.0-canary.146",
    "@rnw-scripts/eslint-config": "1.1.11",
    "@rnw-scripts/just-task": "2.2.3",
    "@rnw-scripts/ts-config": "2.0.2",
    "@types/node": "^14.14.22",
    "eslint": "^7.32.0",
    "just-scripts": "^1.3.3",
<<<<<<< HEAD
    "react-native": "0.0.0-20220415-2010-3c1a81446",
    "react-native-platform-override": "^1.6.9",
=======
    "react-native": "0.0.0-20220411-2010-f503b2120",
    "react-native-platform-override": "^1.6.10",
>>>>>>> 73a4b1c1
    "typescript": "^4.4.4"
  },
  "engines": {
    "node": ">= 14"
  }
}<|MERGE_RESOLUTION|>--- conflicted
+++ resolved
@@ -14,15 +14,9 @@
     "@react-native/tester": "0.0.1"
   },
   "peerDependencies": {
-<<<<<<< HEAD
-    "@office-iss/react-native-win32": "^0.0.0-canary.145",
+    "@office-iss/react-native-win32": "^0.0.0-canary.146",
     "react": "18.0.0",
     "react-native": "0.0.0-20220415-2010-3c1a81446"
-=======
-    "@office-iss/react-native-win32": "^0.0.0-canary.146",
-    "react": "17.0.2",
-    "react-native": "0.0.0-20220411-2010-f503b2120"
->>>>>>> 73a4b1c1
   },
   "devDependencies": {
     "@office-iss/react-native-win32": "^0.0.0-canary.146",
@@ -32,13 +26,8 @@
     "@types/node": "^14.14.22",
     "eslint": "^7.32.0",
     "just-scripts": "^1.3.3",
-<<<<<<< HEAD
     "react-native": "0.0.0-20220415-2010-3c1a81446",
-    "react-native-platform-override": "^1.6.9",
-=======
-    "react-native": "0.0.0-20220411-2010-f503b2120",
     "react-native-platform-override": "^1.6.10",
->>>>>>> 73a4b1c1
     "typescript": "^4.4.4"
   },
   "engines": {
