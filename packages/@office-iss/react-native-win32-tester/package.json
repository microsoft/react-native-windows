--- conflicted
+++ resolved
@@ -30,13 +30,8 @@
     "@types/node": "^18.0.0",
     "eslint": "^8.19.0",
     "just-scripts": "^1.3.3",
-<<<<<<< HEAD
     "react-native": "0.75.0-nightly-20240525-840c31c3a",
-    "react-native-platform-override": "^1.9.36",
-=======
-    "react-native": "0.75.0-nightly-20240518-93c079b92",
     "react-native-platform-override": "^1.9.37",
->>>>>>> d0016b0f
     "typescript": "5.0.4"
   },
   "engines": {
