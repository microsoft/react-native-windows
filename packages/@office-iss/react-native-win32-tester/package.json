--- conflicted
+++ resolved
@@ -29,13 +29,8 @@
     "@types/node": "^14.14.22",
     "eslint": "^8.19.0",
     "just-scripts": "^1.3.3",
-<<<<<<< HEAD
     "react-native": "0.0.0-20221202-2018-dfbb63996",
-    "react-native-platform-override": "^1.8.3",
-=======
-    "react-native": "0.0.0-20221120-2051-81e441ae8",
     "react-native-platform-override": "^1.8.4",
->>>>>>> 802b6c4c
     "typescript": "^4.4.4"
   },
   "engines": {
