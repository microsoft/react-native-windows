{
  "includePatterns": [
    "src"
  ],
  "excludePatterns": [
    "src/js/examples-win32/**"
  ],
<<<<<<< HEAD
  "baseVersion": "0.0.0-20220710-2050-b834d5869",
=======
  "baseVersion": "0.0.0-20220714-2051-8af7870c6",
>>>>>>> fd9c50c5
  "overrides": [
    {
      "type": "patch",
      "file": "src/js/components/ListExampleShared.win32.js",
      "baseFile": "packages/rn-tester/js/components/ListExampleShared.js",
      "baseHash": "66abd6b53ecdcd41fd06156620a5f679b9fc9103"
    },
    {
      "type": "patch",
      "file": "src/js/components/RNTesterEmptyBookmarksState.win32.js",
      "baseFile": "packages/rn-tester/js/components/RNTesterEmptyBookmarksState.js",
      "baseHash": "a1d1c6638e815f6dd53504983813fda92f3b5478",
      "issue": 6341
    },
    {
      "type": "patch",
      "file": "src/js/components/RNTesterExampleFilter.win32.js",
      "baseFile": "packages/rn-tester/js/components/RNTesterExampleFilter.js",
      "baseHash": "e48c4c9538d7eeb1bb244184c4e7a6e80a1ed4f6"
    },
    {
      "type": "platform",
      "file": "src/js/examples/PlatformColor/PlatformColorExample.win32.js"
    },
    {
      "type": "copy",
      "file": "src/js/RNTesterApp.win32.js",
      "baseFile": "packages/rn-tester/js/RNTesterApp.android.js",
      "baseHash": "d517675a1da173a7d57ac87d0ea9efc08f05b50d",
      "issue": 4586
    },
    {
      "type": "derived",
      "file": "src/js/utils/RNTesterList.win32.js",
      "baseFile": "packages/rn-tester/js/utils/RNTesterList.android.js",
      "baseHash": "d12b4947135ada2dcb1c68835f53d7f0beff8a4e"
    },
    {
      "type": "patch",
      "file": "src/js/utils/RNTesterStatePersister.win32.js",
      "baseFile": "packages/rn-tester/js/utils/RNTesterStatePersister.js",
      "baseHash": "8e3103678e35de2f12b73b6aedbd26e81dcc3797",
      "issue": 6316
    },
    {
      "type": "patch",
      "file": "src/js/utils/testerStateUtils.win32.js",
      "baseFile": "packages/rn-tester/js/utils/testerStateUtils.js",
      "baseHash": "304453e496b2569b36f602fa0fb0d521756da3ff",
      "issue": 6316
    },
    {
      "type": "patch",
      "file": "src/js/utils/useAsyncStorageReducer.win32.js",
      "baseFile": "packages/rn-tester/js/utils/useAsyncStorageReducer.js",
      "baseHash": "67e0a9ac568f477a0b4204a4b88ad22373330493",
      "issue": 6316
    }
  ]
}<|MERGE_RESOLUTION|>--- conflicted
+++ resolved
@@ -5,11 +5,7 @@
   "excludePatterns": [
     "src/js/examples-win32/**"
   ],
-<<<<<<< HEAD
-  "baseVersion": "0.0.0-20220710-2050-b834d5869",
-=======
   "baseVersion": "0.0.0-20220714-2051-8af7870c6",
->>>>>>> fd9c50c5
   "overrides": [
     {
       "type": "patch",
