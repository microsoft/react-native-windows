{
  "name": "react-native-win32-tester",
  "version": "0.0.1",
  "license": "MIT",
  "description": "Windows private fork of RNTester",
  "private": true,
  "scripts": {
    "build": "just-scripts build",
    "lint:fix": "just-scripts lint:fix",
    "lint": "just-scripts lint",
    "validate-overrides": "react-native-platform-override validate"
  },
  "dependencies": {
    "@react-native/tester": "0.0.1"
  },
  "peerDependencies": {
<<<<<<< HEAD
    "@office-iss/react-native-win32": "^0.0.0-canary.69",
    "react-native": "0.0.0-d3a3ce857"
=======
    "@office-iss/react-native-win32": "^0.0.0-canary.70",
    "react-native": "0.0.0-c901c1fbc"
>>>>>>> 1e4ccfe3
  },
  "devDependencies": {
    "@office-iss/react-native-win32": "^0.0.0-canary.70",
    "@rnw-scripts/eslint-config": "0.1.6",
    "@rnw-scripts/ts-config": "0.1.0",
    "eslint": "7.12.0",
    "just-scripts": "^0.44.7",
    "react-native": "0.0.0-d3a3ce857",
    "react-native-platform-override": "^0.4.6",
    "typescript": "^3.8.3"
  }
}<|MERGE_RESOLUTION|>--- conflicted
+++ resolved
@@ -14,13 +14,8 @@
     "@react-native/tester": "0.0.1"
   },
   "peerDependencies": {
-<<<<<<< HEAD
-    "@office-iss/react-native-win32": "^0.0.0-canary.69",
+    "@office-iss/react-native-win32": "^0.0.0-canary.70",
     "react-native": "0.0.0-d3a3ce857"
-=======
-    "@office-iss/react-native-win32": "^0.0.0-canary.70",
-    "react-native": "0.0.0-c901c1fbc"
->>>>>>> 1e4ccfe3
   },
   "devDependencies": {
     "@office-iss/react-native-win32": "^0.0.0-canary.70",
