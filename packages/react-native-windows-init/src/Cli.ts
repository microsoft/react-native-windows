--- conflicted
+++ resolved
@@ -128,88 +128,7 @@
 
 const yargsParser = yargs
   .version(false)
-<<<<<<< HEAD
-  .strict(true)
-  .options({
-    version: {
-      type: 'string',
-      describe: 'The version of react-native-windows to use.',
-    },
-    namespace: {
-      type: 'string',
-      describe:
-        "The native project namespace. This should be expressed using dots as separators. i.e. 'Level1.Level2.Level3'. The generator will apply the correct syntax for the target language",
-    },
-    verbose: {
-      type: 'boolean',
-      describe: 'Enables logging.',
-      default: false,
-    },
-    telemetry: {
-      type: 'boolean',
-      describe:
-        'Controls sending telemetry that allows analysis of usage and failures of the react-native-windows CLI',
-      default: true,
-    },
-    language: {
-      type: 'string',
-      describe: 'The language the project is written in.',
-      choices: ['cs', 'cpp'],
-      default: 'cpp',
-    },
-    overwrite: {
-      type: 'boolean',
-      describe: 'Overwrite any existing files without prompting',
-      default: false,
-    },
-    projectType: {
-      type: 'string',
-      describe: 'The type of project to initialize (supported on 0.64+)',
-      choices: ['app', 'lib'],
-      default: 'app',
-    },
-    experimentalNuGetDependency: {
-      type: 'boolean',
-      describe:
-        '[Experimental] change to start consuming a NuGet containing a pre-built dll version of Microsoft.ReactNative',
-      hidden: true,
-      default: false,
-    },
-    useHermes: {
-      type: 'boolean',
-      describe:
-        '[Experimental] Use Hermes instead of Chakra as the JS engine (supported on 0.64+ for C++ projects)',
-      default: false,
-    },
-    useWinUI3: {
-      type: 'boolean',
-      describe: '[Experimental] Use WinUI 3 (Windows App SDK)',
-      hidden: true,
-      default: false,
-    },
-    nuGetTestVersion: {
-      type: 'string',
-      describe:
-        '[internalTesting] By default the NuGet version matches the rnw package. This flag allows manually specifying the version for internal testing.',
-      hidden: true,
-    },
-    nuGetTestFeed: {
-      type: 'string',
-      describe:
-        '[internalTesting] Allows a test feed to be added to the generated NuGet configuration',
-      hidden: true,
-    },
-    useDevMode: {
-      type: 'boolean',
-      describe:
-        '[internalTesting] Link rather than Add/Install the react-native-windows package. This option is for the development workflow of the developers working on react-native-windows.',
-      hidden: true,
-      conflicts: 'version',
-    },
-  })
-=======
   .options(windowsInitOptions)
->>>>>>> 6dd9d818
   .strict(true);
 
 function getReactNativeProjectName(): string {
@@ -588,8 +507,6 @@
     const useDevMode = !!(options.useDevMode as unknown); // TS assumes the type is undefined
     let version = options.version;
 
-<<<<<<< HEAD
-=======
     if (options.useWinUI3 && options.experimentalNuGetDependency) {
       throw new CodedError(
         'IncompatibleOptions',
@@ -597,8 +514,7 @@
         {detail: 'useWinUI3 and experimentalNuGetDependency'},
       );
     }
-
->>>>>>> 6dd9d818
+    
     if (!useDevMode) {
       if (!version) {
         const rnVersion = getReactNativeVersion();
