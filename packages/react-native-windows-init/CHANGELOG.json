{
  "name": "react-native-windows-init",
  "entries": [
    {
<<<<<<< HEAD
=======
      "date": "Thu, 20 Jul 2023 05:13:17 GMT",
      "tag": "react-native-windows-init_v1.3.33",
      "version": "1.3.33",
      "comments": {
        "patch": [
          {
            "author": "beachball",
            "package": "react-native-windows-init",
            "comment": "Bump @react-native-windows/cli to v0.0.0-canary.179",
            "commit": "5531df86e4bc019d1f39b2a1ce428b7083efa62d"
          }
        ]
      }
    },
    {
>>>>>>> a6a9c64f
      "date": "Sat, 15 Jul 2023 05:15:31 GMT",
      "tag": "react-native-windows-init_v1.3.32",
      "version": "1.3.32",
      "comments": {
        "patch": [
          {
            "author": "beachball",
            "package": "react-native-windows-init",
            "comment": "Bump @react-native-windows/cli to v0.0.0-canary.178",
            "commit": "beac68545a16cf391f08bcbfb514b00428a31823"
          }
        ]
      }
    },
    {
      "date": "Fri, 14 Jul 2023 05:17:09 GMT",
      "tag": "react-native-windows-init_v1.3.31",
      "version": "1.3.31",
      "comments": {
        "patch": [
          {
            "author": "tatianakapos@microsoft.com",
            "package": "react-native-windows-init",
            "commit": "4dae24722d1ea6c9c77e4ade1068aa626f4d2844",
            "comment": "integration 6/28"
          },
          {
            "author": "beachball",
            "package": "react-native-windows-init",
            "comment": "Bump @react-native-windows/fs to v0.0.0-canary.25",
            "commit": "4dae24722d1ea6c9c77e4ade1068aa626f4d2844"
          },
          {
            "author": "beachball",
            "package": "react-native-windows-init",
            "comment": "Bump @react-native-windows/telemetry to v0.0.0-canary.73",
            "commit": "4dae24722d1ea6c9c77e4ade1068aa626f4d2844"
          },
          {
            "author": "beachball",
            "package": "react-native-windows-init",
            "comment": "Bump @react-native-windows/cli to v0.0.0-canary.177",
            "commit": "4dae24722d1ea6c9c77e4ade1068aa626f4d2844"
          },
          {
            "author": "beachball",
            "package": "react-native-windows-init",
            "comment": "Bump @rnw-scripts/eslint-config to v1.2.2",
            "commit": "4dae24722d1ea6c9c77e4ade1068aa626f4d2844"
          },
          {
            "author": "beachball",
            "package": "react-native-windows-init",
            "comment": "Bump @rnw-scripts/jest-unittest-config to v1.5.6",
            "commit": "4dae24722d1ea6c9c77e4ade1068aa626f4d2844"
          },
          {
            "author": "beachball",
            "package": "react-native-windows-init",
            "comment": "Bump @rnw-scripts/just-task to v2.3.13",
            "commit": "4dae24722d1ea6c9c77e4ade1068aa626f4d2844"
          },
          {
            "author": "beachball",
            "package": "react-native-windows-init",
            "comment": "Bump @rnw-scripts/ts-config to v2.0.5",
            "commit": "4dae24722d1ea6c9c77e4ade1068aa626f4d2844"
          }
        ]
      }
    },
    {
      "date": "Sat, 08 Jul 2023 05:13:22 GMT",
      "tag": "react-native-windows-init_v1.3.30",
      "version": "1.3.30",
      "comments": {
        "patch": [
          {
            "author": "beachball",
            "package": "react-native-windows-init",
            "comment": "Bump @react-native-windows/cli to v0.0.0-canary.176",
            "commit": "1a52d0a11b43fda3a8a72dac3b6e03349a77c01d"
          }
        ]
      }
    },
    {
      "date": "Sat, 01 Jul 2023 05:14:42 GMT",
      "tag": "react-native-windows-init_v1.3.29",
      "version": "1.3.29",
      "comments": {
        "patch": [
          {
            "author": "beachball",
            "package": "react-native-windows-init",
            "comment": "Bump @react-native-windows/fs to v0.0.0-canary.24",
            "commit": "99563ff69161f1c6c699baec89c72f4b6b355224"
          },
          {
            "author": "beachball",
            "package": "react-native-windows-init",
            "comment": "Bump @react-native-windows/telemetry to v0.0.0-canary.72",
            "commit": "99563ff69161f1c6c699baec89c72f4b6b355224"
          },
          {
            "author": "beachball",
            "package": "react-native-windows-init",
            "comment": "Bump @react-native-windows/cli to v0.0.0-canary.175",
            "commit": "99563ff69161f1c6c699baec89c72f4b6b355224"
          },
          {
            "author": "beachball",
            "package": "react-native-windows-init",
            "comment": "Bump @rnw-scripts/eslint-config to v1.2.1",
            "commit": "99563ff69161f1c6c699baec89c72f4b6b355224"
          },
          {
            "author": "beachball",
            "package": "react-native-windows-init",
            "comment": "Bump @rnw-scripts/just-task to v2.3.12",
            "commit": "99563ff69161f1c6c699baec89c72f4b6b355224"
          }
        ]
      }
    },
    {
      "date": "Tue, 13 Jun 2023 05:15:41 GMT",
      "tag": "react-native-windows-init_v1.3.28",
      "version": "1.3.28",
      "comments": {
        "patch": [
          {
            "author": "beachball",
            "package": "react-native-windows-init",
            "comment": "Bump @react-native-windows/fs to v0.0.0-canary.23",
            "commit": "00ef6dfcfc2340276b2943ae6bdccae682626f2c"
          },
          {
            "author": "beachball",
            "package": "react-native-windows-init",
            "comment": "Bump @react-native-windows/telemetry to v0.0.0-canary.71",
            "commit": "00ef6dfcfc2340276b2943ae6bdccae682626f2c"
          },
          {
            "author": "beachball",
            "package": "react-native-windows-init",
            "comment": "Bump @react-native-windows/cli to v0.0.0-canary.174",
            "commit": "00ef6dfcfc2340276b2943ae6bdccae682626f2c"
          },
          {
            "author": "beachball",
            "package": "react-native-windows-init",
            "comment": "Bump @rnw-scripts/eslint-config to v1.2.0",
            "commit": "00ef6dfcfc2340276b2943ae6bdccae682626f2c"
          }
        ]
      }
    },
    {
      "date": "Fri, 09 Jun 2023 05:15:18 GMT",
      "tag": "react-native-windows-init_v1.3.27",
      "version": "1.3.27",
      "comments": {
        "patch": [
          {
            "author": "donadeldev@gmail.com",
            "package": "react-native-windows-init",
            "commit": "dd71ea4b69d1306eadac9af7ff57c891aabb3b3f",
            "comment": "[react-native-windows-init] Fix cli to work with workspaces"
          }
        ]
      }
    },
    {
      "date": "Wed, 07 Jun 2023 05:16:11 GMT",
      "tag": "react-native-windows-init_v1.3.26",
      "version": "1.3.26",
      "comments": {
        "patch": [
          {
            "author": "beachball",
            "package": "react-native-windows-init",
            "comment": "Bump @react-native-windows/fs to v0.0.0-canary.22",
            "commit": "0ea8d03bb94996244a8ea2c215acb111c31ed8ce"
          },
          {
            "author": "beachball",
            "package": "react-native-windows-init",
            "comment": "Bump @react-native-windows/telemetry to v0.0.0-canary.70",
            "commit": "0ea8d03bb94996244a8ea2c215acb111c31ed8ce"
          },
          {
            "author": "beachball",
            "package": "react-native-windows-init",
            "comment": "Bump @react-native-windows/cli to v0.0.0-canary.173",
            "commit": "0ea8d03bb94996244a8ea2c215acb111c31ed8ce"
          },
          {
            "author": "beachball",
            "package": "react-native-windows-init",
            "comment": "Bump @rnw-scripts/jest-unittest-config to v1.5.5",
            "commit": "0ea8d03bb94996244a8ea2c215acb111c31ed8ce"
          },
          {
            "author": "beachball",
            "package": "react-native-windows-init",
            "comment": "Bump @rnw-scripts/just-task to v2.3.11",
            "commit": "0ea8d03bb94996244a8ea2c215acb111c31ed8ce"
          }
        ]
      }
    },
    {
      "date": "Tue, 06 Jun 2023 19:06:47 GMT",
      "tag": "react-native-windows-init_v1.3.25",
      "version": "1.3.25",
      "comments": {
        "patch": [
          {
            "author": "tatianakapos@microsoft.com",
            "package": "react-native-windows-init",
            "commit": "0358abf96a61404b6772f16b7f2004d6af04bc3b",
            "comment": "integrate RN nightly 5/19/23"
          },
          {
            "author": "beachball",
            "package": "react-native-windows-init",
            "comment": "Bump @react-native-windows/fs to v0.0.0-canary.21",
            "commit": "34cd46235b77dbdc08a4d4f56f7c7d0f0abd65a4"
          },
          {
            "author": "beachball",
            "package": "react-native-windows-init",
            "comment": "Bump @react-native-windows/telemetry to v0.0.0-canary.69",
            "commit": "34cd46235b77dbdc08a4d4f56f7c7d0f0abd65a4"
          },
          {
            "author": "beachball",
            "package": "react-native-windows-init",
            "comment": "Bump @react-native-windows/cli to v0.0.0-canary.172",
            "commit": "34cd46235b77dbdc08a4d4f56f7c7d0f0abd65a4"
          },
          {
            "author": "beachball",
            "package": "react-native-windows-init",
            "comment": "Bump @rnw-scripts/jest-unittest-config to v1.5.4",
            "commit": "34cd46235b77dbdc08a4d4f56f7c7d0f0abd65a4"
          },
          {
            "author": "beachball",
            "package": "react-native-windows-init",
            "comment": "Bump @rnw-scripts/just-task to v2.3.10",
            "commit": "34cd46235b77dbdc08a4d4f56f7c7d0f0abd65a4"
          }
        ]
      }
    },
    {
      "date": "Sat, 27 May 2023 05:15:02 GMT",
      "tag": "react-native-windows-init_v1.3.24",
      "version": "1.3.24",
      "comments": {
        "patch": [
          {
            "author": "beachball",
            "package": "react-native-windows-init",
            "comment": "Bump @react-native-windows/cli to v0.0.0-canary.171",
            "commit": "31e90ef4d20203a35b7ebb2353b0adbe2686fe6e"
          }
        ]
      }
    },
    {
      "date": "Tue, 16 May 2023 05:16:30 GMT",
      "tag": "react-native-windows-init_v1.3.23",
      "version": "1.3.23",
      "comments": {
        "patch": [
          {
            "author": "beachball",
            "package": "react-native-windows-init",
            "comment": "Bump @react-native-windows/fs to v0.0.0-canary.20",
            "commit": "b603bc740703e3725e21087cf26aee2b164c1307"
          },
          {
            "author": "beachball",
            "package": "react-native-windows-init",
            "comment": "Bump @react-native-windows/telemetry to v0.0.0-canary.68",
            "commit": "b603bc740703e3725e21087cf26aee2b164c1307"
          },
          {
            "author": "beachball",
            "package": "react-native-windows-init",
            "comment": "Bump @react-native-windows/cli to v0.0.0-canary.170",
            "commit": "b603bc740703e3725e21087cf26aee2b164c1307"
          },
          {
            "author": "beachball",
            "package": "react-native-windows-init",
            "comment": "Bump @rnw-scripts/jest-unittest-config to v1.5.3",
            "commit": "b603bc740703e3725e21087cf26aee2b164c1307"
          },
          {
            "author": "beachball",
            "package": "react-native-windows-init",
            "comment": "Bump @rnw-scripts/just-task to v2.3.9",
            "commit": "b603bc740703e3725e21087cf26aee2b164c1307"
          }
        ]
      }
    },
    {
      "date": "Mon, 08 May 2023 17:41:06 GMT",
      "tag": "react-native-windows-init_v1.3.22",
      "version": "1.3.22",
      "comments": {
        "patch": [
          {
            "author": "beachball",
            "package": "react-native-windows-init",
            "comment": "Bump @react-native-windows/fs to v0.0.0-canary.19",
            "commit": "3024cc281f520af9a3d99244fa124aff233625d8"
          },
          {
            "author": "beachball",
            "package": "react-native-windows-init",
            "comment": "Bump @react-native-windows/telemetry to v0.0.0-canary.67",
            "commit": "3024cc281f520af9a3d99244fa124aff233625d8"
          },
          {
            "author": "beachball",
            "package": "react-native-windows-init",
            "comment": "Bump @react-native-windows/cli to v0.0.0-canary.169",
            "commit": "3024cc281f520af9a3d99244fa124aff233625d8"
          },
          {
            "author": "beachball",
            "package": "react-native-windows-init",
            "comment": "Bump @rnw-scripts/just-task to v2.3.8",
            "commit": "3024cc281f520af9a3d99244fa124aff233625d8"
          }
        ]
      }
    },
    {
      "date": "Tue, 25 Apr 2023 05:17:02 GMT",
      "tag": "react-native-windows-init_v1.3.21",
      "version": "1.3.21",
      "comments": {
        "patch": [
          {
            "author": "34109996+chiaramooney@users.noreply.github.com",
            "package": "react-native-windows-init",
            "commit": "6a15837a441c23df1e2fb4c1257bc835a49539f2",
            "comment": "Update Node to 16"
          },
          {
            "author": "beachball",
            "package": "react-native-windows-init",
            "comment": "Bump @react-native-windows/fs to v0.0.0-canary.18",
            "commit": "39f99ed6163a15559a4b23ed52e27c8cddb68e94"
          },
          {
            "author": "beachball",
            "package": "react-native-windows-init",
            "comment": "Bump @react-native-windows/telemetry to v0.0.0-canary.66",
            "commit": "39f99ed6163a15559a4b23ed52e27c8cddb68e94"
          },
          {
            "author": "beachball",
            "package": "react-native-windows-init",
            "comment": "Bump @react-native-windows/cli to v0.0.0-canary.168",
            "commit": "39f99ed6163a15559a4b23ed52e27c8cddb68e94"
          },
          {
            "author": "beachball",
            "package": "react-native-windows-init",
            "comment": "Bump @rnw-scripts/eslint-config to v1.1.16",
            "commit": "39f99ed6163a15559a4b23ed52e27c8cddb68e94"
          },
          {
            "author": "beachball",
            "package": "react-native-windows-init",
            "comment": "Bump @rnw-scripts/jest-unittest-config to v1.5.2",
            "commit": "39f99ed6163a15559a4b23ed52e27c8cddb68e94"
          },
          {
            "author": "beachball",
            "package": "react-native-windows-init",
            "comment": "Bump @rnw-scripts/just-task to v2.3.7",
            "commit": "39f99ed6163a15559a4b23ed52e27c8cddb68e94"
          },
          {
            "author": "beachball",
            "package": "react-native-windows-init",
            "comment": "Bump @rnw-scripts/ts-config to v2.0.4",
            "commit": "39f99ed6163a15559a4b23ed52e27c8cddb68e94"
          }
        ]
      }
    },
    {
      "date": "Thu, 13 Apr 2023 05:14:29 GMT",
      "tag": "react-native-windows-init_v1.3.20",
      "version": "1.3.20",
      "comments": {
        "patch": [
          {
            "author": "beachball",
            "package": "react-native-windows-init",
            "comment": "Bump @react-native-windows/cli to v0.0.0-canary.167",
            "commit": "71ca215e58db4f6b9b79be31b1320ab4c05714f1"
          }
        ]
      }
    },
    {
      "date": "Tue, 21 Mar 2023 21:21:55 GMT",
      "tag": "react-native-windows-init_v1.3.19",
      "version": "1.3.19",
      "comments": {
        "patch": [
          {
            "author": "beachball",
            "package": "react-native-windows-init",
            "comment": "Bump @react-native-windows/fs to v0.0.0-canary.17",
            "commit": "94c638560965be5e431120eb3642f76c01d77b87"
          },
          {
            "author": "beachball",
            "package": "react-native-windows-init",
            "comment": "Bump @react-native-windows/telemetry to v0.0.0-canary.65",
            "commit": "94c638560965be5e431120eb3642f76c01d77b87"
          },
          {
            "author": "beachball",
            "package": "react-native-windows-init",
            "comment": "Bump @react-native-windows/cli to v0.0.0-canary.166",
            "commit": "94c638560965be5e431120eb3642f76c01d77b87"
          },
          {
            "author": "beachball",
            "package": "react-native-windows-init",
            "comment": "Bump @rnw-scripts/jest-unittest-config to v1.5.1",
            "commit": "94c638560965be5e431120eb3642f76c01d77b87"
          },
          {
            "author": "beachball",
            "package": "react-native-windows-init",
            "comment": "Bump @rnw-scripts/just-task to v2.3.6",
            "commit": "94c638560965be5e431120eb3642f76c01d77b87"
          }
        ]
      }
    },
    {
      "date": "Thu, 02 Mar 2023 06:14:24 GMT",
      "tag": "react-native-windows-init_v1.3.18",
      "version": "1.3.18",
      "comments": {
        "patch": [
          {
            "author": "email not defined",
            "package": "react-native-windows-init",
            "commit": "cb93a6cb140ed8652dfccbc4e3b587be4897230b",
            "comment": "Merge branch 'YajurG-8875' of https://github.com/YajurG/react-native-windows into YajurG-8875"
          },
          {
            "author": "beachball",
            "package": "react-native-windows-init",
            "comment": "Bump @react-native-windows/fs to v0.0.0-canary.16",
            "commit": "cb93a6cb140ed8652dfccbc4e3b587be4897230b"
          },
          {
            "author": "beachball",
            "package": "react-native-windows-init",
            "comment": "Bump @react-native-windows/telemetry to v0.0.0-canary.64",
            "commit": "cb93a6cb140ed8652dfccbc4e3b587be4897230b"
          },
          {
            "author": "beachball",
            "package": "react-native-windows-init",
            "comment": "Bump @react-native-windows/cli to v0.0.0-canary.165",
            "commit": "cb93a6cb140ed8652dfccbc4e3b587be4897230b"
          }
        ]
      }
    },
    {
      "date": "Sat, 25 Feb 2023 06:13:36 GMT",
      "tag": "react-native-windows-init_v1.3.17",
      "version": "1.3.17",
      "comments": {
        "patch": [
          {
            "author": "beachball",
            "package": "react-native-windows-init",
            "comment": "Bump @react-native-windows/fs to v0.0.0-canary.15",
            "commit": "97bbe423f10f6ebc28c0f317b8854c293fd878a8"
          },
          {
            "author": "beachball",
            "package": "react-native-windows-init",
            "comment": "Bump @react-native-windows/telemetry to v0.0.0-canary.63",
            "commit": "97bbe423f10f6ebc28c0f317b8854c293fd878a8"
          },
          {
            "author": "beachball",
            "package": "react-native-windows-init",
            "comment": "Bump @react-native-windows/cli to v0.0.0-canary.164",
            "commit": "97bbe423f10f6ebc28c0f317b8854c293fd878a8"
          }
        ]
      }
    },
    {
      "date": "Wed, 22 Feb 2023 06:14:08 GMT",
      "tag": "react-native-windows-init_v1.3.16",
      "version": "1.3.16",
      "comments": {
        "patch": [
          {
            "author": "beachball",
            "package": "react-native-windows-init",
            "comment": "Bump @react-native-windows/cli to v0.0.0-canary.163",
            "commit": "64ec04bf3cbc45c43dc977e38b6ecf526200873a"
          }
        ]
      }
    },
    {
      "date": "Fri, 10 Feb 2023 06:15:31 GMT",
      "tag": "react-native-windows-init_v1.3.15",
      "version": "1.3.15",
      "comments": {
        "patch": [
          {
            "author": "beachball",
            "package": "react-native-windows-init",
            "comment": "Bump @react-native-windows/telemetry to v0.0.0-canary.62",
            "commit": "868cc0271217f49b364af0be51f4b3d076d19012"
          },
          {
            "author": "beachball",
            "package": "react-native-windows-init",
            "comment": "Bump @react-native-windows/cli to v0.0.0-canary.162",
            "commit": "868cc0271217f49b364af0be51f4b3d076d19012"
          }
        ]
      }
    },
    {
      "date": "Thu, 09 Feb 2023 06:16:44 GMT",
      "tag": "react-native-windows-init_v1.3.14",
      "version": "1.3.14",
      "comments": {
        "patch": [
          {
            "author": "30809111+acoates-ms@users.noreply.github.com",
            "package": "react-native-windows-init",
            "commit": "5b8e65a0caaa771a5e2108c884e1b244af1bb4e9",
            "comment": "Bump typescript version"
          },
          {
            "author": "beachball",
            "package": "react-native-windows-init",
            "comment": "Bump @react-native-windows/fs to v0.0.0-canary.14",
            "commit": "e539adbf420cf18f03070ad00cd3137dfbfab850"
          },
          {
            "author": "beachball",
            "package": "react-native-windows-init",
            "comment": "Bump @react-native-windows/telemetry to v0.0.0-canary.61",
            "commit": "e539adbf420cf18f03070ad00cd3137dfbfab850"
          },
          {
            "author": "beachball",
            "package": "react-native-windows-init",
            "comment": "Bump @react-native-windows/cli to v0.0.0-canary.161",
            "commit": "e539adbf420cf18f03070ad00cd3137dfbfab850"
          }
        ]
      }
    },
    {
      "date": "Thu, 02 Feb 2023 06:13:29 GMT",
      "tag": "react-native-windows-init_v1.3.13",
      "version": "1.3.13",
      "comments": {
        "patch": [
          {
            "author": "beachball",
            "package": "react-native-windows-init",
            "comment": "Bump @react-native-windows/telemetry to v0.0.0-canary.60",
            "commit": "88f5ad05bac71082107038217525e42997ab0749"
          },
          {
            "author": "beachball",
            "package": "react-native-windows-init",
            "comment": "Bump @react-native-windows/cli to v0.0.0-canary.160",
            "commit": "88f5ad05bac71082107038217525e42997ab0749"
          }
        ]
      }
    },
    {
      "date": "Sat, 28 Jan 2023 06:12:49 GMT",
      "tag": "react-native-windows-init_v1.3.12",
      "version": "1.3.12",
      "comments": {
        "patch": [
          {
            "author": "beachball",
            "package": "react-native-windows-init",
            "comment": "Bump @react-native-windows/telemetry to v0.0.0-canary.59",
            "commit": "43490514c8e3e68c51c97dfc7d8206c6fd2b4af0"
          },
          {
            "author": "beachball",
            "package": "react-native-windows-init",
            "comment": "Bump @react-native-windows/cli to v0.0.0-canary.159",
            "commit": "43490514c8e3e68c51c97dfc7d8206c6fd2b4af0"
          }
        ]
      }
    },
    {
      "date": "Fri, 20 Jan 2023 06:17:55 GMT",
      "tag": "react-native-windows-init_v1.3.11",
      "version": "1.3.11",
      "comments": {
        "patch": [
          {
            "author": "beachball",
            "package": "react-native-windows-init",
            "comment": "Bump @react-native-windows/telemetry to v0.0.0-canary.58",
            "commit": "09529b2bfe3d85ad12b7dbd8638ebf5ff7a12ed9"
          },
          {
            "author": "beachball",
            "package": "react-native-windows-init",
            "comment": "Bump @react-native-windows/cli to v0.0.0-canary.158",
            "commit": "09529b2bfe3d85ad12b7dbd8638ebf5ff7a12ed9"
          }
        ]
      }
    },
    {
      "date": "Wed, 11 Jan 2023 06:15:31 GMT",
      "tag": "react-native-windows-init_v1.3.10",
      "version": "1.3.10",
      "comments": {
        "patch": [
          {
            "author": "beachball",
            "package": "react-native-windows-init",
            "comment": "Bump @react-native-windows/fs to v0.0.0-canary.13",
            "commit": "8aa2371e50374bd1e269ab38363fd15981a4c0ae"
          },
          {
            "author": "beachball",
            "package": "react-native-windows-init",
            "comment": "Bump @react-native-windows/telemetry to v0.0.0-canary.57",
            "commit": "8aa2371e50374bd1e269ab38363fd15981a4c0ae"
          },
          {
            "author": "beachball",
            "package": "react-native-windows-init",
            "comment": "Bump @react-native-windows/cli to v0.0.0-canary.157",
            "commit": "8aa2371e50374bd1e269ab38363fd15981a4c0ae"
          },
          {
            "author": "beachball",
            "package": "react-native-windows-init",
            "comment": "Bump @rnw-scripts/jest-unittest-config to v1.5.0",
            "commit": "8aa2371e50374bd1e269ab38363fd15981a4c0ae"
          },
          {
            "author": "beachball",
            "package": "react-native-windows-init",
            "comment": "Bump @rnw-scripts/just-task to v2.3.5",
            "commit": "8aa2371e50374bd1e269ab38363fd15981a4c0ae"
          }
        ]
      }
    },
    {
      "date": "Wed, 21 Dec 2022 06:15:27 GMT",
      "tag": "react-native-windows-init_v1.3.9",
      "version": "1.3.9",
      "comments": {
        "patch": [
          {
            "author": "beachball",
            "package": "react-native-windows-init",
            "comment": "Bump @react-native-windows/cli to v0.0.0-canary.156",
            "commit": "d340afac0ba0ae008081690728e99058c690ed50"
          }
        ]
      }
    },
    {
      "date": "Tue, 13 Dec 2022 06:15:26 GMT",
      "tag": "react-native-windows-init_v1.3.8",
      "version": "1.3.8",
      "comments": {
        "patch": [
          {
            "author": "dannyvv@microsoft.com",
            "package": "react-native-windows-init",
            "commit": "e18db30cd3f5c70a97c5d3c1f15f3431b95ec7aa",
            "comment": "Standardize on the repository field in package.json"
          },
          {
            "author": "beachball",
            "package": "react-native-windows-init",
            "comment": "Bump @react-native-windows/fs to v0.0.0-canary.12",
            "commit": "e18db30cd3f5c70a97c5d3c1f15f3431b95ec7aa"
          },
          {
            "author": "beachball",
            "package": "react-native-windows-init",
            "comment": "Bump @react-native-windows/telemetry to v0.0.0-canary.56",
            "commit": "e18db30cd3f5c70a97c5d3c1f15f3431b95ec7aa"
          },
          {
            "author": "beachball",
            "package": "react-native-windows-init",
            "comment": "Bump @react-native-windows/cli to v0.0.0-canary.155",
            "commit": "e18db30cd3f5c70a97c5d3c1f15f3431b95ec7aa"
          },
          {
            "author": "beachball",
            "package": "react-native-windows-init",
            "comment": "Bump @rnw-scripts/eslint-config to v1.1.15",
            "commit": "e18db30cd3f5c70a97c5d3c1f15f3431b95ec7aa"
          },
          {
            "author": "beachball",
            "package": "react-native-windows-init",
            "comment": "Bump @rnw-scripts/jest-unittest-config to v1.4.3",
            "commit": "e18db30cd3f5c70a97c5d3c1f15f3431b95ec7aa"
          },
          {
            "author": "beachball",
            "package": "react-native-windows-init",
            "comment": "Bump @rnw-scripts/just-task to v2.3.4",
            "commit": "e18db30cd3f5c70a97c5d3c1f15f3431b95ec7aa"
          },
          {
            "author": "beachball",
            "package": "react-native-windows-init",
            "comment": "Bump @rnw-scripts/ts-config to v2.0.3",
            "commit": "e18db30cd3f5c70a97c5d3c1f15f3431b95ec7aa"
          }
        ]
      }
    },
    {
      "date": "Wed, 07 Dec 2022 06:14:43 GMT",
      "tag": "react-native-windows-init_v1.3.7",
      "version": "1.3.7",
      "comments": {
        "patch": [
          {
            "author": "beachball",
            "package": "react-native-windows-init",
            "comment": "Bump @react-native-windows/telemetry to v0.0.0-canary.55",
            "commit": "35c615cdaccb4a58cf0420b165e593a85c8e7543"
          },
          {
            "author": "beachball",
            "package": "react-native-windows-init",
            "comment": "Bump @react-native-windows/cli to v0.0.0-canary.154",
            "commit": "35c615cdaccb4a58cf0420b165e593a85c8e7543"
          }
        ]
      }
    },
    {
      "date": "Fri, 02 Dec 2022 06:19:04 GMT",
      "tag": "react-native-windows-init_v1.3.6",
      "version": "1.3.6",
      "comments": {
        "patch": [
          {
            "author": "34109996+chiaramooney@users.noreply.github.com",
            "package": "react-native-windows-init",
            "commit": "7c8e70822dd353027b9a0afafa67038810498f1c",
            "comment": "Integrate 10/10"
          },
          {
            "author": "beachball",
            "package": "react-native-windows-init",
            "comment": "Bump @react-native-windows/fs to v0.0.0-canary.11",
            "commit": "2f939521a7e852faf4ccfba4e017c0ebaa64babc"
          },
          {
            "author": "beachball",
            "package": "react-native-windows-init",
            "comment": "Bump @react-native-windows/telemetry to v0.0.0-canary.54",
            "commit": "2f939521a7e852faf4ccfba4e017c0ebaa64babc"
          },
          {
            "author": "beachball",
            "package": "react-native-windows-init",
            "comment": "Bump @react-native-windows/cli to v0.0.0-canary.153",
            "commit": "2f939521a7e852faf4ccfba4e017c0ebaa64babc"
          },
          {
            "author": "beachball",
            "package": "react-native-windows-init",
            "comment": "Bump @rnw-scripts/jest-unittest-config to v1.4.2",
            "commit": "2f939521a7e852faf4ccfba4e017c0ebaa64babc"
          },
          {
            "author": "beachball",
            "package": "react-native-windows-init",
            "comment": "Bump @rnw-scripts/just-task to v2.3.3",
            "commit": "2f939521a7e852faf4ccfba4e017c0ebaa64babc"
          }
        ]
      }
    },
    {
      "date": "Wed, 23 Nov 2022 06:16:32 GMT",
      "tag": "react-native-windows-init_v1.3.5",
      "version": "1.3.5",
      "comments": {
        "patch": [
          {
            "author": "beachball",
            "package": "react-native-windows-init",
            "comment": "Bump @react-native-windows/cli to v0.0.0-canary.152",
            "commit": "67f2a340c212f9721f7dc6d0bab9ca8b103904c9"
          }
        ]
      }
    },
    {
      "date": "Mon, 21 Nov 2022 06:15:36 GMT",
      "tag": "react-native-windows-init_v1.3.4",
      "version": "1.3.4",
      "comments": {
        "patch": [
          {
            "author": "beachball",
            "package": "react-native-windows-init",
            "comment": "Bump @react-native-windows/cli to v0.0.0-canary.151",
            "commit": "24da749c63f5c01686296174fe614a20d276a9b1"
          }
        ]
      }
    },
    {
      "date": "Wed, 16 Nov 2022 06:16:01 GMT",
      "tag": "react-native-windows-init_v1.3.3",
      "version": "1.3.3",
      "comments": {
        "patch": [
          {
            "author": "beachball",
            "package": "react-native-windows-init",
            "comment": "Bump @react-native-windows/fs to v0.0.0-canary.10",
            "commit": "a37b9930d9b0749e0b6c893059277fcb1cf3edb6"
          },
          {
            "author": "beachball",
            "package": "react-native-windows-init",
            "comment": "Bump @react-native-windows/telemetry to v0.0.0-canary.53",
            "commit": "a37b9930d9b0749e0b6c893059277fcb1cf3edb6"
          },
          {
            "author": "beachball",
            "package": "react-native-windows-init",
            "comment": "Bump @react-native-windows/cli to v0.0.0-canary.150",
            "commit": "a37b9930d9b0749e0b6c893059277fcb1cf3edb6"
          },
          {
            "author": "beachball",
            "package": "react-native-windows-init",
            "comment": "Bump @rnw-scripts/just-task to v2.3.2",
            "commit": "a37b9930d9b0749e0b6c893059277fcb1cf3edb6"
          }
        ]
      }
    },
    {
      "date": "Tue, 15 Nov 2022 06:16:38 GMT",
      "tag": "react-native-windows-init_v1.3.2",
      "version": "1.3.2",
      "comments": {
        "patch": [
          {
            "author": "beachball",
            "package": "react-native-windows-init",
            "comment": "Bump @react-native-windows/cli to v0.0.0-canary.149",
            "commit": "862090038ea71e67add1239f0f2776d33241221e"
          }
        ]
      }
    },
    {
      "date": "Sat, 12 Nov 2022 06:17:23 GMT",
      "tag": "react-native-windows-init_v1.3.1",
      "version": "1.3.1",
      "comments": {
        "patch": [
          {
            "author": "34109996+chiaramooney@users.noreply.github.com",
            "package": "react-native-windows-init",
            "commit": "fa576c66ef5ee9bd73553688946f25df4cfc076f",
            "comment": "Integrate 10/10"
          },
          {
            "author": "beachball",
            "package": "react-native-windows-init",
            "comment": "Bump @react-native-windows/fs to v0.0.0-canary.9",
            "commit": "fa576c66ef5ee9bd73553688946f25df4cfc076f"
          },
          {
            "author": "beachball",
            "package": "react-native-windows-init",
            "comment": "Bump @react-native-windows/telemetry to v0.0.0-canary.52",
            "commit": "fa576c66ef5ee9bd73553688946f25df4cfc076f"
          },
          {
            "author": "beachball",
            "package": "react-native-windows-init",
            "comment": "Bump @react-native-windows/cli to v0.0.0-canary.148",
            "commit": "fa576c66ef5ee9bd73553688946f25df4cfc076f"
          },
          {
            "author": "beachball",
            "package": "react-native-windows-init",
            "comment": "Bump @rnw-scripts/jest-unittest-config to v1.4.1",
            "commit": "fa576c66ef5ee9bd73553688946f25df4cfc076f"
          },
          {
            "author": "beachball",
            "package": "react-native-windows-init",
            "comment": "Bump @rnw-scripts/just-task to v2.3.1",
            "commit": "fa576c66ef5ee9bd73553688946f25df4cfc076f"
          }
        ]
      }
    },
    {
      "date": "Thu, 10 Nov 2022 06:17:11 GMT",
      "tag": "react-native-windows-init_v1.3.0",
      "version": "1.3.0",
      "comments": {
        "minor": [
          {
            "author": "tatianakapos@microsoft.com",
            "package": "react-native-windows-init",
            "commit": "ca86014a9c1bc80611fb68051fc67e51339c5bfd",
            "comment": "integration 9/26/22"
          },
          {
            "author": "beachball",
            "package": "react-native-windows-init",
            "comment": "Bump @react-native-windows/fs to v0.0.0-canary.8",
            "commit": "406d486eb138d4d9e324124e1b65120794424da1"
          },
          {
            "author": "beachball",
            "package": "react-native-windows-init",
            "comment": "Bump @react-native-windows/telemetry to v0.0.0-canary.51",
            "commit": "406d486eb138d4d9e324124e1b65120794424da1"
          },
          {
            "author": "beachball",
            "package": "react-native-windows-init",
            "comment": "Bump @react-native-windows/cli to v0.0.0-canary.147",
            "commit": "406d486eb138d4d9e324124e1b65120794424da1"
          },
          {
            "author": "beachball",
            "package": "react-native-windows-init",
            "comment": "Bump @rnw-scripts/jest-unittest-config to v1.4.0",
            "commit": "406d486eb138d4d9e324124e1b65120794424da1"
          },
          {
            "author": "beachball",
            "package": "react-native-windows-init",
            "comment": "Bump @rnw-scripts/just-task to v2.3.0",
            "commit": "406d486eb138d4d9e324124e1b65120794424da1"
          }
        ]
      }
    },
    {
      "date": "Tue, 08 Nov 2022 06:12:54 GMT",
      "tag": "react-native-windows-init_v1.2.9",
      "version": "1.2.9",
      "comments": {
        "patch": [
          {
            "author": "beachball",
            "package": "react-native-windows-init",
            "comment": "Bump @react-native-windows/telemetry to v0.0.0-canary.50",
            "commit": "2ca512af4321542ba0eeceaaa48cd2f3a98d3b3c"
          },
          {
            "author": "beachball",
            "package": "react-native-windows-init",
            "comment": "Bump @react-native-windows/cli to v0.0.0-canary.146",
            "commit": "2ca512af4321542ba0eeceaaa48cd2f3a98d3b3c"
          }
        ]
      }
    },
    {
      "date": "Thu, 03 Nov 2022 05:12:36 GMT",
      "tag": "react-native-windows-init_v1.2.8",
      "version": "1.2.8",
      "comments": {
        "patch": [
          {
            "author": "beachball",
            "package": "react-native-windows-init",
            "comment": "Bump @react-native-windows/cli to v0.0.0-canary.145",
            "commit": "ab330f691477cad43c19b58ab8ce767a1c5baf58"
          }
        ]
      }
    },
    {
      "date": "Tue, 01 Nov 2022 05:13:34 GMT",
      "tag": "react-native-windows-init_v1.2.7",
      "version": "1.2.7",
      "comments": {
        "patch": [
          {
            "author": "beachball",
            "package": "react-native-windows-init",
            "comment": "Bump @react-native-windows/telemetry to v0.0.0-canary.49",
            "commit": "5885ee4477e8a1d0fa992066abd1b405bef13b32"
          },
          {
            "author": "beachball",
            "package": "react-native-windows-init",
            "comment": "Bump @react-native-windows/cli to v0.0.0-canary.144",
            "commit": "5885ee4477e8a1d0fa992066abd1b405bef13b32"
          }
        ]
      }
    },
    {
      "date": "Thu, 27 Oct 2022 05:11:37 GMT",
      "tag": "react-native-windows-init_v1.2.6",
      "version": "1.2.6",
      "comments": {
        "patch": [
          {
            "author": "beachball",
            "package": "react-native-windows-init",
            "comment": "Bump @react-native-windows/cli to v0.0.0-canary.143",
            "commit": "60e9065cacca5486bddb664a18cf25b5d218e988"
          }
        ]
      }
    },
    {
      "date": "Wed, 26 Oct 2022 05:11:35 GMT",
      "tag": "react-native-windows-init_v1.2.5",
      "version": "1.2.5",
      "comments": {
        "patch": [
          {
            "author": "beachball",
            "package": "react-native-windows-init",
            "comment": "Bump @react-native-windows/telemetry to v0.0.0-canary.48",
            "commit": "814ddb23983887f76c7c01fd2e15d59be7b0811d"
          },
          {
            "author": "beachball",
            "package": "react-native-windows-init",
            "comment": "Bump @react-native-windows/cli to v0.0.0-canary.142",
            "commit": "814ddb23983887f76c7c01fd2e15d59be7b0811d"
          }
        ]
      }
    },
    {
      "date": "Thu, 20 Oct 2022 05:17:11 GMT",
      "tag": "react-native-windows-init_v1.2.4",
      "version": "1.2.4",
      "comments": {
        "patch": [
          {
            "author": "beachball",
            "package": "react-native-windows-init",
            "comment": "Bump @react-native-windows/cli to v0.0.0-canary.141",
            "commit": "492918196886cddef131fd1ec446a97c0c428693"
          }
        ]
      }
    },
    {
      "date": "Tue, 18 Oct 2022 05:12:09 GMT",
      "tag": "react-native-windows-init_v1.2.3",
      "version": "1.2.3",
      "comments": {
        "patch": [
          {
            "author": "beachball",
            "package": "react-native-windows-init",
            "comment": "Bump @react-native-windows/cli to v0.0.0-canary.140",
            "commit": "716020aff17e747f894362f47a4eb94b54725ec3"
          }
        ]
      }
    },
    {
      "date": "Sat, 15 Oct 2022 05:12:00 GMT",
      "tag": "react-native-windows-init_v1.2.2",
      "version": "1.2.2",
      "comments": {
        "patch": [
          {
            "author": "beachball",
            "package": "react-native-windows-init",
            "comment": "Bump @react-native-windows/fs to v0.0.0-canary.7",
            "commit": "c67e48d281b09d087c891e3c0f8002e01505ce34"
          },
          {
            "author": "beachball",
            "package": "react-native-windows-init",
            "comment": "Bump @react-native-windows/telemetry to v0.0.0-canary.47",
            "commit": "c67e48d281b09d087c891e3c0f8002e01505ce34"
          },
          {
            "author": "beachball",
            "package": "react-native-windows-init",
            "comment": "Bump @react-native-windows/cli to v0.0.0-canary.139",
            "commit": "c67e48d281b09d087c891e3c0f8002e01505ce34"
          }
        ]
      }
    },
    {
      "date": "Fri, 07 Oct 2022 05:11:47 GMT",
      "tag": "react-native-windows-init_v1.2.1",
      "version": "1.2.1",
      "comments": {
        "patch": [
          {
            "author": "beachball",
            "package": "react-native-windows-init",
            "comment": "Bump @react-native-windows/cli to v0.0.0-canary.138",
            "commit": "07e0f2dd9d862aa01dbd77aecd6d6163ca91223a"
          }
        ]
      }
    },
    {
      "date": "Wed, 05 Oct 2022 05:13:46 GMT",
      "tag": "react-native-windows-init_v1.2.0",
      "version": "1.2.0",
      "comments": {
        "minor": [
          {
            "author": "tatianakapos@microsoft.com",
            "package": "react-native-windows-init",
            "commit": "d9bc366f9bfb47fd8107285242f82a6df7c5cd59",
            "comment": "integrate 7/29/22"
          },
          {
            "author": "beachball",
            "package": "react-native-windows-init",
            "comment": "Bump @react-native-windows/fs to v0.0.0-canary.6",
            "commit": "c6fb7f909fc9f7d1a0709f86023e6d3edd0c83eb"
          },
          {
            "author": "beachball",
            "package": "react-native-windows-init",
            "comment": "Bump @react-native-windows/telemetry to v0.0.0-canary.46",
            "commit": "c6fb7f909fc9f7d1a0709f86023e6d3edd0c83eb"
          },
          {
            "author": "beachball",
            "package": "react-native-windows-init",
            "comment": "Bump @react-native-windows/cli to v0.0.0-canary.137",
            "commit": "c6fb7f909fc9f7d1a0709f86023e6d3edd0c83eb"
          },
          {
            "author": "beachball",
            "package": "react-native-windows-init",
            "comment": "Bump @rnw-scripts/eslint-config to v1.1.14",
            "commit": "c6fb7f909fc9f7d1a0709f86023e6d3edd0c83eb"
          },
          {
            "author": "beachball",
            "package": "react-native-windows-init",
            "comment": "Bump @rnw-scripts/jest-unittest-config to v1.3.0",
            "commit": "c6fb7f909fc9f7d1a0709f86023e6d3edd0c83eb"
          },
          {
            "author": "beachball",
            "package": "react-native-windows-init",
            "comment": "Bump @rnw-scripts/just-task to v2.2.6",
            "commit": "c6fb7f909fc9f7d1a0709f86023e6d3edd0c83eb"
          }
        ]
      }
    },
    {
      "date": "Tue, 27 Sep 2022 05:11:31 GMT",
      "tag": "react-native-windows-init_v1.1.108",
      "version": "1.1.108",
      "comments": {
        "patch": [
          {
            "author": "beachball",
            "package": "react-native-windows-init",
            "comment": "Bump @react-native-windows/telemetry to v0.0.0-canary.45",
            "commit": "c808a5234ee05f68df7edff71536012d8bf860e4"
          },
          {
            "author": "beachball",
            "package": "react-native-windows-init",
            "comment": "Bump @react-native-windows/cli to v0.0.0-canary.136",
            "commit": "c808a5234ee05f68df7edff71536012d8bf860e4"
          }
        ]
      }
    },
    {
      "date": "Mon, 12 Sep 2022 20:01:48 GMT",
      "tag": "react-native-windows-init_v1.1.107",
      "version": "1.1.107",
      "comments": {
        "patch": [
          {
            "author": "jthysell@microsoft.com",
            "package": "react-native-windows-init",
            "commit": "0512b19c41d76e618411f3503a79d9ebebe5ccae",
            "comment": "Address PoliCheck issues"
          }
        ]
      }
    },
    {
      "date": "Fri, 19 Aug 2022 05:09:34 GMT",
      "tag": "react-native-windows-init_v1.1.106",
      "version": "1.1.106",
      "comments": {
        "patch": [
          {
            "author": "beachball",
            "package": "react-native-windows-init",
            "comment": "Bump @react-native-windows/cli to v0.0.0-canary.135",
            "commit": "8582d0423cefc467f2fd46dc2d746d456053450a"
          }
        ]
      }
    },
    {
      "date": "Wed, 10 Aug 2022 05:16:49 GMT",
      "tag": "react-native-windows-init_v1.1.105",
      "version": "1.1.105",
      "comments": {
        "patch": [
          {
            "author": "beachball",
            "package": "react-native-windows-init",
            "comment": "Bump @react-native-windows/cli to v0.0.0-canary.134",
            "commit": "ec96f996a957c244f5cb5cb3747bf1c1aa918f0a"
          }
        ]
      }
    },
    {
      "date": "Sat, 25 Jun 2022 05:09:00 GMT",
      "tag": "react-native-windows-init_v1.1.104",
      "version": "1.1.104",
      "comments": {
        "patch": [
          {
            "author": "beachball",
            "package": "react-native-windows-init",
            "comment": "Bump @react-native-windows/cli to v0.0.0-canary.133",
            "commit": "22adc186f621c738b2269efbe72317ec48f0631d"
          }
        ]
      }
    },
    {
      "date": "Tue, 21 Jun 2022 05:09:36 GMT",
      "tag": "react-native-windows-init_v1.1.103",
      "version": "1.1.103",
      "comments": {
        "patch": [
          {
            "author": "beachball",
            "package": "react-native-windows-init",
            "comment": "Bump @react-native-windows/telemetry to v0.0.0-canary.44",
            "commit": "088360db62bc6685340d21dfd460d8c513c9b52c"
          },
          {
            "author": "beachball",
            "package": "react-native-windows-init",
            "comment": "Bump @react-native-windows/cli to v0.0.0-canary.132",
            "commit": "088360db62bc6685340d21dfd460d8c513c9b52c"
          }
        ]
      }
    },
    {
      "date": "Sat, 04 Jun 2022 05:10:05 GMT",
      "tag": "react-native-windows-init_v1.1.102",
      "version": "1.1.102",
      "comments": {
        "patch": [
          {
            "author": "beachball",
            "package": "react-native-windows-init",
            "comment": "Bump @react-native-windows/fs to v0.0.0-canary.5",
            "commit": "5dff9fb894d2e274467a37fcac5219eca8ad0ebd"
          },
          {
            "author": "beachball",
            "package": "react-native-windows-init",
            "comment": "Bump @react-native-windows/telemetry to v0.0.0-canary.43",
            "commit": "5dff9fb894d2e274467a37fcac5219eca8ad0ebd"
          },
          {
            "author": "beachball",
            "package": "react-native-windows-init",
            "comment": "Bump @react-native-windows/cli to v0.0.0-canary.131",
            "commit": "5dff9fb894d2e274467a37fcac5219eca8ad0ebd"
          },
          {
            "author": "beachball",
            "package": "react-native-windows-init",
            "comment": "Bump @rnw-scripts/jest-unittest-config to v1.2.8",
            "commit": "5dff9fb894d2e274467a37fcac5219eca8ad0ebd"
          },
          {
            "author": "beachball",
            "package": "react-native-windows-init",
            "comment": "Bump @rnw-scripts/just-task to v2.2.5",
            "commit": "5dff9fb894d2e274467a37fcac5219eca8ad0ebd"
          }
        ]
      }
    },
    {
      "date": "Wed, 25 May 2022 05:08:41 GMT",
      "tag": "react-native-windows-init_v1.1.101",
      "version": "1.1.101",
      "comments": {
        "patch": [
          {
            "author": "beachball",
            "package": "react-native-windows-init",
            "comment": "Bump @react-native-windows/cli to v0.0.0-canary.130",
            "commit": "3bc05e058d255120f60ed265db856654d9c164f4"
          }
        ]
      }
    },
    {
      "date": "Thu, 12 May 2022 05:09:46 GMT",
      "tag": "react-native-windows-init_v1.1.100",
      "version": "1.1.100",
      "comments": {
        "patch": [
          {
            "author": "ngerlem@microsoft.com",
            "package": "react-native-windows-init",
            "commit": "edf2bf35d8cba11571bb5938fc0f37044e5606d5",
            "comment": "Build/dependency fixes"
          },
          {
            "author": "beachball",
            "package": "react-native-windows-init",
            "comment": "Bump @react-native-windows/fs to v0.0.0-canary.4",
            "commit": "a0ce0770a6161c9a8505faa6857df80e3c7c6ad0"
          },
          {
            "author": "beachball",
            "package": "react-native-windows-init",
            "comment": "Bump @react-native-windows/telemetry to v0.0.0-canary.42",
            "commit": "a0ce0770a6161c9a8505faa6857df80e3c7c6ad0"
          },
          {
            "author": "beachball",
            "package": "react-native-windows-init",
            "comment": "Bump @react-native-windows/cli to v0.0.0-canary.129",
            "commit": "a0ce0770a6161c9a8505faa6857df80e3c7c6ad0"
          },
          {
            "author": "beachball",
            "package": "react-native-windows-init",
            "comment": "Bump @rnw-scripts/eslint-config to v1.1.13",
            "commit": "a0ce0770a6161c9a8505faa6857df80e3c7c6ad0"
          },
          {
            "author": "beachball",
            "package": "react-native-windows-init",
            "comment": "Bump @rnw-scripts/jest-unittest-config to v1.2.7",
            "commit": "a0ce0770a6161c9a8505faa6857df80e3c7c6ad0"
          },
          {
            "author": "beachball",
            "package": "react-native-windows-init",
            "comment": "Bump @rnw-scripts/just-task to v2.2.4",
            "commit": "a0ce0770a6161c9a8505faa6857df80e3c7c6ad0"
          }
        ]
      }
    },
    {
      "date": "Wed, 27 Apr 2022 05:10:23 GMT",
      "tag": "react-native-windows-init_v1.1.99",
      "version": "1.1.99",
      "comments": {
        "patch": [
          {
            "author": "34109996+chiaramooney@users.noreply.github.com",
            "package": "react-native-windows-init",
            "commit": "b8d87e27ee194a45dd6895048a2e40d4cbb9db1b",
            "comment": "Merge"
          },
          {
            "author": "beachball",
            "package": "react-native-windows-init",
            "comment": "Bump @react-native-windows/fs to v0.0.0-canary.3",
            "commit": "b8d87e27ee194a45dd6895048a2e40d4cbb9db1b"
          },
          {
            "author": "beachball",
            "package": "react-native-windows-init",
            "comment": "Bump @react-native-windows/telemetry to v0.0.0-canary.41",
            "commit": "b8d87e27ee194a45dd6895048a2e40d4cbb9db1b"
          },
          {
            "author": "beachball",
            "package": "react-native-windows-init",
            "comment": "Bump @react-native-windows/cli to v0.0.0-canary.128",
            "commit": "b8d87e27ee194a45dd6895048a2e40d4cbb9db1b"
          },
          {
            "author": "beachball",
            "package": "react-native-windows-init",
            "comment": "Bump @rnw-scripts/eslint-config to v1.1.12",
            "commit": "b8d87e27ee194a45dd6895048a2e40d4cbb9db1b"
          }
        ]
      }
    },
    {
      "date": "Mon, 25 Apr 2022 22:50:30 GMT",
      "tag": "react-native-windows-init_v1.1.98",
      "version": "1.1.98",
      "comments": {
        "patch": [
          {
            "author": "beachball",
            "package": "react-native-windows-init",
            "comment": "Bump @react-native-windows/telemetry to v0.0.0-canary.40",
            "commit": "7289b83061faa1ad41ee584f2ce10161244b2060"
          },
          {
            "author": "beachball",
            "package": "react-native-windows-init",
            "comment": "Bump @react-native-windows/cli to v0.0.0-canary.127",
            "commit": "7289b83061faa1ad41ee584f2ce10161244b2060"
          }
        ]
      }
    },
    {
      "date": "Thu, 21 Apr 2022 05:09:33 GMT",
      "tag": "react-native-windows-init_v1.1.97",
      "version": "1.1.97",
      "comments": {
        "patch": [
          {
            "author": "beachball",
            "package": "react-native-windows-init",
            "comment": "Bump @react-native-windows/telemetry to v0.0.0-canary.39",
            "commit": "cee6f05fac576b0380d16d1dade68e0bbd1ce572"
          },
          {
            "author": "beachball",
            "package": "react-native-windows-init",
            "comment": "Bump @react-native-windows/cli to v0.0.0-canary.126",
            "commit": "cee6f05fac576b0380d16d1dade68e0bbd1ce572"
          }
        ]
      }
    },
    {
      "date": "Wed, 13 Apr 2022 05:09:34 GMT",
      "tag": "react-native-windows-init_v1.1.96",
      "version": "1.1.96",
      "comments": {
        "patch": [
          {
            "author": "beachball",
            "package": "react-native-windows-init",
            "comment": "Bump @react-native-windows/telemetry to v0.0.0-canary.38",
            "commit": "658ed96eaffcf0398186cfc934e4b7a5d1f054d7"
          },
          {
            "author": "beachball",
            "package": "react-native-windows-init",
            "comment": "Bump @react-native-windows/cli to v0.0.0-canary.125",
            "commit": "658ed96eaffcf0398186cfc934e4b7a5d1f054d7"
          }
        ]
      }
    },
    {
      "date": "Tue, 12 Apr 2022 05:10:39 GMT",
      "tag": "react-native-windows-init_v1.1.95",
      "version": "1.1.95",
      "comments": {
        "patch": [
          {
            "author": "34109996+chiaramooney@users.noreply.github.com",
            "package": "react-native-windows-init",
            "commit": "938b09653f9bf9b089a36caa184204658f15f114",
            "comment": "Fix Overrides"
          },
          {
            "author": "beachball",
            "package": "react-native-windows-init",
            "comment": "Bump @react-native-windows/fs to v0.0.0-canary.2",
            "commit": "938b09653f9bf9b089a36caa184204658f15f114"
          },
          {
            "author": "beachball",
            "package": "react-native-windows-init",
            "comment": "Bump @react-native-windows/telemetry to v0.0.0-canary.37",
            "commit": "938b09653f9bf9b089a36caa184204658f15f114"
          },
          {
            "author": "beachball",
            "package": "react-native-windows-init",
            "comment": "Bump @react-native-windows/cli to v0.0.0-canary.124",
            "commit": "938b09653f9bf9b089a36caa184204658f15f114"
          }
        ]
      }
    },
    {
      "date": "Fri, 08 Apr 2022 05:09:52 GMT",
      "tag": "react-native-windows-init_v1.1.94",
      "version": "1.1.94",
      "comments": {
        "patch": [
          {
            "author": "beachball",
            "package": "react-native-windows-init",
            "comment": "Bump @react-native-windows/telemetry to v0.0.0-canary.36",
            "commit": "2b162bf6952d8e275a4d96593da78e151f320e53"
          },
          {
            "author": "beachball",
            "package": "react-native-windows-init",
            "comment": "Bump @react-native-windows/cli to v0.0.0-canary.123",
            "commit": "2b162bf6952d8e275a4d96593da78e151f320e53"
          }
        ]
      }
    },
    {
      "date": "Fri, 01 Apr 2022 05:09:58 GMT",
      "tag": "react-native-windows-init_v1.1.93",
      "version": "1.1.93",
      "comments": {
        "patch": [
          {
            "author": "ngerlem@microsoft.com",
            "package": "react-native-windows-init",
            "commit": "bf81027650625e9e44610f192e194fee8559f605",
            "comment": "Fix publish after promotion to preview"
          },
          {
            "author": "beachball",
            "package": "react-native-windows-init",
            "comment": "Bump @react-native-windows/fs to v0.0.0-canary.1",
            "commit": "bf81027650625e9e44610f192e194fee8559f605"
          },
          {
            "author": "beachball",
            "package": "react-native-windows-init",
            "comment": "Bump @react-native-windows/telemetry to v0.0.0-canary.35",
            "commit": "bf81027650625e9e44610f192e194fee8559f605"
          },
          {
            "author": "beachball",
            "package": "react-native-windows-init",
            "comment": "Bump @react-native-windows/cli to v0.0.0-canary.122",
            "commit": "bf81027650625e9e44610f192e194fee8559f605"
          }
        ]
      }
    },
    {
      "date": "Tue, 22 Mar 2022 05:09:21 GMT",
      "tag": "react-native-windows-init_v1.1.92",
      "version": "1.1.92",
      "comments": {
        "patch": [
          {
            "author": "agnel@microsoft.com",
            "package": "react-native-windows-init",
            "commit": "6ba68b373879c52139b8f528d10c967a62f4144d",
            "comment": "Update to Windows App SDK 1.0.0"
          },
          {
            "author": "beachball",
            "package": "react-native-windows-init",
            "comment": "Bump @react-native-windows/cli to v0.0.0-canary.121",
            "commit": "6ba68b373879c52139b8f528d10c967a62f4144d"
          }
        ]
      }
    },
    {
      "date": "Sat, 12 Mar 2022 06:09:07 GMT",
      "tag": "react-native-windows-init_v1.1.91",
      "version": "1.1.91",
      "comments": {
        "patch": [
          {
            "author": "beachball",
            "package": "react-native-windows-init",
            "comment": "Bump @react-native-windows/cli to v0.0.0-canary.120",
            "commit": "b2fe8df4ffb4d771734cc56d619b392661116202"
          }
        ]
      }
    },
    {
      "date": "Thu, 10 Mar 2022 06:09:24 GMT",
      "tag": "react-native-windows-init_v1.1.90",
      "version": "1.1.90",
      "comments": {
        "patch": [
          {
            "author": "beachball",
            "package": "react-native-windows-init",
            "comment": "Bump @react-native-windows/cli to v0.0.0-canary.119",
            "commit": "cc1f86bd91fc49d2f790e87adad133dbd8b39ba6"
          }
        ]
      }
    },
    {
      "date": "Fri, 04 Mar 2022 06:09:13 GMT",
      "tag": "react-native-windows-init_v1.1.89",
      "version": "1.1.89",
      "comments": {
        "patch": [
          {
            "author": "beachball",
            "package": "react-native-windows-init",
            "comment": "Bump @react-native-windows/cli to v0.0.0-canary.118",
            "commit": "b2e8fa124d43ae8a7962cec18f4d7ea5a352c37a"
          }
        ]
      }
    },
    {
      "date": "Fri, 25 Feb 2022 23:53:36 GMT",
      "tag": "react-native-windows-init_v1.1.88",
      "version": "1.1.88",
      "comments": {
        "patch": [
          {
            "author": "beachball",
            "package": "react-native-windows-init",
            "comment": "Bump @react-native-windows/cli to v0.0.0-canary.117",
            "commit": "5fefed862a6757b78c3fd1494b9a4e0210be522c"
          }
        ]
      }
    },
    {
      "date": "Sun, 13 Feb 2022 06:08:34 GMT",
      "tag": "react-native-windows-init_v1.1.87",
      "version": "1.1.87",
      "comments": {
        "patch": [
          {
            "author": "beachball",
            "package": "react-native-windows-init",
            "comment": "Bump @react-native-windows/cli to v0.0.0-canary.116",
            "commit": "dfc6ca9c55b67a3d2186884d0e1110c6d4690a97"
          }
        ]
      }
    },
    {
      "date": "Sat, 12 Feb 2022 06:08:37 GMT",
      "tag": "react-native-windows-init_v1.1.86",
      "version": "1.1.86",
      "comments": {
        "patch": [
          {
            "author": "beachball",
            "package": "react-native-windows-init",
            "comment": "Bump @react-native-windows/cli to v0.0.0-canary.115",
            "commit": "0e6a8087042920290927cdaffd4c4426665e1dd3"
          }
        ]
      }
    },
    {
      "date": "Thu, 10 Feb 2022 06:07:57 GMT",
      "tag": "react-native-windows-init_v1.1.85",
      "version": "1.1.85",
      "comments": {
        "patch": [
          {
            "author": "beachball",
            "package": "react-native-windows-init",
            "comment": "Bump @react-native-windows/telemetry to v0.0.0-canary.34",
            "commit": "2857d1abb4c6ffc3304c23282fb760a658c7ed18"
          },
          {
            "author": "beachball",
            "package": "react-native-windows-init",
            "comment": "Bump @react-native-windows/cli to v0.0.0-canary.114",
            "commit": "2857d1abb4c6ffc3304c23282fb760a658c7ed18"
          }
        ]
      }
    },
    {
      "date": "Wed, 09 Feb 2022 06:09:38 GMT",
      "tag": "react-native-windows-init_v1.1.84",
      "version": "1.1.84",
      "comments": {
        "patch": [
          {
            "author": "jthysell@microsoft.com",
            "package": "react-native-windows-init",
            "commit": "416ab0f868c6ec402d2565d29f643cb2fceb9447",
            "comment": "Bump minimum Node version to 14"
          },
          {
            "author": "beachball",
            "package": "react-native-windows-init",
            "comment": "Bump @react-native-windows/fs to v1.0.2",
            "commit": "416ab0f868c6ec402d2565d29f643cb2fceb9447"
          },
          {
            "author": "beachball",
            "package": "react-native-windows-init",
            "comment": "Bump @react-native-windows/telemetry to v0.0.0-canary.33",
            "commit": "416ab0f868c6ec402d2565d29f643cb2fceb9447"
          },
          {
            "author": "beachball",
            "package": "react-native-windows-init",
            "comment": "Bump @react-native-windows/cli to v0.0.0-canary.113",
            "commit": "416ab0f868c6ec402d2565d29f643cb2fceb9447"
          },
          {
            "author": "beachball",
            "package": "react-native-windows-init",
            "comment": "Bump @rnw-scripts/eslint-config to v1.1.11",
            "commit": "416ab0f868c6ec402d2565d29f643cb2fceb9447"
          },
          {
            "author": "beachball",
            "package": "react-native-windows-init",
            "comment": "Bump @rnw-scripts/jest-unittest-config to v1.2.6",
            "commit": "416ab0f868c6ec402d2565d29f643cb2fceb9447"
          },
          {
            "author": "beachball",
            "package": "react-native-windows-init",
            "comment": "Bump @rnw-scripts/just-task to v2.2.3",
            "commit": "416ab0f868c6ec402d2565d29f643cb2fceb9447"
          },
          {
            "author": "beachball",
            "package": "react-native-windows-init",
            "comment": "Bump @rnw-scripts/ts-config to v2.0.2",
            "commit": "416ab0f868c6ec402d2565d29f643cb2fceb9447"
          }
        ]
      }
    },
    {
      "date": "Tue, 08 Feb 2022 06:08:05 GMT",
      "tag": "react-native-windows-init_v1.1.83",
      "version": "1.1.83",
      "comments": {
        "patch": [
          {
            "author": "beachball",
            "package": "react-native-windows-init",
            "comment": "Bump @react-native-windows/cli to v0.0.0-canary.112",
            "commit": "ad988985d38c1579bd740208039ccca79d988fef"
          }
        ]
      }
    },
    {
      "date": "Wed, 02 Feb 2022 06:08:39 GMT",
      "tag": "react-native-windows-init_v1.1.82",
      "version": "1.1.82",
      "comments": {
        "patch": [
          {
            "author": "beachball",
            "package": "react-native-windows-init",
            "comment": "Bump @react-native-windows/cli to v0.0.0-canary.111",
            "commit": "6b016661792bd18848ac08161a8f59b9ab802906"
          }
        ]
      }
    },
    {
      "date": "Thu, 27 Jan 2022 06:11:45 GMT",
      "tag": "react-native-windows-init_v1.1.81",
      "version": "1.1.81",
      "comments": {
        "patch": [
          {
            "author": "beachball",
            "package": "react-native-windows-init",
            "comment": "Bump @react-native-windows/telemetry to v0.0.0-canary.32",
            "commit": "041c271e04c66485d7aad8e458f3135ab82bf3cd"
          },
          {
            "author": "beachball",
            "package": "react-native-windows-init",
            "comment": "Bump @react-native-windows/cli to v0.0.0-canary.110",
            "commit": "041c271e04c66485d7aad8e458f3135ab82bf3cd"
          }
        ]
      }
    },
    {
      "date": "Wed, 19 Jan 2022 06:10:35 GMT",
      "tag": "react-native-windows-init_v1.1.79",
      "version": "1.1.79",
      "comments": {
        "patch": [
          {
            "author": "beachball",
            "package": "react-native-windows-init",
            "comment": "Bump @react-native-windows/cli to v0.0.0-canary.109",
            "commit": "614d25feb81a0486770aaba6aab8a67ac575f484"
          }
        ]
      }
    },
    {
      "date": "Fri, 07 Jan 2022 22:21:25 GMT",
      "tag": "react-native-windows-init_v1.1.78",
      "version": "1.1.78",
      "comments": {
        "patch": [
          {
            "author": "jthysell@microsoft.com",
            "package": "react-native-windows-init",
            "commit": "3e606b64d9a645a6da2deeb5a728ae4374989f9e",
            "comment": "Fix `--version` option in react-native-windows-init"
          }
        ]
      }
    },
    {
      "date": "Fri, 07 Jan 2022 06:08:32 GMT",
      "tag": "react-native-windows-init_v1.1.77",
      "version": "1.1.77",
      "comments": {
        "patch": [
          {
            "author": "jthysell@microsoft.com",
            "package": "react-native-windows-init",
            "commit": "6b32feb177e233d0aeda8e254ad7f252f4802d88",
            "comment": "Add tests to validate `react-native-windows-init` options"
          }
        ]
      }
    },
    {
      "date": "Thu, 06 Jan 2022 04:18:33 GMT",
      "tag": "react-native-windows-init_v1.1.76",
      "version": "1.1.76",
      "comments": {
        "patch": [
          {
            "author": "jthysell@microsoft.com",
            "package": "react-native-windows-init",
            "commit": "1cd71b778273747683997ea72b65e152756dae05",
            "comment": "Update when telemetry populates NPM package versions"
          },
          {
            "author": "beachball",
            "package": "react-native-windows-init",
            "comment": "Bump @react-native-windows/telemetry to v0.0.0-canary.31",
            "commit": "1cd71b778273747683997ea72b65e152756dae05"
          },
          {
            "author": "beachball",
            "package": "react-native-windows-init",
            "comment": "Bump @react-native-windows/cli to v0.0.0-canary.108",
            "commit": "1cd71b778273747683997ea72b65e152756dae05"
          }
        ]
      }
    },
    {
      "date": "Tue, 07 Dec 2021 06:10:13 GMT",
      "tag": "react-native-windows-init_v1.1.75",
      "version": "1.1.75",
      "comments": {
        "patch": [
          {
            "author": "beachball",
            "package": "react-native-windows-init",
            "comment": "Bump @react-native-windows/cli to v0.0.0-canary.107",
            "commit": "4033556484dce8b2e5698b6882e83999fca0db6b"
          }
        ]
      }
    },
    {
      "date": "Sun, 05 Dec 2021 06:09:35 GMT",
      "tag": "react-native-windows-init_v1.1.74",
      "version": "1.1.74",
      "comments": {
        "none": [
          {
            "author": "beachball",
            "package": "react-native-windows-init",
            "comment": "Bump @react-native-windows/cli to v0.0.0-canary.106",
            "commit": "f8d463668b49bd5dc001f5edcc77446c7947562c"
          }
        ]
      }
    },
    {
      "date": "Fri, 03 Dec 2021 06:12:09 GMT",
      "tag": "react-native-windows-init_v1.1.74",
      "version": "1.1.74",
      "comments": {
        "patch": [
          {
            "author": "34109996+chiaramooney@users.noreply.github.com",
            "package": "react-native-windows-init",
            "commit": "2419191300390b8106e4e5760c59bc0022839c4d",
            "comment": "Integrate 11/11"
          },
          {
            "author": "beachball",
            "package": "react-native-windows-init",
            "comment": "Bump @react-native-windows/fs to v1.0.1",
            "commit": "a4b17d4acc3bc063419cbb17731bfb6c7abd0658"
          },
          {
            "author": "beachball",
            "package": "react-native-windows-init",
            "comment": "Bump @react-native-windows/telemetry to v0.0.0-canary.30",
            "commit": "a4b17d4acc3bc063419cbb17731bfb6c7abd0658"
          },
          {
            "author": "beachball",
            "package": "react-native-windows-init",
            "comment": "Bump @react-native-windows/cli to v0.0.0-canary.105",
            "commit": "a4b17d4acc3bc063419cbb17731bfb6c7abd0658"
          },
          {
            "author": "beachball",
            "package": "react-native-windows-init",
            "comment": "Bump @rnw-scripts/eslint-config to v1.1.10",
            "commit": "a4b17d4acc3bc063419cbb17731bfb6c7abd0658"
          },
          {
            "author": "beachball",
            "package": "react-native-windows-init",
            "comment": "Bump @rnw-scripts/jest-unittest-config to v1.2.5",
            "commit": "a4b17d4acc3bc063419cbb17731bfb6c7abd0658"
          },
          {
            "author": "beachball",
            "package": "react-native-windows-init",
            "comment": "Bump @rnw-scripts/just-task to v2.2.2",
            "commit": "a4b17d4acc3bc063419cbb17731bfb6c7abd0658"
          }
        ]
      }
    },
    {
      "date": "Fri, 26 Nov 2021 06:09:54 GMT",
      "tag": "react-native-windows-init_v1.1.73",
      "version": "1.1.73",
      "comments": {
        "patch": [
          {
            "author": "beachball",
            "package": "react-native-windows-init",
            "comment": "Bump @react-native-windows/telemetry to v0.0.0-canary.29",
            "commit": "c3de2ab7c21e55486b492b5b7936e6609bc7f4d7"
          },
          {
            "author": "beachball",
            "package": "react-native-windows-init",
            "comment": "Bump @react-native-windows/cli to v0.0.0-canary.104",
            "commit": "c3de2ab7c21e55486b492b5b7936e6609bc7f4d7"
          }
        ]
      }
    },
    {
      "date": "Thu, 25 Nov 2021 06:09:25 GMT",
      "tag": "react-native-windows-init_v1.1.72",
      "version": "1.1.72",
      "comments": {
        "patch": [
          {
            "author": "beachball",
            "package": "react-native-windows-init",
            "comment": "Bump @react-native-windows/telemetry to v0.0.0-canary.28",
            "commit": "f50cac7f1c4dc3359a6b53422c6c3af86ed8df16"
          },
          {
            "author": "beachball",
            "package": "react-native-windows-init",
            "comment": "Bump @react-native-windows/cli to v0.0.0-canary.103",
            "commit": "f50cac7f1c4dc3359a6b53422c6c3af86ed8df16"
          }
        ]
      }
    },
    {
      "date": "Wed, 24 Nov 2021 06:08:49 GMT",
      "tag": "react-native-windows-init_v1.1.71",
      "version": "1.1.71",
      "comments": {
        "patch": [
          {
            "author": "beachball",
            "package": "react-native-windows-init",
            "comment": "Bump @react-native-windows/telemetry to v0.0.0-canary.27",
            "commit": "c896fa849e7fa3f44a84793f541f1e6220963ff8"
          },
          {
            "author": "beachball",
            "package": "react-native-windows-init",
            "comment": "Bump @react-native-windows/cli to v0.0.0-canary.102",
            "commit": "c896fa849e7fa3f44a84793f541f1e6220963ff8"
          }
        ]
      }
    },
    {
      "date": "Tue, 23 Nov 2021 06:09:26 GMT",
      "tag": "react-native-windows-init_v1.1.70",
      "version": "1.1.70",
      "comments": {
        "patch": [
          {
            "author": "beachball",
            "package": "react-native-windows-init",
            "comment": "Bump @react-native-windows/telemetry to v0.0.0-canary.26",
            "commit": "75c4d0b8d8925599bedc64bc879e5783d3e6bbc2"
          },
          {
            "author": "beachball",
            "package": "react-native-windows-init",
            "comment": "Bump @react-native-windows/cli to v0.0.0-canary.101",
            "commit": "75c4d0b8d8925599bedc64bc879e5783d3e6bbc2"
          }
        ]
      }
    },
    {
      "date": "Thu, 18 Nov 2021 06:11:19 GMT",
      "tag": "react-native-windows-init_v1.1.69",
      "version": "1.1.69",
      "comments": {
        "patch": [
          {
            "author": "ngerlem@microsoft.com",
            "package": "react-native-windows-init",
            "commit": "d11349e521c7ae7c86db60ba3f60dc173c2e65ef",
            "comment": "Use '@react-native-windows/fs'"
          },
          {
            "author": "jthysell@microsoft.com",
            "package": "react-native-windows-init",
            "commit": "ef32b2fea053970e32e530cea30239337f8975df",
            "comment": "Telemetry Refactor"
          },
          {
            "author": "beachball",
            "package": "react-native-windows-init",
            "comment": "Bump @react-native-windows/fs to v1.0.0",
            "commit": "ef32b2fea053970e32e530cea30239337f8975df"
          },
          {
            "author": "beachball",
            "package": "react-native-windows-init",
            "comment": "Bump @react-native-windows/telemetry to v0.0.0-canary.25",
            "commit": "ef32b2fea053970e32e530cea30239337f8975df"
          },
          {
            "author": "beachball",
            "package": "react-native-windows-init",
            "comment": "Bump @react-native-windows/cli to v0.0.0-canary.100",
            "commit": "ef32b2fea053970e32e530cea30239337f8975df"
          },
          {
            "author": "beachball",
            "package": "react-native-windows-init",
            "comment": "Bump @rnw-scripts/eslint-config to v1.1.9",
            "commit": "ef32b2fea053970e32e530cea30239337f8975df"
          }
        ]
      }
    },
    {
      "date": "Tue, 02 Nov 2021 20:20:41 GMT",
      "tag": "react-native-windows-init_v1.1.68",
      "version": "1.1.68",
      "comments": {
        "patch": [
          {
            "author": "beachball",
            "package": "react-native-windows-init",
            "comment": "Bump @react-native-windows/cli to v0.0.0-canary.99",
            "commit": "ccef4eba9bde1cd87a7ecd96ce0030bc10486d21"
          }
        ]
      }
    },
    {
      "date": "Tue, 02 Nov 2021 20:20:13 GMT",
      "tag": "react-native-windows-init_v1.1.68",
      "version": "1.1.68",
      "comments": {
        "patch": [
          {
            "author": "beachball",
            "package": "react-native-windows-init",
            "comment": "Bump @react-native-windows/cli to v0.0.0-canary.99",
            "commit": "9440c876b2410d0a211d8ef73cd5a906963ee243"
          }
        ]
      }
    },
    {
      "date": "Mon, 01 Nov 2021 18:33:37 GMT",
      "tag": "react-native-windows-init_v1.1.67",
      "version": "1.1.67",
      "comments": {
        "patch": [
          {
            "author": "beachball",
            "package": "react-native-windows-init",
            "comment": "Bump @react-native-windows/cli to v0.0.0-canary.98",
            "commit": "31fb514bffc1e149f46e699f912064845aea1915"
          }
        ]
      }
    },
    {
      "date": "Mon, 01 Nov 2021 18:33:06 GMT",
      "tag": "react-native-windows-init_v1.1.67",
      "version": "1.1.67",
      "comments": {
        "patch": [
          {
            "author": "beachball",
            "package": "react-native-windows-init",
            "comment": "Bump @react-native-windows/cli to v0.0.0-canary.98",
            "commit": "f13fdaeb59a97cae16c36dfb6269dbd53a60c26c"
          }
        ]
      }
    },
    {
      "date": "Wed, 27 Oct 2021 05:07:23 GMT",
      "tag": "react-native-windows-init_v1.1.66",
      "version": "1.1.66",
      "comments": {
        "patch": [
          {
            "author": "beachball",
            "package": "react-native-windows-init",
            "comment": "Bump @react-native-windows/cli to v0.0.0-canary.96",
            "commit": "598401a0f83875669a1a20e62eaf5bbf8a69e5db"
          }
        ]
      }
    },
    {
      "date": "Wed, 27 Oct 2021 05:07:00 GMT",
      "tag": "react-native-windows-init_v1.1.66",
      "version": "1.1.66",
      "comments": {
        "patch": [
          {
            "author": "beachball",
            "package": "react-native-windows-init",
            "comment": "Bump @react-native-windows/cli to v0.0.0-canary.96",
            "commit": "4222621144c39c365ffffc4775f438cfdb957343"
          }
        ]
      }
    },
    {
      "date": "Thu, 21 Oct 2021 05:08:01 GMT",
      "tag": "react-native-windows-init_v1.1.65",
      "version": "1.1.65",
      "comments": {
        "patch": [
          {
            "author": "30809111+acoates-ms@users.noreply.github.com",
            "package": "react-native-windows-init",
            "comment": "Update to typescript 4",
            "commit": "8a0ffecdcf5e68d950f20380fdf62295edb352b6"
          },
          {
            "author": "beachball",
            "package": "react-native-windows-init",
            "comment": "Bump @react-native-windows/telemetry to v0.0.0-canary.24",
            "commit": "8a0ffecdcf5e68d950f20380fdf62295edb352b6"
          },
          {
            "author": "beachball",
            "package": "react-native-windows-init",
            "comment": "Bump @react-native-windows/cli to v0.0.0-canary.95",
            "commit": "8a0ffecdcf5e68d950f20380fdf62295edb352b6"
          }
        ]
      }
    },
    {
      "date": "Sat, 09 Oct 2021 05:06:48 GMT",
      "tag": "react-native-windows-init_v1.1.64",
      "version": "1.1.64",
      "comments": {
        "patch": [
          {
            "author": "beachball",
            "package": "react-native-windows-init",
            "comment": "Bump @react-native-windows/cli to v0.0.0-canary.94",
            "commit": "db9fd0f1192d6340c5e766ac2630fc182c99de4f"
          }
        ]
      }
    },
    {
      "date": "Wed, 06 Oct 2021 05:07:05 GMT",
      "tag": "react-native-windows-init_v1.1.63",
      "version": "1.1.63",
      "comments": {
        "prerelease": [
          {
            "comment": "Bump @react-native-windows/cli to v0.0.0-canary.93",
            "author": "asklar@microsoft.com",
            "commit": "f881f033a0d286a9c1df596c8ea3644c41ea9e8f",
            "package": "react-native-windows-init"
          }
        ]
      }
    },
    {
      "date": "Tue, 05 Oct 2021 05:07:00 GMT",
      "tag": "react-native-windows-init_v1.1.63",
      "version": "1.1.63",
      "comments": {
        "prerelease": [
          {
            "comment": "Bump @react-native-windows/cli to v0.0.0-canary.92",
            "author": "jthysell@microsoft.com",
            "commit": "afb7054ff284e62884bcf987d8a494326aadb8c5",
            "package": "react-native-windows-init"
          }
        ]
      }
    },
    {
      "date": "Thu, 30 Sep 2021 05:06:48 GMT",
      "tag": "react-native-windows-init_v1.1.63",
      "version": "1.1.63",
      "comments": {
        "prerelease": [
          {
            "comment": "Bump @react-native-windows/cli to v0.0.0-canary.91",
            "author": "yicyao@microsoft.com",
            "commit": "58c1fb59eaebbf496915921062540b963aff3685",
            "package": "react-native-windows-init"
          }
        ]
      }
    },
    {
      "date": "Wed, 29 Sep 2021 05:06:54 GMT",
      "tag": "react-native-windows-init_v1.1.63",
      "version": "1.1.63",
      "comments": {
        "prerelease": [
          {
            "comment": "Bump @react-native-windows/cli to v0.0.0-canary.90",
            "author": "ngerlem@microsoft.com",
            "commit": "3bac02eb67a31b7060cfa8541a013055f87eb7b4",
            "package": "react-native-windows-init"
          }
        ]
      }
    },
    {
      "date": "Thu, 23 Sep 2021 05:06:48 GMT",
      "tag": "react-native-windows-init_v1.1.63",
      "version": "1.1.63",
      "comments": {
        "prerelease": [
          {
            "comment": "Bump @react-native-windows/cli to v0.0.0-canary.89",
            "author": "34109996+chiaramooney@users.noreply.github.com",
            "commit": "3813907b2eaa6198f0a8b9dc570075f0c7117301",
            "package": "react-native-windows-init"
          }
        ]
      }
    },
    {
      "date": "Wed, 22 Sep 2021 05:06:43 GMT",
      "tag": "react-native-windows-init_v1.1.63",
      "version": "1.1.63",
      "comments": {
        "none": [
          {
            "comment": "Bump @react-native-windows/cli to v0.0.0-canary.88",
            "author": "ali-hk@users.noreply.github.com",
            "commit": "0bc36a30ab3cd5bb4cfd767e503b29c185cfcddd",
            "package": "react-native-windows-init"
          }
        ]
      }
    },
    {
      "date": "Fri, 17 Sep 2021 05:06:53 GMT",
      "tag": "react-native-windows-init_v1.1.63",
      "version": "1.1.63",
      "comments": {
        "prerelease": [
          {
            "comment": "Bump @react-native-windows/cli to v0.0.0-canary.88",
            "author": "jthysell@microsoft.com",
            "commit": "5bdad2322e65162a67b8ffd85a514da733a07033",
            "package": "react-native-windows-init"
          }
        ]
      }
    },
    {
      "date": "Wed, 15 Sep 2021 05:07:04 GMT",
      "tag": "react-native-windows-init_v1.1.63",
      "version": "1.1.63",
      "comments": {
        "prerelease": [
          {
            "comment": "Bump @react-native-windows/cli to v0.0.0-canary.87",
            "author": "30809111+acoates-ms@users.noreply.github.com",
            "commit": "0ebefa655f7adbcc65f8f3136870094762acd3a9",
            "package": "react-native-windows-init"
          }
        ]
      }
    },
    {
      "date": "Tue, 14 Sep 2021 05:07:02 GMT",
      "tag": "react-native-windows-init_v1.1.63",
      "version": "1.1.63",
      "comments": {
        "prerelease": [
          {
            "comment": "Bump @react-native-windows/cli to v0.0.0-canary.86",
            "author": "jthysell@microsoft.com",
            "commit": "d3de4a2b04415ff9004b7ba08ee21787b924d0d4",
            "package": "react-native-windows-init"
          }
        ]
      }
    },
    {
      "date": "Wed, 08 Sep 2021 05:08:53 GMT",
      "tag": "react-native-windows-init_v1.1.63",
      "version": "1.1.63",
      "comments": {
        "patch": [
          {
            "comment": "Set consistent node requirements on our packages",
            "author": "ngerlem@microsoft.com",
            "commit": "2974ea0ab58b546264b8d9a4a7c12ceeb0a02851",
            "package": "react-native-windows-init"
          }
        ],
        "prerelease": [
          {
            "comment": "Bump @react-native-windows/cli to v0.0.0-canary.85",
            "author": "ngerlem@microsoft.com",
            "commit": "2974ea0ab58b546264b8d9a4a7c12ceeb0a02851",
            "package": "react-native-windows-init"
          },
          {
            "comment": "Bump @react-native-windows/telemetry to v0.0.0-canary.23",
            "author": "ngerlem@microsoft.com",
            "commit": "2974ea0ab58b546264b8d9a4a7c12ceeb0a02851",
            "package": "react-native-windows-init"
          }
        ]
      }
    },
    {
      "date": "Fri, 03 Sep 2021 05:06:04 GMT",
      "tag": "react-native-windows-init_v1.1.62",
      "version": "1.1.62",
      "comments": {
        "prerelease": [
          {
            "comment": "Bump @react-native-windows/cli to v0.0.0-canary.84",
            "author": "ngerlem@microsoft.com",
            "commit": "0f733d52fe4f4e6810b10933ba3e7b9b06900168",
            "package": "react-native-windows-init"
          }
        ]
      }
    },
    {
      "date": "Fri, 27 Aug 2021 05:06:34 GMT",
      "tag": "react-native-windows-init_v1.1.62",
      "version": "1.1.62",
      "comments": {
        "patch": [
          {
            "comment": "Fixes react-native-windows-init to put the version into package.json",
            "author": "jthysell@microsoft.com",
            "commit": "efe51571375be91ba88abdc6b4e634b774f488b9",
            "package": "react-native-windows-init"
          }
        ]
      }
    },
    {
      "date": "Tue, 17 Aug 2021 05:09:46 GMT",
      "tag": "react-native-windows-init_v1.1.61",
      "version": "1.1.61",
      "comments": {
        "prerelease": [
          {
            "comment": "Bump @react-native-windows/cli to v0.0.0-canary.83",
            "author": "jthysell@microsoft.com",
            "commit": "ee2d00806005714827795846179d1026754f48a8",
            "package": "react-native-windows-init"
          }
        ]
      }
    },
    {
      "date": "Sat, 24 Jul 2021 05:05:52 GMT",
      "tag": "react-native-windows-init_v1.1.61",
      "version": "1.1.61",
      "comments": {
        "none": [
          {
            "comment": "Yarn sets the executable bit on all scripts when installing on a *nix file system. Checking in these changes as they just tell the OS that they are executable, and one would otherwise have to reset them every time. Note that only the meta data is changed. The content of 'bin.js' is untouched.",
            "author": "4123478+tido64@users.noreply.github.com",
            "commit": "a311022ebc0c1d8070d7e54312197f486c470d33",
            "package": "react-native-windows-init"
          }
        ]
      }
    },
    {
      "date": "Thu, 22 Jul 2021 05:05:25 GMT",
      "tag": "react-native-windows-init_v1.1.61",
      "version": "1.1.61",
      "comments": {
        "prerelease": [
          {
            "comment": "Bump @react-native-windows/cli to v0.0.0-canary.82",
            "author": "ngerlem@microsoft.com",
            "commit": "1dc68b4b9c9fa0c8730ce49c43f6a96d71c27f3f",
            "package": "react-native-windows-init"
          }
        ]
      }
    },
    {
      "date": "Tue, 13 Jul 2021 05:06:16 GMT",
      "tag": "react-native-windows-init_v1.1.61",
      "version": "1.1.61",
      "comments": {
        "patch": [
          {
            "comment": " Consuming C# friendly hermes nuget package",
            "author": "email not defined",
            "commit": "89f210e075f5b3be09e17aed4208bfda6c632438",
            "package": "react-native-windows-init"
          }
        ],
        "prerelease": [
          {
            "comment": "Bump @react-native-windows/cli to v0.0.0-canary.81",
            "author": "email not defined",
            "commit": "89f210e075f5b3be09e17aed4208bfda6c632438",
            "package": "react-native-windows-init"
          }
        ]
      }
    },
    {
      "date": "Wed, 30 Jun 2021 05:07:31 GMT",
      "tag": "react-native-windows-init_v1.1.60",
      "version": "1.1.60",
      "comments": {
        "patch": [
          {
            "comment": "Replace npm-registry with npm-registry-fetch",
            "author": "jthysell@microsoft.com",
            "commit": "78075e905330f9580e0d187c42395e9dd200ed52",
            "package": "react-native-windows-init"
          }
        ]
      }
    },
    {
      "date": "Tue, 29 Jun 2021 05:06:48 GMT",
      "tag": "react-native-windows-init_v1.1.59",
      "version": "1.1.59",
      "comments": {
        "none": [
          {
            "comment": "Bump @react-native-windows/telemetry to v0.0.0-canary.22",
            "author": "ngerlem@microsoft.com",
            "commit": "2646cb69f4e031799d04ecd5453aa9d44b48b261",
            "package": "react-native-windows-init"
          }
        ]
      }
    },
    {
      "date": "Sun, 27 Jun 2021 05:08:11 GMT",
      "tag": "react-native-windows-init_v1.1.59",
      "version": "1.1.59",
      "comments": {
        "prerelease": [
          {
            "comment": "Bump @react-native-windows/cli to v0.0.0-canary.80",
            "author": "4123478+tido64@users.noreply.github.com",
            "commit": "c1d6b97065bf35b758b43ae17b9d87b274fbf50d",
            "package": "react-native-windows-init"
          }
        ]
      }
    },
    {
      "date": "Sat, 26 Jun 2021 05:06:48 GMT",
      "tag": "react-native-windows-init_v1.1.59",
      "version": "1.1.59",
      "comments": {
        "prerelease": [
          {
            "comment": "Bump @react-native-windows/telemetry to v0.0.0-canary.22",
            "author": "julio.rocha@microsoft.com",
            "commit": "50e13c8cc7938d38bb19ca96225b5a85955c5ae5",
            "package": "react-native-windows-init"
          },
          {
            "comment": "Bump @react-native-windows/cli to v0.0.0-canary.79",
            "author": "julio.rocha@microsoft.com",
            "commit": "50e13c8cc7938d38bb19ca96225b5a85955c5ae5",
            "package": "react-native-windows-init"
          }
        ]
      }
    },
    {
      "date": "Fri, 25 Jun 2021 05:09:48 GMT",
      "tag": "react-native-windows-init_v1.1.59",
      "version": "1.1.59",
      "comments": {
        "prerelease": [
          {
            "comment": "Bump @react-native-windows/cli to v0.0.0-canary.78",
            "author": "jthysell@microsoft.com",
            "commit": "04f9cad0161295fafc8ff6e40ec535dbc923ea8f",
            "package": "react-native-windows-init"
          }
        ]
      }
    },
    {
      "date": "Tue, 22 Jun 2021 05:07:16 GMT",
      "tag": "react-native-windows-init_v1.1.59",
      "version": "1.1.59",
      "comments": {
        "patch": [
          {
            "comment": "Hermes cannot currently be used in C# apps, so blocking it in the CLI",
            "author": "asklar@microsoft.com",
            "commit": "cbd81f3c1d41be5066e576e3217034d386375321",
            "package": "react-native-windows-init"
          }
        ]
      }
    },
    {
      "date": "Fri, 18 Jun 2021 05:06:48 GMT",
      "tag": "react-native-windows-init_v1.1.58",
      "version": "1.1.58",
      "comments": {
        "prerelease": [
          {
            "comment": "Bump @react-native-windows/cli to v0.0.0-canary.77",
            "author": "asklar@microsoft.com",
            "commit": "11a322b373c28d0e73dde83550dc42cee1352457",
            "package": "react-native-windows-init"
          }
        ]
      }
    },
    {
      "date": "Fri, 11 Jun 2021 05:08:55 GMT",
      "tag": "react-native-windows-init_v1.1.58",
      "version": "1.1.58",
      "comments": {
        "patch": [
          {
            "comment": "Bump @rnw-scripts/just-task to v2.2.0",
            "author": "ngerlem@microsoft.com",
            "commit": "3d7c8d8fcf14a3cbda83a93c85b0bcf1e4e4f829",
            "package": "react-native-windows-init"
          }
        ],
        "prerelease": [
          {
            "comment": "Bump @react-native-windows/cli to v0.0.0-canary.76",
            "author": "ngerlem@microsoft.com",
            "commit": "3d7c8d8fcf14a3cbda83a93c85b0bcf1e4e4f829",
            "package": "react-native-windows-init"
          },
          {
            "comment": "Bump @react-native-windows/telemetry to v0.0.0-canary.21",
            "author": "ngerlem@microsoft.com",
            "commit": "3d7c8d8fcf14a3cbda83a93c85b0bcf1e4e4f829",
            "package": "react-native-windows-init"
          }
        ]
      }
    },
    {
      "date": "Thu, 10 Jun 2021 05:10:10 GMT",
      "tag": "react-native-windows-init_v1.1.57",
      "version": "1.1.57",
      "comments": {
        "prerelease": [
          {
            "comment": "Bump @react-native-windows/cli to v0.0.0-canary.75",
            "author": "jthysell@microsoft.com",
            "commit": "80c434c8c820d3f41598ae959cb0213a8c6632a7",
            "package": "react-native-windows-init"
          }
        ]
      }
    },
    {
      "date": "Wed, 09 Jun 2021 05:10:07 GMT",
      "tag": "react-native-windows-init_v1.1.57",
      "version": "1.1.57",
      "comments": {
        "patch": [
          {
            "comment": "Bump @rnw-scripts/just-task to v2.1.3",
            "author": "igklemen@microsoft.com",
            "commit": "2ba41a4f087cc3bf16cbe799575923fc7a626009",
            "package": "react-native-windows-init"
          }
        ],
        "prerelease": [
          {
            "comment": "Bump @react-native-windows/cli to v0.0.0-canary.74",
            "author": "igklemen@microsoft.com",
            "commit": "2ba41a4f087cc3bf16cbe799575923fc7a626009",
            "package": "react-native-windows-init"
          },
          {
            "comment": "Bump @react-native-windows/telemetry to v0.0.0-canary.20",
            "author": "igklemen@microsoft.com",
            "commit": "2ba41a4f087cc3bf16cbe799575923fc7a626009",
            "package": "react-native-windows-init"
          }
        ]
      }
    },
    {
      "date": "Sat, 05 Jun 2021 05:09:53 GMT",
      "tag": "react-native-windows-init_v1.1.56",
      "version": "1.1.56",
      "comments": {
        "prerelease": [
          {
            "comment": "Bump @react-native-windows/cli to v0.0.0-canary.73",
            "author": "igklemen@microsoft.com",
            "commit": "6643b43171289acba50ae3b55cdc7bbe4c6fea4b",
            "package": "react-native-windows-init"
          }
        ]
      }
    },
    {
      "date": "Thu, 03 Jun 2021 05:09:47 GMT",
      "tag": "react-native-windows-init_v1.1.56",
      "version": "1.1.56",
      "comments": {
        "patch": [
          {
            "comment": "Check for missing dependencies during lint",
            "author": "ngerlem@microsoft.com",
            "commit": "b481f0a4ea68a8100860eb061902b715fca6652e",
            "package": "react-native-windows-init"
          },
          {
            "comment": "Enable esModuleInterop Repo Wide",
            "author": "ngerlem@microsoft.com",
            "commit": "6c871e6ba27888804c776e5deeefbc7064e181d0",
            "package": "react-native-windows-init"
          }
        ],
        "prerelease": [
          {
            "comment": "Bump @react-native-windows/cli to v0.0.0-canary.72",
            "author": "julio.rocha@microsoft.com",
            "commit": "933eee37877a1c50abb523b8ce90c44e77ee496b",
            "package": "react-native-windows-init"
          },
          {
            "comment": "Bump @react-native-windows/telemetry to v0.0.0-canary.19",
            "author": "ngerlem@microsoft.com",
            "commit": "6c871e6ba27888804c776e5deeefbc7064e181d0",
            "package": "react-native-windows-init"
          }
        ]
      }
    },
    {
      "date": "Fri, 21 May 2021 21:40:00 GMT",
      "tag": "react-native-windows-init_v1.1.55",
      "version": "1.1.55",
      "comments": {
        "prerelease": [
          {
            "comment": "Bump @react-native-windows/cli to v0.0.0-canary.71",
            "author": "ngerlem@microsoft.com",
            "commit": "0ee34d6ba5a5fda0800813e43ed8af5144eeb1b5",
            "package": "react-native-windows-init"
          }
        ]
      }
    },
    {
      "date": "Fri, 21 May 2021 05:17:18 GMT",
      "tag": "react-native-windows-init_v1.1.55",
      "version": "1.1.55",
      "comments": {
        "patch": [
          {
            "comment": "Integrate Apr 28 (base of 0.65) Nightly RN Build",
            "author": "ngerlem@microsoft.com",
            "commit": "5cc9c87a48b392d287fa953d8d23a8188b689545",
            "package": "react-native-windows-init"
          }
        ],
        "prerelease": [
          {
            "comment": "Bump @react-native-windows/cli to v0.0.0-canary.70",
            "author": "ngerlem@microsoft.com",
            "commit": "5cc9c87a48b392d287fa953d8d23a8188b689545",
            "package": "react-native-windows-init"
          },
          {
            "comment": "Bump @react-native-windows/telemetry to v0.0.0-canary.18",
            "author": "ngerlem@microsoft.com",
            "commit": "5cc9c87a48b392d287fa953d8d23a8188b689545",
            "package": "react-native-windows-init"
          }
        ]
      }
    },
    {
      "date": "Wed, 19 May 2021 05:06:54 GMT",
      "tag": "react-native-windows-init_v1.1.54",
      "version": "1.1.54",
      "comments": {
        "none": [
          {
            "comment": "Bump @react-native-windows/cli to v0.0.0-canary.69",
            "author": "38923768+imrishabh18@users.noreply.github.com",
            "commit": "c20b325c1eae525331ac2345c65d6d3dba9801e8",
            "package": "react-native-windows-init"
          }
        ]
      }
    },
    {
      "date": "Thu, 29 Apr 2021 05:07:20 GMT",
      "tag": "react-native-windows-init_v1.1.54",
      "version": "1.1.54",
      "comments": {
        "patch": [
          {
            "comment": "Replace `inquirer` with `prompts` in CLI",
            "author": "ngerlem@microsoft.com",
            "commit": "a10d0e11f2bd623b70cbfd4a548cc387545417ca",
            "package": "react-native-windows-init"
          }
        ],
        "prerelease": [
          {
            "comment": "Bump @react-native-windows/cli to v0.0.0-canary.69",
            "author": "ngerlem@microsoft.com",
            "commit": "f219f010eab46aff4b307eb45820db85beb9271c",
            "package": "react-native-windows-init"
          }
        ]
      }
    },
    {
      "date": "Sat, 17 Apr 2021 05:08:13 GMT",
      "tag": "react-native-windows-init_v1.1.53",
      "version": "1.1.53",
      "comments": {
        "prerelease": [
          {
            "comment": "Bump @react-native-windows/cli to v0.0.0-canary.68",
            "author": "asklar@microsoft.com",
            "commit": "660de7bc81b67e4d2f1bb4ab475e085eefdd5ae7",
            "package": "react-native-windows-init"
          }
        ]
      }
    },
    {
      "date": "Thu, 25 Mar 2021 05:06:57 GMT",
      "tag": "react-native-windows-init_v1.1.53",
      "version": "1.1.53",
      "comments": {
        "prerelease": [
          {
            "comment": "Bump @react-native-windows/cli to v0.0.0-canary.67",
            "author": "jthysell@microsoft.com",
            "commit": "0ee306b5f13ed42d2cfb4dc54a8bffab374ef03b",
            "package": "react-native-windows-init"
          }
        ]
      }
    },
    {
      "date": "Tue, 23 Mar 2021 05:06:08 GMT",
      "tag": "react-native-windows-init_v1.1.53",
      "version": "1.1.53",
      "comments": {
        "prerelease": [
          {
            "comment": "Bump @react-native-windows/cli to v0.0.0-canary.66",
            "author": "asklar@microsoft.com",
            "commit": "97fdff576d9f0d77f60be487220acf3bbc4405f4",
            "package": "react-native-windows-init"
          }
        ]
      }
    },
    {
      "date": "Sun, 14 Mar 2021 05:06:38 GMT",
      "tag": "react-native-windows-init_v1.1.53",
      "version": "1.1.53",
      "comments": {
        "prerelease": [
          {
            "comment": "Bump @react-native-windows/cli to v0.0.0-canary.65",
            "author": "asklar@microsoft.com",
            "commit": "286adbe692092f5268fecf0ec7dc8f4467a9eed0",
            "package": "react-native-windows-init"
          }
        ]
      }
    },
    {
      "date": "Fri, 12 Mar 2021 05:07:46 GMT",
      "tag": "react-native-windows-init_v1.1.53",
      "version": "1.1.53",
      "comments": {
        "patch": [
          {
            "comment": "Include Hermes NuGet Package By Default",
            "author": "ngerlem@microsoft.com",
            "commit": "89ceb6d7c2e76bd43b8c2264a2b5243dab1f6e51",
            "package": "react-native-windows-init"
          }
        ],
        "prerelease": [
          {
            "comment": "Bump @react-native-windows/cli to v0.0.0-canary.64",
            "author": "ngerlem@microsoft.com",
            "commit": "89ceb6d7c2e76bd43b8c2264a2b5243dab1f6e51",
            "package": "react-native-windows-init"
          }
        ]
      }
    },
    {
      "date": "Tue, 09 Mar 2021 22:34:34 GMT",
      "tag": "react-native-windows-init_v1.1.52",
      "version": "1.1.52",
      "comments": {
        "patch": [
          {
            "comment": "beachball fixes",
            "author": "jthysell@microsoft.com",
            "commit": "1c6a1e07faa668afffb40c72f441df378a2fde7b",
            "package": "react-native-windows-init"
          }
        ]
      }
    },
    {
      "date": "Tue, 09 Mar 2021 21:16:42 GMT",
      "tag": "react-native-windows-init_v1.1.51",
      "version": "1.1.51",
      "comments": {
        "patch": [
          {
            "comment": "Added 0.64+ to projectType flag for react-native-windows-init cli (#7306)",
            "author": "jthysell@microsoft.com",
            "commit": "b86a7d325d943a4b26045fc3773d19159f4897e0",
            "package": "react-native-windows-init"
          }
        ]
      }
    },
    {
      "date": "Tue, 09 Mar 2021 18:00:37 GMT",
      "tag": "react-native-windows-init_v1.1.50",
      "version": "1.1.50",
      "comments": {
        "patch": [
          {
            "comment": "Added 0.64+ to projectType flag for react-native-windows-init cli",
            "author": "jthysell@microsoft.com",
            "commit": "ab17f0a09853cc687fce31e499b0c26e039c54d3",
            "package": "react-native-windows-init"
          }
        ]
      }
    },
    {
      "date": "Thu, 04 Mar 2021 05:05:53 GMT",
      "tag": "react-native-windows-init_v1.1.49",
      "version": "1.1.49",
      "comments": {
        "patch": [
          {
            "comment": "Update yargs version used and patch y18n version 4.0.0 to 4.0.1 as used by detox of transitive dependencies to address https://cve.mitre.org/cgi-bin/cvename.cgi?name=CVE-2020-7774",
            "author": "dannyvv@microsoft.com",
            "commit": "e834e7c206a0f1405bf4bbf406cb7b11bf413d94",
            "package": "react-native-windows-init"
          }
        ]
      }
    },
    {
      "date": "Tue, 23 Feb 2021 05:06:42 GMT",
      "tag": "react-native-windows-init_v1.1.48",
      "version": "1.1.48",
      "comments": {
        "prerelease": [
          {
            "comment": "Bump @react-native-windows/cli to v0.0.0-canary.63",
            "author": "asklar@microsoft.com",
            "commit": "e2ab2be6d6367dad6132c9897c27de478e4f510b",
            "package": "react-native-windows-init"
          }
        ]
      }
    },
    {
      "date": "Sat, 20 Feb 2021 05:06:12 GMT",
      "tag": "react-native-windows-init_v1.1.48",
      "version": "1.1.48",
      "comments": {
        "prerelease": [
          {
            "comment": "Bump @react-native-windows/cli to v0.0.0-canary.62",
            "author": "asklar@microsoft.com",
            "commit": "27f894c831735c6a41497b7dbd28527672599e6c",
            "package": "react-native-windows-init"
          }
        ]
      }
    },
    {
      "date": "Thu, 18 Feb 2021 05:07:11 GMT",
      "tag": "react-native-windows-init_v1.1.48",
      "version": "1.1.48",
      "comments": {
        "prerelease": [
          {
            "comment": "Bump @react-native-windows/cli to v0.0.0-canary.61",
            "author": "dannyvv@microsoft.com",
            "commit": "ba25733c4bc09d74796d80a011ac9ddf5fc67adf",
            "package": "react-native-windows-init"
          }
        ]
      }
    },
    {
      "date": "Sun, 14 Feb 2021 05:06:10 GMT",
      "tag": "react-native-windows-init_v1.1.48",
      "version": "1.1.48",
      "comments": {
        "prerelease": [
          {
            "comment": "Bump @react-native-windows/cli to v0.0.0-canary.60",
            "author": "asklar@microsoft.com",
            "commit": "4eaeb870a85038fef7e0396349482da056f23689",
            "package": "react-native-windows-init"
          }
        ]
      }
    },
    {
      "date": "Fri, 12 Feb 2021 05:19:35 GMT",
      "tag": "react-native-windows-init_v1.1.48",
      "version": "1.1.48",
      "comments": {
        "prerelease": [
          {
            "comment": "Bump @react-native-windows/cli to v0.0.0-canary.59",
            "author": "asklar@microsoft.com",
            "commit": "d7a56e503a532058321fc962664fb013e531541d",
            "package": "react-native-windows-init"
          }
        ]
      }
    },
    {
      "date": "Thu, 11 Feb 2021 05:08:29 GMT",
      "tag": "react-native-windows-init_v1.1.48",
      "version": "1.1.48",
      "comments": {
        "prerelease": [
          {
            "comment": "Bump @react-native-windows/cli to v0.0.0-canary.58",
            "author": "ngerlem@microsoft.com",
            "commit": "ab41a9b88db59cba0eae1ff7a59c1b550cc8c2bf",
            "package": "react-native-windows-init"
          },
          {
            "comment": "Bump @react-native-windows/telemetry to v0.0.0-canary.17",
            "author": "ngerlem@microsoft.com",
            "commit": "ab41a9b88db59cba0eae1ff7a59c1b550cc8c2bf",
            "package": "react-native-windows-init"
          }
        ],
        "patch": [
          {
            "comment": "Bump @rnw-scripts/just-task to v2.1.0",
            "author": "ngerlem@microsoft.com",
            "commit": "ab41a9b88db59cba0eae1ff7a59c1b550cc8c2bf",
            "package": "react-native-windows-init"
          }
        ]
      }
    },
    {
      "date": "Wed, 10 Feb 2021 05:06:37 GMT",
      "tag": "react-native-windows-init_v1.1.47",
      "version": "1.1.47",
      "comments": {
        "prerelease": [
          {
            "comment": "Bump @react-native-windows/cli to v0.0.0-canary.57",
            "author": "asklar@microsoft.com",
            "commit": "504cd4293df706f9089562bb630242c13ec4028f",
            "package": "react-native-windows-init"
          }
        ]
      }
    },
    {
      "date": "Tue, 09 Feb 2021 05:07:37 GMT",
      "tag": "react-native-windows-init_v1.1.47",
      "version": "1.1.47",
      "comments": {
        "patch": [
          {
            "comment": "Bump just-scripts from 1.3.2 to 1.3.3",
            "author": "dannyvv@microsoft.com",
            "commit": "ef4046c6a798446b6404dc26d0dd39224a0d7274",
            "package": "react-native-windows-init"
          }
        ],
        "prerelease": [
          {
            "comment": "Bump @react-native-windows/cli to v0.0.0-canary.56",
            "author": "dannyvv@microsoft.com",
            "commit": "ef4046c6a798446b6404dc26d0dd39224a0d7274",
            "package": "react-native-windows-init"
          },
          {
            "comment": "Bump @react-native-windows/telemetry to v0.0.0-canary.16",
            "author": "dannyvv@microsoft.com",
            "commit": "ef4046c6a798446b6404dc26d0dd39224a0d7274",
            "package": "react-native-windows-init"
          }
        ]
      }
    },
    {
      "date": "Fri, 05 Feb 2021 05:05:05 GMT",
      "tag": "react-native-windows-init_v1.1.46",
      "version": "1.1.46",
      "comments": {
        "none": [
          {
            "comment": "Make @types/node version explicit",
            "author": "ngerlem@microsoft.com",
            "commit": "22ee9e8c47a0c794e7d509a471547ba873578e31",
            "package": "react-native-windows-init"
          }
        ]
      }
    },
    {
      "date": "Thu, 28 Jan 2021 05:06:47 GMT",
      "tag": "react-native-windows-init_v1.1.46",
      "version": "1.1.46",
      "comments": {
        "patch": [
          {
            "comment": "Leverage default config support in Just library and factor out common tasks",
            "author": "dannyvv@microsoft.com",
            "commit": "54fb284afaf1b12ab51f1c29bb7ca67eddab8db1",
            "package": "react-native-windows-init"
          }
        ],
        "prerelease": [
          {
            "comment": "Bump @react-native-windows/telemetry to v0.0.0-canary.15",
            "author": "dannyvv@microsoft.com",
            "commit": "54fb284afaf1b12ab51f1c29bb7ca67eddab8db1",
            "package": "react-native-windows-init"
          },
          {
            "comment": "Bump @react-native-windows/cli to v0.0.0-canary.55",
            "author": "dannyvv@microsoft.com",
            "commit": "54fb284afaf1b12ab51f1c29bb7ca67eddab8db1",
            "package": "react-native-windows-init"
          }
        ]
      }
    },
    {
      "date": "Wed, 27 Jan 2021 05:06:36 GMT",
      "tag": "react-native-windows-init_v1.1.45",
      "version": "1.1.45",
      "comments": {
        "patch": [
          {
            "comment": "Show TS Stack Traces on Uncaught CLI Exception",
            "author": "ngerlem@microsoft.com",
            "commit": "ed5cbe4de1abac005e94ddc3564af4bb60b804f0",
            "package": "react-native-windows-init"
          }
        ]
      }
    },
    {
      "date": "Tue, 26 Jan 2021 05:06:39 GMT",
      "tag": "react-native-windows-init_v1.1.44",
      "version": "1.1.44",
      "comments": {
        "patch": [
          {
            "comment": "Update @types package versions in package.json from dependabot updates to yarn.lock",
            "author": "dannyvv@microsoft.com",
            "commit": "b8f2beec9851dffe3188156c859cb123de926ba0",
            "package": "react-native-windows-init"
          }
        ],
        "none": [
          {
            "comment": "Update just-scripts to remove yargs-parser resolution",
            "author": "ngerlem@microsoft.com",
            "commit": "3d41c761d18cdc771a635bf9f5ef1259db9a27be",
            "package": "react-native-windows-init"
          }
        ],
        "prerelease": [
          {
            "comment": "Bump @react-native-windows/cli to v0.0.0-canary.54",
            "author": "dannyvv@microsoft.com",
            "commit": "b8f2beec9851dffe3188156c859cb123de926ba0",
            "package": "react-native-windows-init"
          },
          {
            "comment": "Bump @react-native-windows/telemetry to v0.0.0-canary.14",
            "author": "dannyvv@microsoft.com",
            "commit": "b8f2beec9851dffe3188156c859cb123de926ba0",
            "package": "react-native-windows-init"
          }
        ]
      }
    },
    {
      "date": "Thu, 21 Jan 2021 18:54:54 GMT",
      "tag": "react-native-windows-init_v1.1.43",
      "version": "1.1.43",
      "comments": {
        "prerelease": [
          {
            "comment": "Bump @react-native-windows/cli to v0.0.0-canary.53",
            "author": "tudor.mihai@microsoft.com",
            "commit": "60778ed483756357f4ae73681e5b490404b4c2ea",
            "package": "react-native-windows-init"
          }
        ]
      }
    },
    {
      "date": "Wed, 20 Jan 2021 01:45:54 GMT",
      "tag": "react-native-windows-init_v1.1.43",
      "version": "1.1.43",
      "comments": {
        "none": [
          {
            "comment": "Bump internally published packages to 1.0",
            "author": "ngerlem@microsoft.com",
            "commit": "982fb19448d7c9ed3f12fa27182fa69be83478c7",
            "package": "react-native-windows-init"
          }
        ]
      }
    },
    {
      "date": "Fri, 15 Jan 2021 05:07:01 GMT",
      "tag": "react-native-windows-init_v0.1.43",
      "version": "0.1.43",
      "comments": {
        "prerelease": [
          {
            "comment": "Bump @react-native-windows/telemetry to v0.0.0-canary.13",
            "author": "dannyvv@microsoft.com",
            "commit": "3ffbf9311ab77935b65c6616d33a6538f0582780",
            "package": "react-native-windows-init"
          },
          {
            "comment": "Bump @react-native-windows/cli to v0.0.0-canary.52",
            "author": "dannyvv@microsoft.com",
            "commit": "3ffbf9311ab77935b65c6616d33a6538f0582780",
            "package": "react-native-windows-init"
          }
        ]
      }
    },
    {
      "date": "Wed, 13 Jan 2021 05:05:37 GMT",
      "tag": "react-native-windows-init_v0.1.43",
      "version": "0.1.43",
      "comments": {
        "none": [
          {
            "comment": "remove excessive change files",
            "author": "lehon@microsoft.com",
            "commit": "8c4a518552899dbacc7d9133e2e480c8f55df85d",
            "package": "react-native-windows-init"
          }
        ]
      }
    },
    {
      "date": "Tue, 05 Jan 2021 05:06:42 GMT",
      "tag": "react-native-windows-init_v0.1.43",
      "version": "0.1.43",
      "comments": {
        "patch": [
          {
            "comment": "Rework error reporting/telemetry to only log the minimal amount of data",
            "author": "asklar@microsoft.com",
            "commit": "226fc2c5f4fc300ad90bfc413d275e0fe0adf87f",
            "package": "react-native-windows-init"
          }
        ]
      }
    },
    {
      "date": "Tue, 08 Dec 2020 03:20:37 GMT",
      "tag": "react-native-windows-init_v0.1.42",
      "version": "0.1.42",
      "comments": {
        "patch": [
          {
            "comment": "Allow unreleased RNW versions with react-native-windows-init --useDevMode",
            "author": "ngerlem@microsoft.com",
            "commit": "fa34591ac86ea25e1e92a807864ba71480046a27",
            "package": "react-native-windows-init"
          }
        ]
      }
    },
    {
      "date": "Fri, 04 Dec 2020 00:10:06 GMT",
      "tag": "react-native-windows-init_v0.1.41",
      "version": "0.1.41",
      "comments": {
        "patch": [
          {
            "comment": "Force republish",
            "author": "ngerlem@microsoft.com",
            "commit": "d44b2f23bec2319aa2d4fe7ac0aeadd772b9d579",
            "package": "react-native-windows-init"
          }
        ]
      }
    },
    {
      "date": "Thu, 03 Dec 2020 21:43:48 GMT",
      "tag": "react-native-windows-init_v0.1.40",
      "version": "0.1.40",
      "comments": {
        "patch": [
          {
            "comment": "Update cli telemetry defaults",
            "author": "jthysell@microsoft.com",
            "commit": "6b349f3d89cc055157b3a8d0f0e75622082878c6",
            "package": "react-native-windows-init"
          }
        ]
      }
    },
    {
      "date": "Tue, 01 Dec 2020 05:05:07 GMT",
      "tag": "react-native-windows-init_v0.1.38",
      "version": "0.1.38",
      "comments": {
        "patch": [
          {
            "comment": "Use strings for telem exit codes",
            "author": "ngerlem@microsoft.com",
            "commit": "55f266b1c6257b5503122b5fea8e1fa663127891",
            "package": "react-native-windows-init"
          }
        ]
      }
    },
    {
      "date": "Tue, 24 Nov 2020 05:08:17 GMT",
      "tag": "react-native-windows-init_v0.1.37",
      "version": "0.1.37",
      "comments": {
        "patch": [
          {
            "comment": "Add more eslint rules",
            "author": "ngerlem@microsoft.com",
            "commit": "adc0617836a0fba4112646595645e65f93e0106f",
            "package": "react-native-windows-init"
          }
        ]
      }
    },
    {
      "date": "Fri, 20 Nov 2020 05:08:43 GMT",
      "tag": "react-native-windows-init_v0.1.36",
      "version": "0.1.36",
      "comments": {
        "none": [
          {
            "comment": "Integrate 11/18 RN Nightly Build 🎉",
            "author": "ngerlem@microsoft.com",
            "commit": "aba9483ea47b6d992877b325cc858a7e6309ead4",
            "package": "react-native-windows-init"
          }
        ]
      }
    },
    {
      "date": "Thu, 12 Nov 2020 05:05:57 GMT",
      "tag": "react-native-windows-init_v0.1.35",
      "version": "0.1.35",
      "comments": {
        "patch": [
          {
            "comment": "Disable telemetry in other CI systems",
            "author": "asklar@microsoft.com",
            "commit": "bcda5759d5d1bed770e7a8524e5cc3f94cbc0c6a",
            "package": "react-native-windows-init"
          }
        ]
      }
    },
    {
      "date": "Wed, 11 Nov 2020 05:05:29 GMT",
      "tag": "react-native-windows-init_v0.1.34",
      "version": "0.1.34",
      "comments": {
        "patch": [
          {
            "comment": "Don't initialize AppInsights when passing no-telemetry",
            "author": "asklar@microsoft.com",
            "commit": "1893d23fce2daedbf55ae90c5f6775141400f401",
            "package": "react-native-windows-init"
          }
        ]
      }
    },
    {
      "date": "Sat, 07 Nov 2020 05:04:58 GMT",
      "tag": "react-native-windows-init_v0.1.33",
      "version": "0.1.33",
      "comments": {
        "patch": [
          {
            "comment": "Fix Bundling With \"react-native-windows-init --useDevMode\"",
            "author": "ngerlem@microsoft.com",
            "commit": "7b32b0f8664e30335c1057df27ea6f83412138a0",
            "package": "react-native-windows-init"
          }
        ]
      }
    },
    {
      "date": "Thu, 05 Nov 2020 05:05:45 GMT",
      "tag": "react-native-windows-init_v0.1.32",
      "version": "0.1.32",
      "comments": {
        "patch": [
          {
            "comment": "Add telemetry to react-native-windows CLI",
            "author": "asklar@microsoft.com",
            "commit": "61cc42e7f9b4dec313597fba6e99c6f22badbf7e",
            "package": "react-native-windows-init"
          }
        ]
      }
    },
    {
      "date": "Thu, 29 Oct 2020 05:05:49 GMT",
      "tag": "react-native-windows-init_v0.1.31",
      "version": "0.1.31",
      "comments": {
        "patch": [
          {
            "comment": "Allow Hermes to be used in C++ projects without modifying source code",
            "author": "ngerlem@microsoft.com",
            "commit": "7e9d80e59fd0b8ca7549eda1a7d5cefc32d6cfbe",
            "package": "react-native-windows-init"
          }
        ]
      }
    },
    {
      "date": "Fri, 09 Oct 2020 05:06:32 GMT",
      "tag": "react-native-windows-init_v0.1.30",
      "version": "0.1.30",
      "comments": {
        "none": [
          {
            "comment": "Update just-scipts (remove npm-registry-fetch)",
            "author": "ngerlem@microsoft.com",
            "commit": "00b2d84b8effce0b7405a67bd4903eed88cb9aaf",
            "package": "react-native-windows-init"
          }
        ]
      }
    },
    {
      "date": "Thu, 01 Oct 2020 05:08:11 GMT",
      "tag": "react-native-windows-init_v0.1.30",
      "version": "0.1.30",
      "comments": {
        "patch": [
          {
            "comment": "ESLint Fixup",
            "author": "ngerlem@microsoft.com",
            "commit": "98c072069c9d9e0d495bfd6f3bdc386b1362f377",
            "package": "react-native-windows-init"
          }
        ]
      }
    },
    {
      "date": "Thu, 24 Sep 2020 05:06:21 GMT",
      "tag": "react-native-windows-init_v0.1.29",
      "version": "0.1.29",
      "comments": {
        "patch": [
          {
            "comment": "Zero-Config Tests for CLI, react-native-windows-init, react-native-windows-codegen",
            "author": "ngerlem@microsoft.com",
            "commit": "5a96480f422aa7c731d7febb900a3962e1265c08",
            "package": "react-native-windows-init"
          }
        ]
      }
    },
    {
      "date": "Mon, 21 Sep 2020 05:06:22 GMT",
      "tag": "react-native-windows-init_v0.1.28",
      "version": "0.1.28",
      "comments": {
        "patch": [
          {
            "comment": "Fixup eslint config",
            "author": "ngerlem@microsoft.com",
            "commit": "2df3273449486de9e663e26f708fd9bb2cd37c91",
            "package": "react-native-windows-init"
          }
        ]
      }
    },
    {
      "date": "Sat, 19 Sep 2020 05:05:08 GMT",
      "tag": "react-native-windows-init_v0.1.27",
      "version": "0.1.27",
      "comments": {
        "patch": [
          {
            "comment": "Adding new native module template support to react-native-windows-init",
            "author": "jthysell@microsoft.com",
            "commit": "c7a42af99fb614652d446ebaee12ea689ade4458",
            "package": "react-native-windows-init"
          }
        ]
      }
    },
    {
      "date": "Mon, 14 Sep 2020 22:03:37 GMT",
      "tag": "react-native-windows-init_v0.1.26",
      "version": "0.1.26",
      "comments": {
        "patch": [
          {
            "comment": "Reconcile package versions",
            "author": "ngerlem@microsoft.com",
            "commit": "8adedcfb2ce6492a4a7ede59e0f9188dc205d659",
            "package": "react-native-windows-init"
          }
        ]
      }
    },
    {
      "date": "Fri, 21 Aug 2020 05:04:58 GMT",
      "tag": "react-native-windows-init_v0.1.22",
      "version": "0.1.22",
      "comments": {
        "none": [
          {
            "comment": "Upgrade to eslint 6.8.0",
            "author": "ngerlem@microsoft.com",
            "commit": "68f7ba47793f4f1638be59ee9cb8ba68a70ae0cb",
            "package": "react-native-windows-init"
          }
        ]
      }
    },
    {
      "date": "Fri, 31 Jul 2020 05:05:10 GMT",
      "tag": "react-native-windows-init_v0.1.22",
      "version": "0.1.22",
      "comments": {
        "patch": [
          {
            "comment": "Fix devmode for react-native-windows-init to add the package to packages.config as well",
            "author": "dannyvv@microsoft.com",
            "commit": "692c20db03f2246e10ae8f1767952645ad52050f",
            "package": "react-native-windows-init"
          }
        ]
      }
    },
    {
      "date": "Tue, 28 Jul 2020 05:06:13 GMT",
      "tag": "react-native-windows-init_v0.1.21",
      "version": "0.1.21",
      "comments": {
        "patch": [
          {
            "comment": "Separate local-cli into its own package",
            "author": "ngerlem@microsoft.com",
            "commit": "fbb4352a015533ebaa77a8d3ea497850a0f67c3f",
            "package": "react-native-windows-init"
          }
        ]
      }
    },
    {
      "date": "Wed, 08 Jul 2020 01:27:37 GMT",
      "tag": "react-native-windows-init_v0.1.19",
      "version": "0.1.19",
      "comments": {
        "patch": [
          {
            "comment": "Rever to new experimentalNuGetDependency Naming",
            "author": "ngerlem@microsoft.com",
            "commit": "8c9be4d325312d97ce19aeb4ee7ab3801b7b5a20",
            "package": "react-native-windows-init"
          }
        ]
      }
    },
    {
      "date": "Tue, 07 Jul 2020 05:05:23 GMT",
      "tag": "react-native-windows-init_v0.1.19-0",
      "version": "0.1.19-0",
      "comments": {
        "prerelease": [
          {
            "comment": "Enable experimental usage of Microsoft.ReactNative.Managed as a nuget package",
            "author": "dannyvv@microsoft.com",
            "commit": "5570885a6573062b94acea238ee2c5348fac98dc",
            "package": "react-native-windows-init"
          }
        ]
      }
    },
    {
      "date": "Mon, 06 Jul 2020 23:11:46 GMT",
      "tag": "react-native-windows-init_v0.1.18",
      "version": "0.1.18",
      "comments": {
        "none": [
          {
            "comment": "Add watch script",
            "author": "ngerlem@microsoft.com",
            "commit": "805f69dd9e566185d27890bc852abe766f035dfd",
            "package": "react-native-windows-init"
          }
        ]
      }
    },
    {
      "date": "Fri, 03 Jul 2020 05:05:03 GMT",
      "tag": "react-native-windows-init_v0.1.17",
      "version": "0.1.17",
      "comments": {
        "patch": [
          {
            "comment": "Replace Custom Generator Prompt With Inquirer",
            "author": "ngerlem@microsoft.com",
            "commit": "a25a8294ff602cc457e34dfd38cae10650092810",
            "package": "react-native-windows-init"
          }
        ]
      }
    },
    {
      "date": "Wed, 01 Jul 2020 05:06:19 GMT",
      "tag": "react-native-windows-init_v0.1.16",
      "version": "0.1.16",
      "comments": {
        "patch": [
          {
            "comment": "Share eslint and Typescript configs across packages",
            "author": "ngerlem@microsoft.com",
            "commit": "623ac46c0ade7fb8564e3a0c9e8345768c18feb6",
            "package": "react-native-windows-init"
          },
          {
            "comment": "Migrate the local-cli to TypeScript",
            "author": "ngerlem@microsoft.com",
            "commit": "5b28bba588d7c2edd076a60353accad9cbe37b34",
            "package": "react-native-windows-init"
          },
          {
            "comment": "Fix a few more casing typos",
            "author": "dannyvv@microsoft.com",
            "commit": "532e299688d745c0d7c5d8790a681f60813eb678",
            "package": "react-native-windows-init"
          }
        ]
      }
    },
    {
      "date": "Sun, 28 Jun 2020 05:04:51 GMT",
      "tag": "react-native-windows-init_v0.1.15",
      "version": "0.1.15",
      "comments": {
        "patch": [
          {
            "comment": "Fix casing typos in NuGet and MSBuild",
            "author": "dannyvv@microsoft.com",
            "commit": "a4ed167972e14ff5bc46c22bac7939bf9153b85d",
            "package": "react-native-windows-init"
          }
        ]
      }
    },
    {
      "date": "Fri, 26 Jun 2020 23:59:27 GMT",
      "tag": "react-native-windows-init_v0.1.14",
      "version": "0.1.14",
      "comments": {
        "patch": [
          {
            "comment": "Upgrade React Native to 3/22 Nightly Build",
            "author": "ngerlem@microsoft.com",
            "commit": "0727ffcb907673749ddbf43e7a7c0922957c9e82",
            "package": "react-native-windows-init"
          }
        ]
      }
    },
    {
      "date": "Thu, 25 Jun 2020 14:32:50 GMT",
      "tag": "react-native-windows-init_v0.1.13",
      "version": "0.1.13",
      "comments": {
        "patch": [
          {
            "comment": "make cli strict and pass true to trailing bool param",
            "author": "asklar@microsoft.com",
            "commit": "757224a501649082d3e037f959591b05b3a495c3",
            "package": "react-native-windows-init"
          }
        ]
      }
    },
    {
      "date": "Wed, 24 Jun 2020 11:51:11 GMT",
      "tag": "react-native-windows-init_v0.1.12",
      "version": "0.1.12",
      "comments": {
        "patch": [
          {
            "comment": "Fix issue running react-native-windows-init with yarn",
            "author": "acoates@microsoft.com",
            "commit": "b165f0cb3979a1eadbc7c54a056558779254f44e",
            "package": "react-native-windows-init"
          }
        ]
      }
    },
    {
      "date": "Wed, 24 Jun 2020 00:07:20 GMT",
      "tag": "react-native-windows-init_v0.1.11",
      "version": "0.1.11",
      "comments": {
        "patch": [
          {
            "comment": "Prevent --useWinUI3 and --experimentalNugetDependency from being used at the same time in react-native-windows-init",
            "author": "dannyvv@microsoft.com",
            "commit": "d20915e57295038ccd49178766e580cb952c8ed4",
            "package": "react-native-windows-init"
          }
        ]
      }
    },
    {
      "date": "Fri, 19 Jun 2020 00:07:58 GMT",
      "tag": "react-native-windows-init_v0.1.10",
      "version": "0.1.10",
      "comments": {
        "patch": [
          {
            "comment": "This change is only intended for developers working on react-native-windows, it is not intended for end-developers 'using' react-native-windows.",
            "author": "dannyvv@microsoft.com",
            "commit": "15f91528465b44cbff29a11ecb520694e4f2fcfc",
            "package": "react-native-windows-init"
          }
        ]
      }
    },
    {
      "date": "Fri, 12 Jun 2020 00:33:44 GMT",
      "tag": "react-native-windows-init_v0.1.9",
      "version": "0.1.9",
      "comments": {
        "patch": [
          {
            "comment": "Fix support for `--namespace` on react-native-windows init for cpp",
            "author": "dannyvv@microsoft.com",
            "commit": "7d7b6fb2b392acc7956e32398ac779e78ad0e4cf",
            "package": "react-native-windows-init"
          }
        ]
      }
    },
    {
      "date": "Sun, 07 Jun 2020 00:05:23 GMT",
      "tag": "react-native-windows-init_v0.1.8",
      "version": "0.1.8",
      "comments": {
        "patch": [
          {
            "comment": "Update template gen to use mustache",
            "author": "dannyvv@microsoft.com",
            "commit": "1e39e42bc448117c4e981b41c7acdfd29f01417c",
            "package": "react-native-windows-init"
          }
        ]
      }
    },
    {
      "date": "Fri, 15 May 2020 00:04:44 GMT",
      "tag": "react-native-windows-init_v0.1.7",
      "version": "0.1.7",
      "comments": {
        "patch": [
          {
            "comment": "winui3 option for app project template",
            "author": "asklar@microsoft.com",
            "commit": "7de1f3843a9754c7fbf744bf3e556fdca78472c1",
            "package": "react-native-windows-init"
          }
        ]
      }
    },
    {
      "date": "Wed, 06 May 2020 00:05:03 GMT",
      "tag": "react-native-windows-init_v0.1.6",
      "version": "0.1.6",
      "comments": {
        "patch": [
          {
            "comment": "Support --version file:<path> for running init against local changes",
            "author": "acoates@microsoft.com",
            "commit": "9bce53ea8849bc462817cc09910266c0183b2cc8",
            "package": "react-native-windows-init"
          }
        ]
      }
    },
    {
      "date": "Wed, 22 Apr 2020 00:04:29 GMT",
      "tag": "react-native-windows-init_v0.1.5",
      "version": "0.1.5",
      "comments": {
        "patch": [
          {
            "comment": "Fix react-native-windows-init to work with tags (@master)",
            "author": "acoates@microsoft.com",
            "commit": "a34e2169b7a0224cd2486fab5bd224077234d5d5",
            "package": "react-native-windows-init"
          }
        ]
      }
    },
    {
      "date": "Tue, 07 Apr 2020 18:46:38 GMT",
      "tag": "react-native-windows-init_v0.1.4",
      "version": "0.1.4",
      "comments": {
        "patch": [
          {
            "comment": "Show version of react-native-windows that was installed",
            "author": "acoates@microsoft.com",
            "commit": "407c0834ada43cd9d42c24cb6ddfe7c91ddf960a",
            "package": "react-native-windows-init"
          }
        ]
      }
    },
    {
      "date": "Fri, 03 Apr 2020 22:20:34 GMT",
      "tag": "react-native-windows-init_v0.1.3",
      "version": "0.1.3",
      "comments": {
        "patch": [
          {
            "comment": "Add flag for future template generation",
            "author": "acoates@microsoft.com",
            "commit": "407c0834ada43cd9d42c24cb6ddfe7c91ddf960a",
            "package": "react-native-windows-init"
          }
        ]
      }
    },
    {
      "date": "Wed, 01 Apr 2020 05:12:32 GMT",
      "tag": "react-native-windows-init_v0.1.2",
      "version": "0.1.2",
      "comments": {
        "patch": [
          {
            "comment": "Fix version parameter",
            "author": "acoates@microsoft.com",
            "commit": "407c0834ada43cd9d42c24cb6ddfe7c91ddf960a",
            "package": "react-native-windows-init"
          }
        ]
      }
    },
    {
      "date": "Sun, 29 Mar 2020 20:42:04 GMT",
      "tag": "react-native-windows-init_v0.1.1",
      "version": "0.1.1",
      "comments": {
        "none": [
          {
            "comment": "Update typescript version to 3.8.3",
            "author": "acoates@microsoft.com",
            "commit": "407c0834ada43cd9d42c24cb6ddfe7c91ddf960a",
            "package": "react-native-windows-init"
          }
        ]
      }
    },
    {
      "date": "Thu, 26 Mar 2020 20:40:43 GMT",
      "tag": "react-native-windows-init_v0.1.1",
      "version": "0.1.1",
      "comments": {
        "patch": [
          {
            "comment": "Provide better feedback when RN version has no matching RNW version",
            "author": "acoates@microsoft.com",
            "commit": "407c0834ada43cd9d42c24cb6ddfe7c91ddf960a",
            "package": "react-native-windows-init"
          }
        ]
      }
    },
    {
      "date": "Wed, 25 Mar 2020 22:34:17 GMT",
      "tag": "react-native-windows-init_v0.1.0",
      "version": "0.1.0",
      "comments": {
        "minor": [
          {
            "comment": "Initial creation of react-native-windows-init package",
            "author": "acoates@microsoft.com",
            "commit": "407c0834ada43cd9d42c24cb6ddfe7c91ddf960a"
          }
        ]
      }
    }
  ]
}<|MERGE_RESOLUTION|>--- conflicted
+++ resolved
@@ -2,8 +2,6 @@
   "name": "react-native-windows-init",
   "entries": [
     {
-<<<<<<< HEAD
-=======
       "date": "Thu, 20 Jul 2023 05:13:17 GMT",
       "tag": "react-native-windows-init_v1.3.33",
       "version": "1.3.33",
@@ -19,7 +17,6 @@
       }
     },
     {
->>>>>>> a6a9c64f
       "date": "Sat, 15 Jul 2023 05:15:31 GMT",
       "tag": "react-native-windows-init_v1.3.32",
       "version": "1.3.32",
