--- conflicted
+++ resolved
@@ -12,13 +12,8 @@
   },
   "dependencies": {
     "react": "16.13.0",
-<<<<<<< HEAD
     "react-native": "0.0.0-4a48b021d",
-    "react-native-windows": "0.0.0-canary.125"
-=======
-    "react-native": "0.0.0-56cf99a96",
     "react-native-windows": "0.0.0-canary.129"
->>>>>>> cd0dde7b
   },
   "devDependencies": {
     "@babel/core": "^7.8.4",
