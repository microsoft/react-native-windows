--- conflicted
+++ resolved
@@ -14,11 +14,7 @@
   "dependencies": {
     "react": "16.8.6",
     "react-native": "https://github.com/microsoft/react-native/archive/v0.60.0-microsoft.5.tar.gz",
-<<<<<<< HEAD
-    "react-native-windows": "0.60.0-vnext.23",
-=======
     "react-native-windows": "0.60.0-vnext.24",
->>>>>>> 1921c98f
     "react-native-windows-extended": "0.60.5",
     "rnpm-plugin-windows": "^0.3.5"
   },
