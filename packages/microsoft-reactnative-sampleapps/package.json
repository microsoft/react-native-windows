{
  "name": "microsoft-reactnative-sampleapps",
  "version": "0.0.54",
  "private": true,
  "scripts": {
    "bundle-cpp": "just-scripts prepareBundle && react-native bundle --platform windows --entry-file index.windows.js --bundle-output windows/SampleAppCpp/Bundle/index.windows.bundle --assets-dest windows/SampleAppCpp/Bundle",
    "bundle-cs": "just-scripts prepareBundle && react-native bundle --platform windows --entry-file index.windows.js --bundle-output windows/SampleAppCS/Bundle/index.windows.bundle --assets-dest windows/SampleAppCS/Bundle",
    "start": "react-native start",
    "lint": "just-scripts lint",
    "lint:fix": "just-scripts lint:fix",
    "windows": "react-native run-windows"
  },
  "dependencies": {
    "react": "16.13.1",
<<<<<<< HEAD
    "react-native": "0.0.0-3b7679bd3",
    "react-native-windows": "0.0.0-canary.143"
=======
    "react-native": "0.0.0-6a96a9f65",
    "react-native-windows": "0.0.0-canary.144"
>>>>>>> 73c27f03
  },
  "devDependencies": {
    "@babel/core": "^7.8.4",
    "@babel/runtime": "^7.8.4",
    "@rnw-scripts/eslint-config": "0.0.2",
    "@types/react": "16.9.0",
    "@types/react-native": "^0.62.10",
    "eslint": "6.7.0",
    "just-scripts": "^0.36.1",
    "metro-react-native-babel-preset": "^0.56.0",
    "react-native-windows-codegen": "0.1.0",
    "react-test-renderer": "16.9.0"
  }
}<|MERGE_RESOLUTION|>--- conflicted
+++ resolved
@@ -12,13 +12,8 @@
   },
   "dependencies": {
     "react": "16.13.1",
-<<<<<<< HEAD
     "react-native": "0.0.0-3b7679bd3",
-    "react-native-windows": "0.0.0-canary.143"
-=======
-    "react-native": "0.0.0-6a96a9f65",
     "react-native-windows": "0.0.0-canary.144"
->>>>>>> 73c27f03
   },
   "devDependencies": {
     "@babel/core": "^7.8.4",
