<?xml version="1.0" encoding="utf-8"?>
<Project DefaultTargets="Build" ToolsVersion="15.0" xmlns="http://schemas.microsoft.com/developer/msbuild/2003">
  <Import Project="..\packages\Microsoft.Windows.CppWinRT.2.0.190730.2\build\native\Microsoft.Windows.CppWinRT.props" Condition="Exists('..\packages\Microsoft.Windows.CppWinRT.2.0.190730.2\build\native\Microsoft.Windows.CppWinRT.props')" />
  <PropertyGroup Label="Globals">
    <CppWinRTOptimized>true</CppWinRTOptimized>
    <CppWinRTRootNamespaceAutoMerge>true</CppWinRTRootNamespaceAutoMerge>
    <MinimalCoreWin>true</MinimalCoreWin>
    <ProjectGuid>{47eec7f3-40d3-49ba-82c1-eaf103b54215}</ProjectGuid>
    <ProjectName>SampleLibraryCPP</ProjectName>
    <RootNamespace>SampleLibraryCPP</RootNamespace>
    <DefaultLanguage>en-US</DefaultLanguage>
    <MinimumVisualStudioVersion>14.0</MinimumVisualStudioVersion>
    <AppContainerApplication>true</AppContainerApplication>
    <ApplicationType>Windows Store</ApplicationType>
    <ApplicationTypeRevision>10.0</ApplicationTypeRevision>
    <WindowsTargetPlatformVersion Condition=" '$(WindowsTargetPlatformVersion)' == '' ">10.0.18362.0</WindowsTargetPlatformVersion>
    <WindowsTargetPlatformMinVersion>10.0.15063.0</WindowsTargetPlatformMinVersion>
  </PropertyGroup>
  <Import Project="$(VCTargetsPath)\Microsoft.Cpp.Default.props" />
  <ItemGroup Label="ProjectConfigurations">
    <ProjectConfiguration Include="Debug|ARM">
      <Configuration>Debug</Configuration>
      <Platform>ARM</Platform>
    </ProjectConfiguration>
    <ProjectConfiguration Include="Debug|Win32">
      <Configuration>Debug</Configuration>
      <Platform>Win32</Platform>
    </ProjectConfiguration>
    <ProjectConfiguration Include="Debug|x64">
      <Configuration>Debug</Configuration>
      <Platform>x64</Platform>
    </ProjectConfiguration>
    <ProjectConfiguration Include="Release|ARM">
      <Configuration>Release</Configuration>
      <Platform>ARM</Platform>
    </ProjectConfiguration>
    <ProjectConfiguration Include="Release|Win32">
      <Configuration>Release</Configuration>
      <Platform>Win32</Platform>
    </ProjectConfiguration>
    <ProjectConfiguration Include="Release|x64">
      <Configuration>Release</Configuration>
      <Platform>x64</Platform>
    </ProjectConfiguration>
  </ItemGroup>
  <PropertyGroup Label="Configuration">
    <ConfigurationType>DynamicLibrary</ConfigurationType>
    <PlatformToolset>v140</PlatformToolset>
    <PlatformToolset Condition="'$(VisualStudioVersion)' == '15.0'">v141</PlatformToolset>
    <PlatformToolset Condition="'$(VisualStudioVersion)' == '16.0'">v142</PlatformToolset>
    <CharacterSet>Unicode</CharacterSet>
    <GenerateManifest>false</GenerateManifest>
  </PropertyGroup>
  <PropertyGroup Condition="'$(Configuration)'=='Debug'" Label="Configuration">
    <UseDebugLibraries>true</UseDebugLibraries>
    <LinkIncremental>true</LinkIncremental>
  </PropertyGroup>
  <PropertyGroup Condition="'$(Configuration)'=='Release'" Label="Configuration">
    <UseDebugLibraries>false</UseDebugLibraries>
    <WholeProgramOptimization>true</WholeProgramOptimization>
    <LinkIncremental>false</LinkIncremental>
  </PropertyGroup>
  <Import Project="$(VCTargetsPath)\Microsoft.Cpp.props" />
  <ImportGroup Label="ExtensionSettings">
  </ImportGroup>
  <ImportGroup Label="Shared">
    <Import Project="..\..\..\..\vnext\Microsoft.ReactNative.Cxx\Microsoft.ReactNative.Cxx.vcxitems" Label="Shared" />
  </ImportGroup>
  <ImportGroup Label="PropertySheets">
    <Import Project="$(UserRootDir)\Microsoft.Cpp.$(Platform).user.props" Condition="exists('$(UserRootDir)\Microsoft.Cpp.$(Platform).user.props')" Label="LocalAppDataPlatform" />
  </ImportGroup>
  <ImportGroup Label="PropertySheets">
    <Import Project="PropertySheet.props" />
  </ImportGroup>
  <PropertyGroup Label="UserMacros" />
  <PropertyGroup />
  <ItemDefinitionGroup>
    <ClCompile>
      <PrecompiledHeader>Use</PrecompiledHeader>
      <PrecompiledHeaderFile>pch.h</PrecompiledHeaderFile>
      <PrecompiledHeaderOutputFile>$(IntDir)pch.pch</PrecompiledHeaderOutputFile>
      <WarningLevel>Level4</WarningLevel>
      <AdditionalOptions>%(AdditionalOptions) /bigobj</AdditionalOptions>
      <!--Temporarily disable cppwinrt heap enforcement to work around xaml compiler generated std::shared_ptr use -->
      <AdditionalOptions Condition="'$(CppWinRTHeapEnforcement)'==''">/DWINRT_NO_MAKE_DETECTION %(AdditionalOptions)</AdditionalOptions>
      <DisableSpecificWarnings>28204</DisableSpecificWarnings>
      <PreprocessorDefinitions>_WINRT_DLL;%(PreprocessorDefinitions)</PreprocessorDefinitions>
      <AdditionalUsingDirectories>$(WindowsSDK_WindowsMetadata);$(AdditionalUsingDirectories)</AdditionalUsingDirectories>
    </ClCompile>
    <Link>
      <SubSystem>Console</SubSystem>
      <GenerateWindowsMetadata>true</GenerateWindowsMetadata>
      <ModuleDefinitionFile>SampleLibraryCPP.def</ModuleDefinitionFile>
    </Link>
  </ItemDefinitionGroup>
  <ItemDefinitionGroup Condition="'$(Configuration)'=='Debug'">
    <ClCompile>
      <PreprocessorDefinitions>_DEBUG;%(PreprocessorDefinitions)</PreprocessorDefinitions>
    </ClCompile>
  </ItemDefinitionGroup>
  <ItemDefinitionGroup Condition="'$(Configuration)'=='Release'">
    <ClCompile>
      <PreprocessorDefinitions>NDEBUG;%(PreprocessorDefinitions)</PreprocessorDefinitions>
    </ClCompile>
  </ItemDefinitionGroup>
  <ItemGroup>
<<<<<<< HEAD
    <ClInclude Include="Calculator.h" />
    <ClInclude Include="MyCtorModule.h" />
    <ClInclude Include="MyModule.h" />
=======
    <ClInclude Include="FancyMathABI.h">
      <DependentUpon>FancyMathABI.idl</DependentUpon>
      <SubType>Code</SubType>
    </ClInclude>
>>>>>>> 1e86a466
    <ClInclude Include="pch.h" />
    <ClInclude Include="SampleLibraryCppPackage.h">
      <DependentUpon>SampleLibraryCppPackage.idl</DependentUpon>
    </ClInclude>
    <ClInclude Include="SampleLibraryPackage.h">
      <DependentUpon>SampleLibraryPackage.idl</DependentUpon>
      <SubType>Code</SubType>
    </ClInclude>
    <ClInclude Include="SampleModuleABI.h">
      <DependentUpon>SampleModuleABI.idl</DependentUpon>
      <SubType>Code</SubType>
    </ClInclude>
  </ItemGroup>
  <ItemGroup>
    <ClCompile Include="FancyMathABI.cpp">
      <DependentUpon>FancyMathABI.idl</DependentUpon>
      <SubType>Code</SubType>
    </ClCompile>
    <ClCompile Include="pch.cpp">
      <PrecompiledHeader>Create</PrecompiledHeader>
    </ClCompile>
    <ClCompile Include="SampleLibraryCppPackage.cpp">
      <DependentUpon>SampleLibraryCppPackage.idl</DependentUpon>
    </ClCompile>
    <ClCompile Include="SampleLibraryPackage.cpp">
      <DependentUpon>SampleLibraryPackage.idl</DependentUpon>
      <SubType>Code</SubType>
    </ClCompile>
    <ClCompile Include="$(GeneratedFilesDir)module.g.cpp" />
    <ClCompile Include="SampleModuleABI.cpp">
      <DependentUpon>SampleModuleABI.idl</DependentUpon>
      <SubType>Code</SubType>
    </ClCompile>
  </ItemGroup>
  <ItemGroup>
<<<<<<< HEAD
    <Midl Include="SampleLibraryCppPackage.idl" />
=======
    <Midl Include="FancyMathABI.idl">
      <SubType>Designer</SubType>
    </Midl>
>>>>>>> 1e86a466
    <Midl Include="SampleLibraryPackage.idl">
      <SubType>Designer</SubType>
    </Midl>
    <Midl Include="SampleModuleABI.idl">
      <SubType>Designer</SubType>
    </Midl>
  </ItemGroup>
  <ItemGroup>
    <None Include="packages.config" />
    <None Include="SampleLibraryCPP.def" />
  </ItemGroup>
  <ItemGroup>
    <None Include="PropertySheet.props" />
    <Text Include="readme.txt">
      <DeploymentContent>false</DeploymentContent>
    </Text>
  </ItemGroup>
  <ItemGroup>
    <ProjectReference Include="..\..\..\..\vnext\Microsoft.ReactNative\Microsoft.ReactNative.vcxproj">
      <Project>{f7d32bd0-2749-483e-9a0d-1635ef7e3136}</Project>
      <Private>false</Private>
    </ProjectReference>
  </ItemGroup>
  <Import Project="$(VCTargetsPath)\Microsoft.Cpp.targets" />
  <ImportGroup Label="ExtensionTargets">
    <Import Project="..\packages\Microsoft.Windows.CppWinRT.2.0.190730.2\build\native\Microsoft.Windows.CppWinRT.targets" Condition="Exists('..\packages\Microsoft.Windows.CppWinRT.2.0.190730.2\build\native\Microsoft.Windows.CppWinRT.targets')" />
  </ImportGroup>
  <Target Name="EnsureNuGetPackageBuildImports" BeforeTargets="PrepareForBuild">
    <PropertyGroup>
      <ErrorText>This project references NuGet package(s) that are missing on this computer. Use NuGet Package Restore to download them.  For more information, see http://go.microsoft.com/fwlink/?LinkID=322105. The missing file is {0}.</ErrorText>
    </PropertyGroup>
    <Error Condition="!Exists('..\packages\Microsoft.Windows.CppWinRT.2.0.190730.2\build\native\Microsoft.Windows.CppWinRT.props')" Text="$([System.String]::Format('$(ErrorText)', '..\packages\Microsoft.Windows.CppWinRT.2.0.190730.2\build\native\Microsoft.Windows.CppWinRT.props'))" />
    <Error Condition="!Exists('..\packages\Microsoft.Windows.CppWinRT.2.0.190730.2\build\native\Microsoft.Windows.CppWinRT.targets')" Text="$([System.String]::Format('$(ErrorText)', '..\packages\Microsoft.Windows.CppWinRT.2.0.190730.2\build\native\Microsoft.Windows.CppWinRT.targets'))" />
  </Target>
</Project><|MERGE_RESOLUTION|>--- conflicted
+++ resolved
@@ -104,16 +104,13 @@
     </ClCompile>
   </ItemDefinitionGroup>
   <ItemGroup>
-<<<<<<< HEAD
     <ClInclude Include="Calculator.h" />
     <ClInclude Include="MyCtorModule.h" />
     <ClInclude Include="MyModule.h" />
-=======
     <ClInclude Include="FancyMathABI.h">
       <DependentUpon>FancyMathABI.idl</DependentUpon>
       <SubType>Code</SubType>
     </ClInclude>
->>>>>>> 1e86a466
     <ClInclude Include="pch.h" />
     <ClInclude Include="SampleLibraryCppPackage.h">
       <DependentUpon>SampleLibraryCppPackage.idl</DependentUpon>
@@ -149,13 +146,10 @@
     </ClCompile>
   </ItemGroup>
   <ItemGroup>
-<<<<<<< HEAD
     <Midl Include="SampleLibraryCppPackage.idl" />
-=======
     <Midl Include="FancyMathABI.idl">
       <SubType>Designer</SubType>
     </Midl>
->>>>>>> 1e86a466
     <Midl Include="SampleLibraryPackage.idl">
       <SubType>Designer</SubType>
     </Midl>
