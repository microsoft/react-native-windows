{
  "name": "@rnw-scripts/integrate-rn",
  "version": "1.4.67",
  "license": "MIT",
  "repository": {
    "type": "git",
    "url": "https://github.com/microsoft/react-native-windows",
    "directory": "packages/@rnw-scripts/integrate-rn"
  },
  "scripts": {
    "build": "rnw-scripts build",
    "clean": "rnw-scripts clean",
    "lint": "rnw-scripts lint",
    "lint:fix": "rnw-scripts lint:fix",
    "test": "rnw-scripts test",
    "watch": "rnw-scripts watch"
  },
  "bin": {
    "integrate-rn": "./bin.js"
  },
  "dependencies": {
<<<<<<< HEAD
    "@react-native-community/template": "0.82.0-nightly-2025819-246871d",
    "@react-native-windows/find-repo-root": "^0.0.0-canary.97",
    "@react-native-windows/fs": "^0.0.0-canary.68",
    "@react-native-windows/package-utils": "^0.0.0-canary.94",
=======
    "@react-native-community/template": "0.82.0-nightly-2025811-9d3d62a",
    "@react-native-windows/find-repo-root": "^0.0.0-canary.99",
    "@react-native-windows/fs": "^0.0.0-canary.70",
    "@react-native-windows/package-utils": "^0.0.0-canary.96",
>>>>>>> c0d88883
    "@typescript-eslint/eslint-plugin": "^7.1.1",
    "@typescript-eslint/parser": "^7.1.1",
    "async": "^3.2.3",
    "lodash": "^4.17.15",
    "ora": "^3.4.0",
    "react-native-platform-override": "^1.9.61",
    "semver": "^7.6.3",
    "source-map-support": "^0.5.19",
    "yargs": "^16.2.0"
  },
  "devDependencies": {
    "@babel/core": "^7.25.2",
    "@babel/preset-env": "^7.25.3",
    "@babel/preset-typescript": "^7.8.3",
    "@rnw-scripts/eslint-config": "1.2.38",
    "@rnw-scripts/jest-unittest-config": "1.5.12",
    "@rnw-scripts/just-task": "2.3.58",
    "@rnw-scripts/ts-config": "2.0.6",
    "@types/async": "^3.2.5",
    "@types/jest": "^29.2.2",
    "@types/lodash": "^4.14.168",
    "@types/node": "^22.14.0",
    "@types/ora": "^3.2.0",
    "@types/semver": "^7.3.3",
    "@types/yargs": "^16.0.0",
    "babel-jest": "^29.6.3",
    "eslint": "^8.19.0",
    "jest": "^29.7.0",
    "prettier": "2.8.8",
    "typescript": "5.0.4"
  },
  "files": [
    "bin.js",
    "lib-commonjs"
  ],
  "engines": {
    "node": ">= 22"
  }
}<|MERGE_RESOLUTION|>--- conflicted
+++ resolved
@@ -19,17 +19,10 @@
     "integrate-rn": "./bin.js"
   },
   "dependencies": {
-<<<<<<< HEAD
     "@react-native-community/template": "0.82.0-nightly-2025819-246871d",
-    "@react-native-windows/find-repo-root": "^0.0.0-canary.97",
-    "@react-native-windows/fs": "^0.0.0-canary.68",
-    "@react-native-windows/package-utils": "^0.0.0-canary.94",
-=======
-    "@react-native-community/template": "0.82.0-nightly-2025811-9d3d62a",
     "@react-native-windows/find-repo-root": "^0.0.0-canary.99",
     "@react-native-windows/fs": "^0.0.0-canary.70",
     "@react-native-windows/package-utils": "^0.0.0-canary.96",
->>>>>>> c0d88883
     "@typescript-eslint/eslint-plugin": "^7.1.1",
     "@typescript-eslint/parser": "^7.1.1",
     "async": "^3.2.3",
