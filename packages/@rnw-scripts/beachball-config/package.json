--- conflicted
+++ resolved
@@ -17,12 +17,7 @@
     "directory": "packages/@rnw-scripts/beachball-config"
   },
   "dependencies": {
-<<<<<<< HEAD
-    "@react-native-windows/package-utils": "0.0.0-canary.26",
-    "@rnw-scripts/generated-beachball-config": "0.0.0",
-=======
     "@react-native-windows/package-utils": "0.0.0-canary.29",
->>>>>>> 98728fa2
     "@rnw-scripts/stamp-version": "0.0.0",
     "find-up": "^4.1.0"
   },
