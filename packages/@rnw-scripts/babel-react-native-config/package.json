--- conflicted
+++ resolved
@@ -11,20 +11,12 @@
   },
   "dependencies": {
     "@babel/core": "^7.20.0",
-<<<<<<< HEAD
-    "@react-native/babel-preset": "0.75.0-nightly-20240315-f2f62cdf5",
-=======
     "@react-native/babel-preset": "0.75.0-nightly-20240321-7d180d712",
->>>>>>> d876a1f6
     "babel-plugin-transform-flow-enums": "^0.0.2"
   },
   "devDependencies": {
     "@babel/core": "^7.20.0",
-<<<<<<< HEAD
-    "@react-native/babel-preset": "0.75.0-nightly-20240315-f2f62cdf5",
-=======
     "@react-native/babel-preset": "0.75.0-nightly-20240321-7d180d712",
->>>>>>> d876a1f6
     "eslint": "^8.19.0",
     "prettier": "2.8.8"
   },
