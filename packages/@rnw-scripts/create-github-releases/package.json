--- conflicted
+++ resolved
@@ -13,11 +13,7 @@
     "create-github-releases": "./bin.js"
   },
   "dependencies": {
-<<<<<<< HEAD
-    "@rnw-scripts/find-repo-root": "^0.0.5",
-=======
-    "@rnw-scripts/find-repo-root": "0.0.6",
->>>>>>> 2ea86af4
+    "@rnw-scripts/find-repo-root": "^0.0.6",
     "chalk": "^4.1.0",
     "glob": "^7.1.6",
     "lodash": "^4.17.15",
