--- conflicted
+++ resolved
@@ -12,11 +12,7 @@
     "@babel/core": "^7.20.0",
     "@babel/eslint-parser": "^7.20.0",
     "@microsoft/eslint-plugin-sdl": "^0.2.0",
-<<<<<<< HEAD
-    "@react-native/eslint-config": "0.75.0-nightly-20240315-f2f62cdf5",
-=======
     "@react-native/eslint-config": "0.75.0-nightly-20240321-7d180d712",
->>>>>>> d876a1f6
     "eslint-config-prettier": "^8.5.0",
     "eslint-plugin-ft-flow": "^2.0.1"
   },
