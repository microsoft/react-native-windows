--- conflicted
+++ resolved
@@ -1,11 +1,8 @@
-<<<<<<< HEAD
-=======
 // Copyright (c) Microsoft Corporation. All rights reserved.
 // Portions derived from React Native:
 // Copyright (c) 2015-present, Facebook, Inc.
 // Licensed under the MIT License.
 
->>>>>>> cd653487
 using ReactNative.Animated;
 using ReactNative.Bridge;
 using ReactNative.Modules.AppState;
