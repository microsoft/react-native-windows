﻿<?xml version="1.0" encoding="utf-8"?>
<Project ToolsVersion="14.0" DefaultTargets="Build" xmlns="http://schemas.microsoft.com/developer/msbuild/2003">
  <Import Project="$(MSBuildExtensionsPath)\$(MSBuildToolsVersion)\Microsoft.Common.props" Condition="Exists('$(MSBuildExtensionsPath)\$(MSBuildToolsVersion)\Microsoft.Common.props')" />
  <PropertyGroup>
    <Configuration Condition=" '$(Configuration)' == '' ">Debug</Configuration>
    <Platform Condition=" '$(Platform)' == '' ">x86</Platform>
    <ProjectGuid>{22CBFF9C-FE36-43E8-A246-266C7635E662}</ProjectGuid>
    <OutputType>Library</OutputType>
    <AppDesignerFolder>Properties</AppDesignerFolder>
    <RootNamespace>ReactNative.Net46</RootNamespace>
    <AssemblyName>ReactNative.Net46</AssemblyName>
    <TargetFrameworkVersion>v4.6</TargetFrameworkVersion>
    <FileAlignment>512</FileAlignment>
  </PropertyGroup>
  <PropertyGroup Condition="'$(Configuration)|$(Platform)' == 'Debug|x86'">
    <PlatformTarget>x86</PlatformTarget>
    <OutputPath>bin\x86\Debug\</OutputPath>
    <DefineConstants>DEBUG;NET46</DefineConstants>
    <DocumentationFile>bin\x86\Debug\ReactNative.Net46.XML</DocumentationFile>
    <DebugType>pdbonly</DebugType>
    <WarningLevel>1</WarningLevel>
    <DebugSymbols>true</DebugSymbols>
  </PropertyGroup>
  <PropertyGroup Condition="'$(Configuration)|$(Platform)' == 'Release|x86'">
    <PlatformTarget>x86</PlatformTarget>
    <OutputPath>bin\x86\Release\</OutputPath>
    <DocumentationFile>bin\x86\Release\ReactNative.Net46.XML</DocumentationFile>
    <DefineConstants>
    </DefineConstants>
  </PropertyGroup>
  <PropertyGroup Condition="'$(Configuration)|$(Platform)' == 'Debug|x64'">
    <PlatformTarget>x64</PlatformTarget>
    <OutputPath>bin\x64\Debug\</OutputPath>
    <DocumentationFile>bin\x64\Debug\ReactNative.Net46.XML</DocumentationFile>
    <DefineConstants>DEBUG</DefineConstants>
    <DebugType>pdbonly</DebugType>
  </PropertyGroup>
  <PropertyGroup Condition="'$(Configuration)|$(Platform)' == 'Release|x64'">
    <PlatformTarget>x64</PlatformTarget>
    <OutputPath>bin\x64\Release\</OutputPath>
    <DocumentationFile>bin\x64\Release\ReactNative.Net46.XML</DocumentationFile>
    <DefineConstants>
    </DefineConstants>
  </PropertyGroup>
  <PropertyGroup Condition="'$(Configuration)|$(Platform)' == 'Debug|ARM'">
    <PlatformTarget>ARM</PlatformTarget>
    <OutputPath>bin\ARM\Debug\</OutputPath>
    <DocumentationFile>bin\ARM\Debug\ReactNative.Net46.XML</DocumentationFile>
    <DefineConstants>DEBUG</DefineConstants>
    <DebugType>pdbonly</DebugType>
  </PropertyGroup>
  <PropertyGroup Condition="'$(Configuration)|$(Platform)' == 'Release|ARM'">
    <PlatformTarget>ARM</PlatformTarget>
    <OutputPath>bin\ARM\Release\</OutputPath>
    <DocumentationFile>bin\ARM\Release\ReactNative.Net46.XML</DocumentationFile>
    <DefineConstants>
    </DefineConstants>
  </PropertyGroup>
  <ItemGroup>
    <Reference Include="Facebook.CSSLayout, Version=1.0.0.0, Culture=neutral, processorArchitecture=MSIL">
      <HintPath>..\packages\Facebook.CSSLayout.2.0.1-pre\lib\portable-net45+win+wpa81+wp80+MonoAndroid10+xamarinios10+MonoTouch10\Facebook.CSSLayout.dll</HintPath>
      <Private>True</Private>
    </Reference>
    <Reference Include="Newtonsoft.Json, Version=9.0.0.0, Culture=neutral, PublicKeyToken=30ad4fe6b2a6aeed, processorArchitecture=MSIL">
      <HintPath>..\packages\Newtonsoft.Json.9.0.1\lib\net45\Newtonsoft.Json.dll</HintPath>
      <Private>True</Private>
    </Reference>
    <Reference Include="PresentationCore" />
    <Reference Include="PresentationFramework" />
    <Reference Include="SocketMessaging, Version=1.1.6002.26530, Culture=neutral, processorArchitecture=MSIL">
      <HintPath>..\packages\SocketMessaging.1.1.6002.26530\lib\net451\SocketMessaging.dll</HintPath>
      <Private>True</Private>
    </Reference>
    <Reference Include="System" />
    <Reference Include="System.Configuration" />
    <Reference Include="System.Core" />
    <Reference Include="System.Drawing" />
    <Reference Include="System.Net.Http.WebRequest" />
    <Reference Include="System.Reactive.Core, Version=3.0.0.0, Culture=neutral, PublicKeyToken=94bc3704cddfc263, processorArchitecture=MSIL">
      <HintPath>..\packages\System.Reactive.Core.3.0.0\lib\net46\System.Reactive.Core.dll</HintPath>
      <Private>True</Private>
    </Reference>
    <Reference Include="System.Reactive.Interfaces, Version=3.0.0.0, Culture=neutral, PublicKeyToken=94bc3704cddfc263, processorArchitecture=MSIL">
      <HintPath>..\packages\System.Reactive.Interfaces.3.0.0\lib\net45\System.Reactive.Interfaces.dll</HintPath>
    </Reference>
    <Reference Include="PCLStorage, Version=1.0.2.0, Culture=neutral, PublicKeyToken=286fe515a2c35b64, processorArchitecture=MSIL">
      <HintPath>..\packages\PCLStorage.1.0.2\lib\net45\PCLStorage.dll</HintPath>
      <Private>True</Private>
    </Reference>
    <Reference Include="System.Reactive.Linq, Version=3.0.0.0, Culture=neutral, PublicKeyToken=94bc3704cddfc263, processorArchitecture=MSIL">
      <HintPath>..\packages\System.Reactive.Linq.3.0.0\lib\net46\System.Reactive.Linq.dll</HintPath>
      <Private>True</Private>
    </Reference>
    <Reference Include="System.Reactive.PlatformServices, Version=3.0.0.0, Culture=neutral, PublicKeyToken=94bc3704cddfc263, processorArchitecture=MSIL">
      <HintPath>..\packages\System.Reactive.PlatformServices.3.0.0\lib\net46\System.Reactive.PlatformServices.dll</HintPath>
      <Private>True</Private>
    </Reference>
    <Reference Include="System.Reactive.Windows.Threading, Version=3.0.0.0, Culture=neutral, PublicKeyToken=94bc3704cddfc263, processorArchitecture=MSIL">
      <HintPath>..\packages\System.Reactive.Windows.Threading.3.0.0\lib\net45\System.Reactive.Windows.Threading.dll</HintPath>
    </Reference>
    <Reference Include="PCLStorage.Abstractions, Version=1.0.2.0, Culture=neutral, PublicKeyToken=286fe515a2c35b64, processorArchitecture=MSIL">
      <HintPath>..\packages\PCLStorage.1.0.2\lib\net45\PCLStorage.Abstractions.dll</HintPath>
      <Private>True</Private>
    </Reference>
    <Reference Include="System.Windows" />
    <Reference Include="System.Windows.Forms" />
    <Reference Include="System.Xaml" />
    <Reference Include="System.Xml.Linq" />
    <Reference Include="System.Data.DataSetExtensions" />
    <Reference Include="Microsoft.CSharp" />
    <Reference Include="System.Data" />
    <Reference Include="System.Net.Http" />
    <Reference Include="System.Xml" />
    <Reference Include="websocket-sharp, Version=1.0.2.59611, Culture=neutral, PublicKeyToken=5660b08a1845a91e, processorArchitecture=MSIL">
      <HintPath>..\packages\WebSocketSharp.1.0.3-rc11\lib\websocket-sharp.dll</HintPath>
      <Private>True</Private>
    </Reference>
    <Reference Include="WindowsBase">
      <HintPath>..\packages\WindowsBase.4.6.1055.0\lib\WindowsBase.dll</HintPath>
      <Private>True</Private>
    </Reference>
  </ItemGroup>
  <ItemGroup>
    <Compile Include="Bridge\DispatcherHelpers.cs" />
    <Compile Include="DevSupport\DevOptionDialog.xaml.cs">
      <DependentUpon>DevOptionDialog.xaml</DependentUpon>
    </Compile>
    <Compile Include="DevSupport\Controls\LoadingIndicator.cs" />
    <Compile Include="DevSupport\ProgressDialog.xaml.cs">
      <DependentUpon>ProgressDialog.xaml</DependentUpon>
    </Compile>
    <Compile Include="DevSupport\RedBoxDialog.xaml.cs">
      <DependentUpon>RedBoxDialog.xaml</DependentUpon>
    </Compile>
    <Compile Include="DevSupport\WebSocketJavaScriptExecutor.cs" />
    <Compile Include="Modules\Dialog\DialogModule.cs" />
    <Compile Include="Modules\Image\BitmapImageHelpers.cs" />
    <Compile Include="Modules\Image\ImageLoaderModule.cs" />
    <Compile Include="Modules\Storage\AsyncStorageModule.cs" />
    <Compile Include="Modules\Clipboard\ClipboardModule.cs" />
    <Compile Include="Modules\Clipboard\ClipboardInstance.cs" />
    <Compile Include="Modules\Clipboard\IClipboardInstance.cs" />
    <Compile Include="Modules\NetInfo\DefaultNetworkInformation.cs" />
    <Compile Include="Modules\NetInfo\INetworkInformation.cs" />
    <Compile Include="Modules\NetInfo\NetInfoModule.cs" />
    <Compile Include="Modules\WebSocket\WebSocketModule.cs" />
    <Compile Include="Properties\AssemblyInfo.cs" />
    <Compile Include="ReactPage.cs" />
    <Compile Include="Shell\MainReactPackage.cs" />
    <Compile Include="Touch\IOnInterceptTouchEventListener.cs" />
    <Compile Include="Touch\JavaScriptResponderHandler.cs" />
    <Compile Include="Touch\TouchHandler.cs" />
    <Compile Include="Tracing\NullLoggingActivityBuilderExtensions.generated.cs">
      <DependentUpon>NullLoggingActivityBuilderExtensions.tt</DependentUpon>
      <AutoGen>True</AutoGen>
      <DesignTime>True</DesignTime>
    </Compile>
    <Compile Include="Tracing\NullLoggingActivityBuilder.cs" />
    <Compile Include="Tracing\Tracer.cs" />
    <Compile Include="UIManager\BaseViewManager.cs" />
    <Compile Include="UIManager\UIManagerModule.cs" />
    <Compile Include="Views\Image\ReactImageManager.cs" />
    <Compile Include="Views\Scroll\ReactScrollViewManager.cs" />
    <Compile Include="Views\TextInput\ReactPasswordBoxManager.cs" />
    <Compile Include="Views\TextInput\ReactTextInputManager.cs" />
    <Compile Include="Views\Text\ReactTextCompoundView.cs" />
    <Compile Include="Views\Text\ReactTextShadowNode.cs" />
    <Compile Include="Views\Text\ReactTextViewManager.cs" />
  </ItemGroup>
  <ItemGroup>
    <None Include="packages.config" />
  </ItemGroup>
  <ItemGroup>
    <Content Include="Tracing\NullLoggingActivityBuilderExtensions.tt">
      <Generator>TextTemplatingFileGenerator</Generator>
      <LastGenOutput>NullLoggingActivityBuilderExtensions.generated.cs</LastGenOutput>
    </Content>
  </ItemGroup>
  <ItemGroup>
    <Page Include="DevSupport\Resources\Styles.xaml">
      <SubType>Designer</SubType>
      <Generator>MSBuild:Compile</Generator>
    </Page>
    <Service Include="{508349B6-6B84-4DF5-91F0-309BEEBAD82D}" />
    <Page Include="DevSupport\DevOptionDialog.xaml">
      <SubType>Designer</SubType>
      <Generator>MSBuild:Compile</Generator>
    </Page>
    <Page Include="DevSupport\ProgressDialog.xaml">
      <SubType>Designer</SubType>
      <Generator>MSBuild:Compile</Generator>
    </Page>
    <Page Include="DevSupport\RedBoxDialog.xaml">
      <SubType>Designer</SubType>
      <Generator>MSBuild:Compile</Generator>
    </Page>
  </ItemGroup>
<<<<<<< HEAD
  <ItemGroup>
    <Analyzer Include="..\packages\AsyncUsageAnalyzers.1.0.0-alpha003\analyzers\dotnet\AsyncUsageAnalyzers.dll" />
  </ItemGroup>
=======
  <ItemGroup />
>>>>>>> d4128b79
  <Import Project="..\ReactNative.Shared\ReactNative.Shared.projitems" Label="Shared" />
  <Import Project="$(MSBuildToolsPath)\Microsoft.CSharp.targets" />
  <Target Name="AfterBuild">
    <ItemGroup>
      <ChakraCoreDll Include="$(SolutionDir)..\ChakraCore\Build\VcBuild\bin\$(Platform)_$(Configuration)\ChakraCore.*" />
    </ItemGroup>
    <Copy SourceFiles="@(ChakraCoreDll)" DestinationFolder="$(OutputPath)" ContinueOnError="false" />
  </Target>
  <!-- To modify your build process, add your task inside one of the targets below and uncomment it.
       Other similar extension points exist, see Microsoft.Common.targets.
  <Target Name="BeforeBuild">
  </Target>
  <Target Name="AfterBuild">
  </Target>
  -->
</Project><|MERGE_RESOLUTION|>--- conflicted
+++ resolved
@@ -195,13 +195,10 @@
       <Generator>MSBuild:Compile</Generator>
     </Page>
   </ItemGroup>
-<<<<<<< HEAD
   <ItemGroup>
     <Analyzer Include="..\packages\AsyncUsageAnalyzers.1.0.0-alpha003\analyzers\dotnet\AsyncUsageAnalyzers.dll" />
   </ItemGroup>
-=======
   <ItemGroup />
->>>>>>> d4128b79
   <Import Project="..\ReactNative.Shared\ReactNative.Shared.projitems" Label="Shared" />
   <Import Project="$(MSBuildToolsPath)\Microsoft.CSharp.targets" />
   <Target Name="AfterBuild">
