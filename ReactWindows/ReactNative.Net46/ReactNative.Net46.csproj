<<<<<<< HEAD
<<<<<<< HEAD
﻿<?xml version="1.0" encoding="utf-8"?>
<Project ToolsVersion="14.0" DefaultTargets="Build" xmlns="http://schemas.microsoft.com/developer/msbuild/2003">
  <Import Project="$(MSBuildExtensionsPath)\$(MSBuildToolsVersion)\Microsoft.Common.props" Condition="Exists('$(MSBuildExtensionsPath)\$(MSBuildToolsVersion)\Microsoft.Common.props')" />
  <PropertyGroup>
    <Configuration Condition=" '$(Configuration)' == '' ">Debug</Configuration>
    <Platform Condition=" '$(Platform)' == '' ">x86</Platform>
    <ProjectGuid>{22CBFF9C-FE36-43E8-A246-266C7635E662}</ProjectGuid>
    <OutputType>Library</OutputType>
    <AppDesignerFolder>Properties</AppDesignerFolder>
    <RootNamespace>ReactNative.Net46</RootNamespace>
    <AssemblyName>ReactNative.Net46</AssemblyName>
    <TargetFrameworkVersion>v4.6</TargetFrameworkVersion>
    <FileAlignment>512</FileAlignment>
  </PropertyGroup>
  <PropertyGroup Condition="'$(Configuration)|$(Platform)' == 'Debug|x86'">
    <PlatformTarget>x86</PlatformTarget>
    <OutputPath>bin\x86\Debug\</OutputPath>
    <DefineConstants>DEBUG;NET46</DefineConstants>
    <DocumentationFile>bin\x86\Debug\ReactNative.Net46.XML</DocumentationFile>
  </PropertyGroup>
  <PropertyGroup Condition="'$(Configuration)|$(Platform)' == 'Release|x86'">
    <PlatformTarget>x86</PlatformTarget>
    <OutputPath>bin\x86\Release\</OutputPath>
    <DocumentationFile>bin\x86\Release\ReactNative.Net46.XML</DocumentationFile>
    <DefineConstants>
    </DefineConstants>
  </PropertyGroup>
  <PropertyGroup Condition="'$(Configuration)|$(Platform)' == 'Debug|x64'">
    <PlatformTarget>x64</PlatformTarget>
    <OutputPath>bin\x64\Debug\</OutputPath>
    <DocumentationFile>bin\x64\Debug\ReactNative.Net46.XML</DocumentationFile>
    <DefineConstants>DEBUG</DefineConstants>
  </PropertyGroup>
  <PropertyGroup Condition="'$(Configuration)|$(Platform)' == 'Release|x64'">
    <PlatformTarget>x64</PlatformTarget>
    <OutputPath>bin\x64\Release\</OutputPath>
    <DocumentationFile>bin\x64\Release\ReactNative.Net46.XML</DocumentationFile>
    <DefineConstants>
    </DefineConstants>
  </PropertyGroup>
  <PropertyGroup Condition="'$(Configuration)|$(Platform)' == 'Debug|ARM'">
    <PlatformTarget>ARM</PlatformTarget>
    <OutputPath>bin\ARM\Debug\</OutputPath>
    <DocumentationFile>bin\ARM\Debug\ReactNative.Net46.XML</DocumentationFile>
    <DefineConstants>DEBUG</DefineConstants>
  </PropertyGroup>
  <PropertyGroup Condition="'$(Configuration)|$(Platform)' == 'Release|ARM'">
    <PlatformTarget>ARM</PlatformTarget>
    <OutputPath>bin\ARM\Release\</OutputPath>
    <DocumentationFile>bin\ARM\Release\ReactNative.Net46.XML</DocumentationFile>
    <DefineConstants>
    </DefineConstants>
  </PropertyGroup>
  <ItemGroup>
    <Reference Include="Facebook.CSSLayout, Version=1.0.0.0, Culture=neutral, processorArchitecture=MSIL">
      <HintPath>..\packages\Facebook.CSSLayout.1.1.1\lib\portable-net45+dnxcore50+win+wpa81+wp80+MonoAndroid10+xamarinios10+MonoTouch10\Facebook.CSSLayout.dll</HintPath>
      <Private>True</Private>
    </Reference>
    <Reference Include="Newtonsoft.Json, Version=9.0.0.0, Culture=neutral, PublicKeyToken=30ad4fe6b2a6aeed, processorArchitecture=MSIL">
      <HintPath>..\packages\Newtonsoft.Json.9.0.1\lib\net45\Newtonsoft.Json.dll</HintPath>
      <Private>True</Private>
    </Reference>
    <Reference Include="PresentationCore" />
    <Reference Include="System" />
    <Reference Include="System.Core" />
    <Reference Include="System.Reactive.Core, Version=3.0.0.0, Culture=neutral, PublicKeyToken=94bc3704cddfc263, processorArchitecture=MSIL">
      <HintPath>..\packages\System.Reactive.Core.3.0.0\lib\net46\System.Reactive.Core.dll</HintPath>
      <Private>True</Private>
    </Reference>
    <Reference Include="System.Reactive.Interfaces, Version=3.0.0.0, Culture=neutral, PublicKeyToken=94bc3704cddfc263, processorArchitecture=MSIL">
      <HintPath>..\packages\System.Reactive.Interfaces.3.0.0\lib\net45\System.Reactive.Interfaces.dll</HintPath>
      <Private>True</Private>
    </Reference>
    <Reference Include="System.Reactive.Linq, Version=3.0.0.0, Culture=neutral, PublicKeyToken=94bc3704cddfc263, processorArchitecture=MSIL">
      <HintPath>..\packages\System.Reactive.Linq.3.0.0\lib\net46\System.Reactive.Linq.dll</HintPath>
      <Private>True</Private>
    </Reference>
    <Reference Include="System.Reactive.PlatformServices, Version=3.0.0.0, Culture=neutral, PublicKeyToken=94bc3704cddfc263, processorArchitecture=MSIL">
      <HintPath>..\packages\System.Reactive.PlatformServices.3.0.0\lib\net46\System.Reactive.PlatformServices.dll</HintPath>
      <Private>True</Private>
    </Reference>
    <Reference Include="System.Reactive.Windows.Threading, Version=3.0.0.0, Culture=neutral, PublicKeyToken=94bc3704cddfc263, processorArchitecture=MSIL">
      <HintPath>..\packages\System.Reactive.Windows.Threading.3.0.0\lib\net45\System.Reactive.Windows.Threading.dll</HintPath>
      <Private>True</Private>
    </Reference>
    <Reference Include="System.Xml.Linq" />
    <Reference Include="System.Data.DataSetExtensions" />
    <Reference Include="Microsoft.CSharp" />
    <Reference Include="System.Data" />
    <Reference Include="System.Net.Http" />
    <Reference Include="System.Xml" />
    <Reference Include="WindowsBase">
      <HintPath>..\packages\WindowsBase.4.6.1055.0\lib\WindowsBase.dll</HintPath>
      <Private>True</Private>
    </Reference>
  </ItemGroup>
  <ItemGroup>
    <Compile Include="Bridge\DispatcherHelpers.cs" />
    <Compile Include="Properties\AssemblyInfo.cs" />
    <Compile Include="Tracing\NullLoggingActivityBuilder.cs" />
    <Compile Include="Tracing\Tracer.cs" />
  </ItemGroup>
  <ItemGroup>
    <None Include="packages.config" />
  </ItemGroup>
  <Import Project="..\ReactNative.Shared\ReactNative.Shared.projitems" Label="Shared" />
  <Import Project="$(MSBuildToolsPath)\Microsoft.CSharp.targets" />
  <!-- To modify your build process, add your task inside one of the targets below and uncomment it.
       Other similar extension points exist, see Microsoft.Common.targets.
  <Target Name="BeforeBuild">
  </Target>
  <Target Name="AfterBuild">
  </Target>
  -->
</Project>
=======
=======
>>>>>>> 9bd224ff
﻿<?xml version="1.0" encoding="utf-8"?>
<Project ToolsVersion="14.0" DefaultTargets="Build" xmlns="http://schemas.microsoft.com/developer/msbuild/2003">
  <Import Project="$(MSBuildExtensionsPath)\$(MSBuildToolsVersion)\Microsoft.Common.props" Condition="Exists('$(MSBuildExtensionsPath)\$(MSBuildToolsVersion)\Microsoft.Common.props')" />
  <PropertyGroup>
    <Configuration Condition=" '$(Configuration)' == '' ">Debug</Configuration>
    <Platform Condition=" '$(Platform)' == '' ">x86</Platform>
    <ProjectGuid>{22CBFF9C-FE36-43E8-A246-266C7635E662}</ProjectGuid>
    <OutputType>Library</OutputType>
    <AppDesignerFolder>Properties</AppDesignerFolder>
    <RootNamespace>ReactNative.Net46</RootNamespace>
    <AssemblyName>ReactNative.Net46</AssemblyName>
    <TargetFrameworkVersion>v4.6</TargetFrameworkVersion>
    <FileAlignment>512</FileAlignment>
  </PropertyGroup>
  <PropertyGroup Condition="'$(Configuration)|$(Platform)' == 'Debug|x86'">
    <PlatformTarget>x86</PlatformTarget>
    <OutputPath>bin\x86\Debug\</OutputPath>
    <DefineConstants>DEBUG</DefineConstants>
    <DocumentationFile>bin\x86\Debug\ReactNative.Net46.XML</DocumentationFile>
  </PropertyGroup>
  <PropertyGroup Condition="'$(Configuration)|$(Platform)' == 'Release|x86'">
    <PlatformTarget>x86</PlatformTarget>
    <OutputPath>bin\x86\Release\</OutputPath>
    <DocumentationFile>bin\x86\Release\ReactNative.Net46.XML</DocumentationFile>
    <DefineConstants>
    </DefineConstants>
  </PropertyGroup>
  <PropertyGroup Condition="'$(Configuration)|$(Platform)' == 'Debug|x64'">
    <PlatformTarget>x64</PlatformTarget>
    <OutputPath>bin\x64\Debug\</OutputPath>
    <DocumentationFile>bin\x64\Debug\ReactNative.Net46.XML</DocumentationFile>
    <DefineConstants>DEBUG</DefineConstants>
  </PropertyGroup>
  <PropertyGroup Condition="'$(Configuration)|$(Platform)' == 'Release|x64'">
    <PlatformTarget>x64</PlatformTarget>
    <OutputPath>bin\x64\Release\</OutputPath>
    <DocumentationFile>bin\x64\Release\ReactNative.Net46.XML</DocumentationFile>
    <DefineConstants>
    </DefineConstants>
  </PropertyGroup>
  <PropertyGroup Condition="'$(Configuration)|$(Platform)' == 'Debug|ARM'">
    <PlatformTarget>ARM</PlatformTarget>
    <OutputPath>bin\ARM\Debug\</OutputPath>
    <DocumentationFile>bin\ARM\Debug\ReactNative.Net46.XML</DocumentationFile>
    <DefineConstants>DEBUG</DefineConstants>
  </PropertyGroup>
  <PropertyGroup Condition="'$(Configuration)|$(Platform)' == 'Release|ARM'">
    <PlatformTarget>ARM</PlatformTarget>
    <OutputPath>bin\ARM\Release\</OutputPath>
    <DocumentationFile>bin\ARM\Release\ReactNative.Net46.XML</DocumentationFile>
    <DefineConstants>
    </DefineConstants>
  </PropertyGroup>
  <ItemGroup>
    <Reference Include="Newtonsoft.Json, Version=9.0.0.0, Culture=neutral, PublicKeyToken=30ad4fe6b2a6aeed, processorArchitecture=MSIL">
      <HintPath>..\packages\Newtonsoft.Json.9.0.1\lib\net45\Newtonsoft.Json.dll</HintPath>
      <Private>True</Private>
    </Reference>
    <Reference Include="System" />
    <Reference Include="System.Core" />
    <Reference Include="System.Xml.Linq" />
    <Reference Include="System.Data.DataSetExtensions" />
    <Reference Include="Microsoft.CSharp" />
    <Reference Include="System.Data" />
    <Reference Include="System.Net.Http" />
    <Reference Include="System.Xml" />
  </ItemGroup>
  <ItemGroup>
    <Compile Include="Properties\AssemblyInfo.cs" />
    <Compile Include="Tracing\NullLoggingActivityBuilder.cs" />
    <Compile Include="Tracing\Tracer.cs" />
  </ItemGroup>
  <ItemGroup>
    <None Include="packages.config" />
  </ItemGroup>
  <Import Project="..\ReactNative.Shared\ReactNative.Shared.projitems" Label="Shared" />
  <Import Project="$(MSBuildToolsPath)\Microsoft.CSharp.targets" />
  <!-- To modify your build process, add your task inside one of the targets below and uncomment it.
       Other similar extension points exist, see Microsoft.Common.targets.
  <Target Name="BeforeBuild">
  </Target>
  <Target Name="AfterBuild">
  </Target>
  -->
<<<<<<< HEAD
</Project>
>>>>>>> Extract shareable ChakraBridge code into Shared Project. Use ChakraBridge.Shared from ChakraBridge project. Create new ChakraBridge.Net46 project and reference ChakraBridge.Shared. Reconcile differences with UWP Managed C++ and C++/CLI with macros. Minor style fixups for consistency.
=======
</Project>
>>>>>>> 9bd224ff
<|MERGE_RESOLUTION|>--- conflicted
+++ resolved
@@ -1,5 +1,3 @@
-<<<<<<< HEAD
-<<<<<<< HEAD
 ﻿<?xml version="1.0" encoding="utf-8"?>
 <Project ToolsVersion="14.0" DefaultTargets="Build" xmlns="http://schemas.microsoft.com/developer/msbuild/2003">
   <Import Project="$(MSBuildExtensionsPath)\$(MSBuildToolsVersion)\Microsoft.Common.props" Condition="Exists('$(MSBuildExtensionsPath)\$(MSBuildToolsVersion)\Microsoft.Common.props')" />
@@ -114,97 +112,4 @@
   <Target Name="AfterBuild">
   </Target>
   -->
-</Project>
-=======
-=======
->>>>>>> 9bd224ff
-﻿<?xml version="1.0" encoding="utf-8"?>
-<Project ToolsVersion="14.0" DefaultTargets="Build" xmlns="http://schemas.microsoft.com/developer/msbuild/2003">
-  <Import Project="$(MSBuildExtensionsPath)\$(MSBuildToolsVersion)\Microsoft.Common.props" Condition="Exists('$(MSBuildExtensionsPath)\$(MSBuildToolsVersion)\Microsoft.Common.props')" />
-  <PropertyGroup>
-    <Configuration Condition=" '$(Configuration)' == '' ">Debug</Configuration>
-    <Platform Condition=" '$(Platform)' == '' ">x86</Platform>
-    <ProjectGuid>{22CBFF9C-FE36-43E8-A246-266C7635E662}</ProjectGuid>
-    <OutputType>Library</OutputType>
-    <AppDesignerFolder>Properties</AppDesignerFolder>
-    <RootNamespace>ReactNative.Net46</RootNamespace>
-    <AssemblyName>ReactNative.Net46</AssemblyName>
-    <TargetFrameworkVersion>v4.6</TargetFrameworkVersion>
-    <FileAlignment>512</FileAlignment>
-  </PropertyGroup>
-  <PropertyGroup Condition="'$(Configuration)|$(Platform)' == 'Debug|x86'">
-    <PlatformTarget>x86</PlatformTarget>
-    <OutputPath>bin\x86\Debug\</OutputPath>
-    <DefineConstants>DEBUG</DefineConstants>
-    <DocumentationFile>bin\x86\Debug\ReactNative.Net46.XML</DocumentationFile>
-  </PropertyGroup>
-  <PropertyGroup Condition="'$(Configuration)|$(Platform)' == 'Release|x86'">
-    <PlatformTarget>x86</PlatformTarget>
-    <OutputPath>bin\x86\Release\</OutputPath>
-    <DocumentationFile>bin\x86\Release\ReactNative.Net46.XML</DocumentationFile>
-    <DefineConstants>
-    </DefineConstants>
-  </PropertyGroup>
-  <PropertyGroup Condition="'$(Configuration)|$(Platform)' == 'Debug|x64'">
-    <PlatformTarget>x64</PlatformTarget>
-    <OutputPath>bin\x64\Debug\</OutputPath>
-    <DocumentationFile>bin\x64\Debug\ReactNative.Net46.XML</DocumentationFile>
-    <DefineConstants>DEBUG</DefineConstants>
-  </PropertyGroup>
-  <PropertyGroup Condition="'$(Configuration)|$(Platform)' == 'Release|x64'">
-    <PlatformTarget>x64</PlatformTarget>
-    <OutputPath>bin\x64\Release\</OutputPath>
-    <DocumentationFile>bin\x64\Release\ReactNative.Net46.XML</DocumentationFile>
-    <DefineConstants>
-    </DefineConstants>
-  </PropertyGroup>
-  <PropertyGroup Condition="'$(Configuration)|$(Platform)' == 'Debug|ARM'">
-    <PlatformTarget>ARM</PlatformTarget>
-    <OutputPath>bin\ARM\Debug\</OutputPath>
-    <DocumentationFile>bin\ARM\Debug\ReactNative.Net46.XML</DocumentationFile>
-    <DefineConstants>DEBUG</DefineConstants>
-  </PropertyGroup>
-  <PropertyGroup Condition="'$(Configuration)|$(Platform)' == 'Release|ARM'">
-    <PlatformTarget>ARM</PlatformTarget>
-    <OutputPath>bin\ARM\Release\</OutputPath>
-    <DocumentationFile>bin\ARM\Release\ReactNative.Net46.XML</DocumentationFile>
-    <DefineConstants>
-    </DefineConstants>
-  </PropertyGroup>
-  <ItemGroup>
-    <Reference Include="Newtonsoft.Json, Version=9.0.0.0, Culture=neutral, PublicKeyToken=30ad4fe6b2a6aeed, processorArchitecture=MSIL">
-      <HintPath>..\packages\Newtonsoft.Json.9.0.1\lib\net45\Newtonsoft.Json.dll</HintPath>
-      <Private>True</Private>
-    </Reference>
-    <Reference Include="System" />
-    <Reference Include="System.Core" />
-    <Reference Include="System.Xml.Linq" />
-    <Reference Include="System.Data.DataSetExtensions" />
-    <Reference Include="Microsoft.CSharp" />
-    <Reference Include="System.Data" />
-    <Reference Include="System.Net.Http" />
-    <Reference Include="System.Xml" />
-  </ItemGroup>
-  <ItemGroup>
-    <Compile Include="Properties\AssemblyInfo.cs" />
-    <Compile Include="Tracing\NullLoggingActivityBuilder.cs" />
-    <Compile Include="Tracing\Tracer.cs" />
-  </ItemGroup>
-  <ItemGroup>
-    <None Include="packages.config" />
-  </ItemGroup>
-  <Import Project="..\ReactNative.Shared\ReactNative.Shared.projitems" Label="Shared" />
-  <Import Project="$(MSBuildToolsPath)\Microsoft.CSharp.targets" />
-  <!-- To modify your build process, add your task inside one of the targets below and uncomment it.
-       Other similar extension points exist, see Microsoft.Common.targets.
-  <Target Name="BeforeBuild">
-  </Target>
-  <Target Name="AfterBuild">
-  </Target>
-  -->
-<<<<<<< HEAD
-</Project>
->>>>>>> Extract shareable ChakraBridge code into Shared Project. Use ChakraBridge.Shared from ChakraBridge project. Create new ChakraBridge.Net46 project and reference ChakraBridge.Shared. Reconcile differences with UWP Managed C++ and C++/CLI with macros. Minor style fixups for consistency.
-=======
-</Project>
->>>>>>> 9bd224ff
+</Project>