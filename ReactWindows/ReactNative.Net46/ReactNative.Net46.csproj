--- conflicted
+++ resolved
@@ -182,13 +182,6 @@
       <SubType>Designer</SubType>
       <Generator>MSBuild:Compile</Generator>
     </Page>
-<<<<<<< HEAD
-    <Page Include="Views\ReactCanvas.xaml">
-      <Generator>MSBuild:Compile</Generator>
-      <SubType>Designer</SubType>
-    </Page>
-=======
->>>>>>> 8bf64e1d
     <Service Include="{508349B6-6B84-4DF5-91F0-309BEEBAD82D}" />
     <Page Include="DevSupport\DevOptionDialog.xaml">
       <SubType>Designer</SubType>
