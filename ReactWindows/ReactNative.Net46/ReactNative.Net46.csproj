﻿<?xml version="1.0" encoding="utf-8"?>
<Project ToolsVersion="14.0" DefaultTargets="Build" xmlns="http://schemas.microsoft.com/developer/msbuild/2003">
  <Import Project="$(MSBuildExtensionsPath)\$(MSBuildToolsVersion)\Microsoft.Common.props" Condition="Exists('$(MSBuildExtensionsPath)\$(MSBuildToolsVersion)\Microsoft.Common.props')" />
  <PropertyGroup>
    <Configuration Condition=" '$(Configuration)' == '' ">Debug</Configuration>
    <Platform Condition=" '$(Platform)' == '' ">x86</Platform>
    <ProjectGuid>{22CBFF9C-FE36-43E8-A246-266C7635E662}</ProjectGuid>
    <OutputType>Library</OutputType>
    <AppDesignerFolder>Properties</AppDesignerFolder>
    <RootNamespace>ReactNative.Net46</RootNamespace>
    <AssemblyName>ReactNative.Net46</AssemblyName>
    <TargetFrameworkVersion>v4.6</TargetFrameworkVersion>
    <FileAlignment>512</FileAlignment>
  </PropertyGroup>
  <PropertyGroup Condition="'$(Configuration)|$(Platform)' == 'Debug|x86'">
    <PlatformTarget>x86</PlatformTarget>
    <OutputPath>bin\x86\Debug\</OutputPath>
    <DefineConstants>DEBUG;NET46</DefineConstants>
    <DocumentationFile>bin\x86\Debug\ReactNative.Net46.XML</DocumentationFile>
  </PropertyGroup>
  <PropertyGroup Condition="'$(Configuration)|$(Platform)' == 'Release|x86'">
    <PlatformTarget>x86</PlatformTarget>
    <OutputPath>bin\x86\Release\</OutputPath>
    <DocumentationFile>bin\x86\Release\ReactNative.Net46.XML</DocumentationFile>
    <DefineConstants>
    </DefineConstants>
  </PropertyGroup>
  <PropertyGroup Condition="'$(Configuration)|$(Platform)' == 'Debug|x64'">
    <PlatformTarget>x64</PlatformTarget>
    <OutputPath>bin\x64\Debug\</OutputPath>
    <DocumentationFile>bin\x64\Debug\ReactNative.Net46.XML</DocumentationFile>
    <DefineConstants>DEBUG</DefineConstants>
  </PropertyGroup>
  <PropertyGroup Condition="'$(Configuration)|$(Platform)' == 'Release|x64'">
    <PlatformTarget>x64</PlatformTarget>
    <OutputPath>bin\x64\Release\</OutputPath>
    <DocumentationFile>bin\x64\Release\ReactNative.Net46.XML</DocumentationFile>
    <DefineConstants>
    </DefineConstants>
  </PropertyGroup>
  <PropertyGroup Condition="'$(Configuration)|$(Platform)' == 'Debug|ARM'">
    <PlatformTarget>ARM</PlatformTarget>
    <OutputPath>bin\ARM\Debug\</OutputPath>
    <DocumentationFile>bin\ARM\Debug\ReactNative.Net46.XML</DocumentationFile>
    <DefineConstants>DEBUG</DefineConstants>
  </PropertyGroup>
  <PropertyGroup Condition="'$(Configuration)|$(Platform)' == 'Release|ARM'">
    <PlatformTarget>ARM</PlatformTarget>
    <OutputPath>bin\ARM\Release\</OutputPath>
    <DocumentationFile>bin\ARM\Release\ReactNative.Net46.XML</DocumentationFile>
    <DefineConstants>
    </DefineConstants>
  </PropertyGroup>
  <ItemGroup>
    <Reference Include="Facebook.CSSLayout, Version=1.0.0.0, Culture=neutral, processorArchitecture=MSIL">
      <HintPath>..\packages\Facebook.CSSLayout.2.0.1-pre\lib\portable-net45+win+wpa81+wp80+MonoAndroid10+xamarinios10+MonoTouch10\Facebook.CSSLayout.dll</HintPath>
      <Private>True</Private>
    </Reference>
    <Reference Include="Newtonsoft.Json, Version=9.0.0.0, Culture=neutral, PublicKeyToken=30ad4fe6b2a6aeed, processorArchitecture=MSIL">
      <HintPath>..\packages\Newtonsoft.Json.9.0.1\lib\net45\Newtonsoft.Json.dll</HintPath>
      <Private>True</Private>
    </Reference>
    <Reference Include="PresentationCore" />
    <Reference Include="PresentationFramework" />
<<<<<<< HEAD
    <Reference Include="SocketMessaging, Version=1.1.6002.26530, Culture=neutral, processorArchitecture=MSIL">
      <HintPath>..\packages\SocketMessaging.1.1.6002.26530\lib\net451\SocketMessaging.dll</HintPath>
      <Private>True</Private>
    </Reference>
=======
>>>>>>> fc7bc7c5
    <Reference Include="System" />
    <Reference Include="System.Configuration" />
    <Reference Include="System.Core" />
    <Reference Include="System.Drawing" />
    <Reference Include="System.Reactive.Core, Version=3.0.0.0, Culture=neutral, PublicKeyToken=94bc3704cddfc263, processorArchitecture=MSIL">
      <HintPath>..\packages\System.Reactive.Core.3.0.0\lib\net46\System.Reactive.Core.dll</HintPath>
      <Private>True</Private>
    </Reference>
    <Reference Include="System.Reactive.Interfaces, Version=3.0.0.0, Culture=neutral, PublicKeyToken=94bc3704cddfc263, processorArchitecture=MSIL">
      <HintPath>..\packages\System.Reactive.Interfaces.3.0.0\lib\net45\System.Reactive.Interfaces.dll</HintPath>
    </Reference>
    <Reference Include="PCLStorage, Version=1.0.2.0, Culture=neutral, PublicKeyToken=286fe515a2c35b64, processorArchitecture=MSIL">
      <HintPath>..\packages\PCLStorage.1.0.2\lib\net45\PCLStorage.dll</HintPath>
      <Private>True</Private>
    </Reference>
    <Reference Include="System.Reactive.Linq, Version=3.0.0.0, Culture=neutral, PublicKeyToken=94bc3704cddfc263, processorArchitecture=MSIL">
      <HintPath>..\packages\System.Reactive.Linq.3.0.0\lib\net46\System.Reactive.Linq.dll</HintPath>
      <Private>True</Private>
    </Reference>
    <Reference Include="System.Reactive.PlatformServices, Version=3.0.0.0, Culture=neutral, PublicKeyToken=94bc3704cddfc263, processorArchitecture=MSIL">
      <HintPath>..\packages\System.Reactive.PlatformServices.3.0.0\lib\net46\System.Reactive.PlatformServices.dll</HintPath>
      <Private>True</Private>
    </Reference>
    <Reference Include="System.Reactive.Windows.Threading, Version=3.0.0.0, Culture=neutral, PublicKeyToken=94bc3704cddfc263, processorArchitecture=MSIL">
      <HintPath>..\packages\System.Reactive.Windows.Threading.3.0.0\lib\net45\System.Reactive.Windows.Threading.dll</HintPath>
    </Reference>
    <Reference Include="PCLStorage.Abstractions, Version=1.0.2.0, Culture=neutral, PublicKeyToken=286fe515a2c35b64, processorArchitecture=MSIL">
      <HintPath>..\packages\PCLStorage.1.0.2\lib\net45\PCLStorage.Abstractions.dll</HintPath>
      <Private>True</Private>
    </Reference>
    <Reference Include="System.Windows.Forms" />
    <Reference Include="System.Xaml" />
    <Reference Include="System.Xml.Linq" />
    <Reference Include="System.Data.DataSetExtensions" />
    <Reference Include="Microsoft.CSharp" />
    <Reference Include="System.Data" />
    <Reference Include="System.Net.Http" />
    <Reference Include="System.Xml" />
    <Reference Include="WindowsBase">
      <HintPath>..\packages\WindowsBase.4.6.1055.0\lib\WindowsBase.dll</HintPath>
      <Private>True</Private>
    </Reference>
  </ItemGroup>
  <ItemGroup>
    <Compile Include="Bridge\DispatcherHelpers.cs" />
<<<<<<< HEAD
    <Compile Include="DevSupport\DevOptionDialog.xaml.cs">
      <DependentUpon>DevOptionDialog.xaml</DependentUpon>
    </Compile>
    <Compile Include="DevSupport\ProgressDialog.xaml.cs">
      <DependentUpon>ProgressDialog.xaml</DependentUpon>
    </Compile>
    <Compile Include="DevSupport\RedBoxDialog.xaml.cs">
      <DependentUpon>RedBoxDialog.xaml</DependentUpon>
    </Compile>
    <Compile Include="DevSupport\WebSocketJavaScriptExecutor.cs" />
=======
    <Compile Include="Modules\Dialog\DialogModule.cs" />
>>>>>>> fc7bc7c5
    <Compile Include="Modules\Storage\AyncStorageModule.cs" />
    <Compile Include="Modules\Clipboard\ClipboardModule.cs" />
    <Compile Include="Modules\Clipboard\ClipboardInstance.cs" />
    <Compile Include="Modules\Clipboard\IClipboardInstance.cs" />
    <Compile Include="Modules\NetInfo\DefaultNetworkInformation.cs" />
    <Compile Include="Modules\NetInfo\INetworkInformation.cs" />
    <Compile Include="Modules\NetInfo\NetInfoModule.cs" />
    <Compile Include="Properties\AssemblyInfo.cs" />
    <Compile Include="Tracing\NullLoggingActivityBuilder.cs" />
    <Compile Include="Tracing\Tracer.cs" />
  </ItemGroup>
  <ItemGroup>
    <None Include="packages.config" />
  </ItemGroup>
  <ItemGroup>
    <Page Include="DevSupport\DevOptionDialog.xaml">
      <SubType>Designer</SubType>
      <Generator>MSBuild:Compile</Generator>
    </Page>
    <Page Include="DevSupport\ProgressDialog.xaml">
      <SubType>Designer</SubType>
      <Generator>MSBuild:Compile</Generator>
    </Page>
    <Page Include="DevSupport\RedBoxDialog.xaml">
      <SubType>Designer</SubType>
      <Generator>MSBuild:Compile</Generator>
    </Page>
  </ItemGroup>
  <Import Project="..\ReactNative.Shared\ReactNative.Shared.projitems" Label="Shared" />
  <Import Project="$(MSBuildToolsPath)\Microsoft.CSharp.targets" />
  <!-- To modify your build process, add your task inside one of the targets below and uncomment it.
       Other similar extension points exist, see Microsoft.Common.targets.
  <Target Name="BeforeBuild">
  </Target>
  <Target Name="AfterBuild">
  </Target>
  -->
</Project><|MERGE_RESOLUTION|>--- conflicted
+++ resolved
@@ -62,13 +62,10 @@
     </Reference>
     <Reference Include="PresentationCore" />
     <Reference Include="PresentationFramework" />
-<<<<<<< HEAD
     <Reference Include="SocketMessaging, Version=1.1.6002.26530, Culture=neutral, processorArchitecture=MSIL">
       <HintPath>..\packages\SocketMessaging.1.1.6002.26530\lib\net451\SocketMessaging.dll</HintPath>
       <Private>True</Private>
     </Reference>
-=======
->>>>>>> fc7bc7c5
     <Reference Include="System" />
     <Reference Include="System.Configuration" />
     <Reference Include="System.Core" />
@@ -114,7 +111,6 @@
   </ItemGroup>
   <ItemGroup>
     <Compile Include="Bridge\DispatcherHelpers.cs" />
-<<<<<<< HEAD
     <Compile Include="DevSupport\DevOptionDialog.xaml.cs">
       <DependentUpon>DevOptionDialog.xaml</DependentUpon>
     </Compile>
@@ -125,9 +121,7 @@
       <DependentUpon>RedBoxDialog.xaml</DependentUpon>
     </Compile>
     <Compile Include="DevSupport\WebSocketJavaScriptExecutor.cs" />
-=======
     <Compile Include="Modules\Dialog\DialogModule.cs" />
->>>>>>> fc7bc7c5
     <Compile Include="Modules\Storage\AyncStorageModule.cs" />
     <Compile Include="Modules\Clipboard\ClipboardModule.cs" />
     <Compile Include="Modules\Clipboard\ClipboardInstance.cs" />
