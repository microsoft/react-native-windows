// Copyright (c) Microsoft Corporation. All rights reserved.
// Portions derived from React Native:
// Copyright (c) 2015-present, Facebook, Inc.
// Licensed under the MIT License.

using Newtonsoft.Json;
using Newtonsoft.Json.Linq;
using PCLStorage;
using ReactNative.Bridge;
using System;
using System.Threading;
using System.Threading.Tasks;

namespace ReactNative.Modules.Storage
{
    class AsyncStorageModule : NativeModuleBase
    {
        private readonly SemaphoreSlim _mutex = new SemaphoreSlim(1, 1);

        public override string Name
        {
            get
            {
                return "AsyncLocalStorage";
            }
        }

        [ReactMethod]
        public async void multiGet(string[] keys, ICallback callback)
        {
            if (keys == null)
            {
                callback.Invoke(AsyncStorageHelpers.GetInvalidKeyError(null), null);
                return;
            }

            var error = default(JObject);
            var data = new JArray();

            await _mutex.WaitAsync().ConfigureAwait(false);
            try
            {
                foreach (var key in keys)
                {
                    if (key == null)
                    {
                        error = AsyncStorageHelpers.GetInvalidKeyError(null);
                        break;
                    }

                    var value = await GetAsync(key).ConfigureAwait(false);
                    data.Add(new JArray(key, value));
                }
            }
            catch (Exception ex)
            {
                error = AsyncStorageHelpers.GetError(ex);
            }
            finally
            {
                _mutex.Release();
            }

            if (error != null)
            {
                callback.Invoke(error);
            }
            else
            {
                callback.Invoke(null, data);
            }
        }

        [ReactMethod]
        public async void multiSet(string[][] keyValueArray, ICallback callback)
        {
            if (keyValueArray == null || keyValueArray.Length == 0)
            {
                callback.Invoke(AsyncStorageHelpers.GetInvalidKeyError(null));
                return;
            }

            var error = default(JObject);

            await _mutex.WaitAsync().ConfigureAwait(false);
            try
            {
                foreach (var pair in keyValueArray)
                {
                    if (pair.Length != 2)
                    {
                        error = AsyncStorageHelpers.GetInvalidValueError(null);
                        break;
                    }

                    if (pair[0] == null)
                    {
                        error = AsyncStorageHelpers.GetInvalidKeyError(null);
                        break;
                    }

                    if (pair[1] == null)
                    {
                        error = AsyncStorageHelpers.GetInvalidValueError(pair[0]);
                        break;
                    }

                    error = await SetAsync(pair[0], pair[1]).ConfigureAwait(false);
                    if (error != null)
                    {
                        break;
                    }
                }
            }
            catch (Exception ex)
            {
                error = AsyncStorageHelpers.GetError(ex);
            }
            finally
            {
                _mutex.Release();
            }

            if (error != null)
            {
                callback.Invoke(error);
            }
            else
            {
                callback.Invoke();
            }
        }

        [ReactMethod]
        public async void multiRemove(string[] keys, ICallback callback)
        {
            if (keys == null || keys.Length == 0)
            {
                callback.Invoke(AsyncStorageHelpers.GetInvalidKeyError(null));
                return;
            }

            var error = default(JObject);

            await _mutex.WaitAsync().ConfigureAwait(false);
            try
            {
                foreach (var key in keys)
                {
                    if (key == null)
                    {
                        error = AsyncStorageHelpers.GetInvalidKeyError(null);
                        break;
                    }

                    error = await RemoveAsync(key).ConfigureAwait(false);
                    if (error != null)
                    {
                        break;
                    }
                }
            }
            catch (Exception ex)
            {
                error = AsyncStorageHelpers.GetError(ex);
            }
            finally
            {
                _mutex.Release();
            }

            if (error != null)
            {
                callback.Invoke(error);
            }
            else
            {
                callback.Invoke();
            }
        }

        [ReactMethod]
        public async void multiMerge(string[][] keyValueArray, ICallback callback)
        {
            if (keyValueArray == null || keyValueArray.Length == 0)
            {
                callback.Invoke(AsyncStorageHelpers.GetInvalidKeyError(null));
                return;
            }

            var error = default(JObject);

            await _mutex.WaitAsync().ConfigureAwait(false);
            try
            {
                foreach (var pair in keyValueArray)
                {
                    if (pair.Length != 2)
                    {
                        error = AsyncStorageHelpers.GetInvalidValueError(null);
                        break;
                    }

                    if (pair[0] == null)
                    {
                        error = AsyncStorageHelpers.GetInvalidKeyError(null);
                        break;
                    }

                    if (pair[1] == null)
                    {
                        error = AsyncStorageHelpers.GetInvalidValueError(pair[0]);
                        break;
                    }

                    error = await MergeAsync(pair[0], pair[1]).ConfigureAwait(false);
                    if (error != null)
                    {
                        break;
                    }
                }
            }
            catch (Exception ex)
            {
                error = AsyncStorageHelpers.GetError(ex);
            }
            finally
            {
                _mutex.Release();
            }

            if (error != null)
            {
                callback.Invoke(error);
            }
            else
            {
                callback.Invoke();
            }
        }

        [ReactMethod]
        public async void clear(ICallback callback)
        {
            var error = default(JObject);

            await _mutex.WaitAsync().ConfigureAwait(false);
            try
            {
                var storageFolder = await GetAsyncStorageFolder(false).ConfigureAwait(false);
                if (storageFolder != null)
                {
                    await storageFolder.DeleteAsync().ConfigureAwait(false);
                }
            }
            catch (Exception ex)
            {
                error = AsyncStorageHelpers.GetError(ex);
            }
            finally
            {
                _mutex.Release();
            }

<<<<<<< HEAD

=======
>>>>>>> 6e781c46
            if (error != null)
            {
                callback.Invoke(error);
            }
            else
            {
                callback.Invoke();
            }
        }

        [ReactMethod]
        public async void getAllKeys(ICallback callback)
        {
            var error = default(JObject);
            var keys = new JArray();
            var error = default(JObject);

            await _mutex.WaitAsync().ConfigureAwait(false);
            try
            {
                var storageFolder = await GetAsyncStorageFolder(false).ConfigureAwait(false);
                if (storageFolder != null)
                {
                    var items = await storageFolder.GetFilesAsync().ConfigureAwait(false);
                    foreach (var item in items)
                    {
                        var itemName = item.Name;
                        if (itemName.EndsWith(AsyncStorageHelpers.FileExtension))
                        {
                            keys.Add(AsyncStorageHelpers.GetKeyName(itemName));
                        }
                    }
                }
            }
            catch (Exception ex)
            {
                error = AsyncStorageHelpers.GetError(ex);
            }
            finally
            {
                _mutex.Release();
            }

            if (error != null)
            {
                callback.Invoke(error);
            }
            else
            {
                callback.Invoke(null, keys);
            }
        }

        public override void OnReactInstanceDispose()
        {
            _mutex.Dispose();
        }

        private async Task<string> GetAsync(string key)
        {
            var storageFolder = await GetAsyncStorageFolder(false).ConfigureAwait(false);
            if (storageFolder == null)
            {
                return null;
            }

            var fileName = AsyncStorageHelpers.GetFileName(key);
            var existsCheck = await storageFolder.CheckExistsAsync(fileName).ConfigureAwait(false);
            if (existsCheck == ExistenceCheckResult.FileExists)
            {
                var storageItem = await storageFolder.GetFileAsync(fileName).ConfigureAwait(false);
                return await FileExtensions.ReadAllTextAsync(storageItem).ConfigureAwait(false);
            }

            return null;
        }

        private async Task<JObject> MergeAsync(string key, string value)
        {
            var oldValue = await GetAsync(key).ConfigureAwait(false);

            var newValue = default(string);
            if (oldValue == null)
            {
                newValue = value;
            }
            else
            {
                var oldJson = JObject.Parse(oldValue);
                var newJson = JObject.Parse(value);
                AsyncStorageHelpers.DeepMergeInto(oldJson, newJson);
                newValue = oldJson.ToString(Formatting.None);
            }

            return await SetAsync(key, newValue).ConfigureAwait(false);
        }

        private async Task<JObject> RemoveAsync(string key)
        {
            var storageFolder = await GetAsyncStorageFolder(false).ConfigureAwait(false);
            if (storageFolder == null)
            {
                return null;
            }

            var fileName = AsyncStorageHelpers.GetFileName(key);
            var existsCheck = await storageFolder.CheckExistsAsync(fileName).ConfigureAwait(false);
            if (existsCheck == ExistenceCheckResult.FileExists)
            {
                var storageItem = await storageFolder.GetFileAsync(fileName).ConfigureAwait(false);
                await storageItem.DeleteAsync().ConfigureAwait(false);
            }

            return null;
        }

        private async Task<JObject> SetAsync(string key, string value)
        {
            var storageFolder = await GetAsyncStorageFolder(true).ConfigureAwait(false);
            var file = await storageFolder.CreateFileAsync(AsyncStorageHelpers.GetFileName(key), CreationCollisionOption.ReplaceExisting).ConfigureAwait(false);
            await FileExtensions.WriteAllTextAsync(file, value).ConfigureAwait(false);
            return default(JObject);
        }

        private async Task<IFolder> GetAsyncStorageFolder(bool createIfNotExists)
        {
            var localFolder = FileSystem.Current.LocalStorage;
            var existsCheck = await localFolder.CheckExistsAsync(AsyncStorageHelpers.DirectoryName).ConfigureAwait(false);
            if (existsCheck == ExistenceCheckResult.FolderExists)
            {
                return await localFolder.GetFolderAsync(AsyncStorageHelpers.DirectoryName).ConfigureAwait(false);
            }
            else if (createIfNotExists)
            {
                return await localFolder.CreateFolderAsync(AsyncStorageHelpers.DirectoryName, CreationCollisionOption.OpenIfExists).ConfigureAwait(false);
            }

            return null;
        }
    }
}<|MERGE_RESOLUTION|>--- conflicted
+++ resolved
@@ -262,10 +262,6 @@
                 _mutex.Release();
             }
 
-<<<<<<< HEAD
-
-=======
->>>>>>> 6e781c46
             if (error != null)
             {
                 callback.Invoke(error);
