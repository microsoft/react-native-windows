--- conflicted
+++ resolved
@@ -210,18 +210,10 @@
                 var view = viewManager.CreateView(themedContext);
                 _tagsToViews.Add(tag, view);
                 _tagsToViewManagers.Add(tag, viewManager);
-<<<<<<< HEAD
-                
-                view.SetTag(tag);
-                view.SetReactContext(themedContext);
-=======
-
-                // Uses an extension method and `Tag` property on 
-                // DependencyObject to store the tag of the view.
+              
                 ViewExtensions.SetTag(view, tag);
                 ViewExtensions.SetReactContext(view, themedContext);
->>>>>>> 52a4dcc7
-
+              
 #if WINDOWS_UWP
                 if (view is UIElement element)
                 {
