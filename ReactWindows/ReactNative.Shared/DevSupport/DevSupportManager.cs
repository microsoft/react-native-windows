--- conflicted
+++ resolved
@@ -299,9 +299,6 @@
                     option.HideDialog = _dismissDevOptionsDialog;
                 }
 #else
-<<<<<<< HEAD
-                _devOptionsDialog.Owner = Application.Current.MainWindow;
-=======
                 if (Application.Current != null && Application.Current.MainWindow != null && Application.Current.MainWindow.IsLoaded)
                 {
                     _devOptionsDialog.Owner = Application.Current.MainWindow;
@@ -312,7 +309,6 @@
                     _devOptionsDialog.WindowStartupLocation = WindowStartupLocation.CenterScreen;
                 }
 
->>>>>>> 8bf64e1d
                 _dismissDevOptionsDialog = _devOptionsDialog.Close;
                 _devOptionsDialog.Show();
 
@@ -367,9 +363,6 @@
             var dialogOperation = progressDialog.ShowAsync();
             Action cancel = dialogOperation.Cancel;
 #else
-<<<<<<< HEAD
-            progressDialog.Owner = Application.Current.MainWindow;
-=======
             if (Application.Current != null && Application.Current.MainWindow != null && Application.Current.MainWindow.IsLoaded)
             {
                 progressDialog.Owner = Application.Current.MainWindow;
@@ -379,8 +372,7 @@
                 progressDialog.Topmost = true;
                 progressDialog.WindowStartupLocation = WindowStartupLocation.CenterScreen;
             }
-            
->>>>>>> 8bf64e1d
+
             Action cancel = progressDialog.Close;
             progressDialog.Show();
 #endif
@@ -481,14 +473,11 @@
                     _dismissRedBoxDialog = null;
                     _redBoxDialog = null;
                 };
-                
+
 #if WINDOWS_UWP
                 var asyncInfo = _redBoxDialog.ShowAsync();
                 _dismissRedBoxDialog = asyncInfo.Cancel;
 #else
-<<<<<<< HEAD
-                _redBoxDialog.Owner = Application.Current.MainWindow;
-=======
                 if (Application.Current != null && Application.Current.MainWindow != null && Application.Current.MainWindow.IsLoaded)
                 {
                     _redBoxDialog.Owner = Application.Current.MainWindow;
@@ -499,7 +488,6 @@
                     _redBoxDialog.WindowStartupLocation = WindowStartupLocation.CenterScreen;
                 }
 
->>>>>>> 8bf64e1d
                 _dismissRedBoxDialog = _redBoxDialog.Close;
                 _redBoxDialog.ShowDialog();
 #endif
@@ -575,10 +563,6 @@
                 }
             }
 #else
-<<<<<<< HEAD
-
-=======
->>>>>>> 8bf64e1d
             var temporaryFilePath = Path.GetTempPath() + JSBundleFileName;
             try
             {
@@ -619,7 +603,7 @@
                     if (temporaryFile != null)
                     {
                         await temporaryFile.DeleteAsync(token).ConfigureAwait(false);
-                    }   
+                    }
                 }
             }
 #endif
