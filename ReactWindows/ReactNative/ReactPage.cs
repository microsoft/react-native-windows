﻿using ReactNative.Modules.Core;
using System;
using System.Collections.Generic;
using Windows.System;
using Windows.UI.Core;
using Windows.UI.Xaml;
using Windows.UI.Xaml.Controls;
using Windows.UI.Xaml.Input;
using Windows.UI.Xaml.Media;

namespace ReactNative
{
    /// <summary>
    /// Base page for React Native applications.
    /// </summary>
    public abstract class ReactPage : Page
    {
        private readonly IReactInstanceManager _reactInstanceManager;

        private bool _isShiftKeyDown;
        private bool _isControlKeyDown;

        /// <summary>
        /// Instantiates the <see cref="ReactPage"/>.
        /// </summary>
        protected ReactPage()
        {
            _reactInstanceManager = CreateReactInstanceManager();
            RootView = CreateRootView();
            Content = RootView;
        }

        /// <summary>
        /// The custom path of the bundle file.
        /// </summary>
        /// <remarks>
        /// This is used in cases where the bundle should be loaded from a
        /// custom path.
        /// </remarks>
        public virtual string JavaScriptBundleFile
        {
            get
            {
                return null;
            }
        }

        /// <summary>
        /// The name of the main module.
        /// </summary>
        /// <remarks>
        /// This is used to determine the URL used to fetch the JavaScript
        /// bundle from the packager server. It is only used when dev support
        /// is enabled.
        /// </remarks>
        public virtual string JavaScriptMainModuleName
        {
            get
            {
                return "index.windows";
            }
        }

        /// <summary>
        /// The name of the main component registered from JavaScript.
        /// </summary>
        public abstract string MainComponentName { get; }

        /// <summary>
        /// Signals whether developer mode should be enabled.
        /// </summary>
        public abstract bool UseDeveloperSupport { get; }

        /// <summary>
        /// The list of <see cref="IReactPackage"/>s used by the application.
        /// </summary>
        public abstract List<IReactPackage> Packages { get; }

        /// <summary>
        /// The root view managed by the page.
        /// </summary>
        public ReactRootView RootView
        {
            get;
        }

        /// <summary>
        /// Called when the application is first initialized.
        /// </summary>
        public void OnCreate()
        {
            RootView.Background = (Brush)Application.Current.Resources["ApplicationPageBackgroundThemeBrush"];
            RootView.StartReactApplication(_reactInstanceManager, MainComponentName);

<<<<<<< HEAD
            SystemNavigationManager.GetForCurrentView().BackRequested +=
                (sender, args) => _reactInstanceManager.OnBackPressed();
=======
            SystemNavigationManager.GetForCurrentView().BackRequested += (sender, args) =>
            {
                _reactInstanceManager.OnBackPressed();
                args.Handled = true;
            };
>>>>>>> 5b3ac673
        }

        /// <summary>
        /// Called before the application is suspended.
        /// </summary>
        public void OnSuspend()
        {
            _reactInstanceManager.OnSuspend();
        }

        /// <summary>
        /// Called when the application is resumed.
        /// </summary>
        /// <param name="onBackPressed">
        /// Default action to take when back pressed.
        /// </param>
        public void OnResume(Action onBackPressed)
        {
            _reactInstanceManager.OnResume(onBackPressed);
        }

        /// <summary>
        /// Called before the application shuts down.
        /// </summary>
        public void OnDestroy()
        {
            _reactInstanceManager.OnDestroy();
        }

        /// <summary>
        /// Creates the React root view.
        /// </summary>
        /// <returns>The root view.</returns>
        /// <remarks>
        /// Subclasses may override this method if it needs to use a custom
        /// root view.
        /// </remarks>
        protected virtual ReactRootView CreateRootView()
        {
            return new ReactRootView();
        }
        
        /// <summary>
        /// Captures the key down events to 
        /// </summary>
        /// <param name="e"></param>
        protected override void OnKeyDown(KeyRoutedEventArgs e)
        {
            if (_reactInstanceManager.DevSupportManager.IsEnabled)
            {
                if (e.Key == VirtualKey.Shift)
                {
                    _isShiftKeyDown = true;
                }
                else if (e.Key == VirtualKey.Control)
                {
                    _isControlKeyDown = true;   
                }
                else if (_isShiftKeyDown && e.Key == VirtualKey.F10)
                {
                    _reactInstanceManager.DevSupportManager.ShowDevOptionsDialog();
                    e.Handled = true;
                }
                else if (_isControlKeyDown && e.Key == VirtualKey.R)
                {
                    _reactInstanceManager.DevSupportManager.HandleReloadJavaScript();
                    e.Handled = true;
                }
            }
        }

        /// <summary>
        /// Captures the key up event to potentially launch the dev options menu.
        /// </summary>
        /// <param name="e"></param>
        protected override void OnKeyUp(KeyRoutedEventArgs e)
        {
            if (_reactInstanceManager.DevSupportManager.IsEnabled)
            {
                if (e.Key == VirtualKey.Menu)
                {
                    _reactInstanceManager.DevSupportManager.ShowDevOptionsDialog();
                    e.Handled = true;
                }
                else if (e.Key == VirtualKey.Shift)
                {
                    _isShiftKeyDown = false;
                }
                else if (e.Key == VirtualKey.Control)
                {
                    _isControlKeyDown = false;
                }
            }
        }

        private IReactInstanceManager CreateReactInstanceManager()
        {
            var builder = new ReactInstanceManager.Builder
            {
                UseDeveloperSupport = UseDeveloperSupport,
                InitialLifecycleState = LifecycleState.Resumed,
                JavaScriptBundleFile = JavaScriptBundleFile,
                JavaScriptMainModuleName = JavaScriptMainModuleName,
            };

            builder.Packages.AddRange(Packages);
            return builder.Build();
        }
    }
}<|MERGE_RESOLUTION|>--- conflicted
+++ resolved
@@ -92,16 +92,11 @@
             RootView.Background = (Brush)Application.Current.Resources["ApplicationPageBackgroundThemeBrush"];
             RootView.StartReactApplication(_reactInstanceManager, MainComponentName);
 
-<<<<<<< HEAD
-            SystemNavigationManager.GetForCurrentView().BackRequested +=
-                (sender, args) => _reactInstanceManager.OnBackPressed();
-=======
             SystemNavigationManager.GetForCurrentView().BackRequested += (sender, args) =>
             {
                 _reactInstanceManager.OnBackPressed();
                 args.Handled = true;
             };
->>>>>>> 5b3ac673
         }
 
         /// <summary>
