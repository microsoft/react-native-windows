--- conflicted
+++ resolved
@@ -36,8 +36,8 @@
         private readonly ConcurrentDictionary<TFrameworkElement, DimensionBoundProperties> _dimensionBoundProperties =
             new ConcurrentDictionary<TFrameworkElement, DimensionBoundProperties>();
 
-        private readonly IDictionary<TFrameworkElement, ShadowProperties> _shadowProperties =
-            new Dictionary<TFrameworkElement, ShadowProperties>();
+        private readonly ConcurrentDictionary<TFrameworkElement, ShadowProperties> _shadowProperties =
+            new ConcurrentDictionary<TFrameworkElement, ShadowProperties>();
 
         /// <summary>
         /// Set's the  <typeparamref name="TFrameworkElement"/> styling layout 
@@ -277,12 +277,8 @@
             RemoveShadow(view);
             view.PointerEntered -= OnPointerEntered;
             view.PointerExited -= OnPointerExited;
-<<<<<<< HEAD
-            _dimensionBoundProperties.Remove(view);
-            _shadowProperties.Remove(view);
-=======
             _dimensionBoundProperties.TryRemove(view, out _);
->>>>>>> 75322332
+            _shadowProperties.TryRemove(view, out _);
         }
 
         /// <summary>
@@ -402,7 +398,7 @@
             if (!_shadowProperties.TryGetValue(view, out var properties))
             {
                 properties = new ShadowProperties();
-                _shadowProperties.Add(view, properties);
+                _shadowProperties.AddOrUpdate(view, properties, (k, v) => properties);
             }
 
             return properties;
