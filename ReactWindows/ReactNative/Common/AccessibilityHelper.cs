--- conflicted
+++ resolved
@@ -1,10 +1,7 @@
 using ReactNative.Bridge;
-<<<<<<< HEAD
+using ReactNative.Views.ControlView;
 using System;
 using System.Collections.Generic;
-=======
-using ReactNative.Views.ControlView;
->>>>>>> be3c786b
 using System.Text;
 using Windows.UI.Xaml;
 using Windows.UI.Xaml.Automation;
@@ -108,7 +105,7 @@
                 else
                 {
                     uiElementAutomationPeer = FrameworkElementAutomationPeer.FromElement(uiElement);
-                    AutomationProperties.SetAccessibilityView(uiElement, AccessibilityView.Raw);
+                AutomationProperties.SetAccessibilityView(uiElement, AccessibilityView.Raw);
                 }
                 SetChildrenAccessibilityView(uiElementAutomationPeer, AccessibilityView.Raw);
             }
