--- conflicted
+++ resolved
@@ -105,19 +105,17 @@
     module: require('./PointerEventsExample'),
   },
   {
-<<<<<<< HEAD
-    key: 'VibrationExample',
-    module: require('./VibrationExample'),
-  },  
-=======
     key: 'TimerExample',
     module: require('./TimerExample'),
   },
   {
+    key: 'VibrationExample',
+    module: require('./VibrationExample'),
+  },  
+  {
     key: 'WebSocketExample',
     module: require('./WebSocketExample'),
   },
->>>>>>> 8e2e7aef
 ];
 
 const Modules = {};
