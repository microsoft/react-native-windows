{
  "name": "react-native-windows",
<<<<<<< HEAD
  "version": "1000.0.0",
  "description": "React Native platform extensions for the Universal Windows Platform.",
=======
  "version": "0.57.0-vnext.10",
>>>>>>> 55d659c9
  "license": "MIT",
  "repository": {
    "type": "git",
    "url": "git@github.com:ReactWindows/react-native-windows.git"
  },
  "engines": {
    "node": ">=4"
  },
  "engineStrict": true,
  "main": "Libraries/react-native-windows/react-native-windows-implementation.js",
  "scripts": {
    "test": "jasmine",
    "lint": "eslint .",
    "flow-check": "flow check"
  },
  "files": [
    "Libraries",
    "ReactWindows/ReactNative",
    "ReactWindows/ReactNative.Shared",
    "ReactWindows/ReactNative.Net46",
    "ReactWindows/ReactNativeWebViewBridge",
    "ReactWindows/ChakraBridge",
    "Yoga/csharp/Facebook.Yoga",
    "Yoga/csharp/Yoga",
    "Yoga/yoga",
    "local-cli",
    "README.md"
  ],
  "peerDependencies": {
    "react": "16.5.0",
    "react-native": "~0.57.0"
  },
  "devDependencies": {
    "babel-eslint": "9.0.0-beta.2",
    "eslint": "5.1.0",
    "eslint-config-fb-strict": "22.1.0",
    "eslint-config-fbjs": "2.0.1",
    "eslint-plugin-babel": "^4.1.1",
    "eslint-plugin-flowtype": "2.43.0",
    "eslint-plugin-prettier": "2.6.0",
    "eslint-plugin-react": "7.8.2",
    "flow-bin": "^0.78.0",
    "https-proxy-agent": "^2.2.1",
    "jasmine": "^2.6.0",
    "jasmine-reporters": "^2.2.1",
    "minimist": "^1.2.0",
    "prettier": "1.13.6",
    "react": "16.5.0",
    "react-devtools-core": "^3.3.4",
    "react-native": "~0.57.0"
  },
  "dependencies": {
    "chalk": "^1.1.1",
    "glob": "^7.1.1",
    "react-native-local-cli": "^1.0.0-alpha.5",
    "shelljs": "^0.7.8",
    "username": "^3.0.0",
    "uuid": "^2.0.1",
    "xml-parser": "^1.2.1"
  },
  "rnpm": {
    "haste": {
      "platforms": [
        "windows"
      ],
      "providesModuleNodeModules": [
        "react-native-windows"
      ]
    },
    "plugin": "./local-cli/index.js",
    "platform": "./local-cli/platform.js"
  }
}<|MERGE_RESOLUTION|>--- conflicted
+++ resolved
@@ -1,11 +1,6 @@
 {
   "name": "react-native-windows",
-<<<<<<< HEAD
-  "version": "1000.0.0",
-  "description": "React Native platform extensions for the Universal Windows Platform.",
-=======
   "version": "0.57.0-vnext.10",
->>>>>>> 55d659c9
   "license": "MIT",
   "repository": {
     "type": "git",
