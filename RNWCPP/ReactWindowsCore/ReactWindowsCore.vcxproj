﻿<?xml version="1.0" encoding="utf-8"?>
<Project DefaultTargets="Build" ToolsVersion="14.0" xmlns="http://schemas.microsoft.com/developer/msbuild/2003">
  <ItemGroup Label="ProjectConfigurations">
    <ProjectConfiguration Include="Debug|ARM">
      <Configuration>Debug</Configuration>
      <Platform>ARM</Platform>
    </ProjectConfiguration>
    <ProjectConfiguration Include="Debug|x86">
      <Configuration>Debug</Configuration>
      <Platform>x86</Platform>
    </ProjectConfiguration>
    <ProjectConfiguration Include="Debug|x64">
      <Configuration>Debug</Configuration>
      <Platform>x64</Platform>
    </ProjectConfiguration>
    <ProjectConfiguration Include="Release|ARM">
      <Configuration>Release</Configuration>
      <Platform>ARM</Platform>
    </ProjectConfiguration>
    <ProjectConfiguration Include="Release|x86">
      <Configuration>Release</Configuration>
      <Platform>x86</Platform>
    </ProjectConfiguration>
    <ProjectConfiguration Include="Release|x64">
      <Configuration>Release</Configuration>
      <Platform>x64</Platform>
    </ProjectConfiguration>
    <!-- Kept for Visual Studio compatibility. -->
    <ProjectConfiguration Include="Debug|Win32">
      <Configuration>Debug</Configuration>
      <Platform>Win32</Platform>
    </ProjectConfiguration>
    <ProjectConfiguration Include="Release|Win32">
      <Configuration>Release</Configuration>
      <Platform>Win32</Platform>
    </ProjectConfiguration>
  </ItemGroup>
  <PropertyGroup Label="Globals">
    <ProjectGuid>{11c084a3-a57c-4296-a679-cac17b603144}</ProjectGuid>
    <Keyword>StaticLibrary</Keyword>
    <RootNamespace>ReactWindowsCore</RootNamespace>
    <AppContainerApplication>true</AppContainerApplication>
    <ApplicationType>Windows Store</ApplicationType>
    <ApplicationTypeRevision>10.0</ApplicationTypeRevision>
  </PropertyGroup>
  <PropertyGroup Label="Configuration">
    <ConfigurationType>StaticLibrary</ConfigurationType>
  </PropertyGroup>
  <Import Project="$(VCTargetsPath)\Microsoft.Cpp.Default.props" />
  <Import Project="$(ReactNativeWindowsDir)PropertySheets\React.Cpp.props" />
  <Import Project="$(VCTargetsPath)\Microsoft.Cpp.props" />
  <!-- Include Warnings.props after Microsoft.Cpp.props to change default WarningLevel -->
  <Import Project="$(ReactNativeWindowsDir)PropertySheets\Warnings.props" />
  <ImportGroup Label="ExtensionSettings">
  </ImportGroup>
  <ImportGroup Label="Shared">
  </ImportGroup>
  <ImportGroup Label="PropertySheets">
    <Import Project="$(UserRootDir)\Microsoft.Cpp.$(Platform).user.props" Condition="exists('$(UserRootDir)\Microsoft.Cpp.$(Platform).user.props')" Label="LocalAppDataPlatform" />
  </ImportGroup>
  <PropertyGroup Label="UserMacros" />
  <PropertyGroup>
    <GenerateManifest>false</GenerateManifest>
  </PropertyGroup>
  <ItemDefinitionGroup>
    <ClCompile>
      <PrecompiledHeader>NotUsing</PrecompiledHeader>
      <CompileAsWinRT>false</CompileAsWinRT>
      <SDLCheck>true</SDLCheck>
      <!-- 
        REACTWINDOWS_BUILD - building with REACTWINDOWS_API as dll exports
      -->
      <PreprocessorDefinitions>REACTWINDOWS_BUILD;NOMINMAX;FOLLY_NO_CONFIG;WIN32_LEAN_AND_MEAN;WIN32=0;RN_EXPORT=;CHAKRACORE;NOJSC;%(PreprocessorDefinitions)</PreprocessorDefinitions>
      <AdditionalIncludeDirectories>$(ReactNativeWindowsDir);$(ReactNativeWindowsDir)include;$(ReactNativeWindowsDir)include\ReactWindowsCore;$(ReactNativeDir)\ReactCommon;$(ReactNativeWindowsDir)stubs;$(FollyDir);$(ProjectDir);$(GeneratedFilesDir);$(IntDir);%(AdditionalIncludeDirectories)</AdditionalIncludeDirectories>
      <PreprocessToFile>false</PreprocessToFile>
    </ClCompile>
    <Link>
      <IgnoreAllDefaultLibraries>false</IgnoreAllDefaultLibraries>
      <GenerateWindowsMetadata>false</GenerateWindowsMetadata>
    </Link>
  </ItemDefinitionGroup>
  <ItemGroup>
    <ClInclude Include="..\Chakra\ChakraExecutor.h" />
    <ClInclude Include="..\Chakra\ChakraHelpers.h" />
    <ClInclude Include="..\Chakra\ChakraNativeModules.h" />
    <ClInclude Include="..\Chakra\ChakraUtils.h" />
    <ClInclude Include="..\Chakra\ChakraValue.h" />
    <ClInclude Include="..\include\ReactUWP\CreateUwpModules.h" />
    <ClInclude Include="..\include\ReactWindowsCore\DevSettings.h" />
    <ClInclude Include="..\include\ReactWindowsCore\INativeUIManager.h" />
    <ClInclude Include="..\include\ReactWindowsCore\IUIManager.h" />
    <ClInclude Include="..\include\ReactWindowsCore\IViewManager.h" />
    <ClInclude Include="..\include\ReactWindowsCore\ModuleProvider.h" />
    <ClInclude Include="..\include\ReactWindowsCore\ReactWindowsAPI.h" />
    <ClInclude Include="..\include\ReactWindowsCore\SourceCodeModule.h" />
    <ClInclude Include="..\include\ReactWindowsCore\UnicodeConversion.h" />
    <ClInclude Include="..\include\ReactWindowsCore\ViewManager.h" />
    <ClInclude Include="AbiSafe.h" />
    <ClInclude Include="AsyncStorageModule.h" />
    <ClInclude Include="ChakraPlatform.h" />
    <ClInclude Include="CreateModules.h" />
    <ClInclude Include="CxxMessageQueue.h" />
    <ClInclude Include="DevSettings.h" />
    <ClInclude Include="IDevSupportManager.h" />
    <ClInclude Include="INativeUIManager.h" />
    <ClInclude Include="InstanceManager.h" />
    <ClInclude Include="IReactRootView.h" />
    <ClInclude Include="IUIManager.h" />
    <ClInclude Include="IWebSocket.h" />
    <ClInclude Include="IHttpResource.h" />
    <ClInclude Include="JSBigAbiString.h" />
    <ClInclude Include="LayoutAnimation.h" />
    <ClInclude Include="Logging.h" />
    <ClInclude Include="MemoryTracker.h" />
    <ClInclude Include="Modules\AppStateModule.h" />
    <ClInclude Include="Modules\ExceptionsManagerModule.h" />
    <ClInclude Include="Modules\I18nModule.h" />
    <ClInclude Include="Modules\UIManagerModule.h" />
    <ClInclude Include="NativeModuleProvider.h" />
    <ClInclude Include="OInstance.h" />
    <ClInclude Include="Sandbox\SandboxEndpoint.h" />
    <ClInclude Include="ShadowNode.h" />
    <ClInclude Include="ShadowNodeRegistry.h" />
    <ClInclude Include="targetver.h" />
    <ClInclude Include="Tracing.h" />
    <ClInclude Include="Utils.h" />
    <ClInclude Include="WebSocketJSExecutorFactory.h" />
    <ClInclude Include="WebSocketModule.h" />
  </ItemGroup>
  <ItemGroup>
    <ClCompile Include="CxxMessageQueue.cpp" />
    <ClCompile Include="JSBigAbiString.cpp" />
    <ClCompile Include="LayoutAnimation.cpp" />
    <ClCompile Include="Modules\AppStateModule.cpp" />
    <ClCompile Include="Modules\ExceptionsManagerModule.cpp" />
    <ClCompile Include="Modules\I18nModule.cpp" />
    <ClCompile Include="Modules\SourceCodeModule.cpp" />
    <ClCompile Include="Modules\UIManagerModule.cpp" />
    <ClCompile Include="ShadowNode.cpp" />
    <ClCompile Include="ShadowNodeRegistry.cpp" />
    <ClCompile Include="UnicodeConversion.cpp" />
    <ClCompile Include="Utils.cpp" />
    <ClCompile Include="ViewManager.cpp" />
  </ItemGroup>
  <ItemGroup>
    <None Include="packages.config" />
  </ItemGroup>
<<<<<<< HEAD
=======
  <ItemGroup>
    <ProjectReference Include="..\Folly\Folly.vcxproj">
      <Project>{a990658c-ce31-4bcc-976f-0fc6b1af693d}</Project>
    </ProjectReference>
    <ProjectReference Include="..\ReactCommon\ReactCommon.vcxproj">
      <Project>{a9d95a91-4db7-4f72-beb6-fe8a5c89bfbd}</Project>
    </ProjectReference>
  </ItemGroup>
>>>>>>> 826a6588
  <Import Project="$(VCTargetsPath)\Microsoft.Cpp.targets" />
  <ImportGroup Label="ExtensionTargets">
    <Import Project="$(SolutionDir)\packages\boost.1.68.0.0\build\boost.targets" Condition="Exists('$(SolutionDir)\packages\boost.1.68.0.0\build\boost.targets')" />
  </ImportGroup>
  <Target Name="EnsureNuGetPackageBuildImports" BeforeTargets="PrepareForBuild">
    <PropertyGroup>
      <ErrorText>This project references NuGet package(s) that are missing on this computer. Use NuGet Package Restore to download them.  For more information, see http://go.microsoft.com/fwlink/?LinkID=322105. The missing file is {0}.</ErrorText>
    </PropertyGroup>
    <Error Condition="!Exists('$(SolutionDir)\packages\boost.1.68.0.0\build\boost.targets')" Text="$([System.String]::Format('$(ErrorText)', '$(SolutionDir)\packages\boost.1.68.0.0\build\boost.targets'))" />
  </Target>
</Project><|MERGE_RESOLUTION|>--- conflicted
+++ resolved
@@ -145,8 +145,6 @@
   <ItemGroup>
     <None Include="packages.config" />
   </ItemGroup>
-<<<<<<< HEAD
-=======
   <ItemGroup>
     <ProjectReference Include="..\Folly\Folly.vcxproj">
       <Project>{a990658c-ce31-4bcc-976f-0fc6b1af693d}</Project>
@@ -155,7 +153,6 @@
       <Project>{a9d95a91-4db7-4f72-beb6-fe8a5c89bfbd}</Project>
     </ProjectReference>
   </ItemGroup>
->>>>>>> 826a6588
   <Import Project="$(VCTargetsPath)\Microsoft.Cpp.targets" />
   <ImportGroup Label="ExtensionTargets">
     <Import Project="$(SolutionDir)\packages\boost.1.68.0.0\build\boost.targets" Condition="Exists('$(SolutionDir)\packages\boost.1.68.0.0\build\boost.targets')" />
